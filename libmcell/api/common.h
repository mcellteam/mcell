/******************************************************************************
 *
 * Copyright (C) 2020 by
 * The Salk Institute for Biological Studies and
 * Pittsburgh Supercomputing Center, Carnegie Mellon University
 *
 * This program is free software; you can redistribute it and/or
 * modify it under the terms of the GNU General Public License
 * as published by the Free Software Foundation; either version 2
 * of the License, or (at your option) any later version.
 *
 * This program is distributed in the hope that it will be useful,
 * but WITHOUT ANY WARRANTY; without even the implied warranty of
 * MERCHANTABILITY or FITNESS FOR A PARTICULAR PURPOSE.  See the
 * GNU General Public License for more details.
 *
 * You should have received a copy of the GNU General Public License
 * along with this program; if not, write to the Free Software
 * Foundation, Inc., 51 Franklin Street, Fifth Floor, Boston, MA  02110-1301,
 * USA.
 *
******************************************************************************/

#ifndef LIBMCELL_API_COMMON_H
#define LIBMCELL_API_COMMON_H

#include <ostream>
<<<<<<< HEAD

#include "defines.h"

=======
#include <string>
>>>>>>> eed5cd60
#include <pybind11/pybind11.h>

namespace py = pybind11;

#include "defines.h"

namespace MCell {
namespace API {

// semantic check error codes
enum class SemRes {
  UNCHECKED, // not checked yet
  OK,        // nothing to do
  MESSAGE,   // only
  WARNING,   // print a warning
  ERROR,     // terminate on initialization of the whole model/or when added to model
             // (terminating right now would mean that the user can fix only one error at a time)
  FATAL_ERROR // terminate right now, cannot continue
};

//
const float_t FLT_UNSET = FLT_MAX;
const int INT_UNSET = INT32_MAX;
const Vec3 VEC3_UNSET(POS_INVALID);
const void* const PTR_UNSET = nullptr;
const std::string STR_UNSET = "unset";

// specialization for each type
static inline bool is_set(const float_t a) {
  return a != FLT_UNSET;
}
static inline bool is_set(const int a) {
  return a != INT32_MAX; // Python does not use unsigned integers
}
static inline bool is_set(const Vec3& a) {
  return a != VEC3_UNSET;
}
static inline bool is_set(const void* a) {
  return a != PTR_UNSET;
}
static inline bool is_set(const std::string& a) {
  return a != STR_UNSET && a != "";
}

// base class for all classes that hold the model input data
class BaseDataClass {
public:
  BaseDataClass()
    : class_name(STR_UNSET), name(STR_UNSET) {
  }
  virtual ~BaseDataClass(){
  }

  // we are storing class name for reporting
  std::string class_name;
  virtual void set_class_name(const std::string& class_name_) {
    class_name = class_name_;
  }
  virtual const std::string& get_class_name() const {
    return class_name;
  }

  // every object defined by the MCell API might have its name
  std::string name;
  virtual void set_name(const std::string& name_) {
    name = name_;
  }
  virtual const std::string& get_name() const {
    return name;
  }

  // this method is used to identify this particular object in error messages
  virtual std::string get_object_name() const {
    return get_class_name() + " '" + get_name() + "'";
  }

  // invalid implementation, to be overridden in actual derived classes
  virtual SemRes check_semantics(std::ostream& out) const {
    out << "Semantic check for a derived class is not implemented.\n";
    return SemRes::FATAL_ERROR; /* not implemented*/
  };

  // calls virtual method, usually no need to override
  virtual SemRes check_semantics_cerr() const {
    return check_semantics(std::cerr);
  };

  // empty implementation, to be overridden in actual derived classes
  virtual std::string to_str() const {
    return "String dump for a derived class is not implemented.";
  }

  // calls virtual method, usually no need to override
  virtual void dump() const {
    std::cout << to_str() << "\n";
  }
};

} // namespace API
} // namespace MCell

#endif // LIBMCELL_API_COMMON_H<|MERGE_RESOLUTION|>--- conflicted
+++ resolved
@@ -25,13 +25,7 @@
 #define LIBMCELL_API_COMMON_H
 
 #include <ostream>
-<<<<<<< HEAD
-
-#include "defines.h"
-
-=======
 #include <string>
->>>>>>> eed5cd60
 #include <pybind11/pybind11.h>
 
 namespace py = pybind11;
