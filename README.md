# MCell

## Overview

MCell (Monte Carlo Cell) development is supported by the NIGMS-funded
(P41GM103712) National Center for Multiscale Modeling of Biological Systems
(MMBioS).

MCell is a program that uses spatially realistic 3D cellular models and
specialized Monte Carlo algorithms to simulate the movements and reactions of
molecules within and between cells—cellular microphysiology. 

[![Build Status](https://travis-ci.org/mcellteam/mcell.svg?branch=master)](https://travis-ci.org/mcellteam/mcell)
[![Build status](https://ci.appveyor.com/api/projects/status/github/mcellteam/mcell?branch=master&svg=true)](https://ci.appveyor.com/project/jczech/mcell/branch/master)
<a href="https://scan.coverity.com/projects/mcellteam-mcell">
  <img alt="Coverity Scan Build Status"
       src="https://scan.coverity.com/projects/8521/badge.svg"/>
</a>

## Download Latest Test Builds

These builds are the from the head of this branch and are not guaranteed to be
stable. Use at your own risk.

* [Linux](https://bintray.com/jczech/mcell/download_file?file_path=mcell-linux-gcc.tgz)
* [OSX](https://bintray.com/jczech/mcell/download_file?file_path=mcell-osx-gcc.tgz)

## Build Requirements:

### Ubuntu 16.04:

Run the following commands:

    sudo apt-get update
    sudo apt-get install cmake build-essential bison flex python3-dev swig libboost-all-dev

### Windows

Install the package manager chocolatey from https://chocolatey.org/install.
Follow the instructions listed on that page, which will have you copy a command
into PowerShell as an Administrator.

Once chocolatey is installed, open up a new PowerShell terminal as an
Administrator, and run the following commands:

    choco install -y git
    choco install -y python3
    choco install -y cmake
    choco install -y ninja
    choco install -y msys2
    choco install -y winflexbison
    choco install -y swig
    
Open a new PowerShell Administrator terminal and enter the following:

    msys2

This will open a different MSYS2 terminal (not a PowerShell terminal). In this
MSYS2 terminal, enter the following commands:

    pacman -Syuu
    pacman -S --needed base-devel mingw-w64-i686-toolchain mingw-w64-x86_64-toolchain \
                    git subversion mercurial \
                    mingw-w64-i686-cmake mingw-w64-x86_64-cmake
    pacman -Sy mingw-w64-i686-boost mingw-w64-x86_64-boost

Add CMake and MinGW64 to your [Windows PATH Environment
Variable](https://helpdeskgeek.com/windows-10/add-windows-path-environment-variable/).
If you have installed these dependencies with Chocolatey and your top level
drive is named `C:`, you can append (or prepend) the following paths into your
<<<<<<< HEAD
Windows PATH:
=======
Windows PATH (Search "Control Panel"; View by small icons; System; Advanced System Settings;
              Environment Variables; User Variables; Path; Edit):
>>>>>>> 4c2d649d

    C:\tools\msys64\mingw64\bin
    C:\Program Files\CMake\bin

## Building MCell Executable from Source (OSX, Linux, Windows)

Open a terminal (non-Administrator PowerShell for Windows users), clone the
repo and checkout the appropriate branch:

    git clone https://github.com/mcellteam/mcell
    cd mcell
    git checkout nfsim_dynamic_meshes_pymcell

### CMake

If this is your first time cloning the repo, you'll want to do this first:

    git submodule init
    git submodule update

Next create your build directory and change into it:

    mkdir build
    cd build

#### OSX and Linux

    cmake ..
    make

#### Windows

    cmake -G Ninja ..
    ninja

Note: pyMCell does not currently build on Windows.

## Alternative (non-CMake) Method to Build pyMCell:

PyMCell is an experimental MCell-Python library. You can build it using the
traditional CMake method above or this distutils based method, which requires
swig and a newer version of Python 3 (preferably 3.5 or greater). Run the
following command:

    python3 setupy.py build

## How to Test:

### Testing with nutmeg

[nutmeg](https://github.com/mcellteam/nutmeg) is a regression test
framework for MCell. Installation and usage instructions are listed on the
nutmeg project page.

### Testing MCellR

MCellR testing hasn't been incorporated into nutmeg yet, but you can test
MCellR functionality directly after building MCell. Simply run the following
commands (starting at the top level of the "mcell" project directory):

    python3 -m venv mcell_venv
    source mcell_venv/bin/activate
    pip install -r requirements.txt
    cd build
    python mdlr2mdl.py -ni ./fceri_files/fceri.mdlr -o ./fceri_files/fceri -r<|MERGE_RESOLUTION|>--- conflicted
+++ resolved
@@ -68,12 +68,8 @@
 Variable](https://helpdeskgeek.com/windows-10/add-windows-path-environment-variable/).
 If you have installed these dependencies with Chocolatey and your top level
 drive is named `C:`, you can append (or prepend) the following paths into your
-<<<<<<< HEAD
-Windows PATH:
-=======
 Windows PATH (Search "Control Panel"; View by small icons; System; Advanced System Settings;
               Environment Variables; User Variables; Path; Edit):
->>>>>>> 4c2d649d
 
     C:\tools\msys64\mingw64\bin
     C:\Program Files\CMake\bin
