// this file contains BNG-specific defines

#ifndef __BNG_DEFINES_H__
#define __BNG_DEFINES_H__

#include <stdint.h>
#include <string>
#include <set>
#include <iostream>

#include "bng/shared_defines.h"

namespace BNG {

using BNGCommon::f_to_str;
using BNGCommon::float_t;
using BNGCommon::EPS;
using BNGCommon::BNG_PI;
using BNGCommon::BNG_N_AV;
using BNGCommon::FLT_GIGANTIC;
using BNGCommon::fabs_f;
using BNGCommon::cmp_eq;
using BNGCommon::distinguishable_f;
using BNGCommon::sqrt_f;
using BNGCommon::pow_f;
using BNGCommon::floor_f;
using BNGCommon::round_f;

// arbitrary limit that is checked when we are computing all the product sets for
// a given reaction rule, only to show to the user that something is probably wrong
// (and we cannot deal with huge numbers yet, although the 1024 is still ok)
const uint MAX_PRODUCT_SETS_PER_RXN = 1024*1024;

// if unimol rxn probability is very high, this causes the simulation to practically fails
// because the time interval between molecule creation and such unimol reaction is close to 0
const float_t MAX_UNIMOL_RXN_PROBABILITY = 1e8;

// if the count of products after applying a single rxn is greater ahan this value
// and we know the count of the product, do not compute the products immediatelly
const uint MAX_IMMEDIATELLY_COMPUTED_PRODUCT_SETS_PER_RXN = 8;

typedef uint state_id_t;
const state_id_t STATE_ID_INVALID = UINT32_MAX;

// for components that have a single state or
// for reactions that do not care about the state of the component
const state_id_t STATE_ID_DONT_CARE = UINT32_MAX - 2;

typedef uint component_type_id_t;
const component_type_id_t COMPONENT_TYPE_ID_INVALID = ID_INVALID;

typedef uint bond_value_t;
const bond_value_t BOND_VALUE_INVALID = UINT32_MAX; // same as ID_INVALID
const bond_value_t BOND_VALUE_UNBOUND = UINT32_MAX - 1;
const bond_value_t BOND_VALUE_BOUND = UINT32_MAX - 2; // for '+' in patterns such as a!+
const bond_value_t BOND_VALUE_ANY = UINT32_MAX - 3; // for '?' in patterns such as a!?


typedef uint elem_mol_type_id_t;
const elem_mol_type_id_t MOL_TYPE_ID_INVALID = ID_INVALID;

typedef uint compartment_id_t;
const compartment_id_t COMPARTMENT_ID_INVALID = UINT32_MAX; // same as ID_INVALID;
// - used for molecules, means that the molecule isn't in any of the named compartments
// - or we are not tracking compartments for this molecule because there are no reactions
//   for this molecule that use a compartment
const compartment_id_t COMPARTMENT_ID_NONE = UINT32_MAX - 1;
// same as don't care, used in rxn classes
const compartment_id_t COMPARTMENT_ID_ANY = UINT32_MAX - 2;
// compartment classes
const compartment_id_t COMPARTMENT_ID_IN = UINT32_MAX - 3;
const compartment_id_t COMPARTMENT_ID_OUT = UINT32_MAX - 4;

const char* const COMPARTMENT_NAME_IN = "IN";
const char* const COMPARTMENT_NAME_OUT = "OUT";

static bool is_in_out_compartment_id(const compartment_id_t id) {
  return id == COMPARTMENT_ID_IN || id == COMPARTMENT_ID_OUT;
}

// returns COMPARTMENT_ID_INVALID if name is not IN or OUT
static compartment_id_t get_in_or_out_compartment_id(const std::string& name) {
  if (name == COMPARTMENT_NAME_IN) {
    return COMPARTMENT_ID_IN;
  }
  else if (name == COMPARTMENT_NAME_OUT) {
    return COMPARTMENT_ID_OUT;
  }
  else {
    return COMPARTMENT_ID_INVALID;
  }
}

static std::string compartment_id_to_str(const compartment_id_t id) {
  switch (id) {
    case COMPARTMENT_ID_INVALID: return "INVALID";
    case COMPARTMENT_ID_NONE: return "NONE";
    case COMPARTMENT_ID_ANY: return "ANY";
    case COMPARTMENT_ID_IN: return COMPARTMENT_NAME_IN;
    case COMPARTMENT_ID_OUT: return COMPARTMENT_NAME_OUT;
    default: return std::to_string(id);
  }
}

// same string are defined as API::ALL... in libmcell's gen_constants.h but
// we want BNG lib to be independent
const char* const ALL_MOLECULES = "ALL_MOLECULES";
const char* const ALL_VOLUME_MOLECULES = "ALL_VOLUME_MOLECULES";
const char* const ALL_SURFACE_MOLECULES = "ALL_SURFACE_MOLECULES";
const int NUM_GENERAL_SPECIES = 3;

static bool is_species_superclass(const std::string& name) {
  return name == ALL_MOLECULES || name == ALL_VOLUME_MOLECULES || name == ALL_SURFACE_MOLECULES;
}


typedef std::set<compartment_id_t> CompartmentIdSet;

// rxn rules are always global and presumed to be constant
typedef uint rxn_rule_id_t;
const rxn_rule_id_t RXN_RULE_ID_INVALID = ID_INVALID;

<<<<<<< HEAD
const char* const PATH_SEPARATOR =
#ifdef _WIN64
                            "\\";
=======
typedef uint reactant_class_id_t;
const reactant_class_id_t REACTANT_CLASS_ID_INVALID = ID_INVALID;

typedef uint_set<reactant_class_id_t> ReactantClassIdSet;

const char PATH_SEPARATOR =
#ifdef _WIN32
                            '\\';
>>>>>>> 65421832
#else
                            '/';
#endif

const char* const REPORT_DIR = "reports";
const char* const RXN_REPORT_PREFIX = "rxn_report_";
const char* const SPECIES_REPORT_PREFIX = "species_report_";
const char* const WARNINGS_REPORT_PREFIX = "warnings_report_";
const char* const REPORT_EXT = ".txt";
}

#endif // __BNG_DEFINES_H__<|MERGE_RESOLUTION|>--- conflicted
+++ resolved
@@ -120,20 +120,14 @@
 typedef uint rxn_rule_id_t;
 const rxn_rule_id_t RXN_RULE_ID_INVALID = ID_INVALID;
 
-<<<<<<< HEAD
-const char* const PATH_SEPARATOR =
-#ifdef _WIN64
-                            "\\";
-=======
 typedef uint reactant_class_id_t;
 const reactant_class_id_t REACTANT_CLASS_ID_INVALID = ID_INVALID;
 
 typedef uint_set<reactant_class_id_t> ReactantClassIdSet;
 
 const char PATH_SEPARATOR =
-#ifdef _WIN32
+#ifdef _WIN64
                             '\\';
->>>>>>> 65421832
 #else
                             '/';
 #endif
