/******************************************************************************
 *
 * Copyright (C) 2019,2020 by
 * The Salk Institute for Biological Studies and
 * Pittsburgh Supercomputing Center, Carnegie Mellon University
 *
 * This program is free software; you can redistribute it and/or
 * modify it under the terms of the GNU General Public License
 * as published by the Free Software Foundation; either version 2
 * of the License, or (at your option) any later version.
 *
 * This program is distributed in the hope that it will be useful,
 * but WITHOUT ANY WARRANTY; without even the implied warranty of
 * MERCHANTABILITY or FITNESS FOR A PARTICULAR PURPOSE.  See the
 * GNU General Public License for more details.
 *
 * You should have received a copy of the GNU General Public License
 * along with this program; if not, write to the Free Software
 * Foundation, Inc., 51 Franklin Street, Fifth Floor, Boston, MA  02110-1301,
 * USA.
 *
******************************************************************************/
// TODO: make this file shorter

#include <iostream>
#include <sstream>
#include <algorithm>
#include <boost/container/flat_set.hpp>

#include "api/mol_wall_hit_info.h"
#include "api/reaction_info.h"
#include "api/callbacks.h"

#include "rng.h"
#include "mcell_structs_shared.h"
#include "logging.h"

#include "diffuse_react_event.h"
#include "defines.h"
#include "world.h"
#include "partition.h"
#include "geometry.h"
#include "grid_position.h"
#include "region_utils.h"

#include "debug_config.h"
#include "debug.h"

// include implementations of utility functions
#include "geometry_utils.h"
#include "geometry_utils.inl"
#include "collision_utils.inl"
#include "exact_disk_utils.inl"
#include "diffusion_utils.inl"
#include "rxn_utils.inl"
#include "grid_utils.inl"
#include "wall_utils.inl"

using namespace std;
using namespace BNG;

namespace MCell {

void DiffuseReactEvent::step() {
  assert(world->get_partitions().size() == 1 && "Must extend cache to handle multiple partitions");
  assert(cmp_eq(event_time, (float_t)world->stats.get_current_iteration()) &&
  	"DiffuseReactEvent is expected to be run exactly at iteration starts");

  // for each partition
  for (Partition& p: world->get_partitions()) {
    // diffuse molecules that are scheduled for this iteration
    p.get_molecules_ready_for_diffusion(molecules_ready_array);
    diffuse_molecules(p, molecules_ready_array);
  }
}


void DiffuseReactEvent::diffuse_molecules(Partition& p, const MoleculeIdsVector& molecule_ids) {

  // we need to strictly follow the ordering in mcell3, therefore steps 2) and 3) do not use the time
  // for which they were scheduled but rather simply the order in which these "microevents" were created

  std::vector<DiffuseAction> delayed_diffusions;

#ifndef MCELL3_4_ALWAYS_SORT_MOLS_BY_TIME_AND_ID

  // 1) first diffuse already existing molecules
  uint existing_mols_count = molecule_ids.size();
  for (size_t i = 0; i < existing_mols_count; i++) {
    molecule_id_t id = molecule_ids[i];

    // here we compute both release delay and also partially sort molecules to be diffused
    // so that molecules not scheduled for he beginning of the event are diffused later
    // (but according to their id, not time)
    float_t diffusion_delay =  p.get_m(id).diffusion_time - event_time;

    if (cmp_eq(diffusion_delay, 0.0)) { // NOTE: this can be optimized
      // existing molecules or created at the beginning of this timestep
      // - simulate whole time step for this molecule
      diffuse_single_molecule(p, id, WallTileIndexPair());
    }
    else {
      // released during this iteration but not at the beginning, postpone its diffusion
      assert(diffusion_delay > 0 && diffusion_delay < time_up_to_next_barrier);
      delayed_diffusions.push_back(DiffuseAction(id));
    }
  }
#else
  for (molecule_id_t id: molecule_ids) {
    // merge with actions
    new_diffuse_actions.push_back(DiffuseAction(id));
  }
#endif

  // 2) mcell3 first handles diffusions of existing molecules, then the delayed diffusions
  // actions created by the diffusion of all these molecules are handled later
  for (size_t i = 0; i < delayed_diffusions.size(); i++) {
    const DiffuseAction& action = delayed_diffusions[i];

    Molecule& m = p.get_m(action.id);
    diffuse_single_molecule(
        p, action.id,
        action.where_created_this_iteration
    );
  }

  // 3) simulate remaining time of molecules created with reactions or
  // scheduled unimolecular reactions
  // need to call .size() each iteration because the size can increase,
  // again, we are using it as a queue and we do not follow the time when
  // they were created
#ifndef MCELL3_4_ALWAYS_SORT_MOLS_BY_TIME_AND_ID
  for (size_t i = 0; i < new_diffuse_actions.size(); i++) {

    DiffuseAction& action = new_diffuse_actions[i];
    diffuse_single_molecule(
        p, action.id,
        action.where_created_this_iteration // making a copy of this pair
    );
  }
#else
  for (size_t i = 0; i < new_diffuse_actions.size(); i++) {

    // find the closest event that we did not process yet
    uint best_index = UINT_INVALID;
    float_t best_time = TIME_FOREVER;
    for (size_t k = 0; k < new_diffuse_actions.size(); k++) {
      molecule_id_t id = new_diffuse_actions[k].id;
      if (id == MOLECULE_ID_INVALID) {
        continue;
      }
      const Molecule& m = p.get_m(id);
      if (m.diffusion_time < best_time) {
        best_index = k;
        best_time = m.diffusion_time;
      }
    }
    assert(best_index != UINT_INVALID);

    DiffuseAction& action = new_diffuse_actions[best_index];
    diffuse_single_molecule(
        p, action.id,
        action.where_created_this_iteration // making a copy of this pair
    );

    // invalidate this action
    new_diffuse_actions[best_index].id = MOLECULE_ID_INVALID;
  }
#endif

  new_diffuse_actions.clear();
}


inline float_t DiffuseReactEvent::get_max_time(Partition& p, const molecule_id_t m_id) {
  Molecule& m = p.get_m(m_id);
  const Species& species = p.get_species(m.species_id);

  float_t diffusion_time = m.diffusion_time;
  float_t unimol_rx_time = m.unimol_rx_time;
  float_t time_from_event_start = m.diffusion_time - event_time;

  // clamp to barrier time
  float_t max_time = time_up_to_next_barrier - time_from_event_start;

  // clamp to unimol_rx time
  if (unimol_rx_time != TIME_INVALID &&
      unimol_rx_time < diffusion_time + max_time) {
    assert(unimol_rx_time >= diffusion_time);
    max_time = unimol_rx_time - diffusion_time;
  }

  if (!m.has_flag(MOLECULE_FLAG_MATURE) &&
      species.time_step > DIFFUSE_REACT_EVENT_PERIODICITY) {
    // - newly created particles that have long time steps gradually increase
    //   their timestep to the full value,
    // - this behavior is here due to unbinding events so that the molecule
    //   does not diffuse so far when in reality it could re-bind
    float_t age_dependent_max_time = 1.0 + 0.2 * (diffusion_time - m.birthday);
    if (max_time > age_dependent_max_time) {
      max_time = age_dependent_max_time;
    }
    if (age_dependent_max_time > species.time_step) {
      // we are alive for long enough, no need to increase the time_step gradually anymore
      m.set_flag(MOLECULE_FLAG_MATURE);
    }
  }

  return max_time;
}


void DiffuseReactEvent::diffuse_single_molecule(
    Partition& p,
    const molecule_id_t m_id,
    WallTileIndexPair wall_tile_pair_where_created_this_iteration // set only for newly created molecules
) {
  Molecule& m_initial = p.get_m(m_id);
  float_t diffusion_start_time = m_initial.diffusion_time;
  assert(diffusion_start_time + EPS >= event_time && before_this_iterations_end(diffusion_start_time));
  assert(m_initial.birthday != TIME_INVALID && m_initial.birthday <= diffusion_start_time);

  if (m_initial.is_defunct()) {
    return;
  }

  if (m_initial.unimol_rx_time == diffusion_start_time) {
    // call to this diffuse_single_molecule was scheduled for time of an unimol rxn
    // may invalidate molecule references
    bool molecule_survived = react_unimol_single_molecule(p, m_id);
    if (!molecule_survived) {
      return;
    }
  }

  Molecule& m = p.get_m(m_id);
  // if the molecule is a "newbie", its unimolecular reaction was not yet scheduled,
  assert(
      !(m.has_flag(MOLECULE_FLAG_SCHEDULE_UNIMOL_RXN) && m.has_flag(MOLECULE_FLAG_RESCHEDULE_UNIMOL_RXN_ON_NEXT_RXN_RATE_UPDATE)) &&
      "Only one of these flags may be set"
  );
  if (m.has_flag(MOLECULE_FLAG_SCHEDULE_UNIMOL_RXN)) {
    m.clear_flag(MOLECULE_FLAG_SCHEDULE_UNIMOL_RXN);
    pick_unimol_rxn_class_and_set_rxn_time(p, diffusion_start_time, m);
  }

  // we might need to change the reaction rate right now
  if (m.has_flag(MOLECULE_FLAG_RESCHEDULE_UNIMOL_RXN_ON_NEXT_RXN_RATE_UPDATE) && cmp_eq(m.unimol_rx_time, diffusion_start_time)) {
    assert(m.unimol_rx_time != TIME_INVALID);

    m.clear_flag(MOLECULE_FLAG_RESCHEDULE_UNIMOL_RXN_ON_NEXT_RXN_RATE_UPDATE);
    pick_unimol_rxn_class_and_set_rxn_time(p, diffusion_start_time, m);
  }

  float_t unimol_rx_time = m.unimol_rx_time; // copy for a minor compiler optimization

#ifdef DEBUG_DIFFUSION
  const BNG::Species& debug_species = p.get_species(m.species_id);
  DUMP_CONDITION4(
#ifdef DUMP_NONDIFFUSING_VMS
    const char* title =
        (debug_species.can_diffuse()) ?
            (m.is_vol() ? "Diffusing vm:" : "Diffusing sm:") :
            (m.is_vol() ? "Not diffusing vm:" : "Not diffusing sm:");
    m.dump(p, "", title, world->get_current_iteration(), diffusion_start_time);
#else
    if (debug_species.can_diffuse()) {
      const char* title = (m.is_vol() ? "Diffusing vm:" : "Diffusing sm:");
      m.dump(p, "", title, world->get_current_iteration(), diffusion_start_time);
    }
#endif
  );
#endif

  // max_time is the time for which we should simulate the diffusion
  float_t max_time = get_max_time(p, m_id);
  
  if (m.is_vol()) {
    diffuse_vol_molecule(
        p, m_id,
        max_time,
        diffusion_start_time,
        wall_tile_pair_where_created_this_iteration
    );
  }
  else {
    diffuse_surf_molecule(
        p, m_id, max_time, diffusion_start_time
    );
  }

  // update time for which the molecule should be scheduled next
  Molecule& m_for_sched_update = p.get_m(m_id);
  if (!m_for_sched_update.is_defunct()) {
    float_t event_end_time = p.stats.get_current_iteration() + 1;

    const Species& species = world->get_all_species().get(m_for_sched_update.species_id);

    // TODO: for some reason, MCell3 calls diffusion of non-diffusible surface molecules,
    //       this is not needed since they cannot react but for compatibility we must keep this behavior
    if (species.can_diffuse() || species.has_flag(SPECIES_FLAG_CAN_SURFSURF)) {
      m_for_sched_update.diffusion_time += max_time;
      // - for MCell3 compatibility purposes, we must not keep any unimol rxn for the next iteration
      //   so we use precise comparison here
      // - on the other hand, we do not want to simulate diffusion for a tiny amount of time,
      //   so we use tolerance when checking whether we should keep diffusion itself for
      //   the next time, the error accumulation can be quite big, therefore we are using SQRT_EPS
      if (
          ( m_for_sched_update.unimol_rx_time != TIME_INVALID &&
              m_for_sched_update.unimol_rx_time < event_end_time
          ) ||
          before_this_iterations_end(m_for_sched_update.diffusion_time)
      ) {
        // reschedule molecule for this iteration because we did not use up all its time
        DiffuseAction diffuse_action(m_for_sched_update.id);
        new_diffuse_actions.push_back(diffuse_action);
      }
      else {
        // round diffusion_time to a whole number if it is close to it,
        // this did not give any error for the test that were available when this
        // code was implemented
        float_t rounded_dt = round_f(m_for_sched_update.diffusion_time);
        if (cmp_eq(m_for_sched_update.diffusion_time, rounded_dt, SQRT_EPS)) {
          m_for_sched_update.diffusion_time = rounded_dt;
        }
      }
    }
    else {
      // cannot diffuse
      if (m_for_sched_update.unimol_rx_time != TIME_INVALID) {
        // schedule for its unimol rxn
        m_for_sched_update.diffusion_time = m_for_sched_update.unimol_rx_time;

        // reschedule molecule for unimol rxn this iteration
        if (m_for_sched_update.unimol_rx_time < event_end_time) {
          DiffuseAction diffuse_action(m_for_sched_update.id);
          new_diffuse_actions.push_back(diffuse_action);
        }
      }
      else {
        // no need to schedule at all
        m_for_sched_update.diffusion_time = TIME_FOREVER;
      }
    }
  }
}

// ---------------------------------- volume diffusion ----------------------------------

void sort_collisions_by_time(CollisionsVector& molecule_collisions) {
  sort( molecule_collisions.begin(), molecule_collisions.end(),
      [ ]( const Collision& lhs, const Collision& rhs )
      {
        assert((lhs.type != CollisionType::VOLMOL_SURFMOL && lhs.type != CollisionType::SURFMOL_SURFMOL) &&
            "Ray trace can return only vol-wall or vol-vol collisions");

        if (lhs.time < rhs.time) {
          return true;
        }
        else if (lhs.time > rhs.time) {
          return false;
        }
        else if (lhs.type == CollisionType::VOLMOL_VOLMOL && rhs.type == CollisionType::VOLMOL_VOLMOL) {
          // mcell3 returns collisions with molecules ordered descending by the molecule index
          // we need to maintain this behavior (needed only for identical results)
          return lhs.colliding_molecule_id > rhs.colliding_molecule_id;
        }
        else {
          return false;
        }
      }
  );
}

void DiffuseReactEvent::diffuse_vol_molecule(
    Partition& p,
    const molecule_id_t vm_id,
    float_t& max_time,
    const float_t diffusion_start_time,
    WallTileIndexPair& wall_tile_pair_where_created_this_iteration
) {
  Molecule& vm = p.get_m(vm_id);
  const BNG::Species& species = p.get_species(vm.species_id);

  if (!species.can_diffuse()) {
    return;
  }

  p.stats.inc_diffuse_3d_calls();

  // diffuse each molecule - get information on position change
  Vec3 displacement;

  float_t steps = 1.0;
  float_t t_steps = 1.0;
  float_t rate_factor = 1.0;
  float_t r_rate_factor = 1.0;
  DiffusionUtils::compute_vol_displacement(
      p, species, vm, max_time, world->rng,
      displacement, rate_factor, r_rate_factor, steps, t_steps
  );

#ifdef DEBUG_TIMING
  DUMP_CONDITION4(
      dump_vol_mol_timing(
          "- Timing vm", p.stats.get_current_iteration(), vm_id,
          diffusion_start_time, max_time, vm.unimol_rx_time,
          rate_factor, r_rate_factor, steps, t_steps
      );
  );
#endif

#ifdef DEBUG_DIFFUSION
  DUMP_CONDITION4(
      if (species.can_diffuse()) {
        displacement.dump("  displacement:", "");
        cout << "t_steps: " << t_steps << "\n";
      }
  );
#endif
  // note: we are ignoring use_expanded_list setting compared to mcell3

  // cut the displacement so that it does not cross partition?
  // or how to simplify this case when we know that we will definitely
  // be stopped by a wall (we need to fail if not anyway)

  Vec3 remaining_displacement = displacement;

  RayTraceState state;
  CollisionsVector molecule_collisions;
  bool was_defunct = false;
  wall_index_t last_hit_wall_index = WALL_INDEX_INVALID;

  float_t elapsed_molecule_time = diffusion_start_time; // == vm->t
  bool can_vol_react = species.can_vol_react();
  do {
    state =
        ray_trace_vol(
            p, world->rng,
            vm_id /* changes position */,
            can_vol_react,
            last_hit_wall_index,
            remaining_displacement,
            molecule_collisions
        );

    if (molecule_collisions.size() > 1) {
      sort_collisions_by_time(molecule_collisions);
    }

#ifdef DEBUG_COLLISIONS
    DUMP_CONDITION4(
        Collision::dump_array(p, molecule_collisions);
    );
#endif

    // evaluate and possible execute collisions and reactions
    for (Collision& collision: molecule_collisions) {

      assert(collision.time >= 0 && collision.time <= 1);

      if (collision.is_vol_mol_vol_mol_collision()) {
        p.stats.inc_vol_mol_vol_mol_collisions();

        // ignoring immediate collisions
        if (CollisionUtils::is_immediate_collision(collision.time)) {
          continue;
        }

        // evaluate reaction associated with this collision
        // for now, do the change right away, but we might need to cache these changes and
        // do them after all diffusions were finished
        // warning: might invalidate references to p.volume_molecules array! returns true in that case
        // also, if this is a reaction where this diffused product is kept, we simply continue with diffusion
        if (collide_and_react_with_vol_mol(
              p, collision, remaining_displacement,
              t_steps, r_rate_factor, elapsed_molecule_time)
        ) {
          // molecule was destroyed
          was_defunct = true;
          break;
        }
      }
      else if (collision.is_wall_collision()) {
        Molecule& vm_new_ref = p.get_m(vm_id);

        Wall& colliding_wall = p.get_wall(collision.colliding_wall_index);

        // call callback if the user registered one
        if (world->get_callbacks().needs_callback_for_mol_wall_hit(colliding_wall.object_id, vm_new_ref.species_id)) {
          // prepare part of information
          shared_ptr<API::MolWallHitInfo> info = make_shared<API::MolWallHitInfo>();
          info->molecule_id = vm_new_ref.id;
          info->geometry_object_id = colliding_wall.object_id; // I would need Model to be accessible here
          info->partition_wall_index = colliding_wall.index; // here as well
          info->time = elapsed_molecule_time + t_steps * collision.time;
          info->pos3d = collision.pos;
          info->time_before_hit = elapsed_molecule_time;
          info->pos3d_before_hit = vm_new_ref.v.pos;

          world->get_callbacks().do_mol_wall_hit_callback(info);
        }

#ifdef DEBUG_WALL_COLLISIONS
        cout << "Wall collision: \n";
        const GeometryObject* geom_obj = p.get_geometry_object_if_exists(colliding_wall.object_id);
        assert(geom_obj != nullptr);
        cout << "  mol id: " << vm_new_ref.id << ", species: " << p.all_species.get(vm_new_ref.species_id).name << "\n";
        cout << "  obj: " << geom_obj->name << ", id: " << geom_obj->id << "\n";
        cout << "  wall id: " << colliding_wall.id << "\n";
        cout << "  time: " << float_t(world->get_current_iteration()) + collision.time << "\n";
        cout << "  pos: " << collision.pos << "\n";
#endif

        // check possible reaction with surface molecules
        if (p.get_species(vm_new_ref.species_id).has_flag(SPECIES_FLAG_CAN_VOLSURF) && colliding_wall.has_initialized_grid()) {
          int collide_res = collide_and_react_with_surf_mol(
              p, collision, r_rate_factor,
              wall_tile_pair_where_created_this_iteration,
              last_hit_wall_index,
              remaining_displacement,
              t_steps,
              elapsed_molecule_time
          );

          if (collide_res == 1) { // FIXME: use enum
            was_defunct = true;
            break;
          }
          else if (collide_res == 0) {
            // flip, position and counted vol change was already handled in outcome_products_random
            // continue with diffusion
            break;
          }
        }

        // check possible reaction with walls
        if (p.get_species(vm_new_ref.species_id).has_flag(SPECIES_FLAG_CAN_VOLWALL)) {
          WallRxnResult collide_res = collide_and_react_with_walls(p, collision, r_rate_factor, elapsed_molecule_time, t_steps);

          if (collide_res == WallRxnResult::Transparent) {
            // update molecules' counted volume, time and displacement and continue
            was_defunct = !cross_transparent_wall(
                p, collision, vm_new_ref, remaining_displacement,
                t_steps, elapsed_molecule_time, last_hit_wall_index
            );

            // continue with diffusion
            break;
          }
          else if (collide_res == WallRxnResult::Destroyed) {
            was_defunct = true;
          }
          else if (collide_res == WallRxnResult::Reflect) {
            // reflect in reflect_or_periodic_bc and continue with diffusion
          }
          else {
            assert(false);
          }
        }


        if (!was_defunct) {
          elapsed_molecule_time += t_steps * collision.time;
          // if a molecule was reflected, changes its position to the reflection point
          int res = CollisionUtils::reflect_or_periodic_bc(
              p, collision,
              vm_new_ref, remaining_displacement, t_steps, last_hit_wall_index
          );
          p.stats.inc_mol_wall_reflections();
          assert(res == 0 && "Periodic box BCs are not supported yet");
        }

        break; // we reflected and did not react, do ray_trace again
      }
    }

    assert(p.get_m(vm_id).v.subpart_index == p.get_subpart_index(p.get_m(vm_id).v.pos));

  } while (unlikely(state != RayTraceState::FINISHED && !was_defunct));

  if (!was_defunct) {
    // need to get a new reference
    Molecule& m_new_ref = p.get_m(vm_id);

    if (m_new_ref.is_vol()) {

      // change molecules' subpartition

#ifdef DEBUG_DIFFUSION
      DUMP_CONDITION4(
        // the subtraction of diffusion_time_step doesn't make much sense but is needed to make the dump the same as in mcell3
        // need to check it further
          m_new_ref.dump(p, "", "- Final vm position:", world->get_current_iteration(), 0);
      );
#endif

      // are we still in the same partition or do we need to move?
      bool move_to_another_partition = !p.in_this_partition(m_new_ref.v.pos);
      if (move_to_another_partition) {
        Vec3 pos_um = m_new_ref.v.pos * p.config.length_unit;
        const BNG::Species& s = p.get_species(m_new_ref.species_id);
        world->fatal_error(
            "Molecule with species " + s.name + " escaped the simulation area defined by partition size.\n"
            "Diffused molecule reached position (" +
            to_string(pos_um.x) + ", " + to_string(pos_um.y) + ", " + to_string(pos_um.z) + ")."
            "MCell4 requires a fixed-size simulation 3D space compared to MCell3 that allows unlimited space.\n"
            "One can create a geometry object box that keeps all molecules within a given area.\n"
            "This box can either reflect molecules (by default) or destroy the molecules with an absorptive surface class.\n"
            "Another option is to increase the partition size through CellBlender settings Partitions or\n"
            "through Model.config.partition_dimension."
        );
      }

      // change subpartition
      p.update_molecule_reactants_map(m_new_ref);
    }
  }
}


// collect possible collisions for molecule vm that has to displace by remaining_displacement,
// returns possible collisions in molecule_collisions, new position in new_pos and
// index of the new subparition in new_subpart_index
// later, this will check collisions until a wall is hit
// we assume that wall collisions do not occur so often
// inlining of this function does not help with performance
RayTraceState ray_trace_vol(
    Partition& p,
    rng_state& rng,
    const molecule_id_t vm_id, // molecule that we are diffusing, we are changing its pos  and possibly also subvolume
    const bool can_vol_react,
    const wall_index_t last_hit_wall_index, // is WALL_INDEX_INVALID when our molecule did not reflect from anything this diffusion step yet
    Vec3& remaining_displacement, // in/out - recomputed if there was a reflection
    CollisionsVector& collisions // both mol mol and wall collisions
    ) {
  Molecule& vm = p.get_m(vm_id);
  p.stats.inc_ray_voxel_tests();

  RayTraceState res_state = RayTraceState::FINISHED;
  collisions.clear();

  pos_t radius = p.config.rx_radius_3d;

  // if we would get out of this partition, cut off the displacement
  // so we check collisions just here
  Vec3 partition_displacement;
  if (!p.in_this_partition(vm.v.pos + remaining_displacement)) {
    partition_displacement = CollisionUtils::get_displacement_up_to_partition_boundary(p, vm.v.pos, remaining_displacement);
  }
  else {
    partition_displacement = remaining_displacement;
  }

  // first get what subpartitions might be relevant
  SubpartIndicesVector crossed_subparts_for_walls;
  SubpartIndicesSet crossed_subparts_for_molecules;

  CollisionUtils::collect_crossed_subparts(
      p, vm, partition_displacement,
      radius, p.config.subpartition_edge_length,
      can_vol_react, true,
      crossed_subparts_for_walls, crossed_subparts_for_molecules
  );

#ifndef NDEBUG
  if (can_vol_react) {
    // crossed subparts must contain our own subpart
    assert(crossed_subparts_for_molecules.count(vm.v.subpart_index) == 1);
    bool debug_found = false;
    for (subpart_index_t debug_index: crossed_subparts_for_walls) {
      if (debug_index == vm.v.subpart_index) {
        debug_found = true;
        break;
      }
    }
    assert(debug_found && "Did not find the starting subpartition in crossed subparts for walls");

    // also, each subpart from a wall must be present when checking molecules
    for (subpart_index_t debug_index: crossed_subparts_for_walls) {
      assert(crossed_subparts_for_molecules.count(debug_index) == 1);
    }
  }
#endif

  // changed when wall was hit
  Vec3 displacement_up_to_wall_collision = remaining_displacement;

  // check wall collisions in the crossed subparitions,
  if (!crossed_subparts_for_walls.empty()) {
    Collision closest_collision;
    for (subpart_index_t subpart_w_walls_index: crossed_subparts_for_walls) {

      bool collision_found =
          CollisionUtils::get_closest_wall_collision( // mcell3 does this only for the current subvol
              p,
              vm,
              subpart_w_walls_index,
              last_hit_wall_index,
              rng,
              remaining_displacement,
              displacement_up_to_wall_collision, // may be update in case we need to 'redo' the collision detection
              closest_collision
          );

      // stop at first crossing because crossed_subparts_for_walls are ordered
      // and we are sure that if we hit a wall in the actual subpartition, we cannot
      // possibly hit another wall in a subpartition that follows
      if (collision_found) {
        collisions.push_back(closest_collision);
        res_state = RayTraceState::RAY_TRACE_HIT_WALL;
        break;
      }
    }
  }

  if (can_vol_react) {
    if (res_state == RayTraceState::RAY_TRACE_HIT_WALL) {
      // recompute collect_crossed_subparts if there was a wall collision
      // NOTE: this can be in theory done more efficiently if we knew the order of subpartitions that we hit in the previous call
      crossed_subparts_for_molecules.clear();
      crossed_subparts_for_walls.clear();
      CollisionUtils::collect_crossed_subparts(
          p, vm, displacement_up_to_wall_collision,
          radius, p.config.subpartition_edge_length,
          true, false,
          crossed_subparts_for_walls, crossed_subparts_for_molecules
      );
    }

    // check molecule collisions for each SP
    for (subpart_index_t subpart_index: crossed_subparts_for_molecules) {
      // get cached reacting molecules for this SP
      const MoleculeIdsSet& sp_reactants = p.get_volume_molecule_reactants(subpart_index, vm.species_id);

      // for each molecule in this SP
      for (molecule_id_t colliding_vm_id: sp_reactants) {
        CollisionUtils::collide_mol_loop_body(
            p,
            vm,
            colliding_vm_id,
            remaining_displacement,// needs the full displacement to compute reaction time displacement_up_to_wall_collision,
            radius,
            collisions
        );
      }
    }
  }

  if (res_state == RayTraceState::FINISHED) {
    vm.v.pos = vm.v.pos + remaining_displacement;
    vm.v.subpart_index = p.get_subpart_index(vm.v.pos);
  }

  return res_state; // no wall was hit
}


// handle collision of two volume molecules: checks probability of reaction,
// executes this reaction, removes reactants and creates products
// returns true if the first reactant was destroyed
bool DiffuseReactEvent::collide_and_react_with_vol_mol(
    Partition& p,
    const Collision& collision,
    Vec3& displacement,
    const float_t t_steps,
    const float_t r_rate_factor,
    const float_t elapsed_molecule_time
)  {

  Molecule& colliding_molecule = p.get_m(collision.colliding_molecule_id); // am
  Molecule& diffused_molecule = p.get_m(collision.diffused_molecule_id); // m

  // returns 1 when there are no walls at all
  float_t factor = ExactDiskUtils::exact_disk(
      p, collision.pos, displacement, p.config.rx_radius_3d,
      diffused_molecule, colliding_molecule,
      p.config.use_expanded_list
  );

  if (factor < 0) {
    return 0; // reaction blocked by a wall
  }

  RxnClass* rxn_class = collision.rxn_class;
  assert(rxn_class != nullptr);

  float_t absolute_collision_time = elapsed_molecule_time + t_steps * collision.time;

  //  rx->prob_t is always NULL in out case update_probs(world, rx, m->t);
  // returns which reaction pathway to take
  float_t scaling = factor * r_rate_factor;
  int i = RxnUtils::test_bimolecular(
      rxn_class, world->rng, colliding_molecule, diffused_molecule, scaling, 0, absolute_collision_time);

  if (i < RX_LEAST_VALID_PATHWAY) {
    return false;
  }
  else {
    // might invalidate references
    int j = outcome_bimolecular(p, collision, i, absolute_collision_time);
    assert(j == RX_DESTROY || j == RX_A_OK);
    return j == RX_DESTROY;
  }
}

/******************************************************************************
 *
 * collide_and_react_with_surf_mol is a helper function used in diffuse_3D to
 * handle collision of a diffusing 3D molecule with a surface molecule
 *
 * Return values:
 *
 * -1 : nothing happened - continue on with next smash targets
 *  0 : reaction happened and we still exist but are done with the current smash
 *  1 : reaction happened and we are destroyed
 *      target
 *
 ******************************************************************************/
// TODO: return enum
int DiffuseReactEvent::collide_and_react_with_surf_mol(
    Partition& p,
    const Collision& collision,
    const float_t r_rate_factor,
    WallTileIndexPair& where_created_this_iteration,
    wall_index_t& last_hit_wall_index,
    Vec3& remaining_displacement,
    float_t& t_steps,
    float_t& elapsed_molecule_time
) {
  Wall& wall = p.get_wall(collision.colliding_wall_index);
  Grid& grid = wall.grid;

  tile_index_t j = GridUtils::xyz2grid_tile_index(p, collision.pos, wall);
  assert(j != TILE_INDEX_INVALID);

  molecule_id_t colliging_mol_id = grid.get_molecule_on_tile(j);
  if (colliging_mol_id == MOLECULE_ID_INVALID) {
    return -1;
  }

  orientation_t collision_orientation = ORIENTATION_DOWN;
  if (collision.type == CollisionType::WALL_FRONT) {
    collision_orientation = ORIENTATION_UP;
  }

  Molecule& colliding_molecule = p.get_m(colliging_mol_id);
  assert(colliding_molecule.is_surf());

  Molecule& diffused_molecule = p.get_m(collision.diffused_molecule_id); // m
  assert(diffused_molecule.is_vol());

  // Avoid rebinding - i.e. when we created a volume molecule from a surf+vol->surf+vol
  // reaction, we do not want the molecule to react again
  if (where_created_this_iteration.wall_index == wall.index &&
      where_created_this_iteration.tile_index == j) {
    // However, let this occur next time
    where_created_this_iteration.wall_index = WALL_INDEX_INVALID;
    where_created_this_iteration.tile_index = TILE_INDEX_INVALID;
    return -1;
  }

  RxnClassesVector matching_rxn_classes;
  RxnUtils::trigger_bimolecular(
    p.bng_engine,
    diffused_molecule, colliding_molecule,
    collision_orientation, colliding_molecule.s.orientation,
    matching_rxn_classes
  );

  if (matching_rxn_classes.empty()) {
    return -1;
  }

  assert(matching_rxn_classes.size() == 1 && "There should be max 1 rxn class");

  // FIXME: this code is very similar to code in react_2D_all_neighbors
  small_vector<float_t> scaling_coefs;
  for (size_t i = 0; i < matching_rxn_classes.size(); i++) {
    const RxnClass* rxn = matching_rxn_classes[i];
    assert(rxn != nullptr);

    scaling_coefs.push_back(r_rate_factor / grid.binding_factor);
  }

  float_t collision_time = elapsed_molecule_time + t_steps * collision.time;

  int selected_rx_pathway;
  if (matching_rxn_classes.size() == 1) {
    selected_rx_pathway = RxnUtils::test_bimolecular(
        matching_rxn_classes[0], world->rng,
        diffused_molecule, colliding_molecule,
        scaling_coefs[0], 0, collision_time);
  }
  else {
    mcell_error("Internal error: multiple rxn classes should not be needed for surf mol rxn.");
  }

  if (selected_rx_pathway < RX_LEAST_VALID_PATHWAY) {
    return -1; /* No reaction */
  }

  /* run the reaction */
  Collision rx_collision = Collision(
      CollisionType::VOLMOL_SURFMOL,
      &p,
      collision.diffused_molecule_id,
      collision_time, // unused? FIXME: find places where the collision time is not used and remove
      collision.pos,
      colliding_molecule.id,
      matching_rxn_classes[0]
  );

  int outcome_bimol_result = outcome_bimolecular(
      p, rx_collision, selected_rx_pathway, collision_time
  );

  if (outcome_bimol_result == RX_DESTROY) {
    return 1;
  }
  else if (outcome_bimol_result == RX_FLIP) {
    // update position and timing for flipped molecule

    float_t t_smash = collision.time;
    Molecule& vm = p.get_m(collision.diffused_molecule_id);

    // update position and subpart if needed
    vm.v.pos = collision.pos;
    vm.v.subpart_index = p.get_subpart_index(vm.v.pos);

    CollisionUtils::update_counted_volume_id_when_crossing_wall(
        p, wall, collision.get_orientation_against_wall(), vm);

    // TODO: same code is on multiple places, e.g. in cross_transparent_wall,
    // make a function for it
    remaining_displacement = remaining_displacement * Vec3(1.0 - t_smash);
    elapsed_molecule_time += t_steps * t_smash;

    t_steps *= (1.0 - t_smash);
    if (t_steps < EPS) {
      t_steps = EPS;
    }

    last_hit_wall_index = wall.index;
    return 0;
  }
  else {
    last_hit_wall_index = wall.index;
    return -1;
  }
}


/******************************************************************************
 *
 * check_collisions_with_walls is a helper function used in diffuse_3D to handle
 * collision of a diffusing molecule with a wall
 *
 * Return values:
 *
 * -1 : nothing happened - continue on with next smash targets
 *  0 : reaction happened and we still exist but are done with the current smash
 *      target
 *  1 : reaction happened and we are destroyed
 *
 ******************************************************************************/
inline WallRxnResult DiffuseReactEvent::collide_and_react_with_walls(
    Partition& p,
    Collision& collision,
    const float_t r_rate_factor,
    const float_t elapsed_molecule_time,
    const float_t t_steps
) {
  assert(collision.type == CollisionType::WALL_FRONT || collision.type == CollisionType::WALL_BACK);

  Molecule& diffused_molecule = p.get_m(collision.diffused_molecule_id); // m
  assert(diffused_molecule.is_vol());

  Wall& wall = p.get_wall(collision.colliding_wall_index);

  RxnClassesVector matching_rxn_classes;
  orientation_t orient = (collision.type == CollisionType::WALL_FRONT) ? ORIENTATION_UP : ORIENTATION_DOWN;
  RxnUtils::trigger_intersect(p, diffused_molecule, orient, wall, true, matching_rxn_classes);
  if (matching_rxn_classes.empty() ||
      (matching_rxn_classes.size() == 1 && matching_rxn_classes[0]->type == BNG::RxnType::Reflect)) {
    return WallRxnResult::Reflect;
  }

  const BNG::RxnClass* transp_rxn_class = nullptr;
  for (const BNG::RxnClass* rxn: matching_rxn_classes) {
    if (rxn->is_transparent()) {
      transp_rxn_class = rxn;
      break;
    }
  }

  if (transp_rxn_class != nullptr) {
    // we are crossing this wall
    assert(matching_rxn_classes.size() == 1 && "Expected only a single transparent rxn for transparent walls");
    return WallRxnResult::Transparent;
  }

  /* Collisions with the surfaces declared REFLECTIVE are treated similar to
   * the default surfaces after this loop. */

  // TODO: use rxn_class_index_t and rxn_index_t also in other places
  rxn_class_index_t rxn_class_index = RNX_CLASS_INDEX_INVALID;
  rxn_class_pathway_index_t pathway_index;

  float_t current_time = elapsed_molecule_time + t_steps * collision.time;

  if (matching_rxn_classes.size() == 1) {
    rxn_class_index = 0;
    pathway_index = RxnUtils::test_intersect(matching_rxn_classes[0], r_rate_factor, current_time, world->rng);
  } else {
    pathway_index = RxnUtils::test_many_intersect(
        matching_rxn_classes, r_rate_factor, current_time, rxn_class_index, world->rng);
  }

  if (rxn_class_index != RNX_CLASS_INDEX_INVALID && pathway_index >= PATHWAY_INDEX_LEAST_VALID) {
    BNG::RxnClass* rxn_class = matching_rxn_classes[rxn_class_index];

    assert(collision.type == CollisionType::WALL_FRONT || collision.type == CollisionType::WALL_BACK);

    int j = outcome_intersect(
        p, rxn_class, pathway_index, collision, current_time);

    if (j == RX_FLIP) {
      return WallRxnResult::Transparent;
    }
    else if (j == RX_A_OK) {
      return WallRxnResult::Reflect;
    }
    else if (j == RX_DESTROY) {
      return WallRxnResult::Destroyed;
    }
    else {
      assert(false);
      return WallRxnResult::Invalid;
    }
  }

  return WallRxnResult::Reflect;
}


// ---------------------------------- surface diffusion ----------------------------------
inline void DiffuseReactEvent::diffuse_surf_molecule(
    Partition& p,
    const molecule_id_t sm_id,
    float_t& max_time,
    const float_t diffusion_start_time
) {
  Molecule& sm = p.get_m(sm_id);
  const BNG::Species& species = p.get_species(sm.species_id);

  float_t steps = 0.0;
  float_t t_steps = 0.0;

  wall_index_t original_wall_index = sm.s.wall_index;

  /* Where are we going? */
  if (species.get_time_step() > max_time) {
    t_steps = max_time;
  }
  else {
    t_steps = species.get_time_step();
  }

  bool diffusible = species.can_diffuse();

  if (diffusible) {
    if (species.get_time_step() > max_time) {
      steps = max_time / species.get_time_step() ;
      if (steps < EPS) {
        t_steps = EPS * species.get_time_step();
        steps = EPS;
      }
    }
    else {
      steps = 1.0;
    }

    float_t space_factor = 0.0;

    if (steps == 1.0) {
      space_factor = species.get_space_step();
    }
    else {
      space_factor = species.get_space_step() * sqrt_f(steps);
    }

#ifdef DEBUG_TIMING
  DUMP_CONDITION4(
      dump_surf_mol_timing(
          "- Timing sm", p.stats.get_current_iteration(), sm_id,
          diffusion_start_time, max_time, sm.unimol_rx_time,
          space_factor, steps, t_steps
      );
  );
#endif

    for (int find_new_position = (SURFACE_DIFFUSION_RETRIES + 1);
         find_new_position > 0; find_new_position--) {

      Vec2 displacement;
      DiffusionUtils::compute_surf_displacement(species, space_factor, world->rng, displacement);

#ifdef DEBUG_DIFFUSION
      DUMP_CONDITION4(
          if (species.can_diffuse()) {
            displacement.dump("  displacement:", "");
          }
      );
#endif

      assert(!species.has_flag(SPECIES_FLAG_SET_MAX_STEP_LENGTH) && "not supported yet");

      // ray_trace does the movement and all other stuff
      Vec2 new_loc;
      BNG::RxnClass* absorb_now_rxn_class;
      wall_index_t new_wall_index =
          ray_trace_surf(p, species, sm_id, displacement, new_loc, absorb_now_rxn_class);

      // Either something ambiguous happened or we hit absorptive border
      if (new_wall_index == WALL_INDEX_INVALID) {
        if (absorb_now_rxn_class != nullptr) {
          absorb_now_rxn_class->init_rxn_pathways_and_rates();
          assert(absorb_now_rxn_class->get_num_pathways() == 1);
          bool kept = outcome_unimolecular(
              p, p.get_m(sm_id), diffusion_start_time, absorb_now_rxn_class, 0, nullptr);
          assert(!kept);
          return;
        }

        continue; /* Something went wrong--try again */
      }

      assert(absorb_now_rxn_class == nullptr);

      // After diffusing, are we still on the SAME triangle?
      if (new_wall_index == sm.s.wall_index) {
        if (!DiffusionUtils::move_sm_on_same_triangle(p, sm, new_loc)) {
          // we must try a different position
          continue;
        }
      }
      // After diffusing, we ended up on a NEW triangle.
      else {
        if (!DiffusionUtils::move_sm_to_new_triangle(p, sm, new_loc, new_wall_index)) {
          // we must try a different position
          continue;
        }

        // Check if we shouldn't reschedule the unimol rxn defined by
        // a surf mol + surf class rxn
        // Do this only if the current unimol rxn is not scheduled
        // for this timestep (t_steps is set to end at the unimol rx time)
        float_t time_until_unimol = sm.unimol_rx_time - t_steps - sm.diffusion_time;
        time_until_unimol = (time_until_unimol < 0) ? 0 : time_until_unimol;

        if (species.has_flag(SPECIES_FLAG_CAN_SURFWALL) &&
            (sm.unimol_rx_time == TIME_INVALID ||
             // using this overly complex condition because of MCell3 compatibility
             (time_until_unimol > EPS || time_until_unimol > EPS * (sm.diffusion_time + t_steps))
            )
        ) {
          sm.unimol_rx_time = TIME_INVALID;
          sm.set_flag(MOLECULE_FLAG_SCHEDULE_UNIMOL_RXN);
        }
      }
      find_new_position = 0;
    }
  } // if (species.space_step != 0)


  // TODO: what about molecules that cannot diffuse? they should not react,
  // but in MCell3 they do
  bool sm_still_exists = true;
  assert(!species.has_flag(SPECIES_FLAG_CAN_SURFSURFSURF) && "Not supported");
  bool can_surf_surf_react = species.has_flag(SPECIES_FLAG_CAN_SURFSURF);
  if (can_surf_surf_react && !species.is_target_only()) {
    assert(!species.has_flag(SPECIES_MOL_FLAG_TARGET_ONLY) && "Not sure what to do here");
    // the time t_steps should tell when the reaction occurred and it is quite weird because
    // it has nothing to do with the time spent diffusing
    sm_still_exists = react_2D_all_neighbors(p, sm, t_steps, diffusion_start_time);
  }

  // NOTE: surf-surf reactions on the same wall have higher priority,
  // this must be randomized once intermembrane rxns will be more used
  if (sm_still_exists && species.has_flag(SPECIES_FLAG_CAN_INTERMEMBRANE_SURFSURF) && !species.is_target_only()) {
    sm_still_exists = react_2D_intermembrane(p, sm, t_steps, diffusion_start_time);
  }

  if (sm_still_exists) {
    // reactions in react_2D_all_neighbors could have invalidated the molecules array
    Molecule& new_m_ref = p.get_m(sm_id);

    // for some reason, mcell3 defines a new unimol time if the molecule has moved
    bool changed_wall = new_m_ref.s.wall_index != original_wall_index;

    // we don't have to remove the molecule from the schedule, we can just change its unimol_rx_time,
    // this time is checked and against the scheduled time
    // mcell3 compatibility: we might change the schedule only if it is not already scheduled for this time step
    // NOTE: this condition looks a bit weird, some explanation would be useful
    if ((diffusible || can_surf_surf_react) &&
        ((!diffusible || changed_wall) &&
          new_m_ref.unimol_rx_time >= event_time + time_up_to_next_barrier)) { // ?? is usage or barrier_time_from_event_time correct?
      new_m_ref.unimol_rx_time = TIME_INVALID;
      new_m_ref.set_flag(MOLECULE_FLAG_SCHEDULE_UNIMOL_RXN);
    }
  }

  // update max_time - for how long the molecule diffused
  max_time = t_steps;

  // and log stats
  p.stats.inc_diffusion_cummtime(steps);
}


// returns true if molecule survived
bool DiffuseReactEvent::react_2D_all_neighbors(
    Partition& p,
    Molecule& sm,
    const float_t time, // same argument as t passed in mcell3 (come up with a better name)
    const float_t diffusion_start_time // diffusion_start_time + elapsed_molecule_time should be the time when reaction occurred
) {

#ifdef DEBUG_TIMING
  DUMP_CONDITION4(
      dump_react_2D_all_neighbors_timing(
          time, diffusion_start_time + elapsed_molecule_time
      );
  );
#endif

  const Wall& wall = p.get_wall(sm.s.wall_index);

  TileNeighborVector neighbors;
  GridUtils::find_neighbor_tiles(p, &sm, wall, sm.s.grid_tile_index, false, true, neighbors);

  if (neighbors.empty()) {
    return true;
  }

  const BNG::Species& sm_species = p.get_species(sm.species_id);

  // each item in array corresponds to one potential reaction
  small_vector<float_t> correction_factors;
  small_vector<molecule_id_t> reactant_molecule_ids;

  RxnClassesVector matching_rxn_classes;

  /* step through the neighbors */
  for (const WallTileIndexPair& neighbor: neighbors) {
    Wall& nwall = p.get_wall(neighbor.wall_index);
    Grid& ngrid = nwall.grid;

    // is there something on the tile?
    // TODO_LATER: this filtering should be done already while looking for neighbors
    molecule_id_t nid = ngrid.get_molecule_on_tile(neighbor.tile_index);
    if (nid == MOLECULE_ID_INVALID) {
      continue;
    }

    Molecule& nsm = p.get_m(nid);
    const BNG::Species& nsm_species = p.get_species(nsm.species_id);

#ifdef DEBUG_RXNS
    DUMP_CONDITION4(
      // the subtraction of diffusion_time_step doesn't make much sense but is needed to make the dump the same as in mcell3
      // need to check it further
      nsm.dump(p, "", "  checking in react_2D_all_neighbors: ", world->get_current_iteration(), 0.0);
    );
#endif

    /* check whether the neighbor molecule is behind
       the restrictive region boundary   */
    if ((sm_species.has_flag(SPECIES_FLAG_CAN_REGION_BORDER) || nsm_species.has_flag(SPECIES_FLAG_CAN_REGION_BORDER)) &&
        sm.s.wall_index != nsm.s.wall_index
    ) {
      /* INSIDE-OUT check */
      if (WallUtils::walls_belong_to_at_least_one_different_restricted_region(p, wall, sm, nwall, nsm)) {
        continue;
      }

      /* OUTSIDE-IN check */
      // note: the pairing wall is same as in mcell3, TODO: explain why is it so
      if (WallUtils::walls_belong_to_at_least_one_different_restricted_region(p, wall, nsm, nwall, sm)) {
        continue;
      }
    }

    // returns value >=1 if there can be a reaction
    size_t orig_num_rxsn = matching_rxn_classes.size();
    RxnUtils::trigger_bimolecular_orientation_from_mols(
        p.bng_engine,
        sm, nsm,
        matching_rxn_classes
    );

    // extend arrays holding additional information
    // FIXME: the same code is in collide_and_react_with_surf_mol
    for (size_t i = orig_num_rxsn; i < matching_rxn_classes.size(); i++) {
      const RxnClass* rxn = matching_rxn_classes[i];
      assert(rxn != nullptr);

      correction_factors.push_back(time / ngrid.binding_factor);
      reactant_molecule_ids.push_back(nsm.id);
    }
  }

  size_t num_matching_rxn_classes = matching_rxn_classes.size();
  if (num_matching_rxn_classes == 0) {
    return true;
  }

  rxn_class_pathway_index_t selected_pathway_index;
  Collision collision;

  float_t collision_time = diffusion_start_time;

  /* Calculate local_prob_factor for the reaction probability.
     Here we convert from 3 neighbor tiles (upper probability
     limit) to the real "num_nbrs" neighbor tiles. */
  float_t local_prob_factor = 3.0 / neighbors.size();
  int rxn_class_index;
  if (num_matching_rxn_classes == 1) {
    // figure out what should happen
    selected_pathway_index = RxnUtils::test_bimolecular(
        matching_rxn_classes[0], world->rng,
        sm, p.get_m(reactant_molecule_ids[0]),
        correction_factors[0], local_prob_factor, collision_time);

    // there is just one possible class == one pair of reactants
    rxn_class_index = 0;
  }
  else {
    bool all_neighbors_flag = true;
    rxn_class_index =
        RxnUtils::test_many_bimolecular(
            matching_rxn_classes, correction_factors, local_prob_factor,
            world->rng, all_neighbors_flag, collision_time, selected_pathway_index);
    selected_pathway_index = 0; // TODO_PATHWAYS: use value from test_many_bimolecular
  }

  if (rxn_class_index == PATHWAY_INDEX_NO_RXN || selected_pathway_index < PATHWAY_INDEX_LEAST_VALID) {
    return true; /* No reaction */
  }

  collision = Collision(
      CollisionType::SURFMOL_SURFMOL,
      &p, sm.id, collision_time,
      reactant_molecule_ids[rxn_class_index],
      matching_rxn_classes[rxn_class_index]
  );

  /* run the reaction */
  int outcome_bimol_result = outcome_bimolecular(
      p, collision, selected_pathway_index, collision_time
  );

  return outcome_bimol_result != RX_DESTROY;
}


bool DiffuseReactEvent::react_2D_intermembrane(
    Partition& p, Molecule& sm,
    const float_t t_steps, const float_t diffusion_start_time
) {
  const Wall& w1 = p.get_wall(sm.s.wall_index);
  const Vec3& w1_vert0 = p.get_wall_vertex(w1, 0);

  // get 3d position
  Vec3 reac1_pos3d = GeometryUtils::uv2xyz(sm.s.pos, w1, w1_vert0);

  // which subpart are we in?
  // we check walls whose part is in the current subpartition, not the neighbors
  IVec3 subpart_indices;
  p.get_subpart_3d_indices(reac1_pos3d, subpart_indices);
  subpart_index_t subpart_index = p.get_subpart_index_from_3d_indices(subpart_indices);

  // with what species we may react? (this should be cached)
  const BNG::SpeciesRxnClassesMap* rxns_classes_map =
      p.get_all_rxns().get_bimol_rxns_for_reactant(sm.species_id);
  if (rxns_classes_map == nullptr || rxns_classes_map->empty()) {
    assert(false && "No rxns");
    return true;
  }

  uint_set<species_id_t> reacting_species;
  for (const auto& second_reactant_info: *rxns_classes_map) {
    const BNG::RxnClass* rxn_class = second_reactant_info.second;

    if (!rxn_class->is_intermembrane_surf_surf_rxn_class()) {
      continue;
    }

    species_id_t second_species_id = second_reactant_info.first;
    reacting_species.insert(second_species_id);
  }

  pos_t rxn_radius2 = p.config.intermembrane_rx_radius_3d * p.config.intermembrane_rx_radius_3d;

  typedef pair<molecule_id_t, pos_t> IdDist2Pair;
  small_vector<IdDist2Pair> reactants_dist2;

  // get neighboring subparts - this is necessary because
  // subpartitioning can put a boundary right between membranes
  SubpartIndicesSet subpart_indices_set;
  CollisionUtils::collect_neighboring_subparts(
      p, reac1_pos3d, subpart_indices, p.config.intermembrane_rx_radius_3d, p.config.subpartition_edge_length,
      subpart_indices_set
  );
  // and include current subpart
  subpart_indices_set.insert(subpart_index);

  // collect walls (this can be also somehow pre-computed)
  uint_set<wall_index_t> wall_indices;
  for (subpart_index_t si: subpart_indices_set) {
    // for each wall in this subpart that belongs to a different object
    const WallsInSubpart& subpart_wall_indices = p.get_subpart_wall_indices(subpart_index);
    wall_indices.insert(subpart_wall_indices.begin(), subpart_wall_indices.end());
  }

  for (wall_index_t wi: wall_indices) {
    const Wall& w2 = p.get_wall(wi);
    if (w2.object_id == w1.object_id) {
      continue;
    }

    const Grid& g = w2.grid;
    if (!g.is_initialized() || g.get_num_occupied_tiles() == 0) {
      continue;
    }
    const Vec3& w2_vert0 = p.get_wall_vertex(w2, 0);

    // not really efficient, goes through all tiles
    small_vector<molecule_id_t> molecule_ids;
    g.get_contained_molecules(molecule_ids);
    assert(molecule_ids.size() == g.get_num_occupied_tiles());

    for (molecule_id_t reac2_id: molecule_ids) {
      const Molecule& reac2 = p.get_m(reac2_id);
      assert(reac2.is_surf());
      if (reacting_species.count(reac2.species_id) == 0) {
        continue;
      }

      // compute distance
      Vec3 reac2_pos3d = GeometryUtils::uv2xyz(reac2.s.pos, w2, w2_vert0);
      pos_t dist2 = len3_squared(reac1_pos3d - reac2_pos3d);
      if (dist2 > rxn_radius2) {
        continue;
      }

      reactants_dist2.push_back(make_pair(reac2_id, dist2));
    }
  }

  if (reactants_dist2.empty()) {
    return true;
  }

  // sort potential reactants by distance
  sort(reactants_dist2.begin(), reactants_dist2.end(),
      [ ]( const IdDist2Pair& lhs, const IdDist2Pair& rhs ) {
        return lhs.second < rhs.second;
      }
  );

  // and similarly as in diffuse_volume_molecule, evaluate each potential collision

  // collision_time is the same as for surf mols,
  // TODO: not sure if correct, this molecule has already diffused and newly created
  // molecules birthdays will be this one
  float_t collision_time = diffusion_start_time;

  bool was_defunct = false;
  for (const IdDist2Pair& id_dist2_pair: reactants_dist2) {
    Molecule& sm2 = p.get_m(id_dist2_pair.first);

    // get what reaction should happen, the default orientation of molecules is UP and
    // also the rxn rule's pattern expects UP
    RxnClassesVector matching_rxn_classes;
    RxnUtils::trigger_bimolecular(
        p.bng_engine, sm, sm2, sm.s.orientation, sm2.s.orientation, matching_rxn_classes);

    if (matching_rxn_classes.empty()) {
      assert(false && "We already filtered-out molecules that can react");
      continue;
    }

    int selected_pathway_index = RX_NO_RX;
    int rxn_class_index;
    if (matching_rxn_classes.size() == 1) {
      selected_pathway_index = RxnUtils::test_bimolecular(
          matching_rxn_classes[0], world->rng,
          sm, sm2,
          // TODO: not sure what to put as scaling coeff
          1,
          0, // local prob factor
          collision_time);

        // there is just one possible class == one pair of reactants
        rxn_class_index = 0;
    }
    else {
      release_assert(false && "Multiple rxn classes for intermembrane rxns are not supported yet");
    }

    if (selected_pathway_index < RX_LEAST_VALID_PATHWAY) {
      continue; // No reaction
    }

    Collision collision = Collision(
        CollisionType::INTERMEMBRANE_SURFMOL_SURFMOL,
        &p, sm.id, collision_time,
        sm2.id,
        matching_rxn_classes[rxn_class_index]
    );

    /* run the reaction */
    int outcome_bimol_result = outcome_bimolecular(
        p, collision, selected_pathway_index, collision_time
    );
  }
  return !was_defunct;
}


/*************************************************************************
ray_trace_2D:
  In: world: simulation state
      sm: molecule that is moving
      disp: displacement vector from current to new location
      pos: place to store new coordinate (in coord system of new wall)
      kill_me: flag that tells that molecule hits ABSORPTIVE region border
           (value = 1)
      rxp: reaction object (valid only in case of hitting ABSORPTIVE region
         border)
      hit_data_info: region border hit data information
  Out: Return wall at endpoint of movement vector. Otherwise NULL if we hit
       ambiguous location or if SM was absorbed.
       pos: location of that endpoint in the coordinate system of the new wall.
       kill_me, rxp, and hit_data_info will all be updated if we hit absorptive
       boundary.
*************************************************************************/
wall_index_t DiffuseReactEvent::ray_trace_surf(
    Partition& p,
    const BNG::Species& species,
    const molecule_id_t sm_id,
    Vec2& remaining_displacement,
<<<<<<< HEAD
    Vec2& new_pos
=======
    Vec2& new_pos,
    BNG::RxnClass*& absorb_now_rxn_class // set to non-null is molecule has to be absorbed
>>>>>>> b1eafc9d
) {
  absorb_now_rxn_class = nullptr;

  Molecule& sm  = p.get_m(sm_id);
  const Wall* this_wall = &p.get_wall(sm.s.wall_index);

  Vec2 orig_pos = sm.s.pos;
  Vec2 this_pos = sm.s.pos;
  Vec2 this_disp = remaining_displacement;

  /* Will break out with return or break when we're done traversing walls */
  while (1) {

    int this_wall_edge_region_border = 0;
    //bool absorb_now = 0;

    /* Index of the wall edge that the SM hits */
    Vec2 boundary_pos;
    edge_index_t edge_index_that_was_hit =
        GeometryUtils::find_edge_point(*this_wall, this_pos, this_disp, boundary_pos);

    // Ambiguous edge collision. Give up and try again from diffuse_2D.
    if (edge_index_that_was_hit == EDGE_INDEX_CANNOT_TELL) {
      sm.s.pos = orig_pos;
      return WALL_INDEX_INVALID;
    }

    // We didn't hit the edge. Stay inside this wall. We're done!
    else if (edge_index_that_was_hit == EDGE_INDEX_WITHIN_WALL) {
      new_pos = this_pos + this_disp;
      sm.s.pos = orig_pos;
      return this_wall->index;
    }

    // Neither ambiguous (EDGE_INDEX_CANNOT_TELL) nor inside wall (EDGE_INDEX_WITHIN_WALL),
    // must have hit edge (0, 1, 2)
    Vec2 old_pos = this_pos;

    /* We hit the edge - check for the reflection/absorption from the
       edges of the wall if they are region borders
       Note - here we test for potential collisions with the region
       border while moving INSIDE OUT */
    bool reflect_now = false;
    if (species.can_interact_with_border()) {
      DiffusionUtils::reflect_absorb_inside_out(
          p, sm, *this_wall, edge_index_that_was_hit,
          reflect_now, absorb_now_rxn_class
      );

<<<<<<< HEAD
      release_assert(!absorb_now && "TODO");
=======
      if (absorb_now_rxn_class != nullptr) {
        return WALL_INDEX_INVALID;
      }
>>>>>>> b1eafc9d
    }

    /* no reflection - keep going */
    if (!reflect_now) {
      wall_index_t target_wall_index =
          GeometryUtils::traverse_surface(*this_wall, old_pos, edge_index_that_was_hit, this_pos);

      if (target_wall_index != WALL_INDEX_INVALID) {
        /* We hit the edge - check for the reflection/absorption from the
           edges of the wall if they are region borders
           Note - here we test for potential collisions with the region
           border while moving OUTSIDE IN */
        if (species.can_interact_with_border()) {

          const Wall& target_wall = p.get_wall(target_wall_index);
          DiffusionUtils::reflect_absorb_outside_in(
              p, sm, target_wall, *this_wall,
              reflect_now, absorb_now_rxn_class
          );

<<<<<<< HEAD
          release_assert(!absorb_now && "TODO");
=======
          if (absorb_now_rxn_class != nullptr) {
            return WALL_INDEX_INVALID;
          }
>>>>>>> b1eafc9d
        }

        if (!reflect_now) {
          this_disp = old_pos + this_disp;

#ifndef NDEBUG
          Edge& e = const_cast<Edge&>(this_wall->edges[edge_index_that_was_hit]);
          assert(e.is_initialized());
          e.debug_check_values_are_uptodate(p);
#endif

          Vec2 tmp_disp;
          GeometryUtils::traverse_surface(*this_wall, this_disp, edge_index_that_was_hit, tmp_disp);
          this_disp = tmp_disp - this_pos;
          this_wall = &p.get_wall(target_wall_index);
          continue;
        }
      }
    }

    /* If we reach this point, assume we reflect off the edge since there is no
     * neighboring wall
     *
     * NOTE: this_pos has been corrupted by traverse_surface; use old_pos to find
     * out whether the present wall edge is a region border
     */
    Vec2 new_disp = this_disp - (boundary_pos - old_pos);

    switch (edge_index_that_was_hit) {
      case EDGE_INDEX_0:
        new_disp.v *= -1.0;
        break;
      case EDGE_INDEX_1: {
        pos_t f;
        Vec2 reflector;
        reflector.u = -this_wall->uv_vert2.v;
        reflector.v = this_wall->uv_vert2.u - this_wall->uv_vert1_u;
        f = 1.0 / sqrt_p( len2_squared(reflector) );
        reflector *= f;
        f = 2.0 * dot2(new_disp, reflector);
        new_disp -= Vec2(f) * reflector;
        break;
      }
      case EDGE_INDEX_2: {
        pos_t f;
        Vec2 reflector;
        reflector.u = this_wall->uv_vert2.v;
        reflector.v = -this_wall->uv_vert2.u;
        f = 1.0 / sqrt_p( len2_squared(reflector) );
        reflector *= f;
        f = 2.0 * dot2(new_disp, reflector);
        new_disp -= Vec2(f) * reflector;
        break;
      }
      default:
        UNHANDLED_CASE(edge_index_that_was_hit);
    }

    this_pos.u = boundary_pos.u;
    this_pos.v = boundary_pos.v;
    this_disp.u = new_disp.u;
    this_disp.v = new_disp.v;
  } // while

  sm.s.pos = orig_pos;
}


// ---------------------------------- other ----------------------------------


void DiffuseReactEvent::pick_unimol_rxn_class_and_set_rxn_time(
    Partition& p,
    const float_t current_time,
    Molecule& m
) {
  assert(current_time >= 0);

  BNG::RxnClassesVector rxn_classes;
  RxnUtils::pick_unimol_rxn_classes(p, m, current_time, rxn_classes);
  if (rxn_classes.empty()) {
    m.unimol_rx_time = TIME_INVALID;
    return;
  }

  uint idx = 0;
  if (rxn_classes.size() > 1) {
    idx = RxnUtils::test_many_unimol(rxn_classes, world->rng);
  }

  // there is a check when computing the reaction rate to make sure that the time is reasonably higher than 0
  float_t time_from_now = RxnUtils::compute_unimol_lifetime(p, world->rng, rxn_classes[idx], current_time, m);

  float_t scheduled_time = current_time + time_from_now;

  // we need to store the end time to the molecule because it is needed in diffusion to
  // figure out whether we should do the whole time step
  m.unimol_rx_time = scheduled_time;
}


// based on mcell3's check_for_unimolecular_reaction
// might invalidate vm references
// returns true if molecule survived and should be diffused right away
bool DiffuseReactEvent::react_unimol_single_molecule(
    Partition& p,
    const molecule_id_t m_id
) {
  // the unimolecular reaction class was already selected
  Molecule& m = p.get_m(m_id);

  if (m.is_defunct()) {
    return false;
  }

  float_t scheduled_time = m.unimol_rx_time;

  assert(!m.has_flag(MOLECULE_FLAG_SCHEDULE_UNIMOL_RXN));
  assert(scheduled_time >= event_time && scheduled_time <= event_time + time_up_to_next_barrier);

  if (m.has_flag(MOLECULE_FLAG_RESCHEDULE_UNIMOL_RXN_ON_NEXT_RXN_RATE_UPDATE)) {
    // this time event does not mean to execute the unimol action, but instead to
    // update the scheduled time for the updated reaction rate
    m.clear_flag(MOLECULE_FLAG_RESCHEDULE_UNIMOL_RXN_ON_NEXT_RXN_RATE_UPDATE);

    pick_unimol_rxn_class_and_set_rxn_time(p, scheduled_time, m);

    return true;
  }
  else {
    BNG::RxnClassesVector rxn_classes;
    RxnUtils::pick_unimol_rxn_classes(p, m, scheduled_time, rxn_classes);
    for (RxnClass* rxn_class: rxn_classes) {
      rxn_class->update_rxn_rates_if_needed(scheduled_time);
    }

    if (rxn_classes.empty()) {
      // there is no unimol rxn, this can happen for instance when
      // a surface molecule moved out of a regions with a surface class,
      // we must recompute the unimol lifetime
      pick_unimol_rxn_class_and_set_rxn_time(p, scheduled_time, m);
      return true;
    }

    uint idx = 0;
    if (rxn_classes.size() > 1) {
      idx = RxnUtils::test_many_unimol(rxn_classes, world->rng);
    }

    rxn_class_pathway_index_t pi = RxnUtils::which_unimolecular(m, rxn_classes[idx], world->rng);

    if (rxn_classes[idx]->is_unimol()) {
      // standard unimolecular rxn
      return outcome_unimolecular(p, m, scheduled_time, rxn_classes[idx], pi);
    }
    else {
      // surf mol + surf class rxn
      release_assert(m.is_surf() && "Only for surf mol + surf class rxns");
      const Wall& w = p.get_wall(m.s.wall_index);
      const Vec3& v0 = p.get_wall_vertex(w, 0);
      // orientation front or back is not important
      Vec3 pos = GeometryUtils::uv2xyz(m.s.pos, w, v0);
      Collision collision(CollisionType::WALL_FRONT, &p, m.id, scheduled_time, pos, w.index);
      return outcome_intersect(p, rxn_classes[idx], pi, collision, scheduled_time);
    }
  }
}


// checks if reaction should probabilistically occur and if so,
// destroys reactants
// returns RX_DESTROY when the primary reactant was destroyed, RX_A_OK if the reactant A was kept
// TODO: change return type for enum
int DiffuseReactEvent::outcome_bimolecular(
    Partition& p,
    const Collision& collision,
    const int path,
    const float_t time
) {
#ifdef DEBUG_TIMING
  DUMP_CONDITION4(
      dump_outcome_bimolecular_timing(time);
  );
#endif

  // might invalidate references

  bool keep_reacA, keep_reacB;
  int result =
      outcome_products_random(
        p,
        collision,
        time,
        path,
        keep_reacA, keep_reacB
      );

  if (result == RX_A_OK || result == RX_FLIP) {
    Molecule& reacA = p.get_m(collision.diffused_molecule_id);
    Molecule& reacB = p.get_m(collision.colliding_molecule_id);

#ifdef DEBUG_RXNS
    // reference printout first destroys B then A
    DUMP_CONDITION4(
      if (!keep_reacB) {
        reacB.dump(p, "", "  defunct m:", world->get_current_iteration(), 0, false);
      }
      if (!keep_reacA) {
        reacA.dump(p, "", "  defunct m:", world->get_current_iteration(), 0, false);
      }
    );
#endif

    // always for now
    // we used the reactants - remove them
    if (!keep_reacA) {
      p.set_molecule_as_defunct(reacA);
    }
    if (!keep_reacB) {
      p.set_molecule_as_defunct(reacB);
    }

    if (keep_reacA) {
      return result;
    }
    else {
      return RX_DESTROY;
    }
  }

  return result;
}


/*************************************************************************
outcome_intersect:
  In: world: simulation state
      rx: reaction that's taking place
      path: path the reaction's taking
      surface: wall that is being struck
      reac: molecule that is hitting the wall
      orient: orientation of the molecule
      t: time that the reaction is occurring
      hitpt: location of collision with wall
      loc_okay:
  Out: Value depending on outcome:
       RX_A_OK if the molecule reflects
       RX_FLIP if the molecule passes through
       RX_DESTROY if the molecule stops, is destroyed, etc.
       Additionally, products are created as needed.
  Note: Can assume molecule is always first in the reaction.
*************************************************************************/
int DiffuseReactEvent::outcome_intersect(
    Partition& p,
    RxnClass* rxn_class,
    const rxn_class_pathway_index_t pathway_index,
    Collision& collision, // rxn_class can be set
    const float_t time
) {
  if (!rxn_class->is_standard()) {
    if (rxn_class->is_reflect()) {
      return RX_A_OK; /* just reflect */
    }
    else {
      assert(rxn_class->is_transparent()); // already dealt with before for better performance, but let's keep this general
      return RX_FLIP; /* Flip = transparent is default special case */
    }
  }

  /* If reaction object has ALL_MOLECULES or ALL_VOLUME_MOLECULES as the
   * first reactant it means that reaction is of the type ABSORPTIVE =
   * ALL_MOLECULES or ABSORPTIVE = ALL_VOLUME_MOLECULES since other cases
   * (REFLECTIVE/TRANSPARENT) are taken care above. But there are no products
   * for this reaction, so we do no need to go into "outcome_products()"
   * function. */

  assert(rxn_class->is_bimol());
  species_id_t all_molecules_id = p.get_all_species().get_all_molecules_species_id();
  species_id_t all_volume_molecules_id = p.get_all_species().get_all_volume_molecules_species_id();

  int result;
  bool keep_reacA = true, keep_reacB = true;

  // expecting that the surface is always the second reactant
  assert(p.get_species(rxn_class->reactant_ids[1]).is_reactive_surface());

  if (rxn_class->reactant_ids[0] == all_molecules_id ||
      rxn_class->reactant_ids[0] == all_volume_molecules_id) {
    assert(rxn_class->get_num_reactions() == 1);
    keep_reacA = false;
    result = RX_DESTROY;
  }
  else {
    // might return RX_BLOCKED
    collision.rxn_class = rxn_class;
    result = outcome_products_random(p, collision, time, pathway_index, keep_reacA, keep_reacB);
    assert(keep_reacB && "We are keeping the surface");
  }

  if (result == RX_BLOCKED) {
    return RX_A_OK; /* reflect the molecule */
  }

  if (!keep_reacA) {
#ifdef DEBUG_RXNS
    const Molecule& reacA = p.get_m(collision.diffused_molecule_id);
    DUMP_CONDITION4(
      if (!keep_reacA) {
        reacA.dump(p, "", "  defunct m:", world->get_current_iteration(), 0, false);
      }
    );
#endif

    Molecule& m = p.get_m(collision.diffused_molecule_id);
    p.set_molecule_as_defunct(m);
    return RX_DESTROY;
  }
  else {
    return result; /* RX_A_OK or RX_FLIP */
  }
}


// might return RX_BLOCKED if reaction cannot occur,
// returns 0 if positions were found
int DiffuseReactEvent::find_surf_product_positions(
    Partition& p,
    const Collision& collision,
    const BNG::RxnRule* rxn,
    const Molecule* reacA, const bool keep_reacA,
    const Molecule* reacB, const bool keep_reacB,
    const Molecule* surf_reac,
    const RxnProductsVector& actual_products,
    GridPosVector& assigned_surf_product_positions,
    uint& num_surface_products,
    bool& surf_pos_reacA_is_used
) {

  assigned_surf_product_positions.clear();

  surf_pos_reacA_is_used = keep_reacA;

  uint needed_surface_positions = 0;
  for (const ProductSpeciesIdWIndices& prod: actual_products) {
    if (p.get_species(prod.product_species_id).is_surf()) {
      needed_surface_positions++;
    }
  }
  num_surface_products = needed_surface_positions;

  assert(reacA != nullptr);
  uint num_reactants = (reacB == nullptr) ? 1 : 2;

  small_vector<GridPos> recycled_surf_prod_positions; // this array contains information on where to place the surface products
  uint initiator_recycled_index = INDEX_INVALID;

  /* list of the restricted regions for the reactants by wall */
  RegionIndicesSet rlp_wall_1, rlp_wall_2;
  /* list of the restricted regions for the reactants by object */
  RegionIndicesSet rlp_obj_1, rlp_obj_2;

  int sm_bitmask = RegionUtils::determine_molecule_region_topology(
      p, reacA, reacB, rxn->is_unimol(),
      rlp_wall_1, rlp_wall_2, rlp_obj_1, rlp_obj_2);

  // find which tiles can be recycled
  if (reacA->is_surf()) {
    if (!keep_reacA) {
      recycled_surf_prod_positions.push_back( GridPos::make_with_mol_pos(*reacA) );
      if (reacA->id == surf_reac->id) {
        initiator_recycled_index = 0;
      }
    }
    else if (keep_reacA) {
      // reacA is kept
      needed_surface_positions--;
    }
  }

  if (reacB != nullptr && reacB->is_surf()) {
    if (!keep_reacB) {
      recycled_surf_prod_positions.push_back( GridPos::make_with_mol_pos(*reacB) );
      if (reacB->id == surf_reac->id) {
        initiator_recycled_index = recycled_surf_prod_positions.size() - 1;
      }
    }
    else if (reacB->is_surf() && keep_reacB) {
      // reacB is kept
      needed_surface_positions--;
    }
  }

  if (needed_surface_positions == 0) {
    return 0;
  }
  assigned_surf_product_positions.resize(actual_products.size());

  // do we need more tiles?
  TileNeighborVector vacant_neighbor_tiles;

  // these locations are set only for rxns with surface classes
  Vec2 hit_wall_pos2d;
  tile_index_t hit_wall_tile_index = UINT_INVALID;

  if (needed_surface_positions > recycled_surf_prod_positions.size()) {

    // find neighbors for the first surface reactant or the point where we hit the wall
    TileNeighborVector neighbor_tiles;

    if (surf_reac != nullptr) {
      // rxn with surface molecule
      Wall& wall = p.get_wall(surf_reac->s.wall_index);

      GridUtils::find_neighbor_tiles(p, surf_reac, wall, surf_reac->s.grid_tile_index, true, false, neighbor_tiles);
    }
    else {
      // rxn with surface class
      assert(collision.is_wall_collision());
      Wall& wall = p.get_wall(collision.colliding_wall_index);
      if (!wall.grid.is_initialized()) {
        wall.grid.initialize(p, wall);
      }

      hit_wall_pos2d = GeometryUtils::xyz2uv(p, collision.pos, wall);
      hit_wall_tile_index = GridUtils::uv2grid_tile_index(hit_wall_pos2d, wall);

      GridUtils::find_neighbor_tiles(p, nullptr, wall, hit_wall_tile_index, true, false, neighbor_tiles);
    }

    // we care only about the vacant ones (NOTE: this filtering out might be done in find_neighbor_tiles)
    // mcell3 reverses the ordering here
    for (int i = neighbor_tiles.size() - 1; i >=0; i--) {
      WallTileIndexPair& tile_info = neighbor_tiles[i];

      Grid& neighbor_grid = p.get_wall(tile_info.wall_index).grid;
      if (neighbor_grid.get_molecule_on_tile(tile_info.tile_index) == MOLECULE_ID_INVALID) {
        vacant_neighbor_tiles.push_back(tile_info);
      }
    }

    /* Can this reaction happen at all? */
    if (vacant_neighbor_tiles.size() + recycled_surf_prod_positions.size() < needed_surface_positions) {
      return RX_BLOCKED;
    }
  }

  // assignment of positions
  uint num_tiles_to_recycle = min(actual_products.size(), recycled_surf_prod_positions.size());
  if (rxn->is_intermembrane_surf_rxn()) {
    // special case limited to A@C1 + B@C2 -> C@C1 + D@C2
    release_assert(needed_surface_positions == 2 && num_tiles_to_recycle == 2);
    release_assert(rxn->products.size() == 2);

    BNG::compartment_id_t compartment_prod0 = rxn->products[0].get_primary_compartment_id();

    BNG::compartment_id_t compartment_reacA = p.get_species(reacA->species_id).get_primary_compartment_id();

    // use compartment to determine location (
    if (compartment_reacA == compartment_prod0) {
      // in the same order
      assigned_surf_product_positions[0] = recycled_surf_prod_positions[0];
      assigned_surf_product_positions[0].set_reac_type(GridPosType::REACA_UV);
      assigned_surf_product_positions[1] = recycled_surf_prod_positions[1];
      assigned_surf_product_positions[1].set_reac_type(GridPosType::REACB_UV);
    }
    else {
#ifndef NDEBUG
      BNG::compartment_id_t compartment_prod1 = rxn->products[1].get_primary_compartment_id();
      assert(compartment_reacA == compartment_prod1);
#endif
      // switched order
      assigned_surf_product_positions[0] = recycled_surf_prod_positions[1];
      assigned_surf_product_positions[0].set_reac_type(GridPosType::REACB_UV);
      assigned_surf_product_positions[1] = recycled_surf_prod_positions[0];
      assigned_surf_product_positions[1].set_reac_type(GridPosType::REACA_UV);
    }
  }
  else if (needed_surface_positions == 1 && num_tiles_to_recycle == 1 && recycled_surf_prod_positions.size() >= 1) {
    if (initiator_recycled_index == INDEX_INVALID) {
      assert(recycled_surf_prod_positions.size() == 1);
      assigned_surf_product_positions[0] = recycled_surf_prod_positions[0];
    }
    else {
      assigned_surf_product_positions[0] = recycled_surf_prod_positions[initiator_recycled_index];
    }
    assigned_surf_product_positions[0].set_reac_type(GridPosType::REACA_UV);
    surf_pos_reacA_is_used = true;
  }
  else {
    uint next_available_index = 0;
    uint num_players = actual_products.size() + num_reactants;

    // assign recycled positions to products
    while (next_available_index < num_tiles_to_recycle) {
      // we must have the same number of random calls as in mcell3...
      uint rnd_num = rng_uint(&world->rng) % num_players;

      // continue until we got an index of a product
      if (rnd_num < num_reactants) {
        continue;
      }

      uint product_index = rnd_num - num_reactants;
      assert(product_index < actual_products.size());

      // we care only about surface molecules
      if (p.get_species(actual_products[product_index].product_species_id).is_vol()) {
        continue;
      }

      // skip products that we already set
      if (assigned_surf_product_positions[product_index].is_assigned()) {
        continue;
      }

      // set position for product with product_index
      assigned_surf_product_positions[product_index] = recycled_surf_prod_positions[next_available_index];
      if (assigned_surf_product_positions[product_index].has_same_wall_and_grid(*reacA)) {
        assigned_surf_product_positions[product_index].set_reac_type(GridPosType::REACA_UV);
        surf_pos_reacA_is_used = true;
      }
      else if (assigned_surf_product_positions[product_index].has_same_wall_and_grid(*reacB)) {
        assigned_surf_product_positions[product_index].set_reac_type(GridPosType::REACB_UV);
      }
      else {
        assert(false);
      }
      next_available_index++;
    }

    small_vector<bool> used_vacant_tiles;
    used_vacant_tiles.resize(vacant_neighbor_tiles.size(), false);

    // assign the first surface product of vol+wall rxn to the position where we hit the wall
    // MCell3 calls RNG and also allows to have multiple molecules to be placed on the same location,
    // MCell4 allows only a single location
    if (rxn->is_reactive_surface_rxn()) {
      // get the first unassigned surface product
      uint unassigned_product_index;
      bool found_product_index = false;
      for (unassigned_product_index = 0; unassigned_product_index < actual_products.size(); unassigned_product_index++) {
        if (rxn->products[unassigned_product_index].is_surf() &&
            !assigned_surf_product_positions[unassigned_product_index].is_assigned()) {
          found_product_index = true;
          break;
        }
      }
      release_assert(found_product_index);

      WallTileIndexPair wall_tile_indices = WallTileIndexPair(collision.colliding_wall_index, hit_wall_tile_index);
#ifndef NDEBUG
      // hit location must not be in vacant_neighbor_tiles
      uint vacant_tile_index;
      bool found_vacant_tile = false;
      for (vacant_tile_index = 0; vacant_tile_index < vacant_neighbor_tiles.size(); vacant_tile_index++) {
        if (vacant_neighbor_tiles[vacant_tile_index] == wall_tile_indices) {
          found_vacant_tile = true;
          break;
        }
      }
      assert(!found_vacant_tile);
#endif

      // call rng to have the same output as MCell3
      rng_uint(&world->rng);

      // assign position if the location is available
      const Wall& w = p.get_wall(wall_tile_indices.wall_index);
      if (w.grid.get_molecule_on_tile(hit_wall_tile_index) == MOLECULE_ID_INVALID) {
        // position was previously computed from wall and tile index
        assigned_surf_product_positions[unassigned_product_index] =
            GridPos::make_with_pos(hit_wall_pos2d, wall_tile_indices);
        assigned_surf_product_positions[unassigned_product_index].set_reac_type(GridPosType::POS_UV);
      }
    }

    // all other products are placed on one of the randomly chosen vacant tiles
    uint num_vacant_tiles = vacant_neighbor_tiles.size();
    for (uint product_index = 0; product_index < actual_products.size(); product_index++) {

      if (assigned_surf_product_positions[product_index].is_assigned()) {
        continue;
      }

      uint num_attempts = 0;
      bool found = false;
      while (!found && num_attempts < SURFACE_DIFFUSION_RETRIES) {
        assert(num_vacant_tiles != 0);
        uint rnd_num = rng_uint(&world->rng) % num_vacant_tiles;

        // is this vacant tile already used?
        if (used_vacant_tiles[rnd_num]) {
          num_attempts++;
          continue;
        }

        WallTileIndexPair grid_tile_index_pair = vacant_neighbor_tiles[rnd_num];

        // make sure we can get to the tile given the surface regions defined in the model
        if (!RegionUtils::product_tile_can_be_reached(p, grid_tile_index_pair.wall_index,
            rxn->is_unimol(), sm_bitmask, rlp_wall_1, rlp_wall_2, rlp_obj_1, rlp_obj_2)) {

          // we do not want to be checking this tile anymore
          used_vacant_tiles[rnd_num] = true;
          num_attempts++;
          continue;
        }

        assigned_surf_product_positions[product_index] = GridPos::make_without_pos(grid_tile_index_pair);
        assigned_surf_product_positions[product_index].set_reac_type(GridPosType::RANDOM);
        used_vacant_tiles[rnd_num] = true;
        found = true;
      }
      if (num_attempts >= SURFACE_DIFFUSION_RETRIES) {
        return RX_BLOCKED;
      }
    }
  }

  return 0;
}


static void update_vol_mol_after_rxn_with_surf_mol(
    Partition& p,
    const Wall& wall,
    const orientation_t product_orientation,
    const Collision& collision,
    Molecule& vm
) {
<<<<<<< HEAD
  assert(surf_reac != nullptr);
  Wall& w = p.get_wall(surf_reac->s.wall_index);

  pos_t bump = (product_orientation > 0) ? POS_EPS : -POS_EPS;
  Vec3 displacement = Vec3(2 * bump) * w.normal;
=======
  float_t bump = (product_orientation > 0) ? EPS : -EPS;
  Vec3 displacement = Vec3(2 * bump) * wall.normal;
>>>>>>> b1eafc9d
  Vec3 new_pos_after_diffuse;

  DiffusionUtils::tiny_diffuse_3D(p, vm, displacement, wall.index, new_pos_after_diffuse);

  // update position and subpart if needed
  vm.v.pos = new_pos_after_diffuse;
  vm.v.subpart_index = p.get_subpart_index(vm.v.pos);
  p.update_molecule_reactants_map(vm);
}


void DiffuseReactEvent::handle_rxn_callback(
    Partition& p,
    const Collision& collision,
    const float_t time,
    const BNG::RxnRule* rxn,
    // reac1 is the diffused molecule and reac2 is the optional second reactant
    const Molecule* reacA,
    const Molecule* reacB,
    const MoleculeIdsVector& product_ids
) {

  // check callback
  if (world->get_callbacks().needs_rxn_callback(rxn->id)) {
    shared_ptr<API::ReactionInfo> info = make_shared<API::ReactionInfo>();

    const Molecule* reac1;
    const Molecule* reac2;

    // first reactant id that we are sending back must be always the diffusing molecule
    if (reacA->id == collision.diffused_molecule_id) {
      reac1 = reacA;
      reac2 = reacB;
    }
    else {
      assert(reacB != nullptr);
      reac1 = reacB;
      reac2 = reacA;
    }
    assert(reac2 == nullptr || reac2->id == collision.colliding_molecule_id);

    // determine type
    if (reac2 == nullptr) {
      info->type = reac1->is_vol() ?
          API::ReactionType::UNIMOL_VOLUME :
          API::ReactionType::UNIMOL_SURFACE;
    }
    else {
      if (reac1->is_vol()) {
        info->type = reac2->is_vol() ?
            API::ReactionType::VOLUME_VOLUME :
            API::ReactionType::VOLUME_SURFACE;
      }
      else {
        // surface-volume ordering or reactants is not allowed
        assert(reac2->is_surf());
        info->type = API::ReactionType::SURFACE_SURFACE;
      }
    }

    info->reactant_ids.push_back(reac1->id);
    if (reac2 != nullptr) {
      info->reactant_ids.push_back(reac2->id);
    }

    info->product_ids.insert(info->product_ids.begin(), product_ids.begin(), product_ids.end());

    info->time = time;
    info->rxn_rule_id = rxn->id;

    // pos3d
    if (reac1->is_vol()) {
      info->pos3d = collision.pos;
    }
    else {
      // collision.pos is not valid for unimol surf or surf-surf reactions
      const Wall& w = p.get_wall(reac1->s.wall_index);
      const Vec3& v0 = p.get_wall_vertex(w, 0);
      info->pos3d = GeometryUtils::uv2xyz(reac1->s.pos, w, v0);
    }

    if (rxn->is_surf_rxn()) {
      const Molecule* first_surf_reac = reac1->is_surf() ? reac1 : reac2;
      // use the first surface reactant for the first surface location
      info->pos2d = first_surf_reac->s.pos;
      info->geometry_object_id = p.get_wall(first_surf_reac->s.wall_index).object_id;
      info->partition_wall_index = first_surf_reac->s.wall_index;
    }
    else if (rxn->is_reactive_surface_rxn()) {
      const Wall& w = p.get_wall(collision.colliding_wall_index);
      info->pos2d = GeometryUtils::xyz2uv(p, collision.pos, w);
      info->geometry_object_id = w.object_id;
      info->partition_wall_index = collision.colliding_wall_index;
    }

    world->get_callbacks().do_rxn_callback(info);
  }
}


orientation_t DiffuseReactEvent::determine_orientation_depending_on_surf_comp(
    const species_id_t prod_species_id, const Molecule* surf_reac) {
  assert(surf_reac != nullptr);

  // get compartment of the surface molecule
  const Species& surf_species = world->get_all_species().get(surf_reac->species_id);
  BNG::compartment_id_t surf_comp_id = surf_species.get_primary_compartment_id();
  release_assert(surf_comp_id != BNG::COMPARTMENT_ID_NONE && "Invalid compartments used in rxn in form V(s!1).S(v!1) -> V(s) + S(v)");
  const BNG::Compartment& surf_comp = world->bng_engine.get_data().get_compartment(surf_comp_id);

  // get compartment of the product
  const Species& prod_species = world->get_all_species().get(prod_species_id);
  BNG::compartment_id_t prod_comp_id = prod_species.get_primary_compartment_id();
  release_assert(prod_comp_id != BNG::COMPARTMENT_ID_NONE && "Invalid compartments used in rxn in form V(s!1).S(v!1) -> V(s) + S(v)");

  // is the product's compartment a child or parent?
  if (surf_comp.parent_compartment_id == prod_comp_id) {
    return ORIENTATION_UP;
  }
  else if (surf_comp.children_compartments.count(prod_comp_id) != 0) {
    return ORIENTATION_DOWN;
  }
  else {
    release_assert(false && "Invalid compartments used in rxn in form V(s!1).S(v!1) -> V(s) + S(v)");
    return ORIENTATION_NOT_SET;
  }
}


// WARNING: might invalidate references
// might return RX_BLOCKED
// TODO: refactor, split into multiple functions
int DiffuseReactEvent::outcome_products_random(
    Partition& p,
    const Collision& collision,
    const float_t time,
    const rxn_class_pathway_index_t pathway_index,
    bool& keep_reacA,
    bool& keep_reacB,
    MoleculeIdsVector* optional_product_ids
) {
  assert(collision.is_mol_mol_reaction() ||
      collision.is_unimol_reaction() ||
      collision.is_wall_collision()
  );

#ifdef DEBUG_RXNS
  DUMP_CONDITION4(
    collision.dump(p, "Processing reaction:", p.stats.get_current_iteration(), time);
    cout << p.get_species(p.get_m(collision.diffused_molecule_id).species_id).name;
    if (collision.is_mol_mol_reaction()) {
      cout << " + " <<
          p.get_species(p.get_m(collision.colliding_molecule_id).species_id).name;
    }
    cout << "\nreaction_index: " << pathway_index << "\n";
    if (collision.rxn_class != nullptr) {
      collision.rxn_class->dump();
    }
    else {
      cout << "rxn_class is nullptr\n";
    }
  );
#endif

  Molecule* reacA = &p.get_m(collision.diffused_molecule_id);
  assert(reacA->is_vol() || reacA->is_surf());
  keep_reacA = false; // one product is the same as reacA
  assert(reacA != nullptr);

  Molecule* reacB = nullptr;
  keep_reacB = false; // one product is the same as reacB

  RxnClass* rxn_class = collision.rxn_class;
  assert(rxn_class != nullptr);
  const RxnRule* rxn = rxn_class->get_rxn_for_pathway(pathway_index);

  assert(rxn->reactants.size() == 1 || rxn->reactants.size() == 2);

  if (collision.is_wall_collision()) {
    keep_reacB = true;
    #ifndef NDEBUG
      // check that the second reactant is a reactive surface
      assert(rxn->reactants[1].is_simple());
      BNG::elem_mol_type_id_t mol_type_id = rxn->reactants[1].get_simple_species_mol_type_id();
      const BNG::ElemMolType& mt = p.bng_engine.get_data().get_elem_mol_type(mol_type_id);
      assert(mt.is_reactive_surface());
    #endif
  }

  assert(rxn != nullptr);

#ifdef DEBUG_CPLX_MATCHING
  cout << "Reaction to be executed:\n";
  rxn->dump(false); cout << "\n";
  rxn->dump(true); cout << "\n";
#endif

  // count this reaction if needed
  if (rxn->is_counted()) {
    assert(rxn->id !=  BNG::RXN_RULE_ID_INVALID);
    if (reacA->is_vol()) {
      p.inc_rxn_in_volume_occured_count(rxn->id, reacA->v.counted_volume_index);
    }
    else if (reacA->is_surf()) {
      p.inc_rxn_on_surface_occured_count(rxn->id, reacA->s.wall_index);
    }
  }

  Molecule* surf_reac = nullptr;
  bool reactants_swapped = false;

  // the second reactant might be a surface
  uint num_mol_reactants =
      (collision.is_wall_collision() || rxn->is_absorptive_region_rxn()) ?
      1 : rxn->reactants.size();

  if (num_mol_reactants == 2) {
    reacB = &p.get_m(collision.colliding_molecule_id);

    if (reacA->is_surf()) {
      surf_reac = reacA;
    }
    else if (reacB->is_surf()) {
      surf_reac = reacB;
    }

    // Ensure that reacA and reacB are sorted in the same order as the rxn players.
    // Needed to maintain the same behavior as in mcell3
    // With BNG, a pattern can match both of the reactants so we must check both
    // Rules are usually short so this should be rather cheap
    if (!p.bng_engine.matches_ignore_orientation(rxn->reactants[0], reacA->species_id) ||
        !p.bng_engine.matches_ignore_orientation(rxn->reactants[1], reacB->species_id)
    ) {
      Molecule* tmp_mol = reacA;
      reacA = reacB;
      reacB = tmp_mol;
      reactants_swapped = true;
    }
    // both reactants must match
    assert(p.bng_engine.matches_ignore_orientation(rxn->reactants[0], reacA->species_id));
    assert(p.bng_engine.matches_ignore_orientation(rxn->reactants[1], reacB->species_id));

    keep_reacB = rxn->is_simple_cplx_reactant_on_both_sides_of_rxn_w_identical_compartments(1);
  }
  else {
    surf_reac = reacA->is_surf() ? reacA : nullptr;
  }
  assert(p.bng_engine.matches_ignore_orientation(rxn->reactants[0], reacA->species_id));
  keep_reacA = rxn->is_simple_cplx_reactant_on_both_sides_of_rxn_w_identical_compartments(0);

  bool is_orientable = reacA->is_surf() || (reacB != nullptr && reacB->is_surf()) || collision.is_wall_collision();

  WallTileIndexPair surf_reac_wall_tile;
  assert(
      ( surf_reac == nullptr ||
       (surf_reac->s.wall_index == WALL_INDEX_INVALID && surf_reac->s.grid_tile_index == TILE_INDEX_INVALID) ||
       (surf_reac->s.wall_index != WALL_INDEX_INVALID && surf_reac->s.grid_tile_index != TILE_INDEX_INVALID)) &&
      "Either both wall and tile index must be valid or both must be invalid"
  );
  if (surf_reac != nullptr) {
    // we need to remember this value now because surf_reac's grid tile is freed a bit later to make a place for
    // new product
    surf_reac_wall_tile.wall_index = surf_reac->s.wall_index;
    surf_reac_wall_tile.tile_index = surf_reac->s.grid_tile_index;
  }

  const RxnProductsVector& actual_products = collision.rxn_class->get_rxn_products_for_pathway(pathway_index);
  release_assert(actual_products.size() <= rxn->products.size()); // some rxn products may be still connected

  /* If the reaction involves a surface, make sure there is room for each product. */
  GridPosVector assigned_surf_product_positions; // this array contains information on where to place the surface products
  uint num_surface_products;
  bool surf_pos_reacA_is_used;
  if (is_orientable) {
    int res = find_surf_product_positions(
        p, collision, rxn, reacA, keep_reacA, reacB, keep_reacB, surf_reac, actual_products,
        assigned_surf_product_positions, num_surface_products, surf_pos_reacA_is_used);
    if (res == RX_BLOCKED) {
      return RX_BLOCKED;
    }
  }

  // free up tiles that we are probably going to reuse
  if (reacA->is_surf() && !keep_reacA) {
    p.get_wall(reacA->s.wall_index).grid.reset_molecule_tile(reacA->s.grid_tile_index);
    reacA->s.grid_tile_index = TILE_INDEX_INVALID;
  }

  if (reacB != nullptr && reacB->is_surf() && !keep_reacB) {
    p.get_wall(reacB->s.wall_index).grid.reset_molecule_tile(reacB->s.grid_tile_index);
    reacB->s.grid_tile_index = TILE_INDEX_INVALID;
  }

  // remember reactant IDs
  molecule_id_t reacA_id = reacA->id;
  molecule_id_t reacB_id = (reacB != nullptr) ? reacB->id : MOLECULE_ID_INVALID;
  molecule_id_t surf_reac_id = (surf_reac != nullptr) ? surf_reac->id : MOLECULE_ID_INVALID;

  // create and place each product
  uint current_surf_product_position_index = 0;

  int res = RX_A_OK;

  // need to determine orientations before the products are created because mcell3 does this earlier as well
  vector<orientation_t> product_orientations;
  if (is_orientable) {
    for (uint product_index = 0; product_index < rxn->products.size(); product_index++) {
      const BNG::Cplx& product = rxn->products[product_index];
      if (product.get_orientation() == ORIENTATION_NONE) {
        product_orientations.push_back( (rng_uint(&world->rng) & 1) ? ORIENTATION_UP : ORIENTATION_DOWN);
      }
      else {
        orientation_t orient = product.get_orientation();

        // set orientation relative to the durface comparmtment?
        if (orient == ORIENTATION_DEPENDS_ON_SURF_COMP) {
          orient = determine_orientation_depending_on_surf_comp(actual_products[product_index].product_species_id, surf_reac);
        }
        // flip orientation? e.g. such as for MCell3 rxn v' + s, -> s, + r, with reactants v + s'
        else if (rxn->is_bimol() && rxn->is_surf_rxn() && !rxn->is_reactive_surface_rxn()) {
          // see if orientations of the surface reactants from rule are different from the reactants
          int reacA_match = 1;
          if (reacA->is_surf() && rxn->reactants[0].get_orientation() != ORIENTATION_NONE &&
              reacA->s.orientation != rxn->reactants[0].get_orientation()) {
            reacA_match = -1;
          }
          int reacB_match = 1;
          assert(reacB != nullptr);
          if (reacB->is_surf() && rxn->reactants[1].get_orientation() != ORIENTATION_NONE &&
              reacB->s.orientation != rxn->reactants[1].get_orientation()) {
            reacB_match = -1;
          }

          // flip orientation as needed
          orient = orient * reacA_match * reacB_match;
        }

        product_orientations.push_back(orient);
      }
    }
  }
  else {
    // no surface reactant, all products will have orientataion none
    product_orientations.resize(rxn->products.size(), ORIENTATION_NONE);
  }

  MoleculeIdsVector product_ids;

  for (uint product_index = 0; product_index < actual_products.size(); product_index++) {
    const ProductSpeciesIdWIndices& actual_product = actual_products[product_index];

    // first we must check whether we are mapping a single product onto multiple complexes from the right-had side of the rule
    assert(!actual_product.rule_product_indices.empty());
    bool actual_prod_is_single_rxn_prod = actual_product.rule_product_indices.size() == 1;
    release_assert(!actual_prod_is_single_rxn_prod || *actual_product.rule_product_indices.begin() == product_index);

    // valid only if actual_prod_is_single_rxn_prod
    uint single_rxn_product_index = product_index;

    orientation_t product_orientation = ORIENTATION_NOT_SET;
    for (uint rule_product_index: actual_product.rule_product_indices) {
      const BNG::Cplx& rule_product = rxn->products[rule_product_index];
      release_assert(
          (product_orientation == ORIENTATION_NOT_SET ||
           product_orientation == product_orientations[rule_product_index]) &&
          "If a single actual product corresponds to multiple rxn products (such as in case of bond breakage), "
          "orientations of all rxn products must be the same"
      );
      product_orientation = product_orientations[rule_product_index];
    }
    release_assert(product_orientation != ORIENTATION_NOT_SET);

    // do not create anything new when the reactant is kept -
    // for bimol reactions - the diffusion simply continues
    // for unimol reactions - the unimol action action starts diffusion for the remaining timestep
    if (actual_prod_is_single_rxn_prod && rxn->is_simple_cplx_product_on_both_sides_of_rxn_w_identical_compartments(single_rxn_product_index)) {
      uint reactant_index;
      bool ok = rxn->get_assigned_cplx_reactant_for_product(single_rxn_product_index, true, reactant_index);
      assert(reactant_index == 0 || reactant_index == 1);

      Molecule* reactant = ((reactant_index == 0) ? reacA : reacB);

      // we are keeping the molecule, only the orientation changes?
      if (rxn->reactants[reactant_index].get_orientation() != product_orientation ||
          (reactant->is_surf() && reactant->s.orientation != product_orientation)) {
        // initiator volume molecule passes through wall or was flipped?
        // any surf mol -> set new orient

        // if not swapped, reacA is the diffused molecule and matches the reactant with index 0
        // reacA  matches reactant with index 0, reacB matches reactant with index 1
        assert(reactant != nullptr);
        assert(p.bng_engine.matches_ignore_orientation(rxn->products[single_rxn_product_index], reactant->species_id));

        if (reactant->is_vol()) {
          Molecule* initiator = (!reactants_swapped) ? reacA : reacB;
          if (reactant == initiator) {
            res = RX_FLIP;
          }
        }
        else if (reactant->is_surf()) {
          // surface mol - set new orientation
          reactant->s.orientation = product_orientation;
        }
        else {
          assert(false);
        }
      }

      // reactant was kept
      product_ids.push_back(reactant->id);

      continue;
    }

    species_id_t product_species_id = actual_products[product_index].product_species_id;
    const BNG::Species& species = p.get_species(product_species_id);

    molecule_id_t new_m_id;

    // set only for new vol mols when one of the reactants is surf, invalid by default
    WallTileIndexPair where_is_vm_created;

    if (species.is_vol()) {
      // create and place a volume molecule
      Vec3 pos;
      if (!collision.has_pos()) {
        // only surf-surf rxns don't have position
        assert(reacA->is_surf());
        const Wall& w_pos = p.get_wall(reacA->s.wall_index);
        pos = GeometryUtils::uv2xyz(reacA->s.pos, w_pos, p.get_wall_vertex(w_pos, 0));
      }
      else {
        pos = collision.pos;
      }
      Molecule vm_initialization(MOLECULE_ID_INVALID, product_species_id, pos, time);

      assert(is_orientable
          || (collision.type != CollisionType::VOLMOL_SURFMOL && collision.type != CollisionType::SURFMOL_SURFMOL)
      );

      Wall* wall = nullptr;
      if (is_orientable) {
        if (surf_reac != nullptr) {
          wall = &p.get_wall(surf_reac->s.wall_index);
          // position is used to schedule a diffusion action
          where_is_vm_created = surf_reac_wall_tile;
        }
        else {
          assert(collision.is_wall_collision());
          wall = &p.get_wall(collision.colliding_wall_index);

          Vec2 hit_wall_pos2d = GeometryUtils::xyz2uv(p, collision.pos, *wall);
          if (!wall->grid.is_initialized()) {
            wall->initialize_grid(p);
          }
          tile_index_t hit_wall_tile_index = GridUtils::uv2grid_tile_index(hit_wall_pos2d, *wall);

          where_is_vm_created = WallTileIndexPair(collision.colliding_wall_index, hit_wall_tile_index);
        }

        // tiny diffuse done in update_vol_mol_after_rxn_with_surf_mol
        // cannot cross walls
        CollisionUtils::update_counted_volume_id_when_crossing_wall(
            p, *wall, product_orientation, vm_initialization);
      }

      // adding molecule might invalidate references of already existing molecules and also of species
      Molecule& new_vm = p.add_volume_molecule(vm_initialization);

      // id used to schedule a diffusion action
      new_m_id = new_vm.id;

      const BNG::Species& species_new_ref = p.get_species(product_species_id);
      new_vm.set_flag(MOLECULE_FLAG_VOL);
      new_vm.set_flag(MOLECULE_FLAG_SCHEDULE_UNIMOL_RXN);

      if (is_orientable) {
        // - for an orientable reaction, we need to move products away from the surface
        //   to ensure they end up on the correct side of the plane.
        update_vol_mol_after_rxn_with_surf_mol(
            p, *wall, product_orientation, collision, new_vm
        );
      }
    #ifdef DEBUG_RXNS
      DUMP_CONDITION4(
        new_vm.dump(p, "", "  created vm:", world->get_current_iteration(), time);
      );
    #endif
    }
    else {
      // see release_event_t::place_single_molecule_onto_grid, merge somehow

      // get info on where to place the product and increment the counter
      assert(current_surf_product_position_index < assigned_surf_product_positions.size());
      const GridPos& new_grid_pos = assigned_surf_product_positions[current_surf_product_position_index];
      assert(new_grid_pos.is_assigned());

      Vec2 pos;
      switch (new_grid_pos.type) {
        case GridPosType::REACA_UV:
          if (rxn->is_unimol() && (num_surface_products == 2) && (surf_reac != NULL)) {
            // there must be a single position with random setting for the second surface product,
            // find and use it
            const GridPos* second_prod_grid_pos =
                GridPos::get_second_surf_product_pos(assigned_surf_product_positions, current_surf_product_position_index);
            assert(second_prod_grid_pos != nullptr);

            pos = GridPosition::find_closest_position(p, new_grid_pos, *second_prod_grid_pos);
          }
          else {
            assert(new_grid_pos.pos_is_set);
            pos = new_grid_pos.pos;
          }
          break;
        case GridPosType::REACB_UV:
        case GridPosType::POS_UV:
          assert(new_grid_pos.pos_is_set);
          pos = new_grid_pos.pos;
          break;
        case GridPosType::RANDOM:
          if (rxn->is_unimol() && !surf_pos_reacA_is_used && (num_surface_products == 2)) {
            const GridPos* second_prod_grid_pos =
                GridPos::get_second_surf_product_pos(assigned_surf_product_positions, current_surf_product_position_index);
            assert(second_prod_grid_pos != nullptr);

            pos = GridPosition::find_closest_position(p, new_grid_pos, *second_prod_grid_pos);
          }
          else {
            const Wall& wall = p.get_wall(new_grid_pos.wall_index);
            pos = GridUtils::grid2uv_random(wall, new_grid_pos.tile_index, world->rng);
          }
          break;
        default:
          release_assert(false);
      }

      // create our new molecule
      Molecule sm_to_add(MOLECULE_ID_INVALID, product_species_id, pos, time);
      sm_to_add.set_flag(MOLECULE_FLAG_SURF);
      sm_to_add.set_flag(MOLECULE_FLAG_SCHEDULE_UNIMOL_RXN);

      // set wall and grid information
      sm_to_add.s.wall_index = new_grid_pos.wall_index;
      sm_to_add.s.grid_tile_index = new_grid_pos.tile_index;

      // and orientation
      sm_to_add.s.orientation = product_orientation;

      // might invalidate references of already existing molecules
      // returned molecule has its id set
      Molecule& new_sm = p.add_surface_molecule(sm_to_add);
      Grid& grid = p.get_wall(new_grid_pos.wall_index).grid;
      grid.set_molecule_tile(new_sm.s.grid_tile_index, new_sm.id);
      new_m_id = new_sm.id;

      #ifdef DEBUG_RXNS
        DUMP_CONDITION4(
          new_sm.dump(p, "", "  created sm:", world->get_current_iteration(), time);
        );
      #endif

      current_surf_product_position_index++;
    }

    p.get_m(new_m_id).diffusion_time = time;
    if (before_this_iterations_end(time)) {
      new_diffuse_actions.push_back(DiffuseAction(new_m_id, where_is_vm_created));
    }

    product_ids.push_back(new_m_id);

    // refresh reacA and reacB pointers, we are added new molecules in this loop and they point to that vector
    reacA = &p.get_m(reacA_id);
    reacB = (reacB_id != MOLECULE_ID_INVALID) ? &p.get_m(reacB_id) : nullptr;
    surf_reac = (surf_reac_id != MOLECULE_ID_INVALID) ? &p.get_m(surf_reac_id) : nullptr;
  } // end for - product creation

  // this is a safe point where we can manipulate contents of this event
  handle_rxn_callback(p, collision, time, rxn, reacA, reacB, product_ids);

  if (optional_product_ids != nullptr) {
    *optional_product_ids = product_ids;
  }

  // we might need to swap info on which reactant was kept
  if (reactants_swapped) {
    bool tmp = keep_reacA;
    keep_reacA = keep_reacB;
    keep_reacB = tmp;
  }

  return res;
}

// ---------------------------------- unimolecular reactions ----------------------------------

// WARNING: might invalidate molecule and species references
// returns true if molecule survived
bool DiffuseReactEvent::outcome_unimolecular(
    Partition& p,
    Molecule& m,
    const float_t scheduled_time,
    RxnClass* rxn_class,
    const rxn_class_pathway_index_t pathway_index,
    MoleculeIdsVector* optional_product_ids
) {
  molecule_id_t id = m.id;

  // a PATHWAY_INDEX_NO_RXN pathway might have been selected
  // when no unimol rxn matched compartments
  if (pathway_index >= PATHWAY_INDEX_LEAST_VALID) {

    Vec3 pos;
    if (m.is_vol()) {
      pos = m.v.pos;
    }
    else if (m.is_surf()) {
      Wall& w = p.get_wall(m.s.wall_index);
      const Vec3& wall_vert0 = p.get_geometry_vertex(w.vertex_indices[0]);
      pos = GeometryUtils::uv2xyz(m.s.pos, w, wall_vert0);
    }
    else {
      pos = Vec3(POS_INVALID);
      assert(false);
    }

    Collision collision(
        CollisionType::UNIMOLECULAR, &p, m.id, scheduled_time, pos, rxn_class);

    bool ignoredA, ignoredB;
    // creates new molecule(s) as output of the unimolecular reaction
    // !! might invalidate references (we might reorder defuncting and outcome call later)
    int outcome_res = outcome_products_random(
        p, collision, scheduled_time, pathway_index, ignoredA, ignoredB, optional_product_ids);
    assert(outcome_res == RX_A_OK || outcome_res == RX_BLOCKED);

    Molecule& m_new_ref = p.get_m(id);

    const RxnRule* unimol_rx = rxn_class->get_rxn_for_pathway(pathway_index);

    // and defunct this molecule if it was not kept
    assert(unimol_rx->reactants.size() == 1 || unimol_rx->is_absorptive_region_rxn());
    if (outcome_res != RX_BLOCKED && !unimol_rx->is_simple_cplx_reactant_on_both_sides_of_rxn_w_identical_compartments(0)) {
#ifdef DEBUG_RXNS
      DUMP_CONDITION4(
        m_new_ref.dump(p, "", m_new_ref.is_vol() ? "Unimolecular vm defunct:" : "Unimolecular sm defunct:", world->get_current_iteration(), scheduled_time, false);
      );
#endif
      p.set_molecule_as_defunct(m_new_ref);
      return false;
    }
  }

  // molecule survived
  // we must reschedule the molecule's unimol rxn, this will happen right away
  // during the molecule's diffusion
  Molecule& m_new_ref = p.get_m(id);
  m_new_ref.set_flag(MOLECULE_FLAG_SCHEDULE_UNIMOL_RXN);

  return true;
}


// returns true if molecule survived
bool DiffuseReactEvent::cross_transparent_wall(
    Partition& p,
    const Collision& collision,
    Molecule& vm, // moves vm to the reflection point
    Vec3& remaining_displacement,
    float_t& t_steps,
    float_t& elapsed_molecule_time,
    wall_index_t& last_hit_wall_index
) {
#ifdef DEBUG_COUNTED_VOLUMES
  vm.dump(p, "- Before crossing: ");
#endif

  const Wall& w = p.get_wall(collision.colliding_wall_index);

#ifdef DEBUG_TRANSPARENT_SURFACES
  std::cout << "Crossed a transparent wall, side: " << w.side << "\n";
#endif

  // check if we are not crossing a compartment boundary
  const GeometryObject& obj = p.get_geometry_object(w.object_index);
  if (obj.represents_compartment()) {
    molecule_id_t orig_vm_id = vm.id;

    // get species, pretty inefficient, may need to be cached if this is a feature that is used often
    BNG::Species new_species = p.get_species(vm.species_id);
    new_species.set_compartment_id(BNG::COMPARTMENT_ID_NONE);
    new_species.finalize_species(world->bng_engine.get_config(), true);
    species_id_t new_species_id = p.get_all_species().find_or_add(new_species, true);

    // using the same computation of collision time as in collide_and_react_with_surf_mol
    float_t collision_time = elapsed_molecule_time + t_steps * collision.time;

    // we create a new molecule on the boundary, move it a tiny bit in the right direction
    Molecule vm_initialization(
        MOLECULE_ID_INVALID, new_species_id,
        collision.pos + remaining_displacement * Vec3(EPS),
        event_time + collision_time);
    vm_initialization.v.previous_wall_index = w.index;
    Molecule& new_vm = p.add_volume_molecule(vm_initialization);
    new_vm.set_flag(MOLECULE_FLAG_VOL);
    new_vm.set_flag(MOLECULE_FLAG_SCHEDULE_UNIMOL_RXN);

    // schedule a diffusion action
    new_vm.diffusion_time = new_vm.birthday;
    if (before_this_iterations_end(new_vm.birthday)) {
      new_diffuse_actions.push_back(DiffuseAction(new_vm.id));
    }

    // and destroy the previous one
    Molecule& orig_vm_new_ref = p.get_m(orig_vm_id);
    p.set_molecule_as_defunct(orig_vm_new_ref);

#ifdef DEBUG_COUNTED_VOLUMES
    vm_initialization.dump(p, "- After crossing: ");
#endif
    return false;
  }
  else {
    // keep the current molecule and just move it

    // Update molecule location to the point of wall crossing
    vm.v.pos = collision.pos;
    vm.v.subpart_index = p.get_subpart_index(vm.v.pos);

    const BNG::Species& sp = p.bng_engine.get_all_species().get(vm.species_id);
    CollisionUtils::update_counted_volume_id_when_crossing_wall(
        p, w, collision.get_orientation_against_wall(), vm);

    // ignore the collision time, it is a bit earlier and does not fit for multiple collisions in the
    // same time step
    float_t t_smash = collision.time;

    remaining_displacement = remaining_displacement * Vec3(1.0 - t_smash);
    elapsed_molecule_time += t_steps * t_smash;

    t_steps *= (1.0 - t_smash);
    if (t_steps < EPS) {
      t_steps = EPS;
    }

    last_hit_wall_index = w.index;
#ifdef DEBUG_COUNTED_VOLUMES
  vm.dump(p, "- After crossing: ");
#endif

    return true;
  }
}

// ---------------------------------- dumping methods ----------------------------------

void DiffuseReactEvent::dump(const std::string ind) const {
  cout << ind << "Diffuse-react event:\n";
  std::string ind2 = ind + "  ";
  BaseEvent::dump(ind2);
  cout << ind2 << "barrier_time_from_event_time: \t\t" << time_up_to_next_barrier << " [float_t] (may be unset initally)\t\t\n";
}


} /* namespace mcell */<|MERGE_RESOLUTION|>--- conflicted
+++ resolved
@@ -1552,12 +1552,7 @@
     const BNG::Species& species,
     const molecule_id_t sm_id,
     Vec2& remaining_displacement,
-<<<<<<< HEAD
     Vec2& new_pos
-=======
-    Vec2& new_pos,
-    BNG::RxnClass*& absorb_now_rxn_class // set to non-null is molecule has to be absorbed
->>>>>>> b1eafc9d
 ) {
   absorb_now_rxn_class = nullptr;
 
@@ -1607,13 +1602,9 @@
           reflect_now, absorb_now_rxn_class
       );
 
-<<<<<<< HEAD
-      release_assert(!absorb_now && "TODO");
-=======
       if (absorb_now_rxn_class != nullptr) {
         return WALL_INDEX_INVALID;
       }
->>>>>>> b1eafc9d
     }
 
     /* no reflection - keep going */
@@ -1634,13 +1625,9 @@
               reflect_now, absorb_now_rxn_class
           );
 
-<<<<<<< HEAD
-          release_assert(!absorb_now && "TODO");
-=======
           if (absorb_now_rxn_class != nullptr) {
             return WALL_INDEX_INVALID;
           }
->>>>>>> b1eafc9d
         }
 
         if (!reflect_now) {
@@ -2271,16 +2258,8 @@
     const Collision& collision,
     Molecule& vm
 ) {
-<<<<<<< HEAD
-  assert(surf_reac != nullptr);
-  Wall& w = p.get_wall(surf_reac->s.wall_index);
-
   pos_t bump = (product_orientation > 0) ? POS_EPS : -POS_EPS;
-  Vec3 displacement = Vec3(2 * bump) * w.normal;
-=======
-  float_t bump = (product_orientation > 0) ? EPS : -EPS;
   Vec3 displacement = Vec3(2 * bump) * wall.normal;
->>>>>>> b1eafc9d
   Vec3 new_pos_after_diffuse;
 
   DiffusionUtils::tiny_diffuse_3D(p, vm, displacement, wall.index, new_pos_after_diffuse);
