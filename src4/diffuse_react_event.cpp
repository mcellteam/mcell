/******************************************************************************
 *
 * Copyright (C) 2019 by
 * The Salk Institute for Biological Studies and
 * Pittsburgh Supercomputing Center, Carnegie Mellon University
 *
 * This program is free software; you can redistribute it and/or
 * modify it under the terms of the GNU General Public License
 * as published by the Free Software Foundation; either version 2
 * of the License, or (at your option) any later version.
 *
 * This program is distributed in the hope that it will be useful,
 * but WITHOUT ANY WARRANTY; without even the implied warranty of
 * MERCHANTABILITY or FITNESS FOR A PARTICULAR PURPOSE.  See the
 * GNU General Public License for more details.
 *
 * You should have received a copy of the GNU General Public License
 * along with this program; if not, write to the Free Software
 * Foundation, Inc., 51 Franklin Street, Fifth Floor, Boston, MA  02110-1301,
 * USA.
 *
******************************************************************************/
// TODO_LATER: optimization for diffusion constant 0, e.g. test 1172


#include <iostream>
#include <sstream>
#include <algorithm>
#include <boost/container/flat_set.hpp>

//extern "C" {
#include "rng.h"
#include "mcell_structs.h"
#include "logging.h"
//}

#include "diffuse_react_event.h"
#include "defines.h"
#include "world.h"
#include "partition.h"
#include "geometry.h"
#include "debug_config.h"
#include "debug.h"

// include implementations of utility functions
#include "geometry_utils.inc"
#include "reaction_utils.inc"
#include "collision_utils.inc"
#include "exact_disk_utils.inc"
#include "diffusion_utils.inc"
#include "grid_utils.inc"
#include "wall_utils.inc"

using namespace std;

namespace MCell {

void DiffuseReactEvent::step() {
  assert(event_time == world->get_current_iteration() && "In a normal case, event time should correspond to the iteration");
  assert(world->get_partitions().size() == 1 && "Must extend cache to handle multiple partitions");

  // for each partition
  for (Partition& p: world->get_partitions()) {
    // diffuse molecules from volume_molecule_indices_per_time_step that have the current diffusion_time_step
    uint time_step_index = p.get_molecule_list_index_for_time_step(diffusion_time_step);
    if (time_step_index != TIME_STEP_INDEX_INVALID) {
      diffuse_molecules(p, p.get_molecule_ids_for_time_step_index(time_step_index));
    }
  }
}


void DiffuseReactEvent::diffuse_molecules(Partition& p, const std::vector<molecule_id_t>& molecule_ids) {

  // we need to strictly follow the ordering in mcell3, therefore steps 2) and 3) do not use the time
  // for which they were scheduled but rather simply the order in which these "microevents" were created

  // 1) first diffuse already existing molecules
  uint existing_mols_count = molecule_ids.size();
  for (uint i = 0; i < existing_mols_count; i++) {
    molecule_id_t id = molecule_ids[i];
    // existing molecules - simulate whole time step
    diffuse_single_molecule(p, id, event_time, WallTileIndexPair());
  }


  // 2) simulate remaining time of molecules created with reactions or
  // scheduled unimolecular reactions
  // need to call .size() each iteration because the size can increase,
  // again, we are using it as a queue and we do not follow the time when
  // they were created
  for (uint i = 0; i < new_diffuse_or_unimol_react_actions.size(); i++) {
    const DiffuseOrUnimolRxnAction& action = new_diffuse_or_unimol_react_actions[i];

    assert(action.scheduled_time >= event_time && action.scheduled_time <= event_time + diffusion_time_step);

    if (action.type == DiffuseOrUnimolRxnAction::Type::DIFFUSE) {
      diffuse_single_molecule(
          p, action.id,
          action.scheduled_time,
          action.where_created_this_iteration // making a copy of this pair
      );
    }
    else {
      bool diffuse_right_away = react_unimol_single_molecule(p, action.id, action.scheduled_time, action.unimol_rx);

      // get a fresh action reference - unimol reaction could have added some items into the array
      const DiffuseOrUnimolRxnAction& new_ref_action = new_diffuse_or_unimol_react_actions[i];
      if (diffuse_right_away) {
        // if the molecule survived (e.g. in rxn like A -> A + B), then
        // diffuse it right away
        // (another option is to put it into the new_diffuse_or_unimol_react_actions
        //  but MCell3 diffuses them right away)
        diffuse_single_molecule(
            p, new_ref_action.id,
            new_ref_action.scheduled_time,
            new_ref_action.where_created_this_iteration // making a copy of this pair
        );
      }
    }
  }

  new_diffuse_or_unimol_react_actions.clear();
}


void DiffuseReactEvent::diffuse_single_molecule(
    Partition& p,
    const molecule_id_t m_id,
    const float_t diffusion_start_time, // time for which was this event scheduled
    WallTileIndexPair wall_tile_pair_where_created_this_iteration // set only for newly created molecules
) {
  assert(diffusion_start_time < event_time + diffusion_time_step);

  Molecule& m = p.get_m(m_id);

  if (m.is_defunct())
    return;


  float_t time_up_to_event_end =  event_time + diffusion_time_step - diffusion_start_time;

  // if the molecule is a "newbie", its unimolecular reaction was not yet scheduled
  if (m.has_flag(MOLECULE_FLAG_RESCHEDULE_UNIMOL_RX) != 0) {
    create_unimol_rx_action(p, m, time_up_to_event_end);
    m.clear_flag(MOLECULE_FLAG_RESCHEDULE_UNIMOL_RX);
  }

  // schedule unimol action if it is supposed to be executed in this timestep
  assert(m.unimol_rx_time == TIME_INVALID || m.unimol_rx_time >= event_time);
  if (m.unimol_rx_time != TIME_INVALID && m.unimol_rx != nullptr && m.unimol_rx_time < event_time + diffusion_time_step) {

    // now, there are two queues - local for this timestep
    // and global in partition for the following timesteps
    DiffuseOrUnimolRxnAction unimol_react_action(
        DiffuseOrUnimolRxnAction::Type::UNIMOL_REACT, m.id, m.unimol_rx_time, m.unimol_rx);
    // handle this iteration
    new_diffuse_or_unimol_react_actions.push_back(unimol_react_action);
  }
  /*else {
    p.add_unimolecular_action(diffusion_time_step, unimol_react_action);
  }*/


#ifdef DEBUG_DIFFUSION
  const Species& debug_species = p.all_species.get(m.species_id);
  float_t event_time_end = event_time + diffusion_time_step;
  DUMP_CONDITION4(
    // the subtraction of diffusion_time_step doesn't make much sense but is needed to make the dump the same as in mcell3
    // need to check it further
    const char* title =
        (debug_species.can_diffuse()) ?
            (m.is_vol() ? "Diffusing vm:" : "Diffusing sm:") :
            (m.is_vol() ? "Not diffusing vm:" : "Not diffusing sm:");
    m.dump(p, "", title, world->get_current_iteration(), diffusion_start_time);
  );
#endif

  // max_time is the time for which we should simulate the diffusion
  float_t max_time = time_up_to_event_end;
  if (m.unimol_rx_time != TIME_INVALID && m.unimol_rx_time < diffusion_start_time + max_time) {
    assert(m.unimol_rx_time >= diffusion_start_time);
    max_time = m.unimol_rx_time - diffusion_start_time;
  }


  // we might need to adjust remaining time step if this molecule has a unimolecular reaction
  // within this event's time step range
  /*float_t remaining_time_step;
  if (m.unimol_rx_time != TIME_INVALID && m.unimol_rx_time < event_time_end) { // unlikely
    assert(m.unimol_rx_time >= event_time && "Missed unimol rx");

    // the value of remaining_time_step passed as argument is time up to event_time_end
    float_t prev_time_from_event_start = diffusion_time_step - time_up_to_event_end;
    float_t new_time_from_event_start = m.unimol_rx_time - event_time;
    assert(new_time_from_event_start >= prev_time_from_event_start && "Unimol rx cannot be scheduled to the past");

    remaining_time_step = new_time_from_event_start - prev_time_from_event_start;
  }
  else {
    remaining_time_step = time_up_to_event_end;
  }
  assert(remaining_time_step <= diffusion_time_step && "remaining_time_step is how much time we should simulate in this step");
   */



  if (m.is_vol()) {
    diffuse_vol_molecule(
        p, m_id,
        max_time,
        diffusion_start_time,
        wall_tile_pair_where_created_this_iteration
    );
  }
  else {
    diffuse_surf_molecule(
        p, m_id, max_time, diffusion_start_time
    );
  }
}

// ---------------------------------- volume diffusion ----------------------------------

void sort_collisions_by_time(collision_vector_t& molecule_collisions) {
  sort( molecule_collisions.begin(), molecule_collisions.end(),
      [ ]( const auto& lhs, const auto& rhs )
      {
        assert((lhs.type != CollisionType::VOLMOL_SURFMOL && lhs.type != CollisionType::SURFMOL_SURFMOL) &&
            "Ray trace can return only vol-wall or vol-vol collisions");

        if (lhs.time < rhs.time) {
          return true;
        }
        else if (lhs.time > rhs.time) {
          return false;
        }
        else if (lhs.type == CollisionType::VOLMOL_VOLMOL && rhs.type == CollisionType::VOLMOL_VOLMOL) {
          // mcell3 returns collisions with molecules ordered descending by the molecule index
          // we need to maintain this behavior (needed only for identical results)
          return lhs.colliding_molecule_id > rhs.colliding_molecule_id;
        }
        else {
          return false;
        }
      }
  );
}

void DiffuseReactEvent::diffuse_vol_molecule(
    Partition& p,
    const molecule_id_t vm_id,
    const float_t max_time,
    const float_t diffusion_start_time,
    WallTileIndexPair& wall_tile_pair_where_created_this_iteration
) {
  Molecule& m = p.get_m(vm_id);
  const Species& species = p.all_species.get(m.species_id);

  // diffuse each molecule - get information on position change
  Vec3 displacement;

  float_t steps = 1.0;
  float_t t_steps = 1.0;
  float_t rate_factor = 1.0;
  float_t r_rate_factor = 1.0;
  DiffusionUtil::compute_vol_displacement(
      species, max_time, world->rng,
      displacement, rate_factor, r_rate_factor, steps, t_steps
  );

#ifdef DEBUG_TIMING
  DUMP_CONDITION4(
      dump_vol_mol_timing(
          "- Timing vm", p.stats.get_current_iteration(), vm_id,
          diffusion_start_time, max_time, m.unimol_rx_time,
          rate_factor, r_rate_factor, steps, t_steps
      );
  );
#endif

#ifdef DEBUG_DIFFUSION
  DUMP_CONDITION4(
      if (species.can_diffuse()) {
        displacement.dump("  displacement:", "");
      }
  );
#endif
  // note: we are ignoring use_expanded_list setting compared to mcell3

  // cut the displacement so that it does not cross partition?
  // or how to simplify this case when we know that we will definitely
  // be stopped by a wall (we need to fail if not anyway)

  Vec3 remaining_displacement = displacement;

  RayTraceState state;
  collision_vector_t molecule_collisions;
  bool was_defunct = false;
  Vec3 new_pos;
  subpart_index_t new_subpart_index;
  wall_index_t reflected_wall_index = WALL_INDEX_INVALID;

  //float_t updated_remaining_time_step = remaining_time_step; // == t_steps

  // ????
  float_t elapsed_molecule_time = diffusion_start_time; // == vm->t

  do {
    state =
        ray_trace_vol(
            p, world->rng,
            m /* changes position */,
            reflected_wall_index,
            remaining_displacement,
            molecule_collisions,
            new_pos,
            new_subpart_index
        );

    sort_collisions_by_time(molecule_collisions);

#ifdef DEBUG_COLLISIONS
    DUMP_CONDITION4(
        Collision::dump_array(p, molecule_collisions);
    );
#endif

    // evaluate and possible execute collisions and reactions
    for (size_t collision_index = 0; collision_index < molecule_collisions.size(); collision_index++) {
      Collision& collision = molecule_collisions[collision_index];

      assert(collision.time >= 0 && collision.time <= 1);

      if (collision.is_vol_mol_vol_mol_collision()) {
        // ignoring immediate collisions
        if (CollisionUtil::is_immediate_collision(collision.time)) {
          continue;
        }

        // evaluate reaction associated with this collision
        // for now, do the change right away, but we might need to cache these changes and
        // do them after all diffusions were finished
        // warning: might invalidate references to p.volume_molecules array! returns true in that case
        // also, if this is a reaction where this diffused product is kept, we simply continue with diffusion
        if (collide_and_react_with_vol_mol(
              p, collision, remaining_displacement,
              t_steps, r_rate_factor, elapsed_molecule_time)
        ) {
          // molecule was destroyed
          was_defunct = true;
          break;
        }
      }
      else if (collision.is_wall_collision()) {
        Molecule& vm_new_ref = p.get_m(vm_id);

        Wall& colliding_wall = p.get_wall(collision.colliding_wall_index);

        // call callback if the user registered one
        wall_hit_callback_func wall_hit_callback = world->get_wall_hit_callback();
        if (wall_hit_callback != nullptr &&
            (world->wall_hit_object_id == GEOMETRY_OBJECT_ID_INVALID || world->wall_hit_object_id == colliding_wall.object_id)) {
          WallHitInfo info;
          info.molecule_id = vm_new_ref.id;
          info.geometry_object_id = colliding_wall.object_id;
          info.wall_id = colliding_wall.id;
          info.time = event_time + collision.time;
          info.pos = collision.pos;
          info.time_before_hit = event_time + elapsed_molecule_time;
          info.pos_before_hit = vm_new_ref.v.pos;

          wall_hit_callback(info, world->wall_hit_callback_clientdata);
        }
#ifdef DEBUG_WALL_COLLISIONS
        cout << "Wall collision: \n";
        const GeometryObject* geom_obj = p.get_geometry_object_if_exists(colliding_wall.object_id);
        assert(geom_obj != nullptr);
        cout << "  mol id: " << vm_new_ref.id << ", species: " << p.all_species.get(vm_new_ref.species_id).name << "\n";
        cout << "  obj: " << geom_obj->name << ", id: " << geom_obj->id << "\n";
        cout << "  wall id: " << colliding_wall.id << "\n";
        cout << "  time: " << float_t(world->get_current_iteration()) + collision.time << "\n";
        cout << "  pos: " << collision.pos << "\n";
#endif

        // check possible reaction with surface molecules
        if (species.has_flag(SPECIES_FLAG_CAN_VOLSURF) && colliding_wall.has_initialized_grid()) {
          int collide_res = collide_and_react_with_surf_mol(
              p, collision, t_steps,
              r_rate_factor, elapsed_molecule_time,
              wall_tile_pair_where_created_this_iteration
          );

          if (collide_res == 1) { // FIXME: use enum
            was_defunct = true;
            return;
          }
        }

        if (!was_defunct) {
<<<<<<< HEAD
          elapsed_molecule_time += t_steps * collision.time;
=======
          elapsed_molecule_time += updated_remaining_time_step * collision.time;
          // if a molecule was reflected, changes its position to the reflection point
>>>>>>> c6a5de8e
          int res = CollisionUtil::reflect_or_periodic_bc(
              p, collision,
              vm_new_ref, remaining_displacement, t_steps, reflected_wall_index
          );
          assert(res == 0 && "Periodic box BCs are not supported yet");
        }

        // molecule could have been moved
        subpart_index_t subpart_after_wall_hit = p.get_subpart_index(vm_new_ref.v.pos);
        // change subpartition if needed
        p.change_molecule_subpartition(vm_new_ref, subpart_after_wall_hit);

        break; // we reflected and did not react, do ray_trace again
      }
    }

  } while (unlikely(state != RayTraceState::FINISHED && !was_defunct));

  if (!was_defunct) { // FIXME: unify - we are changing the partition, but not the wall here - probably move to diffuse diffuse_vol_molecule
    // need to get a new reference
    Molecule& m_new_ref = p.get_m(vm_id);

    if (m_new_ref.is_vol()) {
      // finally move molecule to its destination
      m_new_ref.v.pos = new_pos;

#ifdef DEBUG_DIFFUSION
      DUMP_CONDITION4(
        // the subtraction of diffusion_time_step doesn't make much sense but is needed to make the dump the same as in mcell3
        // need to check it further
        m.dump(p, "", "- Final vm position:", world->get_current_iteration(), /*event_time_end*/ 0);
      );
#endif

      // are we still in the same partition or do we need to move?
      bool move_to_another_partition = !p.in_this_partition(m_new_ref.v.pos);
      if (move_to_another_partition) {
        mcell_log("Error: Crossing partitions is not supported yet.\n");
        exit(1);
      }

      // change subpartition
      p.change_molecule_subpartition(m_new_ref, new_subpart_index);
    }
  }
}


// collect possible collisions for molecule vm that has to displace by remaining_displacement,
// returns possible collisions in molecule_collisions, new position in new_pos and
// index of the new subparition in new_subpart_index
// later, this will check collisions until a wall is hit
// we assume that wall collisions do not occur so often
RayTraceState ray_trace_vol(
    Partition& p,
    rng_state& rng,
    Molecule& vm, // molecule that we are diffusing, we are changing its pos  and possibly also subvolume
    const wall_index_t previous_reflected_wall, // is WALL_INDEX_INVALID when our molecule did not replect from anything this iddfusion step yet
    Vec3& remaining_displacement, // in/out - recomputed if there was a reflection
    collision_vector_t& collisions, // both mol mol and wall collisions
    Vec3& new_pos,
    subpart_index_t& new_subpart_index
    ) {
  p.stats.inc_ray_voxel_tests();

  RayTraceState res_state = RayTraceState::FINISHED;
  collisions.clear();

  float_t radius = p.config.rx_radius_3d;

  // if we would get out of this partition, cut off the displacement
  // so we check collisions just here
  Vec3 partition_displacement;
  if (!p.in_this_partition(vm.v.pos + remaining_displacement)) {
    partition_displacement = CollisionUtil::get_displacement_up_to_partition_boundary(p, vm.v.pos, remaining_displacement);
  }
  else {
    partition_displacement = remaining_displacement;
  }

  // first get what subpartitions might be relevant
  SubpartIndicesVector crossed_subparts_for_walls;
  subpart_indices_set_t crossed_subparts_for_molecules;
  SUBPART_SET_INITIALIZE(crossed_subparts_for_molecules, BASE_CONTAINER_ALLOC, SUBPART_INDEX_INVALID);

#ifdef DEBUG_SUBPARTITIONS
  std::cout << "3------------ collect_crossed_subparts3 -----------\n";
#endif
  CollisionUtil::collect_crossed_subparts(
      p, vm, partition_displacement,
      radius, p.config.subpartition_edge_length,
      true, crossed_subparts_for_walls,
      crossed_subparts_for_molecules
  );
/*
  SubpartIndicesVector crossed_subparts_for_walls;
  subpart_indices_set_t crossed_subparts_for_molecules;
#ifdef DEBUG_SUBPARTITIONS
  std::cout << "2------------ collect_crossed_subparts2 -----------\n";
#endif
  CollisionUtil::collect_crossed_subparts2(
      p, vm, partition_displacement,
      radius, p.config.subpartition_edge_length,
      true, crossed_subparts_for_walls,
      crossed_subparts_for_molecules
  );*/

#ifdef DEBUG_SUBPARTITIONS
  if (crossed_subparts_for_walls != crossed_subparts_for_walls_new) {
    std::cout << "Difference in wall subparts:\n";
    dump_uint_vector(crossed_subparts_for_walls);
    std::cout << "vs new:\n";
    dump_uint_vector(crossed_subparts_for_walls_new);
  }

  if (crossed_subparts_for_molecules != crossed_subparts_for_molecules_new) {
    std::cout << "Difference in mol subparts:\n";
    dump_uint_set(crossed_subparts_for_molecules);
    std::cout << "vs new:\n";
    dump_uint_set(crossed_subparts_for_molecules_new);
  }
#endif

  //crossed_subparts_for_walls = crossed_subparts_for_walls_new;
  //crossed_subparts_for_molecules = crossed_subparts_for_molecules_new;

  // changed when wall was hit
  Vec3 displacement_up_to_wall_collision = remaining_displacement;
  Vec3& corrected_displacement = remaining_displacement;

  // check wall collisions in the crossed subparitions,
  if (!crossed_subparts_for_walls.empty()) {
    for (subpart_index_t subpart_index: crossed_subparts_for_walls) {

      CollisionUtil::collect_wall_collisions( // mcell3 does this only for the current subvol
          p,
          vm,
          subpart_index,
          previous_reflected_wall,
          rng,
          corrected_displacement,
          displacement_up_to_wall_collision, // may be update in case we need to 'redo' the collision detection
          collisions
      );

      // stop at first crossing because crossed_subparts_for_walls are ordered
      // and we are sure that if we hit a wall in the actual supartition, we cannot
      // possibly hit another wall in a subparition that follows
      if (!collisions.empty()) {
        res_state = RayTraceState::RAY_TRACE_HIT_WALL;
        break;
      }
    }
  }

  if (res_state == RayTraceState::RAY_TRACE_HIT_WALL) {
    // recompute collect_crossed_subparts if there was a wall collision
    // NOTE: this can be in theory done more efficiently if we knew the order of subpartitions that we hit in the previous call
    crossed_subparts_for_molecules.clear();
    CollisionUtil::collect_crossed_subparts(
        p, vm, displacement_up_to_wall_collision,
        radius,
        p.config.subpartition_edge_length,
        false, crossed_subparts_for_walls, // not filled this time
        crossed_subparts_for_molecules
    );
  }

  // check molecule collisions for each SP
  for (subpart_index_t subpart_index: crossed_subparts_for_molecules) {
    // get cached reacting molecules for this SP
    uint_set<molecule_id_t>& sp_reactants = p.get_volume_molecule_reactants(subpart_index, vm.species_id);

    // for each molecule in this SP
    for (molecule_id_t colliding_vm_id: sp_reactants) {
      CollisionUtil::collide_mol_loop_body(
          p,
          vm,
          colliding_vm_id,
          corrected_displacement,// needs the full displacement to compute reaction time displacement_up_to_wall_collision,
          radius,
          collisions
      );
    }
  }

  // these values are valid only when FINISHED is returned
  if (res_state == RayTraceState::FINISHED) {
    new_pos = vm.v.pos + remaining_displacement;
    new_subpart_index = p.get_subpart_index(new_pos);
  }

  return res_state; // no wall was hit
}


// handle collision of two volume molecules: checks probability of reaction,
// executes this reaction, removes reactants and creates products
// returns true if the first reactant was destroyed
bool DiffuseReactEvent::collide_and_react_with_vol_mol(
    Partition& p,
    const Collision& collision,
    Vec3& displacement,
    const float_t t_steps,
    const float_t r_rate_factor,
    const float_t elapsed_molecule_time
)  {

  Molecule& colliding_molecule = p.get_m(collision.colliding_molecule_id); // am
  Molecule& diffused_molecule = p.get_m(collision.diffused_molecule_id); // m

  // returns 1 when there are no walls at all
  float_t factor = ExactDiskUtil::exact_disk(
      p, collision.pos, displacement, p.config.rx_radius_3d,
      diffused_molecule, colliding_molecule,
      p.config.use_expanded_list
  );

  if (factor < 0) { /* Probably hit a wall, might have run out of memory */
    return 0; /* Reaction blocked by a wall */
  }


  // TODO: unify usage to rxn and rxn class pointers,
  //       they might not be set in Collision struct, so pointers are the only way
  const RxnClass* rxn_class = collision.rxn_class;
  assert(rxn_class != nullptr);

  //  rx->prob_t is always NULL in out case update_probs(world, rx, m->t);
  // returns which reaction pathway to take
  float_t scaling = factor * r_rate_factor;
  int i = RxUtil::test_bimolecular(
      rxn_class, world->rng, colliding_molecule, diffused_molecule, scaling, 0);

  if (i < RX_LEAST_VALID_PATHWAY) {
    return false;
  }
  else {
    // might invalidate references
    int j = outcome_bimolecular(p, collision, i, elapsed_molecule_time + t_steps * collision.time);
    assert(j == RX_DESTROY || j == RX_A_OK);
    return j == RX_DESTROY;
  }
}

/******************************************************************************
 *
 * collide_and_react_with_surf_mol is a helper function used in diffuse_3D to
 * handle collision of a diffusing 3D molecule with a surface molecule
 *
 * Return values:
 *
 * -1 : nothing happened - continue on with next smash targets
 *  0 : reaction happened and we still exist but are done with the current smash
 *  1 : reaction happened and we are destroyed
 *      target
 *
 ******************************************************************************/
int DiffuseReactEvent::collide_and_react_with_surf_mol(
    Partition& p,
    const Collision& collision,
    const float_t remaining_time_step,
    const float_t r_rate_factor,
    const float_t elapsed_molecule_time,
    WallTileIndexPair& where_created_this_iteration
) {
  Wall& wall = p.get_wall(collision.colliding_wall_index);
  Grid& grid = wall.grid;

  tile_index_t j = GridUtil::xyz2grid_tile_index(p, collision.pos, wall);
  assert(j != TILE_INDEX_INVALID);

  molecule_id_t colliging_mol_id = grid.get_molecule_on_tile(j);
  if (colliging_mol_id == MOLECULE_ID_INVALID) {
    return -1;
  }

  orientation_t collision_orientation = ORIENTATION_DOWN;
  if (collision.type == CollisionType::WALL_FRONT) {
    collision_orientation = ORIENTATION_UP;
  }

  Molecule& colliding_molecule = p.get_m(colliging_mol_id);
  assert(colliding_molecule.is_surf());

  Molecule& diffused_molecule = p.get_m(collision.diffused_molecule_id); // m
  assert(diffused_molecule.is_vol());

  // Avoid rebinding - i.e. when we created a volume molecule from a surf+vol->surf+vol
  // reaction, we do not want the molecule to react again
  if (where_created_this_iteration.wall_index == wall.index &&
      where_created_this_iteration.tile_index == j) {
    // However, let this occur next time
    where_created_this_iteration.wall_index = WALL_INDEX_INVALID;
    where_created_this_iteration.tile_index = TILE_INDEX_INVALID;
    return -1;
  }

  RxnClassesVector matching_rxn_classes;
  RxUtil::trigger_bimolecular(
    p.all_reactions.bimolecular_reactions_map,
    diffused_molecule, colliding_molecule,
    collision_orientation, colliding_molecule.s.orientation,
    matching_rxn_classes
  );

  if (matching_rxn_classes.empty()) {
    return -1;
  }

  assert(matching_rxn_classes.size() == 1 && "There should be max 1 rxn class");

  // FIXME: this code is very similar to code in react_2D_all_neighbors
  small_vector<float_t> scaling_coefs;
  for (size_t i = 0; i < matching_rxn_classes.size(); i++) {
    const RxnClass* rxn = matching_rxn_classes[i];
    assert(rxn != nullptr);

    scaling_coefs.push_back(r_rate_factor / grid.binding_factor);
  }

  int selected_rx_pathway;
  int reactant_index;
  if (matching_rxn_classes.size() == 1) {
    selected_rx_pathway = RxUtil::test_bimolecular(
        matching_rxn_classes[0], world->rng,
        diffused_molecule, colliding_molecule,
        scaling_coefs[0], 0);

    assert(selected_rx_pathway <= 0 && "Only one pathway supported for now (with index 0)");
    reactant_index = 0;
  }
  else {
    // TODO: cleanup
    // TODO: is test_many_bimolecular really neeeded?
    assert(false && "This should not happen - why would we need multiple rxn classes?");
    /*bool all_neighbors_flag = true;
    reactant_index = RxUtil::test_many_bimolecular(matching_rxn_classes, scaling_coefs, 0, world->rng, false);
    selected_rx_pathway = 0; // TODO_PATHWAYS: use value from test_many_bimolecular*/
  }

  // TODO: cleanup
  if (reactant_index == RX_NO_RX || selected_rx_pathway < RX_LEAST_VALID_PATHWAY) {
    return -1; /* No reaction */
  }

  assert(selected_rx_pathway == 0 && "TODO");

  /* run the reaction */
  float_t collision_time = elapsed_molecule_time + remaining_time_step * collision.time;

  Collision rx_collision = Collision(
      CollisionType::VOLMOL_SURFMOL,
      &p,
      collision.diffused_molecule_id,
      collision_time, // unused? FIXME: find places where the collision time is not used and remove
      collision.pos,
      colliding_molecule.id,
      matching_rxn_classes[0]
  );

  int outcome_bimol_result = outcome_bimolecular(
      p, rx_collision, selected_rx_pathway, collision_time
  );

  if (outcome_bimol_result == RX_DESTROY) {
    return 1;
  }
  else {
    return -1;
  }

}

// ---------------------------------- surface diffusion ----------------------------------

void DiffuseReactEvent::diffuse_surf_molecule(
    Partition& p,
    const molecule_id_t sm_id,
    const float_t max_time,
    const float_t diffusion_start_time
) {
  Molecule& sm = p.get_m(sm_id);
  const Species& species = p.all_species.get(sm.species_id);

  float_t steps = 0.0;
  float_t t_steps = 0.0;
  float_t space_factor = 0.0;
  float_t elapsed_molecule_time = 0.0;

  wall_index_t original_wall_index = sm.s.wall_index;

  /* Where are we going? */
  if (species.get_time_step() > max_time) {
    t_steps = max_time;
    steps = max_time / species.get_time_step() ;
  }
  else {
    t_steps = species.get_time_step();
    steps = 1.0;
  }
  if (steps < EPS) {
    t_steps = EPS * species.get_time_step();
    steps = EPS;
  }

  if (species.get_space_step() != 0) {

    if (steps == 1.0) {
      space_factor = species.get_space_step();
    }
    else {
      space_factor = species.get_space_step() * sqrt_f(steps);
    }

#ifdef DEBUG_TIMING
  DUMP_CONDITION4(
      dump_surf_mol_timing(
          "- Timing sm", p.stats.get_current_iteration(), sm_id,
          diffusion_start_time, max_time, sm.unimol_rx_time,
          space_factor, steps, t_steps
      );
  );
#endif

    for (int find_new_position = (SURFACE_DIFFUSION_RETRIES + 1);
         find_new_position > 0; find_new_position--) {

      Vec2 displacement;
      DiffusionUtil::compute_surf_displacement(species, space_factor, world->rng, displacement);


  #ifdef DEBUG_DIFFUSION
    DUMP_CONDITION4(
        if (species.can_diffuse()) {
          displacement.dump("  displacement:", "");
        }
    );
  #endif

      assert(!species.has_flag(SPECIES_FLAG_SET_MAX_STEP_LENGTH) && "not supported yet");

      // ray_trace does the movement and all other stuff
      Vec2 new_loc;
      wall_index_t new_wall_index =
          ray_trace_surf(p, species, sm, displacement, new_loc/*, elapsed_molecule_time*/);

      // Either something ambiguous happened or we hit absorptive border
      if (new_wall_index == WALL_INDEX_INVALID) {
  #if 0
        if (kill_me == 1) {
          /* molecule hit ABSORPTIVE region border */
          if (rxp == NULL) {
            mcell_internal_error("Error in 'ray_trace_2D()' after hitting "
                                 "ABSORPTIVE region border.");
          }
          if (hd_info != NULL) {
            count_region_border_update(world, sm->properties, hd_info, sm->id);
          }
          int result = outcome_unimolecular(world, rxp, 0,
                                        (struct abstract_molecule *)sm, sm->t);
          if (result != RX_DESTROY) {
            mcell_internal_error("Molecule should disappear after hitting "
                                 "ABSORPTIVE region border.");
          }
          delete_void_list((struct void_list *)hd_info);
          hd_info = NULL;
          return NULL;
        }

        if (hd_info != NULL) {
          delete_void_list((struct void_list *)hd_info);
          hd_info = NULL;
        }
  #endif
        continue; /* Something went wrong--try again */
      }

      // After diffusing, are we still on the SAME triangle?
      if (new_wall_index == sm.s.wall_index) {
        if (DiffusionUtil::move_sm_on_same_triangle(p, sm, new_loc)) {
          continue;
        }
      }
      // After diffusing, we ended up on a NEW triangle.
      else {
        if (DiffusionUtil::move_sm_to_new_triangle(p, sm, new_loc, new_wall_index)) {
          continue;
        }
      }
      find_new_position = 0;
    }
  } // if (species.space_step != 0)


  // NOTE: what about molecules that cannot diffuse?
  bool sm_still_exists = true;
  assert(!species.has_flag(SPECIES_FLAG_CAN_SURFSURFSURF) && "Not supported");
  if (species.has_flag(SPECIES_FLAG_CAN_SURFSURF)) {
    assert(!species.has_flag(SPECIES_FLAG_CANT_INITIATE) && "Not sure what to do here");

    // the time t_steps should tell when the reaction occurred and it is quite weird because
    // it has nothing to do with the time spent diffusing
    sm_still_exists = react_2D_all_neighbors(p, sm, t_steps, diffusion_start_time, elapsed_molecule_time);
  }

  if (sm_still_exists) {
    // reactions in react_2D_all_neighbors could have invalidated the molecules array
    Molecule& new_m_ref = p.get_m(sm_id);

    // for some reason, mcell3 defines a new unimol time if the molecule has moved
    bool changed_wall = new_m_ref.s.wall_index != original_wall_index;
    bool diffusible = species.can_diffuse();
    bool can_surf_surf_react = species.has_flag(SPECIES_FLAG_CAN_SURFSURF);

    if (diffusible || can_surf_surf_react) {

      // we don't have to remove the molecule from the schedule, we can just change its unimol_rx_time,
      // this time is checked and against the scheduled time
      // mcell3 compatibility: we might change the schedule only if it is not already scheduled for this time step
      if ((!diffusible || changed_wall) &&
          new_m_ref.unimol_rx_time >= event_time + diffusion_time_step) {
        new_m_ref.unimol_rx_time = TIME_INVALID;
        new_m_ref.set_flag(MOLECULE_FLAG_RESCHEDULE_UNIMOL_RX);
      }
    }
  }

}


// returns true if molecule survived
// TODO: merge with collide_and_react_with_surf_mol
bool DiffuseReactEvent::react_2D_all_neighbors(
    Partition& p,
    Molecule& sm,
    const float_t time, // same argument as t passed in mcell3 (come up with a better name)
    const float_t diffusion_start_time, // diffusion_start_time + elapsed_molecule_time should be the time when reaction occurred
    const float_t elapsed_molecule_time
) {
  assert(elapsed_molecule_time == 0 && "This is weird - mcell3 does not care about the time of diffusion on surface when creating products");

#ifdef DEBUG_TIMING
  DUMP_CONDITION4(
      dump_react_2D_all_neighbors_timing(
          time, diffusion_start_time + elapsed_molecule_time
      );
  );
#endif

  const Wall& wall = p.get_wall(sm.s.wall_index);

  TileNeighborVector neighbors;
  GridUtil::find_neighbor_tiles(p, sm, wall, sm.s.grid_tile_index, false, /* true,*/ neighbors);

  if (neighbors.empty()) {
    return true;
  }

  const Species& sm_species = p.all_species.get(sm.species_id);


  size_t l = 0;
  // array, each item corresponds to one potential reaction
  small_vector<float_t> correction_factors;
  small_vector<molecule_id_t> reactant_molecule_ids;
  RxnClassesVector matching_rxn_classes;

  /* step through the neighbors */
  for (const WallTileIndexPair& neighbor: neighbors) {
    Wall& nwall = p.get_wall(neighbor.wall_index);
    Grid& ngrid = nwall.grid;

    // is there something on the tile?
    // TODO_LATER: this filtering should be done already while looking for neighbors
    molecule_id_t nid = ngrid.get_molecule_on_tile(neighbor.tile_index);
    if (nid == MOLECULE_ID_INVALID) {
      continue;
    }

    Molecule& nsm = p.get_m(nid);
    const Species& nsm_species = p.all_species.get(nsm.species_id);

#ifdef DEBUG_REACTIONS
    DUMP_CONDITION4(
      // the subtraction of diffusion_time_step doesn't make much sense but is needed to make the dump the same as in mcell3
      // need to check it further
      nsm.dump(p, "", "  checking in react_2D_all_neighbors: ", world->get_current_iteration(), 0.0/*event_time_end - time_up_to_event_end - diffusion_time_step*//*time ???*/);
    );
#endif

    /* check whether the neighbor molecule is behind
       the restrictive region boundary   */
    if ((sm_species.has_flag(SPECIES_FLAG_CAN_REGION_BORDER) || nsm_species.has_flag(SPECIES_FLAG_CAN_REGION_BORDER)) &&
        sm.s.wall_index != nsm.s.wall_index
    ) {
      /* INSIDE-OUT check */
      if (WallUtil::walls_belong_to_at_least_one_different_restricted_region(p, wall, sm, nwall, nsm)) {
        continue;
      }

      /* OUTSIDE-IN check */
      // note: the pairing wall is same as in mcell3, TODO: explain why is it so
      if (WallUtil::walls_belong_to_at_least_one_different_restricted_region(p, wall, nsm, nwall, sm)) {
        continue;
      }
    }

    assert(!nsm_species.has_flag(SPECIES_FLAG_EXTERNAL_SPECIES) && "TODO_LATER");

    // returns value >=1 if there can be a reaction
    size_t orig_num_rxsn = matching_rxn_classes.size();
    RxUtil::trigger_bimolecular_orientation_from_mols(
        p.all_reactions.bimolecular_reactions_map,
        sm, nsm,
        matching_rxn_classes
    );

    // extend arrays holding additional information
    // FIXME: the same code is in collide_and_react_with_surf_mol
    for (size_t i = orig_num_rxsn; i < matching_rxn_classes.size(); i++) {
      const RxnClass* rxn = matching_rxn_classes[i];
      assert(rxn != nullptr);

      correction_factors.push_back(time / ngrid.binding_factor);
      reactant_molecule_ids.push_back(nsm.id);
    }
  }

  size_t num_matching_rxns = matching_rxn_classes.size();
  if (num_matching_rxns == 0) {
    return true;
  }

  reaction_index_t selected_reaction_index;
  Collision collision;

  /* Calculate local_prob_factor for the reaction probability.
     Here we convert from 3 neighbor tiles (upper probability
     limit) to the real "num_nbrs" neighbor tiles. */
  float_t local_prob_factor = 3.0 / neighbors.size();
  int rxn_class_index;
  if (num_matching_rxns == 1) {
    // figure out what should happen
    selected_reaction_index = RxUtil::test_bimolecular(
        matching_rxn_classes[0], world->rng,
        sm, p.get_m(reactant_molecule_ids[0]),
        correction_factors[0], local_prob_factor);

    // there is just one possible class == one pair of reactants
    rxn_class_index = 0;
  }
  else {
    bool all_neighbors_flag = true;
    rxn_class_index =
        RxUtil::test_many_bimolecular(matching_rxn_classes, correction_factors, local_prob_factor, world->rng, all_neighbors_flag, selected_reaction_index);
    selected_reaction_index = 0; // TODO_PATHWAYS: use value from test_many_bimolecular
  }

  if (rxn_class_index == RX_NO_RX || selected_reaction_index < RX_LEAST_VALID_PATHWAY) {
    return true; /* No reaction */
  }

  float_t collision_time = diffusion_start_time + elapsed_molecule_time;

  collision = Collision(
      CollisionType::SURFMOL_SURFMOL,
      &p, sm.id, collision_time,
      reactant_molecule_ids[rxn_class_index],
      matching_rxn_classes[rxn_class_index]
  );

  /* run the reaction */
  int outcome_bimol_result = outcome_bimolecular(
      p, collision, selected_reaction_index, collision_time
  );

  return outcome_bimol_result != RX_DESTROY;
}






/*************************************************************************
ray_trace_2D:
  In: world: simulation state
      sm: molecule that is moving
      disp: displacement vector from current to new location
      pos: place to store new coordinate (in coord system of new wall)
      kill_me: flag that tells that molecule hits ABSORPTIVE region border
           (value = 1)
      rxp: reaction object (valid only in case of hitting ABSORPTIVE region
         border)
      hit_data_info: region border hit data information
  Out: Return wall at endpoint of movement vector. Otherwise NULL if we hit
       ambiguous location or if SM was absorbed.
       pos: location of that endpoint in the coordinate system of the new wall.
       kill_me, rxp, and hit_data_info will all be updated if we hit absorptive
       boundary.
*************************************************************************/
wall_index_t DiffuseReactEvent::ray_trace_surf(
    Partition& p,
    const Species& species,
    Molecule& sm,
    Vec2& remaining_displacement,
    Vec2& new_pos/*,
    float_t& elapsed_molecule_time*/
) {
  const Wall* this_wall = &p.get_wall(sm.s.wall_index);

  Vec2 orig_pos = sm.s.pos;
  Vec2 this_pos = sm.s.pos;
  Vec2 this_disp = remaining_displacement;

  /* Will break out with return or break when we're done traversing walls */
  while (1) {

    int this_wall_edge_region_border = 0;
    //bool absorb_now = 0;

    /* Index of the wall edge that the SM hits */
    Vec2 boundary_pos;
    edge_index_t edge_index_that_was_hit =
        GeometryUtil::find_edge_point(*this_wall, this_pos, this_disp, boundary_pos);

    // Ambiguous edge collision. Give up and try again from diffuse_2D.
    if (edge_index_that_was_hit == EDGE_INDEX_CANNOT_TELL) {
      sm.s.pos = orig_pos;
      // hit_data_info = hit_data_head;
      return WALL_INDEX_INVALID;
    }

    // We didn't hit the edge. Stay inside this wall. We're done!
    else if (edge_index_that_was_hit == EDGE_INDEX_WITHIN_WALL) {
      new_pos = this_pos + this_disp;

      // ???
      sm.s.pos = orig_pos;
      // *hit_data_info = hit_data_head;
      return this_wall->index;
    }


    // Neither ambiguous (EDGE_INDEX_CANNOT_TELL) nor inside wall (EDGE_INDEX_WITHIN_WALL),
    // must have hit edge (0, 1, 2)
    Vec2 old_pos = this_pos;

    /* We hit the edge - check for the reflection/absorption from the
       edges of the wall if they are region borders
       Note - here we test for potential collisions with the region
       border while moving INSIDE OUT */
    bool absorb_now = false;
    bool reflect_now = false;
    if (species.can_interact_with_border()) {
      DiffusionUtil::reflect_absorb_inside_out(
          p, sm, *this_wall, edge_index_that_was_hit,
          reflect_now, absorb_now
      );

      assert(!absorb_now && "TODO");

#if 0
      if (absorb_now) {
        assert(false && "TODO");
        /**kill_me = 1;
        *rxp = rx;
        *hit_data_info = hit_data_head;
        return NULL;*/
      }
#endif
    }

    /* no reflection - keep going */

    if (!reflect_now) {
      wall_index_t target_wall_index =
          GeometryUtil::traverse_surface(*this_wall, old_pos, edge_index_that_was_hit, this_pos);

      if (target_wall_index != WALL_INDEX_INVALID) {
        /* We hit the edge - check for the reflection/absorption from the
           edges of the wall if they are region borders
           Note - here we test for potential collisions with the region
           border while moving OUTSIDE IN */
        if (species.can_interact_with_border()) {

          const Wall& target_wall = p.get_wall(target_wall_index);
          DiffusionUtil::reflect_absorb_outside_in(
              p, sm, target_wall, *this_wall,
              reflect_now, absorb_now
          );

          assert(!absorb_now && "TODO");
        }


        if (!reflect_now) {
          this_disp = old_pos + this_disp;

          #ifndef NDEBUG
            Edge& e = const_cast<Edge&>(this_wall->edges[edge_index_that_was_hit]);
            assert(e.is_initialized());
            e.debug_check_values_are_uptodate(p);
          #endif

          Vec2 tmp_disp;
          GeometryUtil::traverse_surface(*this_wall, this_disp, edge_index_that_was_hit, tmp_disp);
          this_disp = tmp_disp - this_pos;
          this_wall = &p.get_wall(target_wall_index);
          continue;
        }
      }
    }

    /* If we reach this point, assume we reflect off the edge since there is no
     * neighboring wall
     *
     * NOTE: this_pos has been corrupted by traverse_surface; use old_pos to find
     * out whether the present wall edge is a region border
     */
    Vec2 new_disp = this_disp - (boundary_pos - old_pos);

    switch (edge_index_that_was_hit) {
      case EDGE_INDEX_0:
        new_disp.v *= -1.0;
        break;
      case EDGE_INDEX_1: {
        float_t f;
        Vec2 reflector;
        reflector.u = -this_wall->uv_vert2.v;
        reflector.v = this_wall->uv_vert2.u - this_wall->uv_vert1_u;
        f = 1.0 / sqrt_f( len2_squared(reflector) );
        reflector *= f;
        f = 2.0 * dot2(new_disp, reflector);
        new_disp -= Vec2(f) * reflector;
        break;
      }
      case EDGE_INDEX_2: {
        float_t f;
        Vec2 reflector;
        reflector.u = this_wall->uv_vert2.v;
        reflector.v = -this_wall->uv_vert2.u;
        f = 1.0 / sqrt_f( len2_squared(reflector) );
        reflector *= f;
        f = 2.0 * dot2(new_disp, reflector);
        new_disp -= Vec2(f) * reflector;
        break;
      }
      default:
        UNHANDLED_CASE(edge_index_that_was_hit);
    }

    this_pos.u = boundary_pos.u;
    this_pos.v = boundary_pos.v;
    this_disp.u = new_disp.u;
    this_disp.v = new_disp.v;
  } // while

  sm.s.pos = orig_pos;
}


// ---------------------------------- other ----------------------------------


void DiffuseReactEvent::create_unimol_rx_action(
    Partition& p,
    Molecule& m,
    float_t remaining_time_step
) {
  float_t curr_time = event_time + diffusion_time_step - remaining_time_step;
  assert(curr_time >= 0);

  const RxnClass* rx = RxUtil::pick_unimol_rx(world, m.species_id);
  if (rx == nullptr) {
    return;
  }

  float_t time_from_now = RxUtil::compute_unimol_lifetime(p, world->rng, m, rx);

  float_t scheduled_time = curr_time + time_from_now; // TODO: this is weird... seems mcell uses t+t2?

  // we need to store the end time to the molecule because oit is needed in diffusion to
  // figure out whether we should do the whole time step
  m.unimol_rx_time = scheduled_time;
  m.unimol_rx = rx;
}


// based on mcell3's check_for_unimolecular_reaction
// might invalidate vm references
// returns true if molecule should be diffused right away (needed for mcell3 compatibility)
bool DiffuseReactEvent::react_unimol_single_molecule(
    Partition& p,
    const molecule_id_t m_id,
    const float_t scheduled_time,
    const RxnClass* unimol_rxn_class
) {
  // the unimolecular reaction class was already selected
  assert(unimol_rxn_class != nullptr);

  Molecule& m = p.get_m(m_id);

  if (m.is_defunct()) {
    return false;
  }

  // unimolecular reactions for surface molecules can be rescheduled,
  // ignore this action in this case
  if (scheduled_time != m.unimol_rx_time) {
    return true; // TODO: check, we will probably need to return false here...
  }

  assert(scheduled_time >= event_time && scheduled_time <= event_time + diffusion_time_step);

  reaction_index_t ri = RxUtil::which_unimolecular(unimol_rxn_class, world->rng);
  return outcome_unimolecular(p, m, scheduled_time, unimol_rxn_class->get_reaction(ri));
}


// checks if reaction should probabilistically occur and if so,
// destroys reactants
// returns RX_DESTROY when the primary reactant was destroyed, RX_A_OK if the reactant A was kept
int DiffuseReactEvent::outcome_bimolecular(
    Partition& p,
    const Collision& collision,
    int path,
    float_t time // FIXME: compute time here?
) {
#ifdef DEBUG_TIMING
  DUMP_CONDITION4(
      dump_outcome_bimolecular_timing(time);
  );
#endif

  // might invalidate references

  bool keep_reacA, keep_reacB;
  int result =
      outcome_products_random(
        p,
        collision,
        time,
        path,
        keep_reacA, keep_reacB
      );

  if (result == RX_A_OK) {
    Molecule& reacA = p.get_m(collision.diffused_molecule_id);
    Molecule& reacB = p.get_m(collision.colliding_molecule_id);

#ifdef DEBUG_REACTIONS
    // reference printout first destroys B then A
    DUMP_CONDITION4(
      if (!keep_reacB) {
        reacB.dump(p, "", "  defunct m:", world->get_current_iteration(), 0, false);
      }
      if (!keep_reacA) {
        reacA.dump(p, "", "  defunct m:", world->get_current_iteration(), 0, false);
      }
    );
#endif

    // always for now
    // we used the reactants - remove them
    if (!keep_reacA) {
      p.set_molecule_as_defunct(reacA);
    }
    if (!keep_reacB) {
      p.set_molecule_as_defunct(reacB);
    }

    if (keep_reacA) {
      return RX_A_OK;
    }
    else {
      return RX_DESTROY;
    }
  }


  return result;
}

// might return RX_BLOCKED if reaction cannot occur,
// returns 0 if positions were found
int DiffuseReactEvent::find_surf_product_positions(
    Partition& p,
    const Molecule* reacA, const bool keep_reacA,
    const Molecule* reacB, const bool keep_reacB,
    const Molecule* surf_reac,
    const Rxn* rxn,
    small_vector<GridPos>& assigned_surf_product_positions) {

  uint needed_surface_positions = rxn->get_num_surf_products(p.all_species);

  small_vector<GridPos> recycled_surf_prod_positions; // this array contains information on where to place the surface products
  uint initiator_recycled_index = INDEX_INVALID;

  // find which tiles can be recycled
  if (reacA->is_surf()) {
    if (!keep_reacA) {
      recycled_surf_prod_positions.push_back( GridPos::make_with_pos(p, *reacA) );
      if (reacA->id == surf_reac->id) {
        initiator_recycled_index = 0;
      }
    }
    else if (keep_reacA) {
      // reacA is kept
      needed_surface_positions--;
    }
  }

  if (reacB != nullptr && reacB->is_surf()) {
    if (!keep_reacB) {
      recycled_surf_prod_positions.push_back( GridPos::make_with_pos(p, *reacB) );
      if (reacB->id == surf_reac->id) {
        initiator_recycled_index = recycled_surf_prod_positions.size() - 1;
      }
    }
    else if (reacB->is_surf() && keep_reacB) {
      // reacB is kept
      needed_surface_positions--;
    }
  }

  // do we need more tiles?
  TileNeighborVector vacant_neighbor_tiles;
  if (needed_surface_positions > recycled_surf_prod_positions.size()) {
    assert(surf_reac != nullptr);

    // find neighbors for the first surface reactant
    Wall& wall = p.get_wall(surf_reac->s.wall_index);
    Grid& grid = wall.grid;
    TileNeighborVector neighbor_tiles;
    GridUtil::find_neighbor_tiles(p, *surf_reac, wall, surf_reac->s.grid_tile_index, true, /* false,*/ neighbor_tiles);

    // we care only about the vacant ones (NOTE: this filtering out might be done in find_neighbor_tiles)
    // mcell3 reverses the ordering here
    for (int i = neighbor_tiles.size() - 1; i >=0; i--) {
      WallTileIndexPair& tile_info = neighbor_tiles[i];

      Grid& neighbor_grid = p.get_wall(tile_info.wall_index).grid;
      if (neighbor_grid.get_molecule_on_tile(tile_info.tile_index) == MOLECULE_ID_INVALID) {
        vacant_neighbor_tiles.push_back(tile_info);
      }
    }

    /* Can this reaction happen at all? */
    if (vacant_neighbor_tiles.size() + recycled_surf_prod_positions.size() < needed_surface_positions) {
      return RX_BLOCKED;
    }
  }

  // random assignment of positions
  uint num_tiles_to_recycle = min(rxn->products.size(), recycled_surf_prod_positions.size());
  if (num_tiles_to_recycle == 1 && recycled_surf_prod_positions.size() >= 1) {
    // NOTE: this code is overly complex and can be simplified
    if (initiator_recycled_index == INDEX_INVALID) {
      assert(recycled_surf_prod_positions.size() == 1);
      assigned_surf_product_positions[0] = recycled_surf_prod_positions[0];
    }
    else {
      assigned_surf_product_positions[0] = recycled_surf_prod_positions[initiator_recycled_index];
    }
  }
  else if (num_tiles_to_recycle > 1) {
    uint next_available_index = 0;
    uint n_players = rxn->get_num_players();
    uint n_reactants = rxn->reactants.size();

    // assign recycled positions to products
    while (next_available_index < num_tiles_to_recycle) {
      // we must have the same number of random calls as in mcell3...
      uint rnd_num = rng_uint(&world->rng) % n_players;

      // continue until we got an index of a product
      if (rnd_num < n_reactants) {
        continue;
      }

      uint product_index = rnd_num - n_reactants;
      assert(product_index < rxn->products.size());

      // we care only about surface molecules
      if (p.all_species.get(rxn->products[product_index].species_id).is_vol()) {
        continue;
      }

      // skip products that we already set
      if (assigned_surf_product_positions[product_index].initialized) {
        continue;
      }

      // set position for product with product_index
      assigned_surf_product_positions[product_index] = recycled_surf_prod_positions[next_available_index];
      next_available_index++;
    }

    // all other products are placed on one of the randomly chosen vacant tiles
    small_vector<bool> used_vacant_tiles;
    used_vacant_tiles.resize(vacant_neighbor_tiles.size(), false);

    uint n_products = rxn->products.size();
    uint num_vacant_tiles = vacant_neighbor_tiles.size();
    for (uint product_index = 0; product_index < n_products; product_index++) {

      if (assigned_surf_product_positions[product_index].initialized) {
        continue;
      }

      uint num_attempts = 0;
      bool found = false;
      while (!found && num_attempts < SURFACE_DIFFUSION_RETRIES) {

        uint rnd_num = rng_uint(&world->rng) % num_vacant_tiles;

        if (!used_vacant_tiles[rnd_num]) {
          WallTileIndexPair grid_tile_index_pair = vacant_neighbor_tiles[rnd_num];
          assigned_surf_product_positions[product_index] = GridPos::make_without_pos(p, grid_tile_index_pair);
          used_vacant_tiles[rnd_num] = true;
          found = true;
        }

        num_attempts++;
      }
      if (num_attempts >= SURFACE_DIFFUSION_RETRIES) {
        return RX_BLOCKED;
      }
    }
  }

  return 0;
}

// why is this called "random"? - check if reaction occurs is in test_bimolecular
// mcell3 version returns  cross_wall ? RX_FLIP : RX_A_OK;
// ! might invalidate references
// might return RX_BLOCKED
int DiffuseReactEvent::outcome_products_random(
    Partition& p,
    const Collision& collision,
    const float_t time,
    const reaction_index_t reaction_index,
    bool& keep_reacA,
    bool& keep_reacB
) {
#ifdef DEBUG_REACTIONS
  DUMP_CONDITION4(
      collision.dump(p, "Processing reaction:", p.stats.get_current_iteration(), event_time + time);
  );
#endif

  // TODO: unify rx vs rxn
  const Rxn* rx = nullptr;
  if (collision.is_mol_mol_reaction()) {
    const RxnClass* rxn_class = collision.rxn_class;
    assert(rxn_class != nullptr);
    rx = rxn_class->get_reaction(reaction_index);
  }
  else {
    assert(reaction_index == 0 && "For other than mol mol collision the selected reaction index must be 0");
    rx = collision.rx;
  }
  assert(rx != nullptr);
  assert(rx->reactants.size() == 1 || rx->reactants.size() == 2);

  Molecule* reacA = &p.get_m(collision.diffused_molecule_id);
  keep_reacA = false; // one product is the same as reacA
  assert(reacA != nullptr);

  Molecule* reacB = nullptr;
  keep_reacB = false; // one product is the same as reacB

  Molecule* surf_reac = nullptr;

  bool reactants_swapped = false;
  if (rx->reactants.size() == 2) {
    reacB = &p.get_m(collision.colliding_molecule_id);

    if (reacA->is_surf()) {
      surf_reac = reacA;
    }
    else if (reacB->is_surf()) {
      surf_reac = reacB;
    }

    /* Ensure that reacA and reacB are sorted in the same order as the rxn players. */
    /* Needed to maintain the same behavior as in mcell3 */
    if (SpeciesWithOrientation(reacA->species_id, reacA->get_orientation()) != rx->reactants[0]) {
      Molecule* tmp_mol = reacA;
      reacA = reacB;
      reacB = tmp_mol;
      reactants_swapped = true;
    }
    assert(rx->reactants[1].is_same_tolerate_orientation_none(reacB->species_id, reacB->get_orientation()));

    keep_reacB = rx->reactants[1].is_on_both_sides_of_rxn();
  }
  else {
    surf_reac = reacA->is_surf() ? reacA : nullptr;
  }
  assert(rx->reactants[0].is_same_tolerate_orientation_none(reacA->species_id, reacA->get_orientation()));
  keep_reacA = rx->reactants[0].is_on_both_sides_of_rxn();

  bool is_orientable = reacA->is_surf() || (reacB != nullptr && reacB->is_surf());

  WallTileIndexPair surf_reac_wall_tile;
  assert(
      ( surf_reac == nullptr ||
       (surf_reac->s.wall_index == WALL_INDEX_INVALID && surf_reac->s.grid_tile_index == TILE_INDEX_INVALID) ||
       (surf_reac->s.wall_index != WALL_INDEX_INVALID && surf_reac->s.grid_tile_index != TILE_INDEX_INVALID)) &&
      "Either both wall and tile index must be valid or both must be invalid"
  );
  if (surf_reac != nullptr) {
    // we need to remember this value now because surf_reac's grid tile is freed a bit later to make a place for
    // new product
    surf_reac_wall_tile.wall_index = surf_reac->s.wall_index;
    surf_reac_wall_tile.tile_index = surf_reac->s.grid_tile_index;
  }

  /* If the reaction involves a surface, make sure there is room for each product. */
  small_vector<GridPos> assigned_surf_product_positions; // this array contains information on where to place the surface products
  assigned_surf_product_positions.resize(rx->products.size());
  if (is_orientable) {
    int res = find_surf_product_positions(
        p, reacA, keep_reacA, reacB, keep_reacB, surf_reac, rx,
        assigned_surf_product_positions);
    if (res == RX_BLOCKED) {
      return RX_BLOCKED;
    }
  }

  // free up tiles that we are probably going to reuse
  //bool one_of_reactants_is_surf = false;
  if (reacA->is_surf() && !keep_reacA) {
    p.get_wall(reacA->s.wall_index).grid.reset_molecule_tile(reacA->s.grid_tile_index);
    reacA->s.grid_tile_index = TILE_INDEX_INVALID;
    //one_of_reactants_is_surf = true;
  }

  if (reacB != nullptr && reacB->is_surf() && !keep_reacB) {
    p.get_wall(reacB->s.wall_index).grid.reset_molecule_tile(reacB->s.grid_tile_index);
    reacB->s.grid_tile_index = TILE_INDEX_INVALID;
    //one_of_reactants_is_surf = true;
  }

  // create and place each product

  uint current_surf_product_position_index = 0;

  for (uint product_index = 0; product_index < rx->products.size(); product_index++) {
    const SpeciesWithOrientation& product = rx->products[product_index];

    // do not create anything new when the reactant is kept -
    // for bimol reactions - the diffusion simply continues
    // for unimol reactions - the unimol action action starts diffusion for the remaining timestep
    if (product.is_on_both_sides_of_rxn()) {
      // remember which reactant(s) to keep?
      continue;
    }

    const Species& species = p.all_species.get(product.species_id);

    molecule_id_t new_m_id;

    // set only for new vol mols when one of the reactants is surf, invalid by default
    WallTileIndexPair where_is_vm_created;

    float_t scheduled_time = time;
    /*if (rx->reactants.size() == 2 && species.is_vol() && !one_of_reactants_is_surf) {
      // bimolecular reaction
      // schedule new product for diffusion
      // collision.time is relative to the part that this molecule travels this diffusion step
      // so it needs to be scaled
      scheduled_time = event_time + diffusion_time_step - (time - collision.time * time);
    }
    else if (rx->reactants.size() == 2 && (species.is_surf() || one_of_reactants_is_surf)) {
      scheduled_time = event_time + collision.time;
    }
    else {
      // unimolecular reaction
      // reaction_time is the time when this new molecule was created
      scheduled_time = event_time + collision.time;
    }*/

    if (species.is_vol()) {
      // create and place a volume molecule

      Molecule vm_initialization(MOLECULE_ID_INVALID, product.species_id, collision.pos);

      // adding molecule might invalidate references of already existing molecules
      Molecule& new_vm = p.add_volume_molecule(vm_initialization);

      // id and position is used to schedule a diffusion action
      new_m_id = new_vm.id;
      if (surf_reac != nullptr) {
        where_is_vm_created = surf_reac_wall_tile;
      }

      new_vm.flags = IN_VOLUME | (species.can_diffuse() ? ACT_DIFFUSE : 0);
      new_vm.set_flag(MOLECULE_FLAG_VOL);
      new_vm.set_flag(MOLECULE_FLAG_RESCHEDULE_UNIMOL_RX);

      /* For an orientable reaction, we need to move products away from the surface
       * to ensure they end up on the correct side of the plane. */
      assert(is_orientable
          || (collision.type != CollisionType::VOLMOL_SURFMOL && collision.type != CollisionType::SURFMOL_SURFMOL)
      );
      if (is_orientable) {
        assert(surf_reac != nullptr);
        Wall& w = p.get_wall(surf_reac->s.wall_index);

        float_t bump = (product.orientation > 0) ? EPS : -EPS;
        Vec3 displacement = Vec3(2 * bump) * w.normal;
        Vec3 new_pos_after_diffuse;

        DiffusionUtil::tiny_diffuse_3D(p, new_vm, displacement, w.index, new_pos_after_diffuse);

        // update position and subpart if needed
        new_vm.v.pos = new_pos_after_diffuse;
        subpart_index_t new_subpart = p.get_subpart_index(new_vm.v.pos);
        p.change_molecule_subpartition(new_vm, new_subpart);
      }


    #ifdef DEBUG_REACTIONS
      DUMP_CONDITION4(
        new_vm.dump(p, "", "  created vm:", world->get_current_iteration(), scheduled_time);
      );
    #endif
    }
    else {
      // see release_event_t::place_single_molecule_onto_grid, merge somehow

      // get info on where to place the product and increment the counter
      const GridPos& new_grid_pos = assigned_surf_product_positions[current_surf_product_position_index];
      current_surf_product_position_index++;
      assert(new_grid_pos.initialized);

      Vec2 pos;
      if (new_grid_pos.pos_is_set) {
        pos = new_grid_pos.pos;
      }
      else {
        // NOTE: there might be some optimization for this in mcell3
        const Wall& wall = p.get_wall(new_grid_pos.wall_index);
        pos = GridUtil::grid2uv_random(wall, new_grid_pos.tile_index, world->rng);
      }

      // create our new molecule
      Molecule sm(MOLECULE_ID_INVALID, product.species_id, pos);

      // might invalidate references of already existing molecules
      Molecule& new_sm = p.add_surface_molecule(sm);
      new_m_id = new_sm.id;
      new_sm.flags = (species.can_diffuse() ? ACT_DIFFUSE : 0) | IN_SURFACE;
      new_sm.set_flag(MOLECULE_FLAG_SURF);
      new_sm.set_flag(MOLECULE_FLAG_RESCHEDULE_UNIMOL_RX);

      // set wall and grid information
      new_sm.s.wall_index = new_grid_pos.wall_index;
      new_sm.s.grid_tile_index = new_grid_pos.tile_index;
      Grid& grid = p.get_wall(new_grid_pos.wall_index).grid;
      grid.set_molecule_tile(new_sm.s.grid_tile_index, new_sm.id);

      // and finally orientation
      new_sm.s.orientation = product.orientation;

      #ifdef DEBUG_REACTIONS
        DUMP_CONDITION4(
          new_sm.dump(p, "", "  created sm:", world->get_current_iteration(), scheduled_time);
        );
      #endif
    }

    // In this time step, we will simply simulate all results of reactions regardless on the diffusion time step of the
    // particular product
    // We always create diffuse events, unimol react events are created right before diffusion of that molecule
    // to keep MCell3 compatibility, diffusion of molecule that survived its unimol reaction must
    // be executed right away and this is handled i nDiffuseReactEvent::diffuse_molecules
    new_diffuse_or_unimol_react_actions.push_back(
        DiffuseOrUnimolRxnAction(
            DiffuseOrUnimolRxnAction::Type::DIFFUSE,
            new_m_id, scheduled_time,
            where_is_vm_created
    ));
  } // end for - product creation

  // we might need to swap info on which reactant was kept
  if (reactants_swapped) {
    bool tmp = keep_reacA;
    keep_reacA = keep_reacB;
    keep_reacB = tmp;
  }

  return RX_A_OK;
}

// ---------------------------------- unimolecular reactions ----------------------------------

// !! might invalidate references (we might reorder defuncting and outcome call later)
// returns true if molecule survived
bool DiffuseReactEvent::outcome_unimolecular(
    Partition& p,
    Molecule& m,
    const float_t scheduled_time,
    const Rxn* unimol_rx
) {
  molecule_id_t id = m.id;

  Collision collision(CollisionType::UNIMOLECULAR_VOLMOL, &p, m.id, scheduled_time, m.v.pos, unimol_rx);

  bool ignoredA, ignoredB;
  // creates new molecule(s) as output of the unimolecular reaction
  // !! might invalidate references (we might reorder defuncting and outcome call later)
  int outcome_res = outcome_products_random(p, collision, scheduled_time, 0, ignoredA, ignoredB);
  assert(outcome_res == RX_A_OK);

  Molecule& m_new_ref = p.get_m(id);

  // and defunct this molecule if it was not kept
  assert(unimol_rx->reactants.size() == 1);
  if (!unimol_rx->reactants[0].is_on_both_sides_of_rxn()) {
  #ifdef DEBUG_REACTIONS
    DUMP_CONDITION4(
      m_new_ref.dump(p, "", m_new_ref.is_vol() ? "Unimolecular vm defunct:" : "Unimolecular sm defunct:", world->get_current_iteration(), scheduled_time, false);
    );
  #endif
    p.set_molecule_as_defunct(m_new_ref);
    return false;
  }
  else {
    // we must reschedule the molecule's unimol rxn, this will happen right away 
    // during the molecule's diffusion
    m_new_ref.set_flag(MOLECULE_FLAG_RESCHEDULE_UNIMOL_RX);
    
    // a cleaner way would be to schedule a new diffusion event but we must do the diffusion right away 
    // to stay compatible with mcell3
    // float_t time_up_to_event_end = diffusion_time_step - time_from_event_start;
		// create_unimol_rx_action(p, m_new_ref, time_up_to_event_end);
    
    // molecule survived
    return true;
  }
}



// ---------------------------------- dumping methods ----------------------------------

void DiffuseReactEvent::dump(const std::string indent) {
  cout << indent << "Diffuse-react event:\n";
  std::string ind2 = indent + "  ";
  BaseEvent::dump(ind2);
  cout << ind2 << "diffusion_time_step: \t\t" << diffusion_time_step << " [float_t] \t\t\n";
}


} /* namespace mcell */<|MERGE_RESOLUTION|>--- conflicted
+++ resolved
@@ -398,12 +398,8 @@
         }
 
         if (!was_defunct) {
-<<<<<<< HEAD
           elapsed_molecule_time += t_steps * collision.time;
-=======
-          elapsed_molecule_time += updated_remaining_time_step * collision.time;
           // if a molecule was reflected, changes its position to the reflection point
->>>>>>> c6a5de8e
           int res = CollisionUtil::reflect_or_periodic_bc(
               p, collision,
               vm_new_ref, remaining_displacement, t_steps, reflected_wall_index
