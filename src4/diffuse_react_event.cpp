/******************************************************************************
 *
 * Copyright (C) 2019 by
 * The Salk Institute for Biological Studies and
 * Pittsburgh Supercomputing Center, Carnegie Mellon University
 *
 * This program is free software; you can redistribute it and/or
 * modify it under the terms of the GNU General Public License
 * as published by the Free Software Foundation; either version 2
 * of the License, or (at your option) any later version.
 *
 * This program is distributed in the hope that it will be useful,
 * but WITHOUT ANY WARRANTY; without even the implied warranty of
 * MERCHANTABILITY or FITNESS FOR A PARTICULAR PURPOSE.  See the
 * GNU General Public License for more details.
 *
 * You should have received a copy of the GNU General Public License
 * along with this program; if not, write to the Free Software
 * Foundation, Inc., 51 Franklin Street, Fifth Floor, Boston, MA  02110-1301,
 * USA.
 *
******************************************************************************/

extern "C" {
#include "rng.h" // MCell 3
#include "mcell_structs.h"
}

#include <iostream>
#include <sstream>
#include <algorithm>

#include "diffuse_react_event.h"
#include "world.h"
#include "partition.h"

#include "debug_config.h"

using namespace std;

namespace mcell {

void diffuse_react_event_t::dump(const std::string indent) {
	cout << indent << "Diffuse-react event:\n";
	std::string ind2 = indent + "  ";
	base_event_t::dump(ind2);
	cout << ind2 << "diffusion_time_step: \t\t" << diffusion_time_step << " [float_t] \t\t\n";
}


void diffuse_react_event_t::step() {
	assert(world->partitions.size() == 1 && "Must extend cache to handle multiple partitions");

	// for each partition
	for (partition_t& p: world->partitions) {
		// 1) select the right list of molecules from volume_molecule_indices_per_time_step
		uint32_t list_index = p.get_molecule_list_index_for_time_step(diffusion_time_step);
		if (list_index != PARTITION_INDEX_INVALID) {
			diffuse_molecules(p, p.volume_molecule_indices_per_time_step[list_index].second);
		}
	}
}


void diffuse_react_event_t::diffuse_molecules(partition_t& p, std::vector< molecule_idx_t >& indices) {

	// Possible optimization:
	// GPU version - can make sets of possible collisions for a given species before
	// the whole diffuse is run
	// ! CPU version - compute sets of possible colilisions for a given species and "cache" it

	// first diffuse already existing molecules
	uint32_t existing_mols_count = indices.size();
	for (uint32_t i = 0; i < existing_mols_count; i++) {
		molecule_idx_t idx = indices[i];
		// existing molecules - simulate whole time step
		diffuse_single_molecule(p, idx, diffusion_time_step);
	}

	// need to call .size() each iteration because the size can increase
	for (uint32_t i = 0; i < new_molecules_to_diffuse.size(); i++) {
		// new molecules created with reactions - simulate remaining time
		diffuse_single_molecule(p, new_molecules_to_diffuse[i].idx, new_molecules_to_diffuse[i].remaining_time_step);
	}

	new_molecules_to_diffuse.clear();
}

void diffuse_react_event_t::diffuse_single_molecule(partition_t& p, const molecule_idx_t vm_idx, const float_t remaining_time_step) {

	volume_molecule_t& vm = p.volume_molecules[vm_idx];

	if (vm.is_defunct())
		return;

	species_t& spec = world->species[vm.species_id];

#ifdef DEBUG_DIFFUSION
	DUMP_CONDITION4(
		vm.dump(world, "", "Diffusing vm:", world->current_iteration);
	);
#endif

	// diffuse each molecule - get information on position change
	// TBD: reflections
	vec3_t displacement;
	compute_displacement(spec, displacement, remaining_time_step);

#ifdef DEBUG_DIFFUSION
	DUMP_CONDITION4(
		displacement.dump("  displacement:", "");
	);
#endif

	// 3) detect collisions with other molecule
	//vec3_t orig_pos = vm.pos;
	vec3_t remaining_displacement = displacement;
	uint32_t new_subpartition_index;
	vec3_t new_position;
	ray_trace_state_t state;
	std::vector<molecules_collision_t> molecule_collisions;
	bool was_defunct = false;
	do {
		state =
				ray_trace(
						p, vm /* changes position */,
						remaining_displacement,
						molecule_collisions,
						new_position,
						new_subpartition_index
				);

		// sort collisions by time
		// note: it will suffice to sort them once, this is here mainly because of the dump
		std::sort( molecule_collisions.begin(), molecule_collisions.end(), [ ]( const auto& lhs, const auto& rhs )
		{
		  return lhs.time < rhs.time;
		});

#ifdef DEBUG_COLLISIONS
		DUMP_CONDITION4(
			molecules_collision_t::dump_array(p, molecule_collisions);
		);
#endif

	} while (state != RAY_TRACE_FINISHED);

	// 4) evaluate and possible execute reactions
	// they are supposed to be sorted in reverse by time
	//for (int collision_idx = molecule_collisions.size() - 1; collision_idx >= 0; collision_idx--) {
	for (size_t collision_idx = 0; collision_idx < molecule_collisions.size(); collision_idx++) {
		molecules_collision_t& collision = molecule_collisions[collision_idx];

		assert(collision.time > 0 && collision.time <= 1);

		// mol-mol collision
		if (collision.time < EPS) {
				continue;
		}

		// for now. do the change right away, but we will need to
		// cache these changes and do them right away
		// might invalidate references!
		if (collide_and_react_with_vol_mol(p, collision, displacement, remaining_time_step)) {
			// molecule was destroyed
   		was_defunct = true;
			break;
		}

	}

	if (!was_defunct) {
		// need to get a new reference
		volume_molecule_t& vm_refresh = p.volume_molecules[vm_idx];

		// finally move molecule to its destination
		vm_refresh.pos = new_position;

		// are we still in the same partition or do we need to move?
		bool move_to_another_partition = !p.in_this_partition(vm_refresh.pos);
		assert(!move_to_another_partition && "TODO");

		// change subpartition
		p.change_molecule_subpartition(vm_refresh, new_subpartition_index);
	}
}

void diffuse_react_event_t::pick_displacement(float_t scale /*space step*/, vec3_t& displacement) {
	displacement.x = scale * rng_gauss(&(world->rng)) * .70710678118654752440;
	displacement.y = scale * rng_gauss(&(world->rng)) * .70710678118654752440;
	displacement.z = scale * rng_gauss(&(world->rng)) * .70710678118654752440;
}


void diffuse_react_event_t::compute_displacement(species_t& sp, vec3_t& displacement, float_t remaining_time_step) {
  float_t rate_factor = (remaining_time_step == 1.0) ? 1.0 : sqrt(remaining_time_step);
	pick_displacement(sp.space_step * rate_factor, displacement);
}


static void collect_neigboring_subparitions(
		const partition_t& p,
		vec3_t& pos,
		ivec3_t& sp_indices,
		std::set<uint32_t>& crossed_subparition_indices,
		float_t r,
		float_t sp_len
) {

	vec3_t rel_pos = pos - p.origin_corner;

	// check neighbors
	// TODO: boundaries must be precomputed - would ireally help? it's just a few multiplications
	// x subpart boundaries
	// left (x)
	int x_dir_used = 0;
	float_t x_boundary = sp_indices.x * sp_len;
	if (rel_pos.x - r < x_boundary) {
		crossed_subparition_indices.insert(
				p.get_subpartition_index_from_3d_indices(sp_indices.x - 1, sp_indices.y, sp_indices.z));
		x_dir_used = -1;
	}
	// right (x)
	else if (rel_pos.x + r > x_boundary + sp_len) { // assuming that subpartitions are larger than radius
		crossed_subparition_indices.insert(
				p.get_subpartition_index_from_3d_indices(sp_indices.x + 1, sp_indices.y, sp_indices.z));
		x_dir_used = +1;
	}

	// upper (y)
	int y_dir_used = 0;
	float_t y_boundary = sp_indices.y * sp_len;
	if (rel_pos.y - r < y_boundary) {
		crossed_subparition_indices.insert(
				p.get_subpartition_index_from_3d_indices(sp_indices.x, sp_indices.y - 1, sp_indices.z));
		y_dir_used = -1;
	}
	// right (y)
	else if (rel_pos.y + r > y_boundary + sp_len) {
		crossed_subparition_indices.insert(
				p.get_subpartition_index_from_3d_indices(sp_indices.x, sp_indices.y + 1, sp_indices.z));
		y_dir_used = +1;
	}

	// front (z)
	int z_dir_used = 0;
	float_t z_boundary = sp_indices.z * sp_len;
	if (rel_pos.z - r < z_boundary) {
		crossed_subparition_indices.insert(
				p.get_subpartition_index_from_3d_indices(sp_indices.x, sp_indices.y, sp_indices.z - 1));
		z_dir_used = -1;
	}
	// back (z)
	else if (rel_pos.z + r > z_boundary + sp_len) {
		crossed_subparition_indices.insert(
				p.get_subpartition_index_from_3d_indices(sp_indices.x, sp_indices.y, sp_indices.z + 1));
		z_dir_used = +1;
	}

	// we also have to count with movement in multiple dimensions

	// xy
	if (x_dir_used != 0 && y_dir_used != 0) {
		crossed_subparition_indices.insert(
				p.get_subpartition_index_from_3d_indices(sp_indices.x + x_dir_used, sp_indices.y + y_dir_used, sp_indices.z));
	}

	// xz
	if (x_dir_used != 0 && z_dir_used != 0) {
		crossed_subparition_indices.insert(
				p.get_subpartition_index_from_3d_indices(sp_indices.x + x_dir_used, sp_indices.y, sp_indices.z + z_dir_used));
	}

	// yz
	if (y_dir_used != 0 && z_dir_used != 0) {
		crossed_subparition_indices.insert(
				p.get_subpartition_index_from_3d_indices(sp_indices.x, sp_indices.y + y_dir_used, sp_indices.z + z_dir_used));
	}

	// xyz
	if (x_dir_used != 0 && y_dir_used != 0 && z_dir_used != 0) {
		crossed_subparition_indices.insert(
				p.get_subpartition_index_from_3d_indices(sp_indices.x + x_dir_used, sp_indices.y + y_dir_used, sp_indices.z + z_dir_used));
	}
}


// collect subpartition indices that we are crossing
static void collect_crossed_subpartitions(
	const partition_t& p,
	volume_molecule_t& vm, // molecule that we are diffusing, we are changing its pos  and possibly also subvolume
	vec3_t& displacement, // in/out - recomputed if there was a reflection
	std::set<uint32_t>& crossed_subparition_indices,
	uint32_t& last_subpartition_index,
	float_t radius,
	float_t subpartition_edge_length
) {

	crossed_subparition_indices.clear();
	// remeber the starting subpartition
	crossed_subparition_indices.insert(vm.subpartition_index);

	// destination
	vec3_t dest_pos = vm.pos + displacement;

	// urb - upper, right, bottom
	ivec3_t dir_urb_direction = ivec3_t(glm::greaterThan(displacement, vec3_t(0)));
	assert(dir_urb_direction.x == 0 || dir_urb_direction.x == 1);
	assert(dir_urb_direction.y == 0 || dir_urb_direction.y == 1);
	assert(dir_urb_direction.z == 0 || dir_urb_direction.z == 1);

	// get 3d indices of start and end subpartitions
	ivec3_t src_sp_indices, dest_sp_indices;
	p.get_subpartition_3d_indices_from_index(vm.subpartition_index, src_sp_indices);
	p.get_subpartition_3d_indices(dest_pos, dest_sp_indices);

	// first check what's around the starting point
	collect_neigboring_subparitions(p, vm.pos, src_sp_indices, crossed_subparition_indices, radius, subpartition_edge_length);

	// collect subpartitions on the way by always finding the point where a subpartition boundary is hit
	// we must do it eve when we are crossing just one subpartition because we might hit others while
	// moving along them
	if ( !glm::all( glm::equal(dest_sp_indices, src_sp_indices) ) ) {

		uint32_t dest_sp_index = p.get_subpartition_index_from_3d_indices(dest_sp_indices);
		last_subpartition_index = dest_sp_index;

		ivec3_t dir_urb_addend;
		dir_urb_addend.x = (dir_urb_direction.x == 0) ? -1 : 1;
		dir_urb_addend.y = (dir_urb_direction.y == 0) ? -1 : 1;
		dir_urb_addend.z = (dir_urb_direction.z == 0) ? -1 : 1;

		vec3_t curr_pos = vm.pos;
		ivec3_t curr_sp_indices = src_sp_indices;

		uint32_t curr_sp_index;

		vec3_t displacement_rcp = 1.0/displacement; // TODO: what if displacement is 0

		do {
			// subpartition edges
			// = origin + subparition index * length + is_urb * length
			vec3_t sp_len_as_vec3 = vec3_t(subpartition_edge_length);
			vec3_t sp_edges =
					p.origin_corner
					+	vec3_t(curr_sp_indices) * sp_len_as_vec3 // llf edge
					+ vec3_t(dir_urb_direction) * sp_len_as_vec3; // move if we go urb

			// compute time for the next subpartition collision, let's assume that displacemnt
			// is our speed vector and the total time to travel is 1
			//
			// pos(time) = pos + displacement * time, therefore
			// time = (pos(time) - vm.pos) / displacement
			// =>
			// time_to_subpart_edge = (subpart_edge - vm.pos) / displacement_speed
			assert(displacement.x != 0 && displacement.y != 0 && displacement.z != 0);
			vec3_t coll_times = (sp_edges - curr_pos) * displacement_rcp;

			// which of the times is the smallest? - i.e. which boundary we hit first
			if (coll_times.x < coll_times.y && coll_times.x <= coll_times.z) {
				// new position on the edge of the subpartition
				curr_pos += displacement * coll_times.x;
				// and also update the xyz subpartition index
				curr_sp_indices.x += dir_urb_addend.x;
			}
			else if (coll_times.y <= coll_times.z) {
				// y
				curr_pos += displacement * coll_times.y;
				curr_sp_indices.y += dir_urb_addend.y;
			}
			else {
				// z
				curr_pos += displacement * coll_times.z;
				curr_sp_indices.z += dir_urb_addend.z;
			}

			curr_sp_index = p.get_subpartition_index_from_3d_indices(curr_sp_indices);

			crossed_subparition_indices.insert(curr_sp_index);

			// also neighbors
			collect_neigboring_subparitions(p, curr_pos, curr_sp_indices, crossed_subparition_indices, radius, subpartition_edge_length);

		} while (curr_sp_index != dest_sp_index);
	}
	else {
		// subpartition index did not change
		last_subpartition_index = vm.subpartition_index;
	}

	// finally check also neighbors in destination
	collect_neigboring_subparitions(p, dest_pos, dest_sp_indices, crossed_subparition_indices, radius, subpartition_edge_length);
}


/***************************************************************************
collide_mol:
  In: starting coordinate
      vector to move along
      molecule we're checking for a collision
      double to store time of collision
      vector to store the location of the collision
  Out: True if collision was detected
  Note: collision_time and/or collision_pos may be modified even if there is no collision
        Not highly optimized yet.
***************************************************************************/
static bool collide_mol(
		volume_molecule_t& diffused_vm,
		vec3_t& move,
    volume_molecule_t& colliding_vm, //a
		float_t& rel_collision_time, //t
		vec3_t& rel_collision_pos, // ???
    float_t rx_radius_3d) {

  //if ((a->properties->flags & ON_GRID) != 0)
  //  return COLLIDE_MISS; /* Should never call on surface molecule! */

  vec3_t& pos = colliding_vm.pos; /* Position of target molecule */
  vec3_t dir = pos - diffused_vm.pos;  /* From starting point of moving molecule to target */

  float_t d = glm::dot((glm_vec3_t)dir, (glm_vec3_t)move);        /* Dot product of movement vector and vector to target */

  /* Miss the molecule if it's behind us */
  if (d < 0) {
    return false;
  }

  float_t movelen2 = glm::dot((glm_vec3_t)move, (glm_vec3_t)move); /* Square of distance the moving molecule travels */

  /* check whether the test molecule is further than the displacement. */
  if (d > movelen2) {
    return false;
  }

  /* check whether the moving molecule will miss interaction disk of the
     test molecule.*/
  float_t dirlen2 = glm::dot((glm_vec3_t)dir, (glm_vec3_t)dir);
  float_t sigma2 = rx_radius_3d * rx_radius_3d;   /* Square of interaction radius */
  if (movelen2 * dirlen2 - d * d > movelen2 * sigma2) {
    return false;
  }

  /* reject collisions with itself */
  if (diffused_vm.idx == colliding_vm.idx) {
  	return false;
  }

  /* defunct - not probable */
	if (colliding_vm.is_defunct()) {
  	return false;
	}

  rel_collision_time = d / movelen2;

  rel_collision_pos = diffused_vm.pos + rel_collision_time * move;
  return COLLIDE_VOL_M;
}


static void ray_trace_loop_body(
		partition_t& p,
		volume_molecule_t& vm,
		molecule_idx_t colliding_vm_index,
		vec3_t& remaining_displacement,
		std::vector<molecules_collision_t>& molecule_collisions,
		world_t* world,
		float_t radius
		) {

	volume_molecule_t& colliding_vm = p.volume_molecules[colliding_vm_index];

	// we would like to compute everything that's needed just once
	float_t time;
	vec3_t position;
	// collide_mol must be inlined because many things are computed all over there
	if (collide_mol(vm, remaining_displacement, colliding_vm, time, position, radius)) {
		reaction_t* rx = world->get_reaction(vm, colliding_vm);
		assert(rx != nullptr);
		molecule_collisions.push_back(
				molecules_collision_t(&p, vm.idx, colliding_vm.idx, rx, time, position)
		);
	}
}

// collect possible collisions until a wall is hit
ray_trace_state_t diffuse_react_event_t::ray_trace(
		partition_t& p,
		volume_molecule_t& vm, // molecule that we are diffusing, we are changing its pos  and possibly also subvolume
		vec3_t& remaining_displacement, // in/out - recomputed if there was a reflection
		std::vector<molecules_collision_t>& molecule_collisions, // possible reactions in this part of way marching, ordered by time
		vec3_t& new_position,
		uint32_t& new_subpartition_index
		) {

  // first get what subpartitions might be relevant
	std::set<uint32_t> crossed_subparition_indices;
	uint32_t last_subpartition_index;
	collect_crossed_subpartitions(
			p, vm, remaining_displacement,
			crossed_subparition_indices, last_subpartition_index,
			world->world_constants.rx_radius_3d,
			world->world_constants.subpartition_edge_length
	);

	float_t radius = world->world_constants.rx_radius_3d;

	// TBD: check wall collisions
	// here we can return RAY_TRACE_HIT_WALL

	// for each SP
	//int num_defunct = 0;
	for (uint32_t sp_index: crossed_subparition_indices) {
		// get cached reacting molecules for this SP
		subpartition_mask_t& sp_reactants = p.volume_molecule_reactants[sp_index][vm.species_id]; //get_sp_species_reacting_mols_cached_data(sp_index, vm, p);

		// for each molecule in this SP
		for (uint32_t colliding_vm_index: sp_reactants) {
			ray_trace_loop_body(
					p,
					vm,
					colliding_vm_index,
					remaining_displacement,
					molecule_collisions,
					world,
					radius
			);

<<<<<<< HEAD
			// we would like to compute everything that's needed just once
			float_t time;
			vec3_t position;
			// collide_mol must be inlined because many things are computed all over there
			if (collide_mol(vm, remaining_displacement, colliding_vm, time, position, world->world_constants.rx_radius_3d)) {
				reaction_t* rx = world->get_reaction(vm, colliding_vm);
				assert(rx != nullptr);
				molecule_collisions.push_back(
						molecules_collision_t(&p, vm.idx, colliding_vm.idx, rx, time, position)
				);
			}
=======
>>>>>>> 268837ae
		}

	}
	//cout << "num_defunct " << num_defunct << "\n";

	// the value is valid only when RAY_TRACE_FINISHED is returned
	new_subpartition_index = last_subpartition_index;
	new_position = vm.pos + remaining_displacement;

  return RAY_TRACE_FINISHED; // no wall was hit
}

/******************************************************************************
 *
 * collide_and_react_with_vol_mol is a helper function used in diffuse_3D to
 * handle collision of a diffusing molecule with a molecular target.
 *
 * Returns 1 if reaction does happen and 0 otherwise.
 *
 ******************************************************************************/
bool diffuse_react_event_t::collide_and_react_with_vol_mol(
		partition_t& p,
		molecules_collision_t& collision,
		vec3_t& displacement,
		float_t remaining_time_step
)	{

  volume_molecule_t& colliding_molecule = p.get_vm(collision.colliding_molecule_idx); // am
  volume_molecule_t& diffused_molecule = p.get_vm(collision.diffused_molecule_idx); // m

  // returns 1 when there are no walls at all
  //TBD: double factor = exact_disk(

  reaction_t& rx = *collision.rx;
  //  rx->prob_t is always NULL in out case update_probs(world, rx, m->t);
  // returns which reaction pathway to take
  int i = test_bimolecular(
    rx, /*scaling, 0,*/ colliding_molecule, diffused_molecule/*, world->rng*/);

  if (i < RX_LEAST_VALID_PATHWAY) {
  	return false;
  }
  else {
  	// might invalidate references
  	int j = outcome_bimolecular(p, collision, i, remaining_time_step);
  	assert(j == RX_DESTROY);
  	return true;
  }
}


/*************************************************************************
test_bimolecular
  In: the reaction we're testing
      a scaling coefficient depending on how many timesteps we've
        moved at once (1.0 means one timestep) and/or missing interaction area
      local probability factor (positive only for the reaction between two
        surface molecules, otherwise equal to zero)
      reaction partners
  Out: RX_NO_RX if no reaction occurs
       int containing which reaction pathway to take if one does occur
  Note: If this reaction does not return RX_NO_RX, then we update
        counters appropriately assuming that the reaction does take place.
*************************************************************************/
/*, double scaling - 1, double local_prob_factor = 0,*/
int diffuse_react_event_t::test_bimolecular(
		reaction_t& rx,
		volume_molecule_t& a1,
		volume_molecule_t& a2
) {
	//not true assert(a1.subpartition_index == a2.subpartition_index && "Subpartitions must be identical");

  /* rescale probabilities for the case of the reaction
     between two surface molecules */
  float_t min_noreaction_p = rx.min_noreaction_p; // local_prob_factor == 0

	/* Instead of scaling rx->cum_probs array we scale random probability */
  float_t p = rng_dbl(&(world->rng));

	if (p >= min_noreaction_p)
		return RX_NO_RX;
	else
		return 0; // we have just one pathwayy
}


int diffuse_react_event_t::outcome_bimolecular(
		partition_t& p,
		molecules_collision_t& collision,
		int path,
		float_t remaining_time_step
) {

	// might invalidate references
	int result = outcome_products_random(p, collision, path, remaining_time_step);

	if (result == RX_A_OK) {
		volume_molecule_t& reacA = p.get_vm(collision.diffused_molecule_idx);
		volume_molecule_t& reacB = p.get_vm(collision.colliding_molecule_idx);

		//assert(reacA.subpartition_index == reacB.subpartition_index && "Subpartitions must be identical");
#ifdef DEBUG_REACTIONS
		// ref. printout first destroys B then A
		DUMP_CONDITION4(
			reacB.dump(world, "", "  defunct vm:", world->current_iteration);
			reacA.dump(world, "", "  defunct vm:", world->current_iteration);
		);
#endif

		// always for now
		// we used the reactants - remove them
		p.set_molecule_as_defunct(reacA);
		p.set_molecule_as_defunct(reacB);

		return RX_DESTROY;
	}


  return result;
}

// why is this called "random"? - check if reaction occurs is in test_bimolecular
// mcell3 version returns  cross_wall ? RX_FLIP : RX_A_OK;
// ! might invalidate references
int diffuse_react_event_t::outcome_products_random(
		partition_t& p,
		molecules_collision_t& collision,
		int path,
		float_t remaining_time_step
) {
	// we can have just one product for now and no walls

	// create and place each product
	assert(collision.rx->products.size() == 1);
	volume_molecule_t vm(MOLECULE_IDX_INVALID, collision.rx->products[0].species_id, collision.position);

	volume_molecule_t& new_vm = p.add_volume_molecule(vm, world->species[vm.species_id].time_step);
	new_vm.flags =  TYPE_VOL | IN_VOLUME | ACT_DIFFUSE;

#ifdef DEBUG_REACTIONS
	DUMP_CONDITION4(
		new_vm.dump(world, "", "  created vm:", world->current_iteration);
	);
#endif

	new_molecules_to_diffuse.push_back(
			molecule_to_diffuse_t(new_vm.idx, remaining_time_step - collision.time));

	// schedule new product for diffusion - where?
	return RX_A_OK; // ?
}

void molecules_collision_t::dump(partition_t& p, const std::string ind) const {
	cout << ind << "diffused_molecule:\n";
	p.get_vm(diffused_molecule_idx).dump(ind + "  ");
	cout << ind << "colliding_molecule:\n";
	p.get_vm(colliding_molecule_idx).dump(ind + "  ");
	cout << ind << "reaction:";
	rx->dump(ind + "  ");

	cout << "time: \t\t" << time << " [float_t] \t\t\n";
	cout << "position: \t\t" << position << " [vec3_t] \t\t\n";
}

string molecules_collision_t::to_string() const {
	stringstream ss;
	ss
		//	<< "diff_idx: " << diffused_molecule_idx
			<< "coll_idx: " << colliding_molecule_idx
			<< ", time: " << time
			<< ", pos: " << position;
	return ss.str();
}

void molecules_collision_t::dump_array(partition_t& p, const std::vector<molecules_collision_t>& vec) {
	// printed in resverse - same as
	for (size_t i = 0; i < vec.size(); i++) {
		cout << "  " << "collision " << i << ": " << vec[i].to_string() << "\n";
	}
}



} /* namespace mcell */<|MERGE_RESOLUTION|>--- conflicted
+++ resolved
@@ -508,7 +508,6 @@
 	// here we can return RAY_TRACE_HIT_WALL
 
 	// for each SP
-	//int num_defunct = 0;
 	for (uint32_t sp_index: crossed_subparition_indices) {
 		// get cached reacting molecules for this SP
 		subpartition_mask_t& sp_reactants = p.volume_molecule_reactants[sp_index][vm.species_id]; //get_sp_species_reacting_mols_cached_data(sp_index, vm, p);
@@ -525,24 +524,9 @@
 					radius
 			);
 
-<<<<<<< HEAD
-			// we would like to compute everything that's needed just once
-			float_t time;
-			vec3_t position;
-			// collide_mol must be inlined because many things are computed all over there
-			if (collide_mol(vm, remaining_displacement, colliding_vm, time, position, world->world_constants.rx_radius_3d)) {
-				reaction_t* rx = world->get_reaction(vm, colliding_vm);
-				assert(rx != nullptr);
-				molecule_collisions.push_back(
-						molecules_collision_t(&p, vm.idx, colliding_vm.idx, rx, time, position)
-				);
-			}
-=======
->>>>>>> 268837ae
 		}
 
 	}
-	//cout << "num_defunct " << num_defunct << "\n";
 
 	// the value is valid only when RAY_TRACE_FINISHED is returned
 	new_subpartition_index = last_subpartition_index;
