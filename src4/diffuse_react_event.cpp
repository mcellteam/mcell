--- conflicted
+++ resolved
@@ -518,8 +518,6 @@
       radius, p.config.subpartition_edge_length,
       crossed_subparts_for_walls, crossed_subparts_for_molecules
   );
-<<<<<<< HEAD
-=======
 
 #ifndef NDEBUG
   // crossed subparts must contain our own subpart
@@ -538,7 +536,6 @@
     assert(crossed_subparts_for_molecules.count(debug_index) == 1);
   }
 #endif
->>>>>>> 28d7a5c3
 
   //crossed_subparts_for_walls = crossed_subparts_for_walls_new;
   //crossed_subparts_for_molecules = crossed_subparts_for_molecules_new;
