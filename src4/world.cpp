/******************************************************************************
 *
 * Copyright (C) 2019, 2020 by
 * The Salk Institute for Biological Studies
 *
 * This program is free software; you can redistribute it and/or
 * modify it under the terms of the GNU General Public License
 * as published by the Free Software Foundation; either version 2
 * of the License, or (at your option) any later version.
 *
 * This program is distributed in the hope that it will be useful,
 * but WITHOUT ANY WARRANTY; without even the implied warranty of
 * MERCHANTABILITY or FITNESS FOR A PARTICULAR PURPOSE.  See the
 * GNU General Public License for more details.
 *
 * You should have received a copy of the GNU General Public License
 * along with this program; if not, write to the Free Software
 * Foundation, Inc., 51 Franklin Street, Fifth Floor, Boston, MA  02110-1301,
 * USA.
 *
******************************************************************************/


#include <fenv.h> // Linux include
<<<<<<< HEAD
#include <run_n_iterations_end_event.h>
#ifndef _WIN64
#include <sys/resource.h> // Linux include
#endif
=======
#include <sys/resource.h> // Linux include
#include <signal.h>
>>>>>>> 65421832

#include <fstream>

#include "rng.h" // MCell 3
#include "logging.h"

#include "world.h"
#include "viz_output_event.h"
#include "defragmentation_event.h"
#include "partition_shrink_event.h"
#include "rxn_class_cleanup_event.h"
#include "species_cleanup_event.h"
#include "sort_mols_by_subpart_event.h"
#include "release_event.h"
#include "mol_or_rxn_count_event.h"
#include "datamodel_defines.h"
#include "bng_data_to_datamodel_converter.h"
#include "diffuse_react_event.h"
#include "run_n_iterations_end_event.h"
#include "custom_function_call_event.h"

#include "api/mol_wall_hit_info.h"
#include "api/geometry_object.h"
#include "api/model.h"

using namespace std;

const double USEC_IN_SEC = 1000000.0;

namespace MCell {

static double tousecs(timeval& t) {
  return (double)t.tv_sec * USEC_IN_SEC + (double)t.tv_usec;
}


static double tosecs(timeval& t) {
  return (double)t.tv_sec + (double)t.tv_usec/USEC_IN_SEC;
}


static void print_periodic_stats_func(float_t time, World* world) {
  release_assert(world != nullptr);
  world->print_periodic_stats();
}


World::World(API::Callbacks& callbacks_)
  : bng_engine(config),
    callbacks(callbacks_),
    total_iterations(0),
    next_wall_id(0),
    next_region_id(0),
    next_geometry_object_id(0),
    simulation_initialized(false),
    run_n_iterations_terminated_with_checkpoint(false),
    simulation_ended(false),
    buffers_flushed(false),
    previous_progress_report_time({0, 0}),
    it1_start_time_set(false),
    previous_iteration(0),
    signaled_checkpoint_signo(API::SIGNO_NOT_SIGNALED)
{
  config.partition_edge_length = FLT_INVALID;
  config.num_subpartitions_per_partition_edge = SUBPARTITIONS_PER_PARTITION_DIMENSION_DEFAULT;

  // although the same thing is called in init_simulation, not reseting it causes weird valdrind reports on
  // uninitialized variable
  reset_rusage(&sim_start_time);
}


World::~World() {
  if (!buffers_flushed) {
    flush_buffers();
  }

  for (MolOrRxnCountEvent* e: unscheduled_count_events) {
    delete e;
  }
}

void World::init_fpu() {
  // empty
}

uint64_t World::determine_output_frequency(uint64_t iterations) {
  uint64_t frequency;

  if (iterations < 10)
    frequency = 1;
  else if (iterations < 1000)
    frequency = 10;
  else if (iterations < 100000)
    frequency = 100;
  else if (iterations < 10000000)
    frequency = 1000;
  else if (iterations < 1000000000)
    frequency = 10000;
  else
    frequency = 100000;

  return frequency;
}


void World::create_initial_surface_region_release_event() {
  ReleaseEvent* rel_event = new ReleaseEvent(this);
  rel_event->event_time = 0;
  rel_event->release_site_name = "initial surface releases";
  rel_event->release_shape = ReleaseShape::INITIAL_SURF_REGION;
  rel_event->update_event_time_for_next_scheduled_time();
  scheduler.schedule_event(rel_event);
}


void World::recompute_species_flags() {
  // collect all MolOrRxnCountEvent to initialize species_flags_analyzer that is then used to set
  // certain species flags
  vector<BaseEvent*> count_events;
  scheduler.get_all_events_with_type_index(EVENT_TYPE_INDEX_MOL_OR_RXN_COUNT, count_events);
  species_flags_analyzer.initialize(count_events, unscheduled_count_events);
  get_all_species().recompute_species_flags(get_all_rxns(), &species_flags_analyzer);
}

void World::init_counted_volumes() {
  assert(partitions.size() == 1);

  bool ok = CountedVolumesUtil::initialize_counted_volumes(this, config.has_intersecting_counted_objects);
  if (!ok) {
    mcell_error("Processing of counted volumes failed, terminating.");
  }

  partitions[PARTITION_ID_INITIAL].initialize_all_waypoints();
}


static float_t get_event_start_time(const float_t start_time, const float_t periodicity) {
  if (periodicity == 0) {
    return 0;
  }
  else {
    return floor_to_multiple(start_time + periodicity, periodicity);
  }
}


void World::schedule_checkpoint_event(
    const uint64_t iteration, const bool continue_simulation, const API::CheckpointSaveEventContext& ctx) {

  CustomFunctionCallEvent<API::CheckpointSaveEventContext>* checkpoint_event =
      new CustomFunctionCallEvent<API::CheckpointSaveEventContext>(
          API::save_checkpoint_func, ctx, EVENT_TYPE_INDEX_CALL_START_ITERATION_CHECKPOINT);

  if (iteration == 0) {
    // schedule for the closest iteration while correctly maintaining order of events in the queue
    checkpoint_event->event_time = TIME_INVALID;
  }
  else {
    checkpoint_event->event_time = iteration;
  }
  checkpoint_event->periodicity_interval = 0; // only once
  checkpoint_event->return_from_run_n_iterations = !continue_simulation;

  // safely schedule
  // not really needed to do safely when called due to a signal handler because only a flag
  // is set and the handling is done synchronously, but required when schedule_checkpoint is called e.g. from
  // a timer
  scheduler.schedule_event_asynchronously(checkpoint_event);
}


void World::check_checkpointing_signal() {
  if (signaled_checkpoint_signo == API::SIGNO_NOT_SIGNALED) {
    return;
  }

  bool continue_simulation = false;

  // printout for each model instance
#ifndef _WIN32
  if (signaled_checkpoint_signo == SIGUSR1) {
    cout << "User signal SIGUSR1 detected, scheduling a checkpoint and continuing simulation.\n";
    continue_simulation = true;
  }
  else if (signaled_checkpoint_signo == SIGUSR2) {
    cout << "User signal SIGUSR2 detected, scheduling a checkpoint and terminating simulation afterwards.\n";
    continue_simulation = false;
  }
#endif
  else if (signaled_checkpoint_signo == SIGALRM) {
    cout << "Signal SIGALRM detected - periodic or time limit elapsed, scheduling a checkpoint ";
    if (config.continue_after_sigalrm) {
      cout << "and continuing simulation.\n";
      continue_simulation = true;
    }
    else {
      cout << "and terminating simulation afterwards.\n";
      continue_simulation = false;
    }
  }
  else {
    cout << "Unexpected signal " << signaled_checkpoint_signo << " received, fatal error.\n";
    release_assert(false);
  }

  API::CheckpointSaveEventContext ctx;
  release_assert(signaled_checkpoint_model != nullptr);
  ctx.model = signaled_checkpoint_model;
  ctx.dir_prefix = config.get_default_checkpoint_dir_prefix();
  ctx.append_it_to_dir = true;

  schedule_checkpoint_event(0, continue_simulation, ctx);

  // reset flag and pointer to model because we don't need it anymore
  signaled_checkpoint_signo = API::SIGNO_NOT_SIGNALED;
  signaled_checkpoint_model = nullptr;
}


void World::init_simulation(const float_t start_time) {

  release_assert((int)start_time == start_time && "Iterations start time must be an integer.");

  // TODO: check these messages in testsuite
#ifdef MCELL3_4_ALWAYS_SORT_MOLS_BY_TIME_AND_ID
  mcell_log("!!! WARNING: Event sorting according to time and id was enabled for debugging, testing won't pass.");
#endif
#ifdef MCELL4_DO_NOT_REUSE_REACTANT
  mcell_log("!!! WARNING: Reactant reuse is disabled, testing won't pass.");
#endif
#ifdef MCELL4_SORT_RXN_PRODUCTS_BY_NAME
  mcell_log("!!! WARNING: Standard product sorting is disabled, testing won't pass.");
#endif

  if (DUMP4_PRECISION != DUMP4_PRECISION_DEFAULT) {
    cout.precision(DUMP4_PRECISION);
  }

  assert(!simulation_initialized && "init_simulation must be called just once");

  if (get_all_species().get_count() == 0) {
    mcell_log("Error: there must be at least one species!");
    exit(1);
  }

  recompute_species_flags();

  stats.reset(false);

  init_fpu();

  init_counted_volumes();

  cout <<
      "Partition contains " <<  config.num_subpartitions_per_partition_edge << "^3 subpartitions, " <<
      "subpartition size is " << config.subpartition_edge_length * config.length_unit << " microns.\n";
  assert(partitions.size() == 1 && "Initial partition must have been created, only 1 is allowed for now");

  // create event that diffuses molecules
  DiffuseReactEvent* event = new DiffuseReactEvent(this);
  event->event_time = start_time;
  scheduler.schedule_event(event);

  // create defragmentation events
  DefragmentationEvent* defragmentation_event = new DefragmentationEvent(this);
  defragmentation_event->event_time = get_event_start_time(start_time, DEFRAGMENTATION_PERIODICITY);
  defragmentation_event->periodicity_interval = DEFRAGMENTATION_PERIODICITY;
  scheduler.schedule_event(defragmentation_event);

  PartitionShrinkEvent* partition_shrink_event = new PartitionShrinkEvent(this);
  partition_shrink_event->event_time = get_event_start_time(start_time, PARTITION_SHRINK_PERIODICITY);
  partition_shrink_event->periodicity_interval = PARTITION_SHRINK_PERIODICITY;
  scheduler.schedule_event(partition_shrink_event);

  // create rxn class cleanup events
  RxnClassCleanupEvent* rxn_class_cleanup_event = new RxnClassCleanupEvent(this);
  rxn_class_cleanup_event->event_time = get_event_start_time(start_time, config.rxn_class_cleanup_periodicity);
  rxn_class_cleanup_event->periodicity_interval = config.rxn_class_cleanup_periodicity;
  scheduler.schedule_event(rxn_class_cleanup_event);

  SpeciesCleanupEvent* species_cleanup_event = new SpeciesCleanupEvent(this);
  species_cleanup_event->event_time = get_event_start_time(start_time, config.species_cleanup_periodicity);
  species_cleanup_event->periodicity_interval = config.species_cleanup_periodicity;
  scheduler.schedule_event(species_cleanup_event);

  // create subpart sorting events
  if (config.sort_mols_by_subpart) {
    SortMolsBySubpartEvent* sort_event = new SortMolsBySubpartEvent(this);
    if (start_time == 0) {
      sort_event->event_time = TIME_SIMULATION_START;
    }
    else {
      sort_event->event_time = get_event_start_time(start_time, SORT_MOLS_BY_SUBPART_PERIODICITY);
    }
    sort_event->periodicity_interval = SORT_MOLS_BY_SUBPART_PERIODICITY;
    scheduler.schedule_event(sort_event);
  }

  // simulation statistics, mostly for development purposes
  if (config.simulation_stats_every_n_iterations > 0) {
    CustomFunctionCallEvent<World*>* stats_event =
        new CustomFunctionCallEvent<World*>(print_periodic_stats_func, this);
    stats_event->event_time = start_time;
    stats_event->periodicity_interval = config.simulation_stats_every_n_iterations;
    scheduler.schedule_event(stats_event);
  }

  // initialize timing
  previous_progress_report_time = {0, 0};

  reset_rusage(&sim_start_time);
  getrusage(RUSAGE_SELF, &sim_start_time);

  // iteration counter to report progress
  previous_iteration = 0;

  if (!config.use_expanded_list) {
    cout <<
        "Warning: configuration 'use_expanded_list' (ACCURATE_3D_REACTIONS) set to false is compatible "
        "with MCell3 only in simple cases without volume reactions and usually MCell4 produces different results. "
        "Search for potential reactions in MCell3 is always based on reaction radius, "
        "the solution in MCell3 can be highly imprecise because it considers subvolume/subpartition boundaries "
        "when computing reaction probability factor in exact-disk.\n";
  }

  // start memory check timer
  memory_limit_checker.start_timed_check(this, config.memory_limit_gb);

  if (stats.get_current_iteration() == 0) {
    // not starting from a checkpoint
    config.initialize_run_report_file();
    BNG::append_to_report(config.get_run_report_file_name(), "Simulation started ");
  }
  else {
    cout << "Iterations: " << stats.get_current_iteration() << " of " << total_iterations << " (resuming a checkpoint)\n";
    BNG::append_to_report(config.get_run_report_file_name(), "Simulation resumed from a checkpoint ");
  }
  BNG::append_to_report(config.get_run_report_file_name(),
      "at iteration " + to_string(stats.get_current_iteration()) +
      " and time " + BNG::get_current_date_time() + ".\n");

  simulation_initialized = true;
}


uint64_t World::time_to_iteration(const float_t time) {
  return (uint64_t)(time - config.get_simulation_start_time()) + config.initial_iteration;
}


uint64_t World::run_n_iterations(const uint64_t num_iterations, const bool terminate_last_iteration_after_viz_output) {

  release_assert(simulation_initialized);

  run_n_iterations_terminated_with_checkpoint = false;
  uint64_t output_frequency = determine_output_frequency(total_iterations);
  uint64_t start_iteration = stats.get_current_iteration();
  uint64_t& current_iteration = stats.get_current_iteration();

  // create events that are used to check whether simulation should end right after the last viz output,
  // also serves as a simulation barrier to not to do diffusion after this point in time
  RunNIterationsEndEvent* run_n_iterations_end_event = new RunNIterationsEndEvent();
  run_n_iterations_end_event->event_time = current_iteration + num_iterations;
  run_n_iterations_end_event->periodicity_interval = 0; // these markers are inserted into every time step
  scheduler.schedule_event(run_n_iterations_end_event);

  if (current_iteration == 0) {
    cout << "Iterations: " << current_iteration << " of " << total_iterations << "\n";
  }

  uint64_t this_run_first_iteration = current_iteration;

  do {
    check_checkpointing_signal();

    // current_iteration corresponds to the number of executed time steps
    float_t time = scheduler.get_next_event_time();

    // convert time to iteration
    current_iteration = time_to_iteration(time);

    if (current_iteration == 1 && previous_iteration == 0) {
      it1_start_time_set = true;
      reset_rusage(&it1_start_time);
      getrusage(RUSAGE_SELF, &it1_start_time);
    }

#ifdef DEBUG_SCHEDULER
    cout << "Before it: " << current_iteration << ", time: " << time << "\n";
#endif

    // terminate simulation if we executed the right number of iterations
    if (current_iteration >= this_run_first_iteration + num_iterations) {
      break;
    }

    // this is where events get executed
    EventExecutionInfo event_info = scheduler.handle_next_event();

    // report progress
    if (current_iteration > previous_iteration) {

      if (current_iteration % output_frequency == 0) {
        cout << "Iterations: " << current_iteration << " of " << total_iterations;

        timeval current_progress_report_time;
        gettimeofday(&current_progress_report_time, NULL);
        if (previous_progress_report_time.tv_usec > 0) {
          double time_diff = tousecs(current_progress_report_time) - tousecs(previous_progress_report_time);
          time_diff /= (double)output_frequency;
          cout << " (" << 1000000.0/time_diff << " iter/sec)";
        }
        previous_progress_report_time = current_progress_report_time;

        cout << " " << bng_engine.get_stats_report();

        cout << "\n";
        cout.flush(); // flush is required so that CellBlender can display progress
      }

      previous_iteration = current_iteration;
    }

#ifdef DEBUG_SCHEDULER
    cout << "After it: " << current_iteration << ", time: " << time << "\n";
#endif

    // also terminate if this was the last iteration and we hit an event that represents a check for the
    // end of the simulation
    if (
        (terminate_last_iteration_after_viz_output &&
         event_info.type_index == EVENT_TYPE_INDEX_SIMULATION_END_CHECK
        ) ||
        event_info.return_from_run_iterations
    ) {
      assert(
          event_info.return_from_run_iterations ||
          current_iteration == this_run_first_iteration + num_iterations - 1);

      if (event_info.type_index == EVENT_TYPE_INDEX_CALL_START_ITERATION_CHECKPOINT) {
        run_n_iterations_terminated_with_checkpoint = true;
      }

      break;
    }

  } while (true); // terminated when the nr. of iterations is reached

#ifndef NDEBUG
  // flush everything, we want the output to be mixed with Python in the right ordering
  cout.flush();
  cerr.flush();
  fflush(stdout);
  fflush(stderr);
#endif

  return current_iteration - start_iteration;
}


void World::flush_buffers() {
  assert(!buffers_flushed && "Buffers can be flushed only once");

  // flush and close count buffers
  for (CountBuffer& b: count_buffers) {
    b.flush_and_close();
  }
  buffers_flushed = true;
}


void World::end_simulation(const bool print_final_report) {
  // we do not want to check memory anymore
  memory_limit_checker.stop_timed_check();

  if (simulation_ended) {
    // already called, do nothing
    return;
  }

  // - execute all events up to the last viz output
  //   to produce viz output and counts for the last iteration
  // - must not be done if we ended with checkpoint
  if (!run_n_iterations_terminated_with_checkpoint) {
    run_n_iterations(1, true);
  }

  flush_buffers();

  if (print_final_report) {
    cout << "Iteration " << stats.get_current_iteration() << ", simulation finished successfully";
    if (run_n_iterations_terminated_with_checkpoint) {
      cout << ", terminated with a checkpoint";
    }
    cout << "\n";

    stats.dump();

    // report final time
    rusage run_time;
    reset_rusage(&run_time);
    getrusage(RUSAGE_SELF, &run_time);
    cout << "Simulation CPU time = "
      << tosecs(run_time.ru_utime) - tosecs(sim_start_time.ru_utime) <<  "(user) and "
      << tosecs(run_time.ru_stime) - tosecs(sim_start_time.ru_stime) <<  "(system)\n";
    cout << "Simulation CPU time without iteration 0 = "
      << tosecs(run_time.ru_utime) - tosecs(it1_start_time.ru_utime) <<  "(user) and "
      << tosecs(run_time.ru_stime) - tosecs(it1_start_time.ru_stime) <<  "(system)\n";

  }

  BNG::append_to_report(config.get_run_report_file_name(),
      "Simulation ended at iteration " + to_string(stats.get_current_iteration()) +
      " and time " + BNG::get_current_date_time() + ", " +
      ((run_n_iterations_terminated_with_checkpoint) ?
          "terminated due to checkpoint.\n" :
          "all iterations were finished.\nFINISHED\n"));

  simulation_ended = true;
}


void World::init_and_run_simulation(const bool dump_initial_state, const bool dump_with_geometry) {

  // do initialization, also insert
  // defragmentation and end simulation event
  init_simulation(TIME_SIMULATION_START);

  if (dump_initial_state) {
    dump(dump_with_geometry);
  }

  run_n_iterations(total_iterations, true);

  // runs one more iteration but only up to the last viz output
  end_simulation(true);
}


void World::print_periodic_stats() const {
  cout << "--- Periodic Stats ---\n";
  cout << "World: stats.current_iteration = " << stats.get_current_iteration() << "\n";
  scheduler.print_periodic_stats();
  bng_engine.print_periodic_stats();
  get_partition(PARTITION_ID_INITIAL).print_periodic_stats();
  cout << "Memory: " << get_mem_usage() << " kB\n";
  cout << "----------------------\n";
}


void World::dump(const bool with_geometry) {
  config.dump();
  stats.dump();

  bng_engine.get_data().dump();
  get_all_species().dump();
  get_all_rxns().dump(true);

  // partitions
  for (Partition& p: partitions) {
    p.dump(with_geometry);
  }

  scheduler.dump();
}


bool World::check_for_overlapped_walls() {
  /* pick up a random vector */
  Vec3 rand_vec;
  rand_vec.x = rng_dbl(&rng);
  rand_vec.y = rng_dbl(&rng);
  rand_vec.z = rng_dbl(&rng);

  for (const Partition& p: partitions) {
    bool ok = p.check_for_overlapped_walls(rand_vec);
    if (!ok) {
      return false;
    }
  }
  return true;
}


void World::reset_unimol_rxn_times(const BNG::rxn_rule_id_t rxn_rule_id) {
  // get all affected species
  const BNG::RxnRule* rxn = get_all_rxns().get(rxn_rule_id);
  assert(rxn->is_unimol());

  set<species_id_t> affected_species;
  const auto& users = rxn->get_rxn_classed_where_used();
  for (const auto& u: users) {
    assert(u->specific_reactants.size() == 1);
    affected_species.insert(u->specific_reactants[0].species_id);
  }

  // and then reset unimol time for each molecule of that species
  for (Partition& p: partitions) {
    for (Molecule& m: p.get_molecules()) {
      if (affected_species.count(m.species_id) != 0) {
        // new unimol time will be computed when the molecule is diffused
        // the next time (we cannot change it right away for molecules that
        // have longer timestep anyway because they were already diffused to the future)
        m.unimol_rx_time = TIME_INVALID;
        m.clear_flag(MOLECULE_FLAG_RESCHEDULE_UNIMOL_RXN_ON_NEXT_RXN_RATE_UPDATE);
        m.set_flag(MOLECULE_FLAG_SCHEDULE_UNIMOL_RXN);
      }
    }
  }
}


std::string World::export_releases_to_bngl_seed_species(
    std::ostream& parameters, std::ostream& seed_species) const {
  seed_species << BNG::BEGIN_SEED_SPECIES << "\n";

  parameters << "\n" << BNG::IND << "# seed species counts\n";

  vector<BaseEvent*> release_events;
  scheduler.get_all_events_with_type_index(EVENT_TYPE_INDEX_RELEASE, release_events);

  for (size_t i = 0; i < release_events.size(); i++) {
    ReleaseEvent* re = dynamic_cast<ReleaseEvent*>(release_events[i]);
    assert(re != nullptr);

    if (re->release_shape == ReleaseShape::INITIAL_SURF_REGION) {
      // TODO: check whether there are initial releases, ignoring it for now because it is not often used
      continue;
    }

    const string & err_suffix = ", error for " + re->release_site_name + ".";
    if (re->release_shape != ReleaseShape::REGION) {
      return "Only region release shapes are currently supported for BNGL export" + err_suffix;
    }
    if (re->release_number_method != ReleaseNumberMethod::ConstNum) {
      return "Only constant release number releases are currently supported for BNGL export" + err_suffix;
    }
    if (re->region_expr_root->op != RegionExprOperator::Leaf) {
      return "Only simple release regions are currently supported for BNGL export" + err_suffix;
    }
    if (re->event_time != 0) {
      return "Only releases for time 0 are currently supported for BNGL export" + err_suffix;
    }
    if (re->orientation != ORIENTATION_NONE) {
      return "Only releases for volume molecules are currently supported for BNGL export" + err_suffix;
    }
    if (re->needs_release_pattern()) {
      return "Releases with release patterns are not currently supported for BNGL export" + err_suffix;
    }

    // create parameter for the count
    string seed_count_name = "seed_count_" + to_string(i);
    parameters << BNG::IND << seed_count_name << " " << to_string(re->release_number) << "\n";

    // and line in seed species, for now whole objects are representing compartments
    const Region& region = get_region(re->region_expr_root->region_id);
    if (DMUtil::get_region_name(region.name) != "ALL") {
      return "Compartments that do not span the whole object are not supported yet" + err_suffix;
    }
    const GeometryObject& obj = get_geometry_object(region.geometry_object_id);
    const BNG::Species& species = bng_engine.get_all_species().get(re->species_id);
    seed_species << BNG::IND <<
        "@" <<  obj.name << ":" << species.name << " " << seed_count_name << "\n";
  }

  seed_species << BNG::END_SEED_SPECIES << "\n";
  return "";
}


std::string World::export_counts_to_bngl_observables(std::ostream& observables) const {
  observables << BNG::BEGIN_OBSERVABLES << "\n";

  vector<BaseEvent*> count_events;
  scheduler.get_all_events_with_type_index(EVENT_TYPE_INDEX_MOL_OR_RXN_COUNT, count_events);

  for (size_t i = 0; i < count_events.size(); i++) {
    MolOrRxnCountEvent* ce = dynamic_cast<MolOrRxnCountEvent*>(count_events[i]);
    assert(ce != nullptr);

    for (const MolOrRxnCountItem& item: ce->mol_rxn_count_items) {
      // get observable name from filename
      const string& path = get_count_buffer(item.buffer_id).get_filename();
      size_t slash_pos = path.find_last_of("/\\");
      release_assert(slash_pos != string::npos);
      size_t dot_pos = path.rfind('.');
      release_assert(dot_pos != string::npos);
      string name = path.substr(slash_pos + 1, dot_pos - slash_pos - 1);

      const string& err_suffix = ", error for " + name + ".";

      if (item.terms.size() != 1 || item.multiplier != 1.0) {
        return "Observable expressions other than a single pattern are not yet supported by BNGL export" + err_suffix;
      }
      const MolOrRxnCountTerm& term = item.terms[0];
      if (term.is_rxn_count()) {
        return "Reaction counts are not supported by BNGL export" + err_suffix;
      }
      if (term.type == CountType::PresentOnSurfaceRegion) {
        return "Surface molecule counts are yet not supported by BNGL export" + err_suffix;
      }

      string compartment_prefix = "";
      if (term.type == CountType::EnclosedInVolumeRegion) {
        compartment_prefix = "@" + get_geometry_object(term.geometry_object_id).name + ":";
      }

      // Species or Molecules
      string type;
      if (term.species_pattern_type == SpeciesPatternType::SpeciesPattern) {
        type = BNG::OBSERVABLE_SPECIES;
      }
      else if (term.species_pattern_type == SpeciesPatternType::MoleculesPattern) {
        type = BNG::OBSERVABLE_MOLECULES;
      }
      else {
        release_assert("SpeciesId type should not be used here.");
      }

      string pattern = term.species_molecules_pattern.to_str(false);

      observables << BNG::IND <<
          type << " " << name << " " << compartment_prefix << pattern << " " << "\n";
    }
  }

  observables << BNG::END_OBSERVABLES << "\n";
  return "";
}


// returns empty string if everything went well, nonempty string with error message
std::string World::export_to_bngl(const std::string& file_name) const {

  ofstream out;
  out.open(file_name);
  if (!out.is_open()) {
    return "Could not open output file " + file_name + ".";
  }


  const Partition& p = get_partition(PARTITION_ID_INITIAL);
  if (p.get_geometry_objects().size() != 1) {
    return "The only supported models currently are those that have exactly 1 geometry object.";
  }
  const GeometryObject& obj = p.get_geometry_objects()[0];

  float_t volume_internal_units = CountedVolumesUtil::get_geometry_object_volume(this, obj);
  if (volume_internal_units == FLT_INVALID) {
    return "Compartment object " + obj.name + " is not watertight and its volume cannot be computed.";
  }

  float_t volume = volume_internal_units * pow(config.length_unit, 3);

  stringstream parameters;
  stringstream molecule_types;
  stringstream reaction_rules;
  parameters << BNG::BEGIN_PARAMETERS << "\n";

  parameters << BNG::IND << "# general parameters\n";
  parameters << BNG::IND << BNG::ITERATIONS << " " << total_iterations << "\n";
  parameters << BNG::IND << BNG::MCELL_TIME_STEP << " " << f_to_str(config.time_unit) << "\n";

  string err_msg = bng_engine.export_to_bngl(
      parameters, molecule_types, reaction_rules, volume);
  if (err_msg != "") {
    out.close();
    return err_msg;
  }

  // seed species
  stringstream seed_species;
  err_msg = export_releases_to_bngl_seed_species(parameters, seed_species);
  if (err_msg != "") {
    out.close();
    return err_msg;
  }

  stringstream observables;
  err_msg = export_counts_to_bngl_observables(observables);
  if (err_msg != "") {
    out.close();
    return err_msg;
  }

  parameters << BNG::END_PARAMETERS << "\n";

  out << parameters.str() << "\n";
  out << molecule_types.str() << "\n";

  // compartments
  out << BNG::BEGIN_COMPARTMENTS << "\n";
  out << BNG::IND << obj.name << " 3 " << BNG::PARAM_V << " * 1e15 # volume in fL (um^3)\n";
  out << BNG::END_COMPARTMENTS << "\n\n";

  out << seed_species.str() << "\n";
  out << observables.str() << "\n";

  out << reaction_rules.str() << "\n";

  // NFSim/ODE
  // simulate({method=>"nf",seed=>1,gml=>1000000,t_end=>1e-3,n_steps=>1000})

  out.close();

  return "";
}


void World::export_data_model_to_dir(const std::string& prefix, const bool only_for_viz) const {
  // prefix should be the same directory that is used for viz_output,
  // e.g. ./viz_data/seed_0001/Scene

  stringstream path;
  path <<
      prefix << ".data_model." <<
      VizOutputEvent::iterations_to_string(stats.get_current_iteration(), total_iterations) <<
      ".json";

  // create directories if needed
  ::make_parent_dir(path.str().c_str());

  export_data_model(path.str().c_str(), only_for_viz);
}


void World::export_data_model(const std::string& file_name, const bool only_for_viz) const {

  Json::Value root;
  to_data_model(root, only_for_viz);

  Json::StreamWriterBuilder wbuilder;
  wbuilder["indentation"] = " ";
  wbuilder.settings_["precision"] = 15; // this is the precision that is used by mdl_to_data_model.py script
  wbuilder.settings_["precisionType"] = "significant";
  std::string document = Json::writeString(wbuilder, root);

  // write result into a file
  ofstream res_file(file_name);
  if (res_file.is_open())
  {
    res_file << document;
    res_file.close();
  }
  else {
    cout << "Unable to open file " << file_name << " for writing.\n";
  }

  // also, if rxn_output was enabled and in the first iteration, generate data_layout.json file
  // in the current directory
  if (stats.get_current_iteration() == 0) {
    export_data_layout();
  }
}


void World::to_data_model(Json::Value& root, const bool only_for_viz) const {
  Json::Value& mcell = root[KEY_MCELL];

  mcell[KEY_CELLBLENDER_VERSION] = VALUE_CELLBLENDER_VERSION;
  DMUtil::add_version(mcell, VER_DM_2017_06_23_1300);

  initialization_to_data_model(mcell);

  // generate geometry information

  // first create empty model_objects section (may be filled-in by
  // GeometryObject::to_data_model_as_model_object
  Json::Value& model_objects = mcell[KEY_MODEL_OBJECTS];
  DMUtil::add_version(model_objects, VER_DM_2018_01_11_1330);
  Json::Value& model_object_list = model_objects[KEY_MODEL_OBJECT_LIST];
  model_object_list = Json::Value(Json::arrayValue);

  // then dump all partition data
  bool first = true;
  for (const Partition& p: partitions) {
    p.to_data_model(mcell);
  }

  if (!only_for_viz) {
    // base information for reaction_data_output must be set even when there are no such events
    Json::Value& reaction_data_output = mcell[KEY_REACTION_DATA_OUTPUT];
    DMUtil::add_version(reaction_data_output, VER_DM_2016_03_15_1800);
    reaction_data_output[KEY_PLOT_LAYOUT] = " ";
    reaction_data_output[KEY_PLOT_LEGEND] = "0";
    reaction_data_output[KEY_MOL_COLORS] = false;
    reaction_data_output[KEY_ALWAYS_GENERATE] = true;
    reaction_data_output[KEY_OUTPUT_BUF_SIZE] = "";
    reaction_data_output[KEY_RXN_STEP] = "";
    reaction_data_output[KEY_COMBINE_SEEDS] = true;
    Json::Value& reaction_output_list = reaction_data_output[KEY_REACTION_OUTPUT_LIST];
    reaction_output_list = Json::Value(Json::arrayValue); // empty array

    scheduler.to_data_model(mcell);

  }

  // generate species and rxn info
  BngDataToDatamodelConverter bng_converter;
  bng_converter.to_data_model(this, mcell, only_for_viz);


  // add other default values, might need to generate this better
  Json::Value& materials = mcell[KEY_MATERIALS];
  Json::Value& material_dict = materials[KEY_MATERIAL_DICT];
  Json::Value& membrane = material_dict[KEY_VALUE_MEMBRANE];
  Json::Value& diffuse_color = membrane[KEY_DIFFUSE_COLOR];
  diffuse_color[KEY_R] = DEFAULT_OBJECT_COLOR_COMPONENT;
  diffuse_color[KEY_G] = DEFAULT_OBJECT_COLOR_COMPONENT;
  diffuse_color[KEY_B] = DEFAULT_OBJECT_COLOR_COMPONENT;
  diffuse_color[KEY_A] = DEFAULT_OBJECT_ALPHA;

  // diverse settings not read from the mcell4 state

  // --- mol_viz ---
  Json::Value& mol_viz = mcell[KEY_MOL_VIZ];
  DMUtil::add_version(mol_viz, VER_DM_2015_04_13_1700);
  mol_viz[KEY_MANUAL_SELECT_VIZ_DIR] = false;
  mol_viz[KEY_FILE_START_INDEX] = 0;
  mol_viz[KEY_SEED_LIST] = Json::Value(Json::arrayValue); // empty array

  Json::Value& color_list = mol_viz[KEY_COLOR_LIST];
  DMUtil::append_triplet(color_list, 0.8, 0.0, 0.0);
  DMUtil::append_triplet(color_list, 0.0, 0.8, 0.0);
  DMUtil::append_triplet(color_list, 0.0, 0.0, 0.8);
  DMUtil::append_triplet(color_list, 0.0, 0.8, 0.8);
  DMUtil::append_triplet(color_list, 0.8, 0.0, 0.8);
  DMUtil::append_triplet(color_list, 0.8, 0.8, 0.0);
  DMUtil::append_triplet(color_list, 1.0, 1.0, 1.0);
  DMUtil::append_triplet(color_list, 0.0, 0.0, 0.0);

  mol_viz[KEY_ACTIVE_SEED_INDEX] = 0;
  mol_viz[KEY_FILE_INDEX] = 959; // don't know what this means
  mol_viz[KEY_FILE_NUM] = 1001; // don't know what this means
  mol_viz[KEY_VIZ_ENABLE] = true;
  mol_viz[KEY_FILE_NAME] = "";
  mol_viz[KEY_COLOR_INDEX] = 0;
  mol_viz[KEY_RENDER_AND_SAVE] = false;
  mol_viz[KEY_FILE_STEP_INDEX] = 1; // don't know what this means
  mol_viz[KEY_FILE_STOP_INDEX] = 1000; // don't know what this means
  mol_viz[KEY_FILE_DIR] = ""; // does this need to be set?

  mol_viz[KEY_VIZ_LIST] = Json::Value(Json::arrayValue); // empty array

  // --- parameter_system ---
  Json::Value& parameter_system = mcell[KEY_PARAMETER_SYSTEM];
  parameter_system[KEY_MODEL_PARAMETERS] = Json::Value(Json::ValueType::objectValue); // empty dict

  // --- scripting ---
  Json::Value& scripting = mcell[KEY_SCRIPTING];
  DMUtil::add_version(scripting, VER_DM_2017_11_30_1830);
  scripting[KEY_SCRIPTING_LIST] = Json::Value(Json::arrayValue);
  scripting[KEY_SCRIPT_TEXTS] = Json::Value(Json::objectValue);
  scripting[KEY_DM_INTERNAL_FILE_NAME] = "";
  scripting[KEY_FORCE_PROPERTY_UPDATE] = true;
  scripting[KEY_DM_EXTERNAL_FILE_NAME] = "";
  scripting[KEY_IGNORE_CELLBLENDER_DATA] = false;

  // --- simulation_control ---
  Json::Value& simulation_control = mcell[KEY_SIMULATION_CONTROL];
  simulation_control[KEY_EXPORT_FORMAT] = VALUE_MCELL_MDL_MODULAR;

  mcell[KEY_MODEL_LANGUAGE] = VALUE_MCELL3;

  Json::Value& blender_version = mcell[KEY_BLENDER_VERSION];
  blender_version.append(Json::Value(BLENDER_VERSION[0]));
  blender_version.append(Json::Value(BLENDER_VERSION[1]));
  blender_version.append(Json::Value(BLENDER_VERSION[2]));
}


void World::initialization_to_data_model(Json::Value& mcell_node) const {
  // only setting defaults for now, most of these values are not used in mcell4

  // --- initialization ---
  Json::Value& initialization = mcell_node[KEY_INITIALIZATION];
  DMUtil::add_version(initialization, VER_DM_2017_11_18_0130);

  // time step will most probably use rounded values, therefore we don't have to use full precision here
  initialization[KEY_TIME_STEP] = f_to_str(config.time_unit, 8);
  initialization[KEY_ITERATIONS] = to_string(total_iterations);

  initialization[KEY_INTERACTION_RADIUS] = "";
  initialization[KEY_ACCURATE_3D_REACTIONS] = true;
  initialization[KEY_RADIAL_SUBDIVISIONS] = "";
  initialization[KEY_RADIAL_DIRECTIONS] = "";
  initialization[KEY_CENTER_MOLECULES_ON_GRID] = !config.randomize_smol_pos;
  initialization[KEY_COMMAND_OPTIONS] = "";
  initialization[KEY_EXPORT_ALL_ASCII] = true; // for testing, cellblender generates false as default
  initialization[KEY_MICROSCOPIC_REVERSIBILITY] = VALUE_OFF;
  initialization[KEY_TIME_STEP_MAX] = "";

  // reversed computation from mcell3's init_reactions
  float_t vsd = sqrt(config.vacancy_search_dist2) * config.length_unit;
  initialization[KEY_VACANCY_SEARCH_DISTANCE] = f_to_str(vsd);

  initialization[KEY_SPACE_STEP] = "";
  initialization[KEY_SURFACE_GRID_DENSITY] = f_to_str(config.grid_density);

  // --- warnings ---
  Json::Value& warnings = initialization[KEY_WARNINGS];
  warnings[KEY_MISSED_REACTION_THRESHOLD] = "0.001";
  warnings[KEY_LIFETIME_TOO_SHORT] = VALUE_WARNING;
  warnings[KEY_LIFETIME_THRESHOLD] = "50";
  warnings[KEY_ALL_WARNINGS] = VALUE_INDIVIDUAL;
  warnings[KEY_MISSED_REACTIONS] = VALUE_WARNING;
  warnings[KEY_NEGATIVE_DIFFUSION_CONSTANT] = VALUE_WARNING;
  warnings[KEY_NEGATIVE_REACTION_RATE] = VALUE_WARNING;
  warnings[KEY_HIGH_PROBABILITY_THRESHOLD] = "1";
  warnings[KEY_DEGENERATE_POLYGONS] = VALUE_WARNING;
  warnings[KEY_USELESS_VOLUME_ORIENTATION] = VALUE_WARNING;
  warnings[KEY_HIGH_REACTION_PROBABILITY] = VALUE_IGNORED;
  warnings[KEY_LARGE_MOLECULAR_DISPLACEMENT] = VALUE_WARNING;
  warnings[KEY_MISSING_SURFACE_ORIENTATION] = VALUE_ERROR;

  // --- notifications ---
  Json::Value& notifications = initialization[KEY_NOTIFICATIONS];
  notifications[KEY_FILE_OUTPUT_REPORT] = false;
  notifications[KEY_ALL_NOTIFICATIONS] = VALUE_INDIVIDUAL;
  notifications[KEY_PROBABILITY_REPORT_THRESHOLD] = "0";
  notifications[KEY_BOX_TRIANGULATION_REPORT] = false;
  notifications[KEY_RELEASE_EVENT_REPORT] = true;
  notifications[KEY_PROGRESS_REPORT] = true;
  notifications[KEY_MOLECULE_COLLISION_REPORT] = false;
  notifications[KEY_ITERATION_REPORT] = true;
  notifications[KEY_FINAL_SUMMARY] = true;
  notifications[KEY_VARYING_PROBABILITY_REPORT] = true;
  notifications[KEY_PROBABILITY_REPORT] = VALUE_ON;
  notifications[KEY_PARTITION_LOCATION_REPORT] = false;
  notifications[KEY_DIFFUSION_CONSTANT_REPORT] = VALUE_BRIEF;

  // --- partitions ---
  Json::Value& partitions = initialization[KEY_PARTITIONS];
  // NOTE: mcell3_world_converter extends the partition info, so the result will be bigger than input
  // probably ok because we don't plan long-term MDL support without previous conversion
  partitions[KEY_INCLUDE] = true;
  partitions[KEY_RECURSION_FLAG] = false;

  const Vec3& origin = (config.partition0_llf * config.length_unit);
  float_t length = config.partition_edge_length * config.length_unit;

  partitions[KEY_X_START] = f_to_str(origin.x);
  partitions[KEY_X_END] = f_to_str(origin.x + length);
  partitions[KEY_Y_START] = f_to_str(origin.y);
  partitions[KEY_Y_END] = f_to_str(origin.y + length);
  partitions[KEY_Z_START] = f_to_str(origin.z);
  partitions[KEY_Z_END] = f_to_str(origin.z + length);

  float_t step = config.subpartition_edge_length * config.length_unit;
  string step_str = f_to_str(step);
  partitions[KEY_X_STEP] = step_str;
  partitions[KEY_Y_STEP] = step_str;
  partitions[KEY_Z_STEP] = step_str;
}


void World::export_data_layout() const {

  Json::Value root;

  root[KEY_VERSION] = 2;
  root[KEY_MCELL4_MODE] = true;
  Json::Value& data_layout = root[KEY_DATA_LAYOUT];

  Json::Value dir;
  dir.append(VALUE_DIR);
  Json::Value dir_value;
  dir_value.append(".");
  dir.append(dir_value);
  data_layout.append(dir);

  // TODO: to go through viz and rxn outputs to
  // figure out what the directories should be, for now using the defaults
  Json::Value file_type;
  file_type.append(VALUE_FILE_TYPE);

  Json::Value file_type_contents;
  file_type_contents.append(VALUE_REACT_DATA);
  file_type_contents.append(VALUE_VIZ_DATA);

  file_type.append(file_type_contents);
  data_layout.append(file_type);

  Json::Value seed;
  seed.append(VALUE_SEED);
  Json::Value seed_value;
  seed_value.append(to_string(config.initial_seed));
  seed.append(seed_value);
  data_layout.append(seed);

  Json::StreamWriterBuilder wbuilder;
  wbuilder["indentation"] = " ";
  wbuilder.settings_["precision"] = 15; // this is the precision that is used by mdl_to_data_model.py script
  wbuilder.settings_["precisionType"] = "significant";
  std::string document = Json::writeString(wbuilder, root);

  // write result into a file
  ofstream res_file(DEFAULT_DATA_LAYOUT_FILENAME);
  if (res_file.is_open())
  {
    // maybe enable this message only in some verbose mode
    cout << "Generated file " << DEFAULT_DATA_LAYOUT_FILENAME << " for plotting in CellBlender.\n";
    res_file << document;
    res_file.close();
  }
  else {
    cout << "Unable to open file " << DEFAULT_DATA_LAYOUT_FILENAME << " for writing.\n";
  }
}

} // namespace mcell
<|MERGE_RESOLUTION|>--- conflicted
+++ resolved
@@ -22,15 +22,10 @@
 
 
 #include <fenv.h> // Linux include
-<<<<<<< HEAD
-#include <run_n_iterations_end_event.h>
 #ifndef _WIN64
 #include <sys/resource.h> // Linux include
 #endif
-=======
-#include <sys/resource.h> // Linux include
 #include <signal.h>
->>>>>>> 65421832
 
 #include <fstream>
 
