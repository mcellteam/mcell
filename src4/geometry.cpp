--- conflicted
+++ resolved
@@ -278,8 +278,7 @@
 }
 
 void Edge::debug_check_values_are_uptodate(const Partition& p) {
-  if (edge_num_used_for_init != EDGE_INDEX_INVALID) {
-    // not initialized
+  if (!is_initialized()) {
     return;
   }
 #ifndef NDEBUG
@@ -287,7 +286,6 @@
 #endif
   float_t orig_cos_theta = cos_theta;
   float_t orig_sin_theta = sin_theta;
-<<<<<<< HEAD
 #ifdef DEBUG_EDGE_INITIALIZATION
   dump();
 #endif
@@ -295,17 +293,6 @@
 #ifdef DEBUG_EDGE_INITIALIZATION
   dump();
 #endif
-=======
-  #ifdef DEBUG_EDGE_INITIALIZATION
-    dump();
-  #endif
-  if (is_shared_edge()) {
-    reinit_edge_constants(p);
-  }
-  #ifdef DEBUG_EDGE_INITIALIZATION
-    dump();
-  #endif
->>>>>>> b4846914
   assert(cmp_eq(orig_translate, translate));
   assert(cmp_eq(orig_cos_theta, cos_theta));
   assert(cmp_eq(orig_sin_theta, sin_theta));
