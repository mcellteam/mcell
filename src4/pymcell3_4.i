--- conflicted
+++ resolved
@@ -89,13 +89,9 @@
   geometry_object_id_t geometry_object_id;
   wall_id_t wall_id;
   float_t time;
-<<<<<<< HEAD
   Vec3 pos;
-=======
-  vec3_t pos;
   float_t time_before_hit;
-  vec3_t pos_before_hit;
->>>>>>> c6a5de8e
+  Vec3 pos_before_hit;
 };
 
 
