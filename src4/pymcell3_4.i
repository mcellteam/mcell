--- conflicted
+++ resolved
@@ -20,8 +20,6 @@
  * USA.
  *
  ******************************************************************************/
-
-
 
 %module pymcell3_4 
 
@@ -145,15 +143,9 @@
       const partition_id_t id_,  
       const Vec3 origin_,
       const SimulationConfig& config_,
-<<<<<<< HEAD
       BNG::BNGEngine& bng_engine_,
-      SimulationStats& stats_
-=======
-      const ReactionsInfo& reactions_,
-      const SpeciesInfo& species_,
       SimulationStats& stats_,
       rng_state& rng_
->>>>>>> 0c9dd5ff
   );
   
   int get_geometry_vertex_count();
