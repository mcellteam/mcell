/******************************************************************************
 *
 * Copyright (C) 2019 by
 * The Salk Institute for Biological Studies and
 * Pittsburgh Supercomputing Center, Carnegie Mellon University
 *
 * This program is free software; you can redistribute it and/or
 * modify it under the terms of the GNU General Public License
 * as published by the Free Software Foundation; either version 2
 * of the License, or (at your option) any later version.
 *
 * This program is distributed in the hope that it will be useful,
 * but WITHOUT ANY WARRANTY; without even the implied warranty of
 * MERCHANTABILITY or FITNESS FOR A PARTICULAR PURPOSE.  See the
 * GNU General Public License for more details.
 *
 * You should have received a copy of the GNU General Public License
 * along with this program; if not, write to the Free Software
 * Foundation, Inc., 51 Franklin Street, Fifth Floor, Boston, MA  02110-1301,
 * USA.
 *
******************************************************************************/

#ifndef SRC4_WORLD_H_
#define SRC4_WORLD_H_

#include <time.h>
#include <sys/time.h> // Linux include
#include <sys/resource.h> // Linux include

#include <vector>
#include <string>
#include <set>
#include <map>
#include <iostream>

#include "partition.h"
#include "scheduler.h"
#include "species.h"
#include "geometry.h"
#include "callback_info.h"
#include "reaction.h"
#include "reactions_info.h"

<<<<<<< HEAD
namespace Json {
class Value;
}
=======
#include "logging.h"

namespace MCell {
>>>>>>> c6a5de8e

namespace MCell {

class World {
private:
  void init_fpu();
  void create_defragmentation_events();

public:
  World();
  void init_simulation();
  void run_simulation(const bool dump_initial_state = false);
  void run_n_iterations(
      const uint64_t num_iterations,
      const uint64_t output_frequency,
      const bool terminate_last_iteration_after_viz_output = false // needed for exact match with MCell3, must false when used from pymcell
  );
  void end_simulation();

  // -------------- diverse getters -----------------------------
  const SimulationConfig& get_config() {
    return config;
  }

  uint64_t get_current_iteration() const {
    return stats.get_current_iteration();
  }

  // -------------- partition manipulation methods --------------
  partition_index_t get_partition_index(const Vec3& pos) {
    // for now a slow approach, later some hashing/memoization might be needed
    for (partition_index_t i = 0; i < partitions.size(); i++) {
      if (partitions[i].in_this_partition(pos)) {
        return i;
      }
    }
    return PARTITION_INDEX_INVALID;
  }

  partition_index_t get_or_add_partition_index(const Vec3& pos) {

    partition_index_t res = get_partition_index(pos);
    // not found - add a new partition
    if (res == PARTITION_INDEX_INVALID) {
      res = add_partition(pos);
    }

    return res;
  }

  // add a partition in a predefined 'lattice' that contains point pos
  partition_index_t add_partition(const Vec3& pos) {
    assert(config.partition_edge_length != 0);
    assert(get_partition_index(pos) == PARTITION_INDEX_INVALID && "Partition must not exist");

    Vec3 origin =
        floor_to_multiple(pos, config.partition_edge_length)
        - Vec3(config.partition_edge_length/2);

    partitions.push_back(Partition(origin, config, all_reactions, all_species, stats));
    return partitions.size() - 1;
  }

  Partition& get_partition(partition_index_t i) {
    assert(i < partitions.size());
    return partitions[i];
  }

  std::vector<Partition>& get_partitions() {
      return partitions;
  }

  // -------------- object id counters --------------
  wall_id_t get_next_wall_id() {
    wall_id_t res = next_wall_id;
    next_wall_id++;
    return res;
  }

  geometry_object_id_t get_next_geometry_object_id() {
    geometry_object_id_t res = next_geometry_object_id;
    next_geometry_object_id++;
    return res;
  }

  void dump();

<<<<<<< HEAD
  void export_visualization_datamodel(const char* filename);

  void to_data_model(Json::Value& root);

  // -------------- callback registration --------------
  void register_wall_hit_callback_internal(wall_hit_callback_func func, void* clientdata_) {
=======
  // -------------- callback registration -------------------------
  // move into cpp file
  void register_wall_hit_callback_internal(wall_hit_callback_func func, void* clientdata_, const char* object_name) {
>>>>>>> c6a5de8e
    wall_hit_callback = func;
    wall_hit_callback_clientdata = clientdata_;

    std::string log_msg = "Registering a callback for wall hits";

    wall_hit_object_id = GEOMETRY_OBJECT_ID_INVALID;
    if (object_name != nullptr && strcmp(object_name, "") != 0) {
      std::string name = object_name;
      log_msg += " for object " + name;
      // find object with our name
      for (const Partition& p: partitions) {
        const GeometryObject* go = p.find_geometry_object(name);
        if (go != nullptr) {
          if (wall_hit_object_id != GEOMETRY_OBJECT_ID_INVALID) {
            mcell_error("There are multiple geometry objects with name %s.", object_name);
          }
          wall_hit_object_id = go->id;
        }
      }

      if (wall_hit_object_id != GEOMETRY_OBJECT_ID_INVALID) {
        log_msg += ", ok - this object was found";
      }
      else {
        log_msg += ", warning - this object was not found";
      }

    }
    mcell_log("%s.", log_msg.c_str());
  }

  wall_hit_callback_func get_wall_hit_callback() {
    return wall_hit_callback;
  }

  // ------------- counting ---------------------------------------
  // ?? why is it slower???
  void enable_wall_hit_counting(/*argument might contain information on filtering these events*/) {
    wall_hit_callback = wall_hit_callback_append;
    wall_hit_callback_clientdata = this;
  }

  uint get_wall_hit_array_size() const {
    return wall_hits.size();
  }

  const WallHitInfo& get_wall_hit_array_item(uint index) const {
    return wall_hits[index];
  }

  void clear_wall_hit_array() {
    wall_hits.clear();
  }

private:
  std::vector<Partition> partitions;

public:
  Scheduler scheduler;

  uint64_t iterations; // number of iterations to simulate - move to Sim config
  uint seed_seq; // initial seed passed to mcell as argument

public:
  // single instance for the whole mcell simulator,
  // used as constants during simulation
  SimulationConfig config;
  ReactionsInfo all_reactions;
  SpeciesInfo all_species;
  SimulationStats stats;


  rng_state rng; // single state for the random number generator

private:
  // global ID counters
  wall_id_t next_wall_id;
  geometry_object_id_t next_geometry_object_id;

  // used by run_n_iterations to know whether the simulation was
  // already initialized
  bool simulation_initialized;

  // used to know whether we already reported final simulation stats
  bool simulation_ended;

  // several variables to report simulation time
  timeval previous_progress_report_time;
  rusage sim_start_time;

  // and to nicely report simulation progress
  uint64_t previous_iteration;

public:
  // NOTE: only a temporary solution of callbacks for now
  // callbacks
  wall_hit_callback_func wall_hit_callback;
  // clientdata hold information on what Python function we should call
  void* wall_hit_callback_clientdata;

  geometry_object_id_t wall_hit_object_id;

private:
  static void wall_hit_callback_append(const WallHitInfo& info, void* ctx) {
    (static_cast<World*>(ctx))->wall_hits.push_back(info);
  }

  // used when enable_wall_hit_counting is called
  small_vector<WallHitInfo> wall_hits;

};

} // namespace mcell

#endif // SRC4_WORLD_H_
<|MERGE_RESOLUTION|>--- conflicted
+++ resolved
@@ -41,16 +41,11 @@
 #include "callback_info.h"
 #include "reaction.h"
 #include "reactions_info.h"
-
-<<<<<<< HEAD
+#include "logging.h"
+
 namespace Json {
 class Value;
 }
-=======
-#include "logging.h"
-
-namespace MCell {
->>>>>>> c6a5de8e
 
 namespace MCell {
 
@@ -138,18 +133,13 @@
 
   void dump();
 
-<<<<<<< HEAD
   void export_visualization_datamodel(const char* filename);
 
   void to_data_model(Json::Value& root);
 
-  // -------------- callback registration --------------
-  void register_wall_hit_callback_internal(wall_hit_callback_func func, void* clientdata_) {
-=======
   // -------------- callback registration -------------------------
   // move into cpp file
   void register_wall_hit_callback_internal(wall_hit_callback_func func, void* clientdata_, const char* object_name) {
->>>>>>> c6a5de8e
     wall_hit_callback = func;
     wall_hit_callback_clientdata = clientdata_;
 
