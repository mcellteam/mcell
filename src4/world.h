--- conflicted
+++ resolved
@@ -41,15 +41,10 @@
 #include "scheduler.h"
 #include "geometry.h"
 #include "callback_info.h"
-<<<<<<< HEAD
 #include "count_buffer.h"
 #include "counted_volumes_util.h"
 
-=======
-#include "reaction.h"
-#include "reactions_info.h"
 #include "logging.h"
->>>>>>> b4846914
 
 namespace Json {
 class Value;
@@ -185,11 +180,6 @@
     return wall_hit_callback;
   }
 
-<<<<<<< HEAD
-  // ---------------------- other ----------------------
-  BNG::SpeciesContainer& get_all_species() { return bng_engine.get_all_species(); }
-  const BNG::SpeciesContainer& get_all_species() const { return bng_engine.get_all_species(); }
-=======
   // ------------- counting ---------------------------------------
   // ?? why is it slower???
   void enable_wall_hit_counting(/*argument might contain information on filtering these events*/) {
@@ -209,14 +199,13 @@
     wall_hits.clear();
   }
 
-private:
-  std::vector<Partition> partitions;
->>>>>>> b4846914
+  // ---------------------- other ----------------------
+  BNG::SpeciesContainer& get_all_species() { return bng_engine.get_all_species(); }
+  const BNG::SpeciesContainer& get_all_species() const { return bng_engine.get_all_species(); }
 
   BNG::RxnContainer& get_all_rxns() { return bng_engine.get_all_rxns(); }
   const BNG::RxnContainer& get_all_rxns() const { return bng_engine.get_all_rxns(); }
 
-<<<<<<< HEAD
   count_buffer_id_t create_count_buffer(const std::string filename, const size_t buffer_size) {
     count_buffer_id_t id = count_buffers.size();
     count_buffers.push_back(CountBuffer(filename, buffer_size));
@@ -233,12 +222,6 @@
   void init_fpu();
   void create_defragmentation_events();
   void init_counted_volumes();
-
-=======
-  uint64_t total_iterations; // number of iterations to simulate - move to Sim config
-  uint seed_seq; // initial seed passed to mcell as argument
-
->>>>>>> b4846914
 public:
   // single instance for the whole mcell simulator,
   // used as constants during simulation
@@ -250,7 +233,7 @@
 
   Scheduler scheduler;
 
-  uint64_t iterations; // number of iterations to simulate - move to Sim config
+  uint64_t total_iterations; // number of iterations to simulate - move to Sim config
   uint seed_seq; // initial seed passed to mcell as argument
 
   rng_state rng; // single state for the random number generator
