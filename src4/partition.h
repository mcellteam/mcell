--- conflicted
+++ resolved
@@ -118,29 +118,17 @@
       const partition_id_t id_,
       const Vec3& origin_corner_,
       const SimulationConfig& config_,
-<<<<<<< HEAD
       BNG::BNGEngine& bng_engine_,
-      SimulationStats& stats_
-=======
-      const ReactionsInfo& reactions_,
-      const SpeciesInfo& species_,
       SimulationStats& stats_,
       rng_state& rng_
->>>>>>> 0c9dd5ff
   )
     : origin_corner(origin_corner_),
       next_molecule_id(0),
       id(id_),
       config(config_),
-<<<<<<< HEAD
       bng_engine(bng_engine_),
-      stats(stats_) {
-=======
-      all_reactions(reactions_),
-      all_species(species_),
       stats(stats_),
       rng(rng_) {
->>>>>>> 0c9dd5ff
 
     opposite_corner = origin_corner + config.partition_edge_length;
 
