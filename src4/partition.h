/******************************************************************************
 *
 * Copyright (C) 2019 by
 * The Salk Institute for Biological Studies and
 * Pittsburgh Supercomputing Center, Carnegie Mellon University
 *
 * This program is free software; you can redistribute it and/or
 * modify it under the terms of the GNU General Public License
 * as published by the Free Software Foundation; either version 2
 * of the License, or (at your option) any later version.
 *
 * This program is distributed in the hope that it will be useful,
 * but WITHOUT ANY WARRANTY; without even the implied warranty of
 * MERCHANTABILITY or FITNESS FOR A PARTICULAR PURPOSE.  See the
 * GNU General Public License for more details.
 *
 * You should have received a copy of the GNU General Public License
 * along with this program; if not, write to the Free Software
 * Foundation, Inc., 51 Franklin Street, Fifth Floor, Boston, MA  02110-1301,
 * USA.
 *
******************************************************************************/

#ifndef SRC4_PARTITION_H_
#define SRC4_PARTITION_H_

#include <set>

#include "../libs/bng/rxn_container.h"
#include "defines.h"
#include "dyn_vertex_structs.h"
#include "molecule.h"
#include "scheduler.h"
#include "geometry.h"

namespace Json {
class Value;
}

<<<<<<< HEAD
// class used to hold potential reactants of given species
// performance critical, therefore we are using a vector for now,
// will probably need to change in the future
class SpeciesReactantsMap:
    // public std::map<species_id_t, uint_set<molecule_id_t> > {
    public std::vector<uint_set<molecule_id_t> > {

public:
  // key must exist
  void erase_existing(const species_id_t key, const molecule_id_t id) {
    //auto it = find(key);
    //assert(it != end() && "Key must exist");
    //it->second.erase_existing(id);

    assert(key < this->size());
    (*this)[key].erase_existing(id);
  }

  // key is created if it does not exist
  void insert_unique(const species_id_t key, const molecule_id_t id) {
    if (key >= this->size()) {
      // resize vector
      this->resize(key + 1);
    }
    (*this)[key].insert_unique(id);
  }

  const uint_set<molecule_id_t>& get_set(const species_id_t key) {
    if (key >= this->size()) {
      // resize vector
      return empty_set;
    }
    else {
      return (*this)[key];
    }
  }

private:
  uint_set<molecule_id_t> empty_set;
};

=======
namespace MCell {
>>>>>>> b4846914

/**
 * Partition class contains all molecules and other data contained in
 * one simulation block.
 */
class Partition {
public:
  Partition(
      const partition_id_t id_,
      const Vec3 origin_,
      const SimulationConfig& config_,
      BNG::BNGEngine& bng_engine_,
      SimulationStats& stats_
  )
    : origin_corner(origin_),
      next_molecule_id(0),
      id(id_),
      config(config_),
      bng_engine(bng_engine_),
      stats(stats_) {

    opposite_corner = origin_corner + config.partition_edge_length;

    // pre-allocate volume_molecules arrays and also volume_molecule_indices_per_time_step
    uint32_t num_subparts = powu(config.subpartitions_per_partition_dimension, 3);
    volume_molecule_reactants_per_subpart.resize(num_subparts);
    walls_per_subpart.resize(num_subparts);
  }


  Molecule& get_m(const molecule_id_t id) {
    assert(id != MOLECULE_ID_INVALID);
    assert(id < molecule_id_to_index_mapping.size());

    // code works with molecule ids, but they need to be converted to indices to the volume_molecules vector
    // because we need to defragment the contents
    uint32_t vm_vec_index = molecule_id_to_index_mapping[id];
    assert(vm_vec_index != MOLECULE_INDEX_INVALID);
    return molecules[vm_vec_index];
  }

  const Molecule& get_m(const molecule_id_t id) const {
    assert(id != MOLECULE_ID_INVALID);
    assert(id < molecule_id_to_index_mapping.size());

    // code works with molecule ids, but they need to be converted to indices to the volume_molecules vector
    // because we need to defragment the contents
    uint32_t vm_vec_index = molecule_id_to_index_mapping[id];
    assert(vm_vec_index != MOLECULE_INDEX_INVALID);
    return molecules[vm_vec_index];
  }

  molecule_id_t get_molecule_index(const Molecule& m) {
    // simply use pointer arithmetic to compute the molecule's index
    molecule_id_t res = m.id;
    assert(res != MOLECULE_ID_INVALID);
    return res;
  }


  uint32_t get_molecule_list_index_for_time_step(const float_t time_step) {
    for (uint32_t i = 0; i < molecules_data_per_time_step_array.size(); i++) {
      if (molecules_data_per_time_step_array[i].time_step == time_step) {
        return i;
      }
    }
    return TIME_STEP_INDEX_INVALID;
  }


  uint32_t get_or_add_molecule_list_index_for_time_step(const float_t time_step) {
    uint32_t res;
    res = get_molecule_list_index_for_time_step(time_step);
    if (res == TIME_STEP_INDEX_INVALID) {
      molecules_data_per_time_step_array.push_back(
        TimeStepMoleculesData(time_step, std::vector<molecule_id_t>()));
      res = molecules_data_per_time_step_array.size() - 1;
    }
    return res;
  }


  bool in_this_partition(const Vec3& pos) const {
    return glm::all(glm::greaterThanEqual(pos, origin_corner))
      && glm::all(glm::lessThan(pos, opposite_corner));
  }


  bool is_subpart_index_in_range(const int index) const {
    return index >= 0 && index < (int)config.subpartitions_per_partition_dimension;
  }


  void get_subpart_3d_indices(const Vec3& pos, IVec3& res) const {
    assert(in_this_partition(pos));
    Vec3 relative_position = pos - origin_corner;
    res = relative_position * config.subpartition_edge_length_rcp;
  }

  // FIXME: use subpart_index_t, rename to subpart
  // TODO: consider using bitfields, this recomputation can be slow
  subpart_index_t get_subpart_index_from_3d_indices(const IVec3& indices) const {
    // example: dim: 5x5x5,  (1, 2, 3) -> 1 + 2*5 + 3*5*5 = 86
    return
        indices.x +
        indices.y * config.subpartitions_per_partition_dimension +
        indices.z * config.subpartitions_per_partition_dimension_squared;
  }

  subpart_index_t get_subpart_index_from_3d_indices(const int x, const int y, const int z) const {
    return get_subpart_index_from_3d_indices(IVec3(x, y, z));
  }


  void get_subpart_3d_indices_from_index(const subpart_index_t index, IVec3& indices) const {
    uint32_t dim = config.subpartitions_per_partition_dimension;
    // example: dim: 5x5x5,  86 -> (86%5, (86/5)%5, (86/(5*5))%5) = (1, 2, 3)
    indices.x = index % dim;
    indices.y = (index / dim) % dim;
    indices.z = (index / config.subpartitions_per_partition_dimension_squared) % dim;
  }

  subpart_index_t get_subpart_index(const Vec3& pos) const {
    IVec3 indices;
    get_subpart_3d_indices(pos, indices);
    return get_subpart_index_from_3d_indices(indices);
  }


  void get_subpart_llf_point(const subpart_index_t subpart_index, Vec3& llf) const {
    IVec3 indices;
    get_subpart_3d_indices_from_index(subpart_index, indices);
    llf = origin_corner + Vec3(indices) * Vec3(config.subpartition_edge_length);
  }

  void get_subpart_urb_point_from_llf(const Vec3& llf, Vec3& urb) const {
    urb = llf + Vec3(config.subpartition_edge_length);
  }

  // the reactant_subpart_index is index where the molecule was originally created,
  // it might have moved to subpart_index in the meantime
  void change_vol_reactants_map_from_orig_to_current(Molecule& vm, bool adding, bool removing) {
    assert(vm.is_vol());
    assert(vm.v.subpart_index != SUBPART_INDEX_INVALID);
    assert(vm.v.reactant_subpart_index != SUBPART_INDEX_INVALID);
    assert(vm.v.subpart_index == get_subpart_index(vm.v.pos) && "Position and subpart must match all the time");


    if (vm.is_surf()) {
      // nothing to do
      return;
    }

    assert(vm.is_vol() && "This function is applicable only to volume mols and ignored for surface mols");

    // and these are indices of possible reactants with our reactant_species_id
    // NOTE: this must be fast, bng engine must have this map/vector already ready
    // TODO: we can optimize this by taking just volume reactants into account
    const BNG::SpeciesRxnClassesMap* reactions_map = get_all_rxns().get_bimol_rxns_for_reactant(vm.species_id);
    if (reactions_map == nullptr) {
      // nothing to do
      return;
    }

    // these are all the sets of indices of reactants for this particular subpartition
    SpeciesReactantsMap& subpart_reactants_orig_sp = volume_molecule_reactants_per_subpart[vm.v.reactant_subpart_index];
    SpeciesReactantsMap& subpart_reactants_new_sp = volume_molecule_reactants_per_subpart[vm.v.subpart_index];

    // we need to set/clear flag that says that second_reactant_info.first can react with reactant_species_id
    for (const auto& second_reactant_info: *reactions_map) {
      if (second_reactant_info.second->get_num_reactions() == 0) {
        // there is a reaction class, but it has no reactions
        continue;
      }

      if (removing) {
        subpart_reactants_orig_sp.erase_existing(second_reactant_info.first, vm.id);
      }
      if (adding) {
        subpart_reactants_new_sp.insert_unique(second_reactant_info.first, vm.id);
      }
    }

    vm.v.reactant_subpart_index = vm.v.subpart_index;
  }


  void update_molecule_reactants_map(Molecule& vm) {
    assert(vm.v.subpart_index < volume_molecule_reactants_per_subpart.size());
    assert(vm.v.reactant_subpart_index < volume_molecule_reactants_per_subpart.size());
    if (vm.v.subpart_index == vm.v.reactant_subpart_index) {
      return; // nothing to do
    }
#ifdef DEBUG_SUBPARTITIONS
    std::cout << "Molecule " << vm.id << " changed subpartition from "
        <<  vm.v.subpart_index << " to " << new_subpartition_index << ".\n";
#endif

    change_vol_reactants_map_from_orig_to_current(vm, true, true);
  }



private:
  // internal methods that sets molecule's id and
  // adds it to all relevant structures

  void add_molecule_to_diffusion_list(const Molecule& m, const uint32_t time_step_index) {

    // and its index to the list sorted by time step
    // this is an array that changes only when molecule leaves this partition or is defunct
    assert(time_step_index <= molecules_data_per_time_step_array.size());
    molecules_data_per_time_step_array[time_step_index].molecule_ids.push_back(m.id);
  }


  Molecule& add_molecule(const Molecule& vm_copy, const bool is_vol) {

    const BNG::Species& species = get_all_species().get(vm_copy.species_id);
    assert((is_vol && species.is_vol()) || (!is_vol && species.is_surf()));
    uint32_t time_step_index = get_or_add_molecule_list_index_for_time_step(species.time_step);

    molecule_id_t molecule_id = next_molecule_id;
    next_molecule_id++;

    // We always have to increase the size of the mapping array - its size is
    // large enough to hold indices for all molecules that were ever created,
    // we will need to reuse ids or compress it later
    uint32_t next_molecule_array_index = molecules.size(); // get the index of the molecule we are going to store
    molecule_id_to_index_mapping.push_back(next_molecule_array_index);
    assert(
        molecule_id_to_index_mapping.size() == next_molecule_id
        && "Mapping array must have value for every molecule index"
    );

    // This is the only place where we insert molecules into volume_molecules,
    // although this array size can be decreased in defragmentation
    molecules.push_back(vm_copy);
    Molecule& new_m = molecules.back();
    new_m.id = molecule_id;

    add_molecule_to_diffusion_list(new_m, time_step_index);

    return new_m;
  }

  // returns counted volume id for this position,
  // member function of Partition because some caching might be useful in the future
  geometry_object_id_t determine_counted_volume_id(const Vec3& pos);

  // auxiliary method for determine_counted_volume_id
  geometry_object_id_t find_smallest_counted_volume_recursively(const GeometryObject& obj, const Vec3& pos);

public:
  // any molecule flags are set by caller after the molecule is created by this method
  Molecule& add_volume_molecule(const Molecule& vm_copy) {

    Molecule& new_vm = add_molecule(vm_copy, true);

    new_vm.v.subpart_index = get_subpart_index(vm_copy.v.pos);
    new_vm.v.reactant_subpart_index = new_vm.v.subpart_index;
    change_vol_reactants_map_from_orig_to_current(new_vm, true, false);

    // compute counted volume id for a new molecule
    if (new_vm.v.counted_volume_id == COUNTED_VOLUME_ID_INVALID) {
      new_vm.v.counted_volume_id = determine_counted_volume_id(new_vm.v.pos);
    }

    return new_vm;
  }


  Molecule& add_surface_molecule(const Molecule& sm_copy) {

    Molecule& new_sm = add_molecule(sm_copy, false);
    return new_sm;
  }


  void set_molecule_as_defunct(Molecule& m) {
    // set that this molecule does not exist anymore
    m.set_is_defunct();

    if (m.is_vol()) {
      change_vol_reactants_map_from_orig_to_current(m, false, true);
    }

    // remove from grid if it was not already removed
    if (m.is_surf() && m.s.grid_tile_index != TILE_INDEX_INVALID) {
      Grid& g = get_wall(m.s.wall_index).grid;
      g.reset_molecule_tile(m.s.grid_tile_index);
    }
  }


  // ---------------------------------- typedefs and internal structs ----------------------------------

  // this structure contains all data associated with a given diffusion time step.
  class TimeStepMoleculesData {
  public:
    // usually initialized with empty molecule_ids_ array
    TimeStepMoleculesData(float_t time_step_, const std::vector< molecule_id_t > molecule_ids_)
      : time_step(time_step_), molecule_ids(molecule_ids_) {
    }

		// diffusion time step value 
    float_t time_step;
    // molecule ids with this diffusion time step 
    std::vector<molecule_id_t> molecule_ids;
  };

  // ---------------------------------- molecule getters ----------------------------------

  // usually used as constant
  std::vector< TimeStepMoleculesData >& get_molecule_data_per_time_step_array() {
    return molecules_data_per_time_step_array;
  }


  const std::vector<molecule_id_t>& get_molecule_ids_for_time_step_index(uint32_t time_step_index) {
    assert(time_step_index < molecules_data_per_time_step_array.size());
    return molecules_data_per_time_step_array[time_step_index].molecule_ids;
  }


  const Vec3& get_origin_corner() const {
    return origin_corner;
  }
  
  const Vec3& get_opposite_corner() const {
    return opposite_corner;
  }

  const uint_set<molecule_id_t>& get_volume_molecule_reactants(subpart_index_t subpart_index, species_id_t species_id) {
    return volume_molecule_reactants_per_subpart[subpart_index].get_set(species_id);
  }


  const std::vector<Molecule>& get_molecules() const {
    return molecules;
  }


  std::vector<Molecule>& get_molecules() {
    return molecules;
  }
  

  std::vector<molecule_index_t>& get_molecule_id_to_index_mapping() {
    return molecule_id_to_index_mapping;
  }
  
  // ---------------------------------- geometry ----------------------------------
  vertex_index_t add_geometry_vertex(const Vec3 pos) {
    vertex_index_t index = geometry_vertices.size();
    geometry_vertices.push_back(pos);
    return index;
  }

  void remove_last_vertex(const vertex_index_t vertex_index) {
    assert(vertex_index == geometry_vertices.size() - 1 && "Check that we are removing known vertex failed");
    geometry_vertices.pop_back();
  }

  uint get_geometry_vertex_count() const {
    return geometry_vertices.size();
  }

  const Vec3& get_geometry_vertex(vertex_index_t i) const {
    assert(i < geometry_vertices.size());
    return geometry_vertices[i];
  }

  Vec3& get_geometry_vertex(vertex_index_t i) {
    assert(i < geometry_vertices.size());
    return geometry_vertices[i];
  }

  const Vec3& get_wall_vertex(const Wall& w, uint vertex_in_wall_index) const {
    assert(vertex_in_wall_index < VERTICES_IN_TRIANGLE);
    vertex_index_t i = w.vertex_indices[vertex_in_wall_index];
    assert(i < geometry_vertices.size());
    return get_geometry_vertex(i);
  }

  region_index_t add_region(const Region& reg) {
    region_index_t index = regions.size();
    regions.push_back(reg);
    return index;
  }

  // returns reference to the new wall, only sets id and index
  // register_wall must be called after the wall is initialized
  Wall& add_uninitialized_wall(const wall_id_t id) {
    wall_index_t index = walls.size();
    walls.push_back(Wall());
    Wall& new_wall = walls.back();

    new_wall.id = id;
    new_wall.index = index;

    return new_wall;
  }

  // when a wall is added with add_uninitialized_wall,
  // its type and vertices are not know yet, we must include the walls
  // into subvolumes and also for other purposes
  void finalize_wall_creation(const wall_index_t wall_index);

  // returns reference to the new object, only sets id
  GeometryObject& add_uninitialized_geometry_object(const geometry_object_id_t id) {
    geometry_object_index_t index = geometry_objects.size();
    geometry_objects.push_back(GeometryObject());
    GeometryObject& new_obj = geometry_objects.back();

    new_obj.id = id;
    new_obj.index = index;

    return new_obj;
  }

  GeometryObject& get_geometry_object(const geometry_object_index_t index) {
    assert(index < geometry_objects.size());
    return geometry_objects[index];
  }

  const GeometryObject& get_geometry_object(const geometry_object_index_t index) const {
    assert(index < geometry_objects.size());
    return geometry_objects[index];
  }

<<<<<<< HEAD
  const GeometryObjectVector& get_geometry_objects() const {
    return geometry_objects;
=======
  const GeometryObject* find_geometry_object(const std::string& name) const {
    for (auto& go: geometry_objects) {
      if (go.name == name) {
        return &go;
      }
    }
    return nullptr;
>>>>>>> b4846914
  }

  const Region& get_region(const region_index_t i) const {
    assert(i < regions.size());
    return regions[i];
  }

  const GeometryObject* find_geometry_object_by_name(const std::string& name) const {
    for (const GeometryObject& o: geometry_objects) {
      if (o.name == name) {
        return &o;
      }
    }
    return nullptr;
  }

  Region& get_region(const region_index_t i) {
    assert(i < regions.size());
    return regions[i];
  }

  const Region* find_region_by_name(const std::string& name) const {
    for (const Region& r: regions) {
      if (r.name == name) {
        return &r;
      }
    }
    return nullptr;
  }

  uint get_wall_count() const {
    return walls.size();
  }

  const Wall& get_wall(const wall_index_t i) const {
    assert(i < walls.size());
    const Wall& res = walls[i];
    assert(res.index == i && "Index of a wall must correspond to its position");
    return res;
  }

  Wall& get_wall(const wall_index_t i) {
    assert(i < walls.size());
    Wall& res = walls[i];
    assert(res.index == i && "Index of a wall must correspond to its position");
    return res;
  }

  Wall* get_wall_if_exists(const wall_index_t i) {
    if (i == WALL_INDEX_INVALID) {
      return nullptr;
    }
    assert(i < walls.size());
    Wall& res = walls[i];
    assert(res.index == i && "Index of a wall must correspond to its position");
    return &res;
  }

  // maybe we will need to filter out, e.g. just reflective surfaces
  const uint_set<wall_index_t>& get_subpart_wall_indices(const subpart_index_t subpart_index) const {
    return walls_per_subpart[subpart_index];
  }

  // returns nullptr if either the wall does not exist or the wall's grid was not initialized
  const Grid* get_wall_grid_if_exists(const wall_index_t wall_index) const {
    if (wall_index == WALL_INDEX_INVALID) {
      return nullptr;
    }

    const Wall& w = get_wall(wall_index);
    if (!w.has_initialized_grid()) {
      return nullptr;
    }

    return &w.grid;
  }

  const std::vector<wall_index_t>& get_walls_using_vertex(const vertex_index_t vertex_index) const {
    assert(vertex_index != VERTEX_INDEX_INVALID);
    assert(vertex_index < walls_using_vertex_mapping.size());
    return walls_using_vertex_mapping[vertex_index];
  }

  void add_child_of_directly_contained_counted_volume(
      const geometry_object_id_t parent_id,
      const geometry_object_id_t child_id) {
    // both must be counted volumes
    assert(get_geometry_object(parent_id).is_counted_volume);
    assert(get_geometry_object(child_id).is_counted_volume);
    directly_contained_counted_volume_objects[parent_id].insert(child_id);
  }

  void add_parent_that_encloses_counted_volume(
      const geometry_object_id_t child_id,
      const geometry_object_id_t parent_id) {
    // both must be counted volumes
    assert(get_geometry_object(parent_id).is_counted_volume);
    assert(get_geometry_object(child_id).is_counted_volume);
    enclosing_counted_volume_objects[child_id].insert(parent_id);
  }

  const uint_set<geometry_object_id_t>* get_enclosing_counted_volumes(
      const geometry_object_id_t child_id) const {

    if (child_id == COUNTED_VOLUME_ID_OUTSIDE_ALL) {
      // special case for "outside"
      return nullptr;
    }
    else {
      auto it = enclosing_counted_volume_objects.find(child_id);
      if (it != enclosing_counted_volume_objects.end()) {
        return &it->second;
      }
      else {
        return nullptr;
      }
    }
  }

  // ---------------------------------- dynamic vertices ----------------------------------
  // add information about a change of a specific vertex
  // order of calls is important (at least for now)
  void add_vertex_move(const vertex_index_t vertex_index, const Vec3& translation_vec) {
    scheduled_vertex_moves.push_back(VertexMoveInfo(vertex_index, translation_vec));
  }

  // do the actual changes of vertices
  void apply_vertex_moves();

private:
  void update_walls_per_subpart(const WallsWithTheirMovesMap& walls_with_their_moves, const bool insert);

  // automatically enlarges walls_using_vertex array
  void add_wall_using_vertex_mapping(vertex_index_t vertex_index, wall_index_t wall_index) {
    if (vertex_index >= walls_using_vertex_mapping.size()) {
      walls_using_vertex_mapping.resize(vertex_index + 1);
    }
    walls_using_vertex_mapping[vertex_index].push_back(wall_index);
  }
public:
  // ---------------------------------- other ----------------------------------
  BNG::SpeciesContainer& get_all_species() { return bng_engine.get_all_species(); }
  const BNG::SpeciesContainer& get_all_species() const { return bng_engine.get_all_species(); }

  BNG::RxnContainer& get_all_rxns() { return bng_engine.get_all_rxns(); }
  const BNG::RxnContainer& get_all_rxns() const { return bng_engine.get_all_rxns(); }

  void dump();
  void to_data_model(Json::Value& mcell) const;

private:
  // left, bottom, closest (lowest z) point of the partition
  Vec3 origin_corner;
  Vec3 opposite_corner;

  // ---------------------------------- molecules ----------------------------------

  // vector containing all molecules in this partition (volume and surface)
  std::vector<Molecule> molecules;

  // contains mapping of molecule ids to indices to the molecules array
  std::vector<molecule_index_t> molecule_id_to_index_mapping;

  // id of the next molecule to be created
  // TODO_LATER: move to World
  molecule_id_t next_molecule_id;

  // indexed by diffusion time step index
  std::vector<TimeStepMoleculesData> molecules_data_per_time_step_array;

  // indexed with subpartition index, only for vol-vol reactions
  std::vector<SpeciesReactantsMap> volume_molecule_reactants_per_subpart;

  // ---------------------------------- geometry objects ----------------------------------

  std::vector<Vec3> geometry_vertices;

  // we must plan for dynamic geometry but for now its just static
  std::vector<GeometryObject> geometry_objects;

  std::vector<Wall> walls;

  std::vector<Region> regions;

  // indexed by vertex_index_t
  std::vector< std::vector<wall_index_t>> walls_using_vertex_mapping;

  // indexed by subpartition index, contains a set of wall indices (wall_index_t)
  std::vector< uint_set<wall_index_t> > walls_per_subpart;

  // key is object id and its values are objects ids directly contained in it,
  // defines a containment tree this way, used when placing a new molecule
  CountedVolumesMap directly_contained_counted_volume_objects;

  // key is object id and its values are objects ids that contain this volume
  // used when determining when counting the molecules
  CountedVolumesMap enclosing_counted_volume_objects;

  // ---------------------------------- dynamic vertices ----------------------------------
private:
  std::vector<VertexMoveInfo> scheduled_vertex_moves;

  // ---------------------------------- shared simulation configuration -------------------
public:
  partition_id_t id;

  // all these reference an object owned by a single World instance
  // enclose into something?
  const SimulationConfig& config;
  BNG::BNGEngine& bng_engine;
  SimulationStats& stats;
};

typedef std::vector<Partition> PartitionVector;

} // namespace mcell

#endif // SRC4_PARTITION_H_<|MERGE_RESOLUTION|>--- conflicted
+++ resolved
@@ -37,7 +37,8 @@
 class Value;
 }
 
-<<<<<<< HEAD
+namespace MCell {
+
 // class used to hold potential reactants of given species
 // performance critical, therefore we are using a vector for now,
 // will probably need to change in the future
@@ -55,7 +56,6 @@
     assert(key < this->size());
     (*this)[key].erase_existing(id);
   }
-
   // key is created if it does not exist
   void insert_unique(const species_id_t key, const molecule_id_t id) {
     if (key >= this->size()) {
@@ -79,9 +79,6 @@
   uint_set<molecule_id_t> empty_set;
 };
 
-=======
-namespace MCell {
->>>>>>> b4846914
 
 /**
  * Partition class contains all molecules and other data contained in
@@ -512,11 +509,7 @@
     assert(index < geometry_objects.size());
     return geometry_objects[index];
   }
-
-<<<<<<< HEAD
-  const GeometryObjectVector& get_geometry_objects() const {
-    return geometry_objects;
-=======
+  
   const GeometryObject* find_geometry_object(const std::string& name) const {
     for (auto& go: geometry_objects) {
       if (go.name == name) {
@@ -524,7 +517,10 @@
       }
     }
     return nullptr;
->>>>>>> b4846914
+  }  
+
+  const GeometryObjectVector& get_geometry_objects() const {
+    return geometry_objects;
   }
 
   const Region& get_region(const region_index_t i) const {
