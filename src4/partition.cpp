--- conflicted
+++ resolved
@@ -211,7 +211,6 @@
   }
 }
 
-<<<<<<< HEAD
 
 geometry_object_id_t Partition::find_smallest_counted_volume_recursively(const GeometryObject& obj, const Vec3& pos) {
 
@@ -265,7 +264,6 @@
 }
 
 
-=======
 void Partition::to_data_model(Json::Value& mcell) const {
 
   Json::Value& geometrical_objects = mcell[KEY_GEOMETRICAL_OBJECTS];
@@ -278,5 +276,4 @@
   }
 }
 
->>>>>>> b4846914
 } // namespace mcell