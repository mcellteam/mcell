--- conflicted
+++ resolved
@@ -24,14 +24,28 @@
 #ifndef SRC4_DEFINES_H_
 #define SRC4_DEFINES_H_
 
+#ifndef NDEBUG
+// TODO: probably make this enabled only for Eclipse, we want the debug build to behave exactly as the release build
+#define INDEXER_WA // Don't know yet how to convince Eclipse to correctly index boost containers
+#endif
+
+#if defined(NDEBUG) && defined(INDEXER_WA)
+#warning "INDEXER_WA is enabled and this will lead to lower performance"
+#endif
+
 #ifndef SWIG
 #include <stdint.h>
+#include <vector>
+#include <set>
+#include <string>
 #include <cassert>
+#include <climits>
 #include <cmath>
-
-
-#include "../libs/bng/common_defines.h"
-#include "../libs/bng/bng_defines.h"
+#include <iostream>
+#include <map>
+#include <unordered_map>
+#include "../libs/boost/container/small_vector.hpp"
+#include "../libs/boost/container/flat_set.hpp"
 
 #include "mcell_structs.h"
 #include "debug_config.h"
@@ -85,8 +99,6 @@
 
 namespace MCell {
 
-typedef Common::float_t float_t;
-
 // ---------------------------------- optimization macros ----------------------------------
 #if defined(likely) or defined(unlikely)
 #error "Macros 'likely' or 'unlikely' are already defined"
@@ -95,9 +107,8 @@
 #define likely(x)       __builtin_expect((x),1)
 #define unlikely(x)     __builtin_expect((x),0)
 
-
-<<<<<<< HEAD
-=======
+// ---------------------------------- float types ----------------------------------
+
 
 #define FLOAT_T_BYTES 8 // or 4 (not working yet)
 
@@ -114,7 +125,6 @@
 #else
 #error "FLOAT_T_BYTES must be either 8 or 4"
 #endif
->>>>>>> de01681b
 
 const float_t SCHEDULER_COMPARISON_EPS = 1e-10;
 
@@ -126,23 +136,27 @@
 
 
 // ---------------------------------- fixed constants and specific typedefs -------------------
-<<<<<<< HEAD
-=======
 const float_t POS_INVALID = FLT_MAX; // cannot be NAN because we cannot do any comparison with NANs
 
 const float_t TIME_INVALID = -256;
 const float_t TIME_FOREVER = FLT_MAX; // this max is sufficient for both float and double
 const float_t TIME_SIMULATION_START = 0;
->>>>>>> de01681b
 
 const float_t DIFFUSION_CONSTANT_ZER0 = 0;
 const float_t SQRT2 = 1.41421356238;
 const float_t RX_RADIUS_MULTIPLIER = 1.2; // TEMPORARY - we should figure out why some collisions with subparts are missed..., but maybe, it won't have big perf impact...
 
+const uint ID_INVALID = UINT32_MAX; // general invalid index, should not be used when a definition for a specific type is available
+const uint INDEX_INVALID = UINT32_MAX; // general invalid index, should not be used when a definition for a specific type is available
+
 // unique species id
 typedef uint species_id_t;
 const species_id_t SPECIES_ID_INVALID = ID_INVALID;
 
+// molecule id is a unique identifier of a molecule,
+// no 2 molecules may have the same ID in the course of a simulation (at least for now)
+typedef uint molecule_id_t;
+const molecule_id_t MOLECULE_ID_INVALID = ID_INVALID;
 
 // molecule index is index into partition's molecules array, indices and ids are
 // identical until the first defragmentation that shuffles molecules in the molecules array
@@ -238,10 +252,6 @@
 const int BASE_CONTAINER_ALLOC = 16;
 
 #ifndef INDEXER_WA
-<<<<<<< HEAD
-typedef boost::container::small_vector<subpart_index_t, 8>  SubpartIndicesVector;
-typedef boost::container::small_vector<const Reaction*, 8>  ReactionsVector;
-=======
 template<class T, class Allocator=boost::container::new_allocator<T>>
   using small_vector = boost::container::small_vector<T, BASE_CONTAINER_ALLOC, Allocator>;
 
@@ -250,18 +260,52 @@
 
 template<class T, typename Compare = std::less<T>, class Allocator=boost::container::new_allocator<T>>
   using base_flat_set = boost::container::flat_set<T, Compare, Allocator>;
->>>>>>> de01681b
 #else
+template<typename T, typename _Alloc = std::allocator<T>  >
+  using small_vector = std::vector<T, _Alloc>;
+
 typedef std::vector<subpart_index_t> SubpartIndicesVector;
-<<<<<<< HEAD
-typedef std::vector<const Reaction*> ReactionsVector;
-=======
 typedef std::vector<const RxnClass*> RxnClassesVector;
 
 template<typename T, typename _Compare = std::less<T>, typename _Alloc = std::allocator<T>  >
   using base_flat_set = std::set<T, _Compare, _Alloc>;
->>>>>>> de01681b
-#endif
+#endif
+
+/**
+ * Template class used to hold sets of ids or indices of molecules or other items,
+ * extended to check for unique insertions and checked removals.
+ */
+template<typename T>
+class uint_set: public base_flat_set<T> {
+public:
+  // insert with check that the item is not there yet
+  // for insertions without this check use 'insert'
+  void insert_unique(const T id_or_index) {
+    assert(this->count(id_or_index) == 0);
+    this->insert(id_or_index);
+  }
+
+  // erase with check that the item is present
+  // for insertions without this check use 'erase'
+  void erase_existing(const T id_or_index) {
+    assert(this->count(id_or_index) == 1);
+    this->erase(id_or_index);
+  }
+
+  void dump(const std::string comment = "") const {
+    std::cout << comment << ": ";
+    int cnt = 0;
+    for (const T& idx: *this) {
+      std::cout << idx << ", ";
+
+      if (cnt %20 == 0 && cnt != 0) {
+        std::cout << "\n";
+      }
+      cnt++;
+    }
+    std::cout << "\n";
+  }
+};
 
 // ---------------------------------- vector types ----------------------------------
 
