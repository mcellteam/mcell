/******************************************************************************
 *
 * Copyright (C) 2006-2017 by
 * The Salk Institute for Biological Studies and
 * Pittsburgh Supercomputing Center, Carnegie Mellon University
 *
 * This program is free software; you can redistribute it and/or
 * modify it under the terms of the GNU General Public License
 * as published by the Free Software Foundation; either version 2
 * of the License, or (at your option) any later version.
 *
 * This program is distributed in the hope that it will be useful,
 * but WITHOUT ANY WARRANTY; without even the implied warranty of
 * MERCHANTABILITY or FITNESS FOR A PARTICULAR PURPOSE.  See the
 * GNU General Public License for more details.
 *
 * You should have received a copy of the GNU General Public License
 * along with this program; if not, write to the Free Software
 * Foundation, Inc., 51 Franklin Street, Fifth Floor, Boston, MA  02110-1301,
 * USA.
 *
******************************************************************************/

#ifndef SRC4_GEOMETRY_UTILS_INC_
#define SRC4_GEOMETRY_UTILS_INC_

/**
 * This file is directly included into diffuse_react_event.cpp.
 * The reason why this is not a standard .cpp + .h file is to gove the compiler
 * the opportunity to inline these functions into methods of diffuse&react event.
 */
#include <vector>

#include "logging.h"

#include "diffuse_react_event.h"
#include "defines.h"
#include "world.h"
#include "partition.h"
#include "geometry.h"
#include "debug_config.h"

#include "wall_utils.inc"

namespace MCell {

namespace GeometryUtil {

// several commonly used geometry utilities,
// rest of these utilities is in
static Vec3 uv2xyz(const Vec2& a, const Wall& w, const Vec3& wall_vert0) {
  return Vec3(a.u) * w.unit_u + Vec3(a.v) * w.unit_v + wall_vert0;
}


static Vec2 xyz2uv(const Partition& p, const Vec3& a, const Wall& w) {
  Vec2 res;

  if (w.has_initialized_grid()) {
    const Grid& g = w.grid;

    res.u = a.x * w.unit_u.x + a.y * w.unit_u.y + a.z * w.unit_u.z -
           g.vert0.u;
    res.v = a.x * w.unit_v.x + a.y * w.unit_v.y + a.z * w.unit_v.z -
           g.vert0.v;
  }
  else {
    Vec3 pos = a - p.get_wall_vertex(w, 0);
    res.u = dot(pos, w.unit_u);
    res.v = dot(pos, w.unit_v);
  }
  return res;
}


/***************************************************************************
wall_bounding_box:
  In: a wall
      vector to store one corner of the bounding box for that wall
      vector to store the opposite corner
  Out: No return value.  The vectors are set to define the smallest box
       that contains the wall.
***************************************************************************/
static inline void get_wall_bounding_box(
    const Vec3 w_vert[VERTICES_IN_TRIANGLE],
    Vec3& llf, Vec3& urb
) {
  llf.x = urb.x = w_vert[0].x;
  llf.y = urb.y = w_vert[0].y;
  llf.z = urb.z = w_vert[0].z;

  if (w_vert[1].x < llf.x)
    llf.x = w_vert[1].x;
  else if (w_vert[1].x > urb.x)
    urb.x = w_vert[1].x;
  if (w_vert[2].x < llf.x)
    llf.x = w_vert[2].x;
  else if (w_vert[2].x > urb.x)
    urb.x = w_vert[2].x;

  if (w_vert[1].y < llf.y)
    llf.y = w_vert[1].y;
  else if (w_vert[1].y > urb.y)
    urb.y = w_vert[1].y;
  if (w_vert[2].y < llf.y)
    llf.y = w_vert[2].y;
  else if (w_vert[2].y > urb.y)
    urb.y = w_vert[2].y;

  if (w_vert[1].z < llf.z)
    llf.z = w_vert[1].z;
  else if (w_vert[1].z > urb.z)
    urb.z = w_vert[1].z;
  if (w_vert[2].z < llf.z)
    llf.z = w_vert[2].z;
  else if (w_vert[2].z > urb.z)
    urb.z = w_vert[2].z;
}


/***************************************************************************
distribute_wall:
  In: a wall 'w' that fully fits into partition 'p'
  Out: colliding_subparts - indices of all the subpartitions in a given partition
        where the wall is located
***************************************************************************/
// original name: distribute_wall
static void wall_subparts_collision_test(
    const Partition& p, const Wall& w,
    SubpartIndicesVector& colliding_subparts
) {
  Vec3 llf, urb; /* Bounding box for wall */
  float_t leeway = 1.0; /* Margin of error */

  Vec3 w_vert[VERTICES_IN_TRIANGLE];
  w_vert[0] = p.get_geometry_vertex(w.vertex_indices[0]);
  w_vert[1] = p.get_geometry_vertex(w.vertex_indices[1]);
  w_vert[2] = p.get_geometry_vertex(w.vertex_indices[2]);

  get_wall_bounding_box(w_vert, llf, urb);

  // min
  if (llf.x < -leeway)
    leeway = -llf.x;
  if (llf.y < -leeway)
    leeway = -llf.y;
  if (llf.z < -leeway)
    leeway = -llf.z;

  // max
  if (urb.x > leeway)
    leeway = urb.x;
  if (urb.y > leeway)
    leeway = urb.y;
  if (urb.z > leeway)
    leeway = urb.z;
  leeway = EPS + leeway * EPS;
  if (p.config.use_expanded_list) {
    leeway += p.config.rx_radius_3d;
  }

  llf = llf - Vec3(leeway);
  urb = urb + Vec3(leeway);

  // let's assume for now that we are placing a cube with corners llf and urb,
  // fing what are the min and max parition indices
  IVec3 min_subpart_indices, max_subpart_indices;
  p.get_subpart_3d_indices(llf, min_subpart_indices);
  p.get_subpart_3d_indices(urb, max_subpart_indices);

  // do we fit into just one subparition?
  if (max_subpart_indices == min_subpart_indices) {
    colliding_subparts.push_back(
        p.get_subpart_index_from_3d_indices(min_subpart_indices)
    );
    return;
  }

#if 0
  // don't know yet what is this doing, somehow it is trying to find some subvolume
  // but don't know which one

  // probably just an optimization

  // this is needed for the following code (if enabled, fix loop afterwards)
  max_subpart_indices += IVec3(1); // max is incremented by 1 in each dimension

  cent.x = 0.33333333333 * (w_vert[0].x + w_vert[1].x + w_vert[2].x);
  cent.y = 0.33333333333 * (w_vert[0].y + w_vert[1].y + w_vert[2].y);
  cent.z = 0.33333333333 * (w_vert[0].z + w_vert[1].z + w_vert[2].z);


  for (i = x_min; i < x_max; i++) {
    if (cent.x < world->x_partitions[i])
      break;
  }
  for (j = y_min; j < y_max; j++) {
    if (cent.y < world->y_partitions[j])
      break;
  }
  for (k = z_min; k < z_max; k++) {
    if (cent.z < world->z_partitions[k])
      break;
  }

  h = (k - 1) +
      (world->nz_parts - 1) * ((j - 1) + (world->ny_parts - 1) * (i - 1));
  where_am_i = localize_wall(w, world->subvol[h].local_storage);
  if (where_am_i == NULL)
    return NULL;
#endif

  // go through all subparts in llf-urb box and select only those that cross our wall
  for (int x = min_subpart_indices.x; x <= max_subpart_indices.x; x++) {
    for (int y = min_subpart_indices.y; y <= max_subpart_indices.y; y++) {
      for (int z = min_subpart_indices.z; z <= max_subpart_indices.z; z++) {

        Vec3 subpart_llf, subpart_urb;
        subpart_index_t subpart_index = p.get_subpart_index_from_3d_indices(x, y, z);
        p.get_subpart_llf_point(subpart_index, subpart_llf);
        p.get_subpart_urb_point_from_llf(subpart_llf, subpart_urb);

        if (WallUtil::wall_in_box(p, w, subpart_llf, subpart_urb) != 0) {
          colliding_subparts.push_back(subpart_index);
        }
      }
    }
  }
}



/***************************************************************************
find_edge_point:
  In: here: a wall
      loc: a point in the coordinate system of that wall where we are now
           (assumed to be on or inside triangle)
      disp: a 2D displacement vector to move
      edgept: a place to store the coordinate on the edge, if we hit it
  Out: index of the edge we hit (0, 1, or 2), or 3 if the new location
       is within the wall, or 4 if we can't tell.  If the result is
       0, 1, or 2, edgept is set to the new location.
***************************************************************************/
static edge_index_t find_edge_point(
    const Wall& here,
    const Vec2& loc,
    const Vec2& disp,
    Vec2& edgept
) {
  float_t lxd = determinant2(loc, disp);

  float_t lxc1 = -loc.v * here.uv_vert1_u;
  float_t dxc1 = -disp.v * here.uv_vert1_u;

  // Make sure that the displacement vector isn't on v0v1
  float_t f, s, t;
  if (dxc1 < -EPS || dxc1 > EPS) {
    f = 1.0 / dxc1; /* f>0 is passing outwards */
    s = -lxd * f;
    if (0.0 < s && s < 1.0 && f > 0.0) {
      t = -lxc1 * f;
      if (EPS < t && t < 1.0) {
        edgept = loc + Vec2(t) * disp;
        return EDGE_INDEX_0;
      }
      else if (t > 1.0 + EPS) {
        return EDGE_INDEX_WITHIN_WALL;
      }
      /* else can't tell if we hit this edge, assume not */
    }
  }

  float_t  lxc2 = determinant2(loc, here.uv_vert2);
  float_t  dxc2 = determinant2(disp, here.uv_vert2);

  // Make sure that the displacement vector isn't on v1v2
  if (dxc2 < -EPS || dxc2 > EPS) {
    f = 1.0 / dxc2; /* f<0 is passing outwards */
    s = 1.0 + lxd * f;
    if (0.0 < s && s < 1.0 && f < 0.0) {
      t = -lxc2 * f;
      if (EPS < t && t < 1.0) {
        edgept = loc + Vec2(t) * disp;
        return EDGE_INDEX_2;
      }
      else if (t > 1.0 + EPS) {
        return EDGE_INDEX_WITHIN_WALL;
      }
      /* else can't tell */
    }
  }

  f = dxc2 - dxc1;

  if (f < -EPS || f > EPS) {
    f = 1.0 / f; /* f>0 is passing outwards */
    s = -(lxd + dxc1) * f;
    if (0.0 < s && s < 1.0 && f > 0.0) {
      t = (here.uv_vert1_u * here.uv_vert2.v + lxc1 - lxc2) * f;
      if (EPS < t && t < 1.0) {
        edgept = loc + Vec2(t) * disp;
        return EDGE_INDEX_1;
      }
      else if (t > 1.0 + EPS) {
        return EDGE_INDEX_WITHIN_WALL;
      }
      /* else can't tell */
    }
  }

  return EDGE_INDEX_CANNOT_TELL; /* Couldn't tell whether we hit or not--calling function should
                pick another displacement */
}



/***************************************************************************
traverse_surface:
  In: here: a wall
      loc: a point in the coordinate system of that wall
      which: which edge to travel off of
      newloc: a vector to set for the new wall
  Out: NULL if the edge is not shared, or a pointer to the wall in that
       direction if it is shared. newloc is set to loc in the coordinate system
       of the new wall (after flattening the walls along their shared edge)
***************************************************************************/
static wall_index_t traverse_surface(const Wall& here, const Vec2& loc, edge_index_t which_edge,
  Vec2& newloc) {

  wall_index_t there;

  const Edge& e = here.edges[which_edge];

  if (e.forward_index == here.index) {
    /* Apply forward transform to loc */
    there = e.backward_index;

    /* rotation */
<<<<<<< HEAD
    Vec2 tmp;
    tmp.u = e.cos_theta * loc.u + e.sin_theta * loc.v;
    tmp.v = -e.sin_theta * loc.u + e.cos_theta * loc.v;
=======
    vec2_t tmp;
    tmp.u = e.get_cos_theta() * loc.u + e.get_sin_theta() * loc.v;
    tmp.v = -e.get_sin_theta() * loc.u + e.get_cos_theta() * loc.v;
>>>>>>> c6a5de8e

    /* translation */
    newloc = tmp + e.get_translate();

    return there;
  }
  else {
    /* Apply inverse transform to loc */
    there = e.forward_index;

    /* inverse translation */
<<<<<<< HEAD
    Vec2 tmp;
    tmp = loc - e.translate;
=======
    vec2_t tmp;
    tmp = loc - e.get_translate();
>>>>>>> c6a5de8e

    /* inverse rotation */
    newloc.u = e.get_cos_theta() * tmp.u - e.get_sin_theta() * tmp.v;
    newloc.v = e.get_sin_theta() * tmp.u + e.get_cos_theta() * tmp.v;

    return there;
  }

  return WALL_INDEX_INVALID;
}


/**************************************************************************
same_side:
        In: two points p1 and p2
            line defined by the points a and b
        Out: returns 1 if points p1 and p2 are on the same side of the line
             defined by the points a and b
**************************************************************************/
static int same_side(const Vec3& p1, const Vec3& p2, const Vec3& a, const Vec3& b) {
  Vec3 cp1, cp2, b_a, p1_a, p2_a;
  b_a = b - a;
  p1_a = p1 - a;
  p2_a = p2 - a;

  cp1 = cross(b_a, p1_a);
  cp2 = cross(b_a, p2_a);

  if (dot(cp1, cp2) >= 0) {
    return 1;
  }
  else {
    return 0;
  }
}


/************************************************************************
point_in_triangle:
        In: point p
            triangle defined by points a,b,c
        Out: returns 1 if point p is in the triangle defined by
             points (a,b,c) or lies on edges (a,b), (b,c) or (a,c).
        Note: If point p coincides with vertices (a,b,c) we consider that p
              is in the triangle.
************************************************************************/
static bool point_in_triangle(const Vec3& p, const Vec3& a, const Vec3& b, const Vec3& c) {

  if (same_side(p, a, b, c) && same_side(p, b, a, c) && same_side(p, c, a, b)) {
    return 1;
  }

  if (((!distinguishable_f(p.x, a.x, EPS)) &&
       (!distinguishable_f(p.y, a.y, EPS)) &&
       (!distinguishable_f(p.z, a.z, EPS))) ||
      ((!distinguishable_f(p.x, b.x, EPS)) &&
       (!distinguishable_f(p.y, b.y, EPS)) &&
       (!distinguishable_f(p.z, b.z, EPS))) ||
      ((!distinguishable_f(p.x, c.x, EPS)) &&
       (!distinguishable_f(p.y, c.y, EPS)) &&
       (!distinguishable_f(p.z, c.z, EPS)))) {
    return 1;
  }

  return 0;
}


/*******************************************************************
cross2D:
   In: 2D vectors a and b
   Out: 2D pseudo cross product Dot(Perp(a0,b)
   Note: The code adapted from "Real-Time Collision Detection" by
              Christer Ericson, p.205

*******************************************************************/
static float_t cross2D(const Vec2& a, const Vec2& b) {
  return ((a.v) * (b.u) - (a.u) * (b.v));
}

/*********************************************************************
point_in_triangle_2D:
   In: point p
       triangle defined by vertices a, b, c
   Out: Returns 1 if point p is inside the above defined triangle,
        and 0 otherwise.
        Note: The code adapted from "Real-Time Collision Detection" by
              Christer Ericson, p.206
***********************************************************************/
static bool point_in_triangle_2D(const Vec2& p, const Vec2& a,
                         const Vec2& b, const Vec2& c) {
  float_t pab, pbc, pca;

  pab = cross2D(p - a, b - a);
  pbc = cross2D(p - b, c - b);
  /* if P left of one of AB and BC and right of the other, not inside triangle
     - (pab and pbc have different signs */
  if (((pab > 0) && (pbc < 0)) || ((pab < 0) && (pbc > 0))) {
    return false;
  }

  pca = cross2D(p - c, a - c);
  /* if P left of one of AB and CA and right of the other, not inside triangle
   * - pab and pca have different signs */
  if (((pab > 0) && (pca < 0)) || ((pab < 0) && (pca > 0))) {
    return false;
  }

  /* if P left or right of all edges, so must be in (or on) the triangle */
  return true;
}


/***************************************************************************
closest_pt_point_triangle:
  In:  p - point
       a,b,c - vectors defining the vertices of the triangle.
  Out: final_result - closest point on triangle ABC to a point p.
       The code is adapted from "Real-time Collision Detection" by Christer
Ericson, ISBN 1-55860-732-3, p.141.

***************************************************************************/
static void closest_pt_point_triangle(
    const Vec3& p, const Vec3& a,
    const Vec3& b, const Vec3& c,
    Vec3& final_result
) {

  /* Check if P in vertex region outside A */
  Vec3 ab, ac, ap;
  ab = b - a;
  ac = c - a;
  ap = p - a;

  float_t d1, d2;
  d1 = dot(ab, ap);
  d2 = dot(ac, ap);

  if (d1 <= 0.0 && d2 <= 0.0) {
    final_result = a;
    return;
  }

  /* Check if P in vertex region outside B */
  Vec3 bp = p - b;
  float_t d3, d4;
  d3 = dot(ab, bp);
  d4 = dot(ac, bp);
  if (d3 >= 0.0 && d4 <= d3) {
    final_result = b;
    return;
  }

  /* Check if P in edge region of AB, if so return projection of P onto AB */
  float_t v, w;
  Vec3 result1;
  float_t vc = d1 * d4 - d3 * d2;
  if (vc <= 0.0 && d1 >= 0.0 && d3 <= 0.0) {
    v = d1 / (d1 - d3);
    result1 = ab * Vec3(v);
    final_result = a + result1;
    return; /* barycentric coordinates (1-v,v,0) */
  }

  /* Check if P in vertex region outside C */
  Vec3 cp = p - c;
  float_t d5, d6;
  d5 = dot(ab, cp);
  d6 = dot(ac, cp);
  if (d6 >= 0.0 && d5 <= d6) {
    final_result = c;
    return;
  }

  /* Check if P in edge region of AC, if so return projection of P onto AC */
  float_t vb = d5 * d2 - d1 * d6;
  if (vb <= 0.0f && d2 >= 0.0f && d6 <= 0.0f) {
    w = d2 / (d2 - d6);
    result1 = ac * Vec3(w);
    final_result = a + result1;
    return; /* barycentric coordinates (0, 1-w,w) */
  }

  /* Check if P in edge region of BC, if so return projection of P onto BC */
  float_t va = d3 * d6 - d5 * d4;
  if (va <= 0.0f && (d4 - d3) >= 0.0f && (d5 - d6) >= 0.0f) {
    w = (d4 - d3) / ((d4 - d3) + (d5 - d6));
    result1 = (c - b) * Vec3(w);
    final_result = b + result1;
    return; /*barycentric coordinates (0,1-w, w) */
  }

  /* P inside face region. Compute Q through its barycentric
     coordinates (u,v,w) */
  float_t denom = 1.0f / (va + vb + vc);
  v = vb * denom;
  w = vc * denom;
  ab = ab * Vec3(v);
  ac = ac * Vec3(w);
  result1 = ab + ac;
  final_result = a + result1;
  return; /* = u*a + v*b + w*c, u = va * denom = 1.0f - v -w */
}


/***************************************************************************
closest_interior_point:
  In: a point in 3D
      a wall
      the surface coordinates of the closest interior point on the wall
      how far away the point can be before we give up
  Out: return the distance^2 between the input point and closest point.
       Sets closest interior point.
  Note: the search distance currently isn't used.  This function is just
        a wrapper for closest_pt_point_triangle.  If the closest point is
        on an edge or corner, we scoot the point towards the centroid of
        the triangle so we're contained fully within the triangle.
***************************************************************************/

static float_t closest_interior_point(
    const Partition& p,
    const Vec3& pt,
    const Wall& w,
    Vec2& ip) {
#ifdef DEBUG_CLOSEST_INTERIOR_POINT
  std::cout << "closest_interior_point: " << pt << "\n";;
  w.dump(p, "", true);
#endif


  Vec3 v;
  const Vec3& w_vert0 = p.get_wall_vertex(w, 0);
  const Vec3& w_vert1 = p.get_wall_vertex(w, 1);
  const Vec3& w_vert2 = p.get_wall_vertex(w, 2);

  closest_pt_point_triangle(pt, w_vert0, w_vert1, w_vert2, v);

  ip = xyz2uv(p, v, w);

  /* Check to see if we're lying on an edge; if so, scoot towards centroid. */
  /* ip lies on edge of wall if cross products are zero */

  int give_up_ctr = 0;
  int give_up = 10;
  float_t a1 = ip.u * w.uv_vert2.v - ip.v * w.uv_vert2.u;
  float_t a2 = w.uv_vert1_u * ip.v;
  Vec2 vert_0(0.0);
  Vec2 vert_1(w.uv_vert1_u, 0.0);

  while (
      give_up_ctr < give_up
      && (!distinguishable_f(ip.v, 0, EPS)
          || !distinguishable_f(a1, 0, EPS)
          || !distinguishable_f(a1 + a2, 2.0 * w.area, EPS)
          || !point_in_triangle_2D(ip, vert_0, vert_1, w.uv_vert2))
   ) {
    /* Move toward centroid. It's possible for this movement to be so small
     * that we are essentially stuck in this loop, so bail out after a set
     * number of tries. The number chosen is somewhat arbitrary. In most cases,
     * one try is sufficent. */
    ip.u = (1.0 - 5 * EPS) * ip.u +
            5 * EPS * 0.333333333333333 * (w.uv_vert1_u + w.uv_vert2.u);
    ip.v = (1.0 - 5 * EPS) * ip.v +
            5 * EPS * 0.333333333333333 * w.uv_vert2.v;

    a1 = ip.u * w.uv_vert2.v - ip.v * w.uv_vert2.u;
    a2 = w.uv_vert1_u * ip.v;

    give_up_ctr++;
  }

  float_t res = len3_squared(v - pt);

#ifdef DEBUG_CLOSEST_INTERIOR_POINT
  std::cout << "res: " << res << ", ip: " << ip << "\n";
#endif

  return res;
}


// returns the closest distance
// wall must belong to the same object and region
static float_t find_closest_wall(
    const Partition& p,
    const Vec3& pos, const wall_index_t wall_that_moved_molecule,
    wall_index_t& best_wall_index,
    Vec2& best_wall_pos2d
) {

  const Wall& moved_wall = p.get_wall(wall_that_moved_molecule);

  best_wall_index = WALL_INDEX_INVALID;
  float_t best_d2 = GIGANTIC4;
  best_wall_pos2d = Vec2(0);

  // NOTE: use wall_that_moved_molecule to optimize the search,
  // however for now we are using the same approach as in mcell3 because
  // we need to match the behavior
  const GeometryObject& obj = p.get_geometry_object(moved_wall.object_index);

  for (const wall_index_t wall_index: obj.wall_indices) {
    const Wall& w = p.get_wall(wall_index);

    if (!moved_wall.is_same_region(w)) {
      continue;
    }

    Vec2 wall_pos2d;
    float_t d2 = closest_interior_point(p, pos, w, wall_pos2d);

    if (d2 <= best_d2) { // the <= is to emulate behavior of mcell3 that goes through the walls in opposite order
      best_d2 = d2;
      best_wall_index = w.index;
      best_wall_pos2d = wall_pos2d;
    }
  }

  return best_d2;
}


static bool is_point_above_plane_defined_by_wall(const Partition& p, const Wall& w, const Vec3& pos) {

  // make vector pointing from any point to our position
  Vec3 w0_pos = pos - p.get_wall_vertex(w, 0);

  // dot product with normal gives ||a|| * ||b|| * cos(phi)
  float_t dot_prod = dot(w0_pos, w.normal);
  assert(!cmp_eq(dot_prod, 0, EPS) && "Checked point is on the plane");
  return dot_prod > 0;
}


} // namespace GeometryUtil

} // namespace MCell

#endif // SRC4_GEOMETRY_UTILS_INC_<|MERGE_RESOLUTION|>--- conflicted
+++ resolved
@@ -336,15 +336,9 @@
     there = e.backward_index;
 
     /* rotation */
-<<<<<<< HEAD
     Vec2 tmp;
-    tmp.u = e.cos_theta * loc.u + e.sin_theta * loc.v;
-    tmp.v = -e.sin_theta * loc.u + e.cos_theta * loc.v;
-=======
-    vec2_t tmp;
     tmp.u = e.get_cos_theta() * loc.u + e.get_sin_theta() * loc.v;
     tmp.v = -e.get_sin_theta() * loc.u + e.get_cos_theta() * loc.v;
->>>>>>> c6a5de8e
 
     /* translation */
     newloc = tmp + e.get_translate();
@@ -356,13 +350,8 @@
     there = e.forward_index;
 
     /* inverse translation */
-<<<<<<< HEAD
     Vec2 tmp;
-    tmp = loc - e.translate;
-=======
-    vec2_t tmp;
     tmp = loc - e.get_translate();
->>>>>>> c6a5de8e
 
     /* inverse rotation */
     newloc.u = e.get_cos_theta() * tmp.u - e.get_sin_theta() * tmp.v;
