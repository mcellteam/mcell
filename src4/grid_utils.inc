--- conflicted
+++ resolved
@@ -2051,17 +2051,9 @@
     Vec2 new_pos2d;
     const Wall& w = p.get_wall(new_wall_index);
     if (p.config.randomize_smol_pos) {
-<<<<<<< HEAD
-      // molecules are processed in different order than in mcell3...
-      // although, maybe not anymore due to sort in Partition::apply_vertex_moves,
-      // revisit if needed
-      mcell_error("Need RNG for dynamic vertices and surface molecules that would however break consistency with mcell3");
-      // new_pos2d = GridUtil::grid2uv_random(w, new_tile_index, rng);
-=======
       // molecules are processed in different order than in mcell3, this might break
       // compatibility, but the behavior is the same here
       new_pos2d = GridUtil::grid2uv_random(w, new_tile_index, p.rng);
->>>>>>> 0c9dd5ff
     }
     else {
       new_pos2d = GridUtil::grid2uv(w, new_tile_index);
