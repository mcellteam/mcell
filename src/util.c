--- conflicted
+++ resolved
@@ -1488,111 +1488,6 @@
                     End Rex's string matching code
 \************************************************************************/
 
-<<<<<<< HEAD
-/*************************************************************************
-initialize_iteration_counter:
-  Initialize the state of an iteration counter.
-
-  In: struct iteration_counter *cntr - the iteration counter
-      int max_iters - maximum number of iterations allowed in the buffer
-  Out: 0 on success; 1 if allocation fails.  All fields in the iteration
-       counter are filled in.
-**************************************************************************/
-int initialize_iteration_counter(struct iteration_counter *cntr,
-                                 int max_iters) {
-  if (max_iters > 0) {
-    if ((cntr->iterations =
-             CHECKED_MALLOC_ARRAY_NODIE(long long, max_iters, NULL)) == NULL)
-      return 1;
-  } else {
-    cntr->iterations = NULL;
-  }
-
-  cntr->max_iterations = max_iters;
-  cntr->n_iterations = 0;
-  return 0;
-}
-
-/*************************************************************************
-destroy_iteration_counter:
-  Destroy the state of an iteration counter.
-
-  In: struct iteration_counter *cntr - the iteration counter
-  Out: Iteration counter fields are destroyed.  Iteration counter itself
-       is not freed.
-**************************************************************************/
-int destroy_iteration_counter(struct iteration_counter *cntr) {
-  if (cntr->iterations != NULL) {
-    free(cntr->iterations);
-  }
-  cntr->iterations = NULL;
-  cntr->max_iterations = 0;
-  cntr->n_iterations = 0;
-  return 0;
-}
-
-/*************************************************************************
-add_to_iteration_counter_monotonic:
-    Add an iteration number to the iteration counter iff it is later than the
-    most recently added iteration number.
-
-        In: struct iteration_counter *cntr - the iteration counter
-            long long iter - the iteration number
-        Out: 0 if the number is stored, or if the number is not stored because
-             it is earlier than or equal to the last iteration; 1 if the number
-             is not stored because the buffer is full of iteration numbers
-             already.
-**************************************************************************/
-int add_to_iteration_counter_monotonic(struct iteration_counter *cntr,
-                                       long long iter) {
-  // Don't store a time if it's earlier than the last time we received
-  if (cntr->n_iterations != 0 &&
-      cntr->iterations[cntr->n_iterations - 1] >= iter) {
-    return 0;
-  }
-
-  // Don't store times beyond the end of the buffer!
-  if (cntr->n_iterations >= cntr->max_iterations) {
-    mcell_internal_error(
-        "Attempt to overrun iterations buffer (max fill is %d).",
-        cntr->max_iterations);
-    return 1;
-  }
-
-  // Store the time
-  cntr->iterations[cntr->n_iterations++] = iter;
-  return 0;
-}
-
-/*************************************************************************
-add_to_iteration_counter:
-  Add an iteration number to the iteration counter.
-
-  In: struct iteration_counter *cntr - the iteration counter
-      long long iter - the iteration number
-  Out: 0 on success; 1 if the number is not stored because the buffer is
-       full of iteration numbers already.
-**************************************************************************/
-int add_to_iteration_counter(struct iteration_counter *cntr, long long iter) {
-  // Don't store a time if it's the same as the last time we received
-  if (cntr->n_iterations != 0 &&
-      cntr->iterations[cntr->n_iterations - 1] == iter) {
-    return 0;
-  }
-
-  // Don't store times beyond the end of the buffer!
-  if (cntr->n_iterations >= cntr->max_iterations) {
-    mcell_internal_error(
-        "Attempt to overrun iterations buffer (max fill is %d).",
-        cntr->max_iterations);
-    /*return 1;*/
-  }
-
-  // Store the time
-  cntr->iterations[cntr->n_iterations++] = iter;
-  return 0;
-}
-
 /*************************************************************************
 initialize_string_buffer:
   Initialize the state of a string buffer.
@@ -1653,8 +1548,6 @@
   return 0;
 }
 
-=======
->>>>>>> 18c619cd
 /*******************************************************************
  Pointer hashes implementation
 *******************************************************************/
