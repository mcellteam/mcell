/******************************************************************************
 *
 * Copyright (C) 2006-2014 by
 * The Salk Institute for Biological Studies and
 * Pittsburgh Supercomputing Center, Carnegie Mellon University
 *
 * This program is free software; you can redistribute it and/or
 * modify it under the terms of the GNU General Public License
 * as published by the Free Software Foundation; either version 2
 * of the License, or (at your option) any later version.
 *
 * This program is distributed in the hope that it will be useful,
 * but WITHOUT ANY WARRANTY; without even the implied warranty of
 * MERCHANTABILITY or FITNESS FOR A PARTICULAR PURPOSE.  See the
 * GNU General Public License for more details.
 *
 * You should have received a copy of the GNU General Public License
 * along with this program; if not, write to the Free Software
 * Foundation, Inc., 51 Franklin Street, Fifth Floor, Boston, MA  02110-1301,
 * USA.
 *
******************************************************************************/

#include "config.h"

#include <assert.h>
#include <float.h>
#include <math.h>
#include <inttypes.h>
#include <memory.h>
#include <stdio.h>
#include <stdlib.h>
#include <limits.h>
#include <errno.h>
#include <sys/stat.h>
#include <unistd.h>

#include "logging.h"
#include "strfunc.h"
#include "util.h"
#include "mcell_structs.h"

/*******************************************************************
new_bit_array: mallocs an array of the desired number of bits

 In:
    bits: how many bits to place in the array

 Out:
    A pointer to a newly allocated bit_array struct, or NULL
    on memory error.
*******************************************************************/
struct bit_array *new_bit_array(int bits) {
  int n = (bits + 8 * sizeof(int) - 1) / (8 * sizeof(int));
  /* Allocate contiguous memory for struct bit_array and its associated bits */
  struct bit_array *ba = (struct bit_array *)malloc(sizeof(struct bit_array) +
    sizeof(int) * n);
  if (ba == NULL) {
    return NULL;
  }

  ba->nbits = bits;
  ba->nints = n;
  return ba;
}

/*************************************************************************
duplicate_bit_array: mallocs an array and copies an existing bit array

 In:
    old: existing bit array to duplicate (in newly malloced memory)

 Out:
    A pointer to a newly allocated bit_array struct, or NULL
    on memory error.
*************************************************************************/
struct bit_array *duplicate_bit_array(struct bit_array *old) {
  struct bit_array *ba = (struct bit_array *)malloc(sizeof(struct bit_array) +
    sizeof(int) * old->nints);
  if (ba == NULL) {
    return NULL;
  }

  memcpy(ba, old, sizeof(struct bit_array) + sizeof(int) * old->nints);
  return ba;
}

/*******************************************************************
get_bit: returns the value of a bit in a bit_array

 In:
    ba: pointer to a bit_array struct
    idx: the index of the bit to return

 Out:
    0 or 1, depending on whether the idx'th bit is set.  No
    bounds checking is performed.
*******************************************************************/
int get_bit(struct bit_array *ba, int idx) {
  int *data = &(ba->nints);
  data++; /* At start of bit array memory */

  int ofs = idx & (8 * sizeof(int) - 1);
  idx = idx / (8 * sizeof(int));
  ofs = 1u << ofs;

  if ((data[idx] & ofs) != 0) {
    return 1;
  } else {
    return 0;
  }
}

/*******************************************************************
set_bit: set a value in a bit array

 In:
    ba: pointer to a bit_array struct
    idx: the index of the bit to set
    value: 0 = turn bit off; nonzero = turn bit on

 Out:
    Nothing
*******************************************************************/
void set_bit(struct bit_array *ba, int idx, int value) {
  int *data = &(ba->nints);
  data++; /* At start of bit array memory */

  int ofs = idx & (8 * sizeof(int) - 1);
  idx = idx / (8 * sizeof(int));
  ofs = (1u << ofs);

  if (value) {
    value = ofs;
  } else {
    value = 0;
  }

  data[idx] = (data[idx] & ~ofs) | value;
}

/*******************************************************************
set_bit_range: set many bits to a value in a bit array

 In:
    ba: pointer to a bit_array struct
    idx1: the index of the first bit to set
    idx2: the index of the last bit to set
    value: 0 = turn bits off; nonzero = turn bits on

 Out:
    Nothing
*******************************************************************/
void set_bit_range(struct bit_array *ba, int idx1, int idx2, int value) {
  int *data = &(ba->nints);
  data++; /* At start of bit array memory */

  int ofs1 = idx1 & (8 * sizeof(int) - 1);
  int ofs2 = idx2 & (8 * sizeof(int) - 1);
  idx1 = idx1 / (8 * sizeof(int));
  idx2 = idx2 / (8 * sizeof(int));

  unsigned int mask, cmask;
  if (idx1 == idx2) {
    mask = 0;
    for (int i = ofs1; i <= ofs2; i++) {
      mask |= (1u << i);
    }
    cmask = ~mask;

    if (value) {
      data[idx1] = (data[idx1] & cmask) | mask;
    } else {
      data[idx1] = data[idx1] & cmask;
    }
  } else {
    if (value) {
      value = ~0;
    } else {
      value = 0;
    }
    for (int i = idx1 + 1; i < idx2; i++) {
      data[i] = value;
    }

    mask = 0;
    for (unsigned int i = ofs1; i < 8 * sizeof(int); i++) {
      mask |= (1u << i);
    }
    cmask = ~mask;
    if (value) {
      data[idx1] = (data[idx1] & cmask) | mask;
    } else {
      data[idx1] = data[idx1] & cmask;
    }

    mask = 0;
    for (int i = 0; i <= ofs2; i++) {
      mask |= (1u << i);
    }
    cmask = ~mask;
    if (value) {
      data[idx2] = (data[idx2] & cmask) | mask;
    } else {
      data[idx2] = data[idx2] & cmask;
    }
  }
}

/*******************************************************************
set_all_bits: sets all values in a bit array

 In:
    ba: pointer to a bit_array struct
    value: 0 = turn bits off; nonzero = turn bits on

 Out:
    Nothing
*******************************************************************/
void set_all_bits(struct bit_array *ba, int value) {
  if (value) {
    value = ~0;
  }

  int *data = &(ba->nints);
  data++; /* At start of bit array memory */

  for (int i = 0; i < ba->nints; i++) {
    data[i] = value;
  }
}

/*******************************************************************
bit operation: performs a logical operation on two bit arrays

 In:
    ba: pointer to a bit_array struct
    bb: pointer to another bit_array struct
    op: character that determines which operation to perform
        '!' -- ba = NOT ba
        '~' -- same
        '|' -- ba = ba OR bb
        '+' -- same
        '&' -- ba = ba AND bb
        '^' -- ba = ba XOR bb
        '-' -- ba = ba AND NOT bb

 Out:
    Nothing
*******************************************************************/
void bit_operation(struct bit_array *ba, struct bit_array *bb, char op) {
  int *da, *db;
  if (op == '!' || op == '~') {
    da = &(ba->nints);
    da++;
    for (int i = 0; i < ba->nints; i++) {
      da[i] = ~da[i];
    }
    return;
  }

  if (ba->nbits != bb->nbits) {
    return;
  }

  da = &(ba->nints);
  da++;
  db = &(bb->nints);
  db++;

  switch (op) {
  case '^':
    for (int i = 0; i < ba->nints; i++) {
      da[i] ^= db[i];
    }
    break;
  case '|':
  case '+':
    for (int i = 0; i < ba->nints; i++) {
      da[i] |= db[i];
    }
    break;
  case '-':
    for (int i = 0; i < ba->nints; i++) {
      da[i] &= ~db[i];
    }
    break;
  case '&':
    for (int i = 0; i < ba->nints; i++) {
      da[i] &= db[i];
    }
    break;
  default:
    break;
  }
}

/**********************************************************************
count_bits: count how many bits are set in a bit array

 In:
    ba: pointer to a bit_array struct

 Out:
    int containing number of nonzero bits
**********************************************************************/
int count_bits(struct bit_array *ba) {
  static const int cb_table[256] = {
    0, 1, 1, 2, 1, 2, 2, 3, 1, 2, 2, 3, 2, 3, 3, 4, 1, 2, 2, 3, 2, 3, 3, 4,
    2, 3, 3, 4, 3, 4, 4, 5, 1, 2, 2, 3, 2, 3, 3, 4, 2, 3, 3, 4, 3, 4, 4, 5,
    2, 3, 3, 4, 3, 4, 4, 5, 3, 4, 4, 5, 4, 5, 5, 6, 1, 2, 2, 3, 2, 3, 3, 4,
    2, 3, 3, 4, 3, 4, 4, 5, 2, 3, 3, 4, 3, 4, 4, 5, 3, 4, 4, 5, 4, 5, 5, 6,
    2, 3, 3, 4, 3, 4, 4, 5, 3, 4, 4, 5, 4, 5, 5, 6, 3, 4, 4, 5, 4, 5, 5, 6,
    4, 5, 5, 6, 5, 6, 6, 7, 1, 2, 2, 3, 2, 3, 3, 4, 2, 3, 3, 4, 3, 4, 4, 5,
    2, 3, 3, 4, 3, 4, 4, 5, 3, 4, 4, 5, 4, 5, 5, 6, 2, 3, 3, 4, 3, 4, 4, 5,
    3, 4, 4, 5, 4, 5, 5, 6, 3, 4, 4, 5, 4, 5, 5, 6, 4, 5, 5, 6, 5, 6, 6, 7,
    2, 3, 3, 4, 3, 4, 4, 5, 3, 4, 4, 5, 4, 5, 5, 6, 3, 4, 4, 5, 4, 5, 5, 6,
    4, 5, 5, 6, 5, 6, 6, 7, 3, 4, 4, 5, 4, 5, 5, 6, 4, 5, 5, 6, 5, 6, 6, 7,
    4, 5, 5, 6, 5, 6, 6, 7, 5, 6, 6, 7, 6, 7, 7, 8
  };

  int *dd = &(ba->nints);
  dd++;
  unsigned char *d = (unsigned char *)dd;

  int n = (ba->nints - 1) * sizeof(int);
  int cnt = 0;
  for (int i = 0; i < n; i++) {
    cnt += cb_table[(*d++)];
  }

  n = ba->nbits - n * 8;
  if (n == 0)
    return cnt;

  int j = dd[ba->nints - 1];
  while (n >= 8) {
    cnt += cb_table[j & 0xFF];
    n -= 8;
    j >>= 8;
  }
  if (n > 0) {
    cnt += cb_table[j & 0xFF] - cb_table[(j & 0xFF) >> n];
  }
  return cnt;
}

/**********************************************************************
print_bit_array: prints a bit array to stdout

 In:
    ba: pointer to a bit_array struct

 Out:
    Nothing
**********************************************************************/
void print_bit_array(FILE *f, struct bit_array *ba) {
  for (int i = 0; i < ba->nbits; i++) {
    fprintf(f, "%s", (get_bit(ba, i)) ? "1" : "0");
    if ((i & 0x1F) == 0x1F) {
      fprintf(f, "\n");
    }
  }
  fprintf(f, "\n");
}

/**********************************************************************
free_bit_array: frees a bit array (just a wrapper to free() for now)

 In:
    ba: pointer to a bit_array struct

 Out:
    Nothing
**********************************************************************/
void free_bit_array(struct bit_array *ba) { free(ba); }

/*************************************************************************
bisect:
  In: array of doubles, sorted low to high
      int saying how many doubles there are
      double we are using to bisect the array
  Out: index of the largest element in the array smaller than the bisector
*************************************************************************/
int bisect(double *list, int n, double val) {
  int lo = 0;
  int hi = n;
  int mid = 0;
  while (hi - lo > 1) {
    mid = (hi + lo) / 2;
    if (list[mid] > val)
    {
      hi = mid;
    } else {
      lo = mid;
    }
  }
  return lo;
}

/*************************************************************************
bisect_near:
  In: array of doubles, sorted low to high
      int saying how many doubles there are
      double we are using to bisect the array
  Out: index of the element closest to val
*************************************************************************/
int bisect_near(double *list, int n, double val) {
  int lo = 0;
  int hi = n - 1;
  int mid = 0;
  while (hi - lo > 1) {
    mid = (hi + lo) / 2;
    if (list[mid] > val)
    {
      hi = mid;
    } else {
      lo = mid;
    }
  }
  if (val > list[hi]) {
    return hi;
  } else if (val < list[lo]) {
    return lo;
  } else if (val - list[lo] < list[hi] - val) {
    return lo;
  } else {
    return hi;
  }
}

/*************************************************************************
bisect_high:
  In: array of doubles, sorted low to high
      int saying how many doubles there are
      double we are using to bisect the array
  Out: index of the smallest element in the array larger than the bisector
*************************************************************************/
int bisect_high(double *list, int n, double val) {
  int lo = 0;
  int hi = n - 1;
  int mid = 0;
  while (hi - lo > 1) {
    mid = (hi + lo) / 2;
    if (list[mid] > val) {
      hi = mid;
    } else {
      lo = mid;
    }
  }
  if (list[lo] > val)
  {
    return lo;
  } else {
    return hi;
  }
}

/*************************************************************************
bin:
  In: array of doubles, sorted low to high
      int saying how many doubles there are
      double we are trying to put into a bin
  Out: which bin the double falls into, where:
         bin zero is smaller than the first element in the array
     bin n is larger than the last element in the array
     bin k is larger than element k but smaller than k+1
*************************************************************************/
int bin(double *list, int n, double val) {
  int lo = 0;
  int hi = n - 1;
  int mid = 0;
  while (hi - lo > 1) {
    mid = (hi + lo) / 2;
    if (list[mid] > val) {
      hi = mid;
    } else {
      lo = mid;
    }
  }
  if (val > list[hi]) {
    return hi + 1;
  } else if (val < list[lo]) {
    return lo;
  } else {
    return lo + 1;
  }
}

/**********************************************************************
distinguishable: reports whether two doubles are measurably different

 In:
    a: first double
    b: second double
    eps: fractional difference that we think is different

 Out:
    1 if the numbers are different, 0 otherwise
**********************************************************************/
int distinguishable(double a, double b, double eps) {
  double c = fabs(a - b);
  a = fabs(a);
  if (a < 1) {
    a = 1;
  }
  b = fabs(b);

  if (b < a) {
    eps *= a;
  } else {
    eps *= b;
  }
  return (c > eps);
}

/**********************************************************************
is_abbrev: reports whether the first string is an abbrevation of the
  second (i.e. matches the first characters in the second string)
**********************************************************************/
int is_abbrev(char *abbrev, char *full) {
  for (; (*abbrev == *full) && (*abbrev) && (*full); abbrev++, full++) {
  }
  return *abbrev == 0;
}

/**********************************************************************
is_reverse_abbrev: reports whether the first string is a reverse
  abbreviation of the second, i.e. whether it matches the end of
  the second string.
**********************************************************************/
int is_reverse_abbrev(char *abbrev, char *full) {
  int na = strlen(abbrev);
  int nf = strlen(full);
  if (na > nf) {
    return 0;
  }
  return (strcmp(abbrev, full + (nf - na)) == 0);
}

/*************************************************************************
void_list_sort:
  In: linked list contining void pointers
  Out: linked list is mergesorted by memory address
*************************************************************************/
struct void_list *void_list_sort(struct void_list *vl) {
  struct void_list *stack[64];
  int stack_n[64];
  struct void_list *left, *right, *merge, *tail;
  int si = 0;

  /* HACK: If vl == NULL, we return stack[0] unmodified, so initialize it to
   *       NULL. */
  stack[0] = NULL;

  while (vl != NULL) {
    if (vl->next == NULL) {
      stack[si] = vl;
      stack_n[si] = 1;
      vl = NULL;
      si++;
    } else if ((intptr_t)vl->data <= (intptr_t)vl->next->data) {
      stack[si] = vl;
      stack_n[si] = 2;
      vl = vl->next->next;
      stack[si]->next->next = NULL;
      si++;
    } else {
      stack[si] = vl->next;
      stack_n[si] = 2;
      left = vl;
      vl = vl->next->next;
      stack[si]->next = left;
      left->next = NULL;
      si++;
    }
    while (si > 1 && stack_n[si - 1] * 2 >= stack_n[si - 2]) {
      stack_n[si - 2] += stack_n[si - 1];

      left = stack[si - 2];
      right = stack[si - 1];
      if ((intptr_t)left->data <= (intptr_t)right->data) {
        merge = left;
        left = left->next;
      } else {
        merge = right;
        right = right->next;
      }
      merge->next = NULL;
      tail = merge;

      while (1) {
        if (left == NULL) {
          tail->next = right;
          tail = right;
          break;
        }
        if (right == NULL) {
          tail->next = left;
          tail = left;
          break;
        }

        if ((intptr_t)left->data <= (intptr_t)right->data) {
          tail->next = left;
          tail = left;
          left = left->next;
        } else {
          tail->next = right;
          tail = right;
          right = right->next;
        }
      }

      stack[si - 2] = merge;
      si--;
    }
  }

  while (si > 1) /* Exact duplicate of code in loop--keep it this way! */
  {
    stack_n[si - 2] += stack_n[si - 1];

    left = stack[si - 2];
    right = stack[si - 1];
    if ((intptr_t)left->data <= (intptr_t)right->data) {
      merge = left;
      left = left->next;
    } else {
      merge = right;
      right = right->next;
    }
    merge->next = NULL;
    tail = merge;

    while (1) {
      if (left == NULL) {
        tail->next = right;
        tail = right;
        break;
      }
      if (right == NULL) {
        tail->next = left;
        tail = left;
        break;
      }

      if ((intptr_t)left->data <= (intptr_t)right->data) {
        tail->next = left;
        tail = left;
        left = left->next;
      } else {
        tail->next = right;
        tail = right;
        right = right->next;
      }
    }

    stack[si - 2] = merge;
    si--;
  }

  return stack[0];
}

/*************************************************************************
void_list_sort_by:
  In: linked list containing void pointers
      comparison function that compares two void pointers
  Out: linked list is mergesorted according to function
  Note: function should implement "less than or equal to", i.e., it
        should return a nonzero value if the first pointer is considered
        to be less than or equal to the second (based on contents or
        whatever), and it should return zero otherwise.
*************************************************************************/
struct void_list *void_list_sort_by(struct void_list *vl,
                                    int (*leq)(void *, void *)) {
  struct void_list *stack[64];
  int stack_n[64];
  struct void_list *left, *right, *merge, *tail;
  int si = 0;

  /* HACK: If vl == NULL, we return stack[0] unmodified, so initialize it to
   *       NULL. */
  stack[0] = NULL;

  while (vl != NULL) {
    if (vl->next == NULL) {
      stack[si] = vl;
      stack_n[si] = 1;
      vl = NULL;
      si++;
    } else if ((*leq)(vl->data, vl->next->data)) {
      stack[si] = vl;
      stack_n[si] = 2;
      vl = vl->next->next;
      stack[si]->next->next = NULL;
      si++;
    } else {
      stack[si] = vl->next;
      stack_n[si] = 2;
      left = vl;
      vl = vl->next->next;
      stack[si]->next = left;
      left->next = NULL;
      si++;
    }
    while (si > 1 && stack_n[si - 1] * 2 >= stack_n[si - 2]) {
      stack_n[si - 2] += stack_n[si - 1];

      left = stack[si - 2];
      right = stack[si - 1];
      if ((*leq)(left->data, right->data)) {
        merge = left;
        left = left->next;
      } else {
        merge = right;
        right = right->next;
      }
      merge->next = NULL;
      tail = merge;

      while (1) {
        if (left == NULL) {
          tail->next = right;
          tail = right;
          break;
        }
        if (right == NULL) {
          tail->next = left;
          tail = left;
          break;
        }

        if ((*leq)(left->data, right->data)) {
          tail->next = left;
          tail = left;
          left = left->next;
        } else {
          tail->next = right;
          tail = right;
          right = right->next;
        }
      }

      stack[si - 2] = merge;
      si--;
    }
  }

  while (si > 1) /* Exact duplicate of code in loop--keep it this way! */
  {
    stack_n[si - 2] += stack_n[si - 1];

    left = stack[si - 2];
    right = stack[si - 1];
    if ((*leq)(left->data, right->data)) {
      merge = left;
      left = left->next;
    } else {
      merge = right;
      right = right->next;
    }
    merge->next = NULL;
    tail = merge;

    while (1) {
      if (left == NULL) {
        tail->next = right;
        tail = right;
        break;
      }
      if (right == NULL) {
        tail->next = left;
        tail = left;
        break;
      }

      if ((*leq)(left->data, right->data)) {
        tail->next = left;
        tail = left;
        left = left->next;
      } else {
        tail->next = right;
        tail = right;
        right = right->next;
      }
    }

    stack[si - 2] = merge;
    si--;
  }

  return stack[0];
}

/*************************************************************************
void_array_search:
  In: array of void pointers sorted by memory address
      length of the array
      void pointer we're trying to find
  Out: index of the void pointer in the array, or -1 if there is no
       matching pointer in the list
*************************************************************************/
int void_array_search(void **array, int n, void *to_find) {
  int lo = 0;
  int hi = n - 1;
  int m;
  while (hi - lo > 1) {
    m = (hi + lo) / 2;
    if (to_find == array[m]) {
      return m;
    } else if ((intptr_t)to_find > (intptr_t)array[m]) {
      lo = m;
    } else {
      hi = m;
    }
  }

  if (to_find == array[lo]) {
    return lo;
  }
  if (to_find == array[hi]) {
    return hi;
  }
  return -1;
}

/*************************************************************************
void_ptr_compare:
    Utility function to allow sorting an array of pointers by address.
    Conventions are appropriate for use with qsort.

  In: void const *v1 - first pointer
      void const *v2 - second pointer
  Out: -1, 0, or 1 as *(void **)v1 <, =, or > *(void **)v2 resp.
*************************************************************************/
int void_ptr_compare(void const *v1, void const *v2) {
  void const **v1p = (void const **)v1;
  void const **v2p = (void const **)v2;
  intptr_t i1 = (intptr_t) * v1p;
  intptr_t i2 = (intptr_t) * v2p;
  if (i1 < i2) {
    return -1;
  } else if (i1 > i2) {
    return 1;
  }
  return 0;
}

/*********************************************************************
allocate_uint_array:
   In: int size - length of the array to allocate
       u_int value - value with which to initialize elements
   Out: the newly allocated array, with all elements initialized to 'value'
***********************************************************************/
u_int *allocate_uint_array(int size, u_int value) {
  u_int *arr;
  if ((arr = CHECKED_MALLOC_ARRAY_NODIE(u_int, size, NULL)) == NULL) {
    return NULL;
  }
  for (int i = 0; i < size; ++i) {
    arr[i] = value;
  }

  return arr;
}

/*********************************************************************
allocate_ptr_array:
    Allocate an array of pointers.  Use free_ptr_array to free if you want the
    pointers in the array to be freed as well.

        In: int size - length of the array to allocate
        Out: the newly allocated array, with all elements initialized to NULL.
***********************************************************************/
void **allocate_ptr_array(int size) {
  if (size == 0) {
    size = 1;
  }

  void **arr;
  if ((arr = CHECKED_MALLOC_ARRAY_NODIE(void *, size, NULL)) == NULL) {
    return NULL;
  }

  memset(arr, 0, size * sizeof(void *));
  return arr;
}

/*************************************************************************
free_ptr_array:
    Free an array of pointers, freeing any non-NULL pointers within the array.

        In:  void **pa - pointer array to free
             int count - length of pointer array
        Out: All non-NULL pointers in the array are freed, as is the array
             itself.
**************************************************************************/
void free_ptr_array(void **pa, int count) {
  for (int i = 0; i < count; ++i) {
    if (pa[i] != NULL) {
      free(pa[i]);
    }
  }
  free(pa);
}

/*************************************************************************
free_num_expr_list:
    Free a num_expr_list.

        In:  struct num_expr_list *nlist - the list to free
        Out: All elements in the list are freed.
**************************************************************************/
void free_num_expr_list(struct num_expr_list *nlist) {
  struct num_expr_list *nnext;
  while (nlist != NULL) {
    nnext = nlist->next;
    free(nlist);
    nlist = nnext;
  }
}

/*************************************************************************
uniq_num_expr_list:
    Scans a num_expr_list, removing adjacent duplicate values.

        In:  struct num_expr_list *nlist - the list to uniq
        Out: All runs of identical items in the list are reduced to single
             items, and excess items are freed.
**************************************************************************/
void uniq_num_expr_list(struct num_expr_list *nlist) {
  if (nlist == NULL) {
    return;
  }

  struct num_expr_list *nel, *nelPrev = nlist;
  for (nel = nelPrev->next; nel != NULL; nel = nel->next) {
    if (fabs(nel->value - nelPrev->value) < EPS_C) {
      nelPrev->next = nel->next;
      free(nel);
      nel = nelPrev;
    } else {
      nelPrev = nel;
    }
  }
}

/*************************************************************************
dir_exists:
    Utility to check if a given directory exists.

        In:  char const *path - absolute or relative path of dir
        Out: 1 if it's a directory, 0 if not
**************************************************************************/
int dir_exists(char const *path) {
  struct stat sb;
  if (stat(path, &sb) == 0 && S_ISDIR(sb.st_mode)) {
    return 1;
  }
  return 0;
}

/*************************************************************************
is_writable_dir:
    Utility to check if a given directory exists and is readable/writable.

        In:  char const *path - absolute or relative path of dir
        Out: 1 if writable, 0 if not
**************************************************************************/
int is_writable_dir(char const *path) {
  if (dir_exists(path) && !access(path, R_OK | W_OK | X_OK)) {
    return 1;
  }
  return 0;
}

/*************************************************************************
make_parent_dir:
    Utility to make the (possibly nested) parent directory of a file.  Will
    attempt to create a directory with full rwx permission.  If the directory
    already exists and has rwx permission for the user, this function will
    return success.  Essentially, this works like mkdirs, but it strips off the
    last path element first.

        In:  char const *path - absolute or relative path of file
        Out: 0 on success, 1 on failure
**************************************************************************/
int make_parent_dir(char const *path) {
  char *pathtmp = CHECKED_STRDUP(path, "directory path");
  char *last_slash = strrchr(pathtmp, '/');
  if (last_slash) {
    *last_slash = '\0';
    if (mkdirs(pathtmp)) {
      free(pathtmp);
      return 1;
    }
  }

  free(pathtmp);
  return 0;
}

/*************************************************************************
mkdirs:
    Utility to make a (possibly nested) directory.  Will attempt to create a
    directory with full rwx permission.  If the directory already exists and
    has rwx permission for the user, this function will return success.

        In:  char const *path - absolute or relative path for dir
        Out: 0 on success, 1 on failure
**************************************************************************/
int mkdirs(char const *path) {
  char *pathtmp = CHECKED_STRDUP(path, "directory path");
  char *curpos = pathtmp;

  /* we need to skip leading '/' in case we have absolute paths */
  while (curpos != NULL && *curpos == '/') {
    ++curpos;
  }

  while (curpos != NULL) {
    /* Find next '/', turn it into '\0' */
    char *nextel = strchr(curpos, '/');
    if (nextel != NULL) {
      *nextel = '\0';
    }

    /* if this directory exists */
    if (dir_exists(pathtmp)) {
      /* Turn '\0' back to '/' */
      if (nextel) {
        *nextel = '/';
        curpos = nextel + 1;
      } else {
        curpos = NULL;
      }
      continue;
    }

    /* Make the directory */
    if (!is_writable_dir(pathtmp) && mkdir(pathtmp, 0777) != 0) {
      mcell_perror_nodie(errno, "Failed to create directory '%s'", path);
      free(pathtmp);
      return 1;
    }

    /* Turn '\0' back to '/' */
    if (nextel) {
      *nextel = '/';
      curpos = nextel + 1;
    } else {
      curpos = NULL;
    }
  }
  free(pathtmp);

  if (access(path, R_OK | W_OK | X_OK) != 0) {
    return 1;
  }
  return 0;
}

/*************************************************************************
open_file:
    Utility to open a file, printing a sensible error message if opening
    fails.
        In: char const *fname - filename for new file
            char const *mode - mode for file access
        Out: file handle for file, NULL on error
**************************************************************************/
FILE *open_file(const char *fname, const char *mode) {
  FILE *f;
  if ((f = fopen(fname, mode)) == NULL) {
    mcell_perror_nodie(errno, "Failed to open file %s.", fname);
    return NULL;
  }

  return f;
}

/*************************************************************************
get_basename:
    Utility to get the basename of a file.
        In: char const *filepath - filename for file
            char **basename - ptr to ptr to hold allocated basename
        Out: On success, the basename in a newly allocated buffer is stored in
             *basename and 0 is returned. On failure 1 is returned and
             *basename is unmodified.
**************************************************************************/
int get_basename(const char *filepath, char **basename) {
  char *pos = strrchr(filepath, '/');

  /* Duplicate the appropriate section of the string */
  char *bn;
  if (pos == NULL) {
    bn = CHECKED_STRDUP(filepath, "file basename");
  } else {
    bn = CHECKED_STRDUP(pos + 1, "file basename");
  }

  /* If the allocation failed... */
  if (bn == NULL) {
    return 1;
  }

  *basename = bn;
  return 0;
}

/*************************************************************************
get_dirname:
    Utility to get the dirname of a file.
        In: char const *filepath - filename for file
            char **dirname - output pointer for pointer to dirname
        Out: On success, the dirname (or NULL if the filename contained no '/')
             is stored in *dirname, and 0 is returned.  On failure, 1 is
             returned and *dirname is unmodified.
**************************************************************************/
int get_dirname(const char *filepath, char **dirname) {
  char *pos = strrchr(filepath, '/');
  char *s = NULL;
  if (pos != NULL) {
    s = CHECKED_SPRINTF("%.*s", (int)(pos - filepath), filepath);
    if (s == NULL) {
      return 1;
    }
  }
  *dirname = s;
  return 0;
}

/*************************************************************************
erfcinv:

  Fast rational function approximation to inverse of the error function,
  based upon algorithm for inverse of Normal cumulative distribution
  function at http://home.online.no/~pjacklam/notes/invnorm/index.html
  by Peter J. Acklam. Accurate to about 4e-9 in absolute value.

  In: a value between 0 and 1 (not including endpoints)
  Out: the value y such that erfc(y) = input value
*************************************************************************/
double erfcinv(double x) {
  /* Misc constants */
  static const double tail_cutoff = 0.0485;
  static const double neg_twice_log_half = 1.386294361119891;
  // static const double sqrt_half_pi = 1.253314137315501;  /* For refinement */
  static const double scaling_const = -0.7071067811865475;

  /* Tail numerator */
  static const double tn0 = 2.938163982698783;
  static const double tn1 = 4.374664141464968;
  static const double tn2 = -2.549732539343734;
  static const double tn3 = -2.400758277161838;
  static const double tn4 = -3.223964580411365e-1;
  static const double tn5 = -7.784894002430293e-3;
  /* Tail denominator */
  static const double td1 = 3.754408661907416;
  static const double td2 = 2.445134137142996;
  static const double td3 = 3.224671290700398e-1;
  static const double td4 = 7.784695709041462e-3;

  /* Central numerator */
  static const double cn0 = 2.506628277459239;
  static const double cn1 = -3.066479806614716e1;
  static const double cn2 = 1.383577518672690e2;
  static const double cn3 = -2.759285104469687e2;
  static const double cn4 = 2.209460984245205e2;
  static const double cn5 = -3.969683028665376e1;
  /* Central denominator */
  static const double cd1 = -1.328068155288572e1;
  static const double cd2 = 6.680131188771972e1;
  static const double cd3 = -1.556989798598866e2;
  static const double cd4 = 1.615858368580409e2;
  static const double cd5 = -5.447609879822406e1;

  double p, q, r;

  if (x < tail_cutoff) {
    p = sqrt(-2 * log(x) + neg_twice_log_half);
    r = (tn0 + p * (tn1 + p * (tn2 + p * (tn3 + p * (tn4 + p * tn5))))) /
        (1.0 + p * (td1 + p * (td2 + p * (td3 + p * td4))));
  } else {
    p = 0.5 * x - 0.5;
    q = p * p;
    r = p * (cn0 + q * (cn1 + q * (cn2 + q * (cn3 + q * (cn4 + q * cn5))))) /
        (1.0 + q * (cd1 + q * (cd2 + q * (cd3 + q * (cd4 + q * cd5)))));
  }
  return scaling_const * r;
  /*
  Use the code below to refine to macine precision.  Rather slow, though.
  p = (erfc(scaling_const*r)-x)*sqrt_half_pi*exp(0.5*r*r);
  return scaling_const*(r - p/(1 + r*p/2));
  */
}

/*************************************************************************
poisson_dist:
  In: mean value
      random number distributed uniformly between 0 and 1
  Out: integer sampled from the Poisson distribution.
  Note: This does not sample the CDF.  Instead, it works its way outwards
        from the peak of the PDF.  Kinda weird.  It is not the case
        that low values of the random number will give low values.  It
        is also not super-efficient, but it works.
*************************************************************************/
int poisson_dist(double lambda, double p) {
  int i, lo, hi;
  double plo, phi, pctr;
  double lambda_i;

  i = (int)lambda;
  pctr = exp(-lambda + i * log(lambda) -
             lgamma(i + 1)); /* Highest probability bin */

  if (p < pctr)
    return i;

  lo = hi = i;
  plo = phi = pctr; /* Start at highest-probability bin and work outwards */

  p -= pctr;
  lambda_i = 1.0 / lambda;
  while (p > 0) /* Keep going until we exhaust probabilities */
  {
    if (lo > 0) /* We still have a low tail, test it */
    {
      plo *= lo * lambda_i; /* Recursive formula for p for this bin */
      lo--;
      if (p < plo)
        return lo;
      p -= plo;
    }
    /* Always test the high tail (it's infinite) */
    hi++;
    phi = phi * lambda / hi; /* Recursive formula for p for this bin */
    if (p < phi)
      return hi;
    p -= phi + DBL_EPSILON; /* Avoid infinite loop from poor roundoff */
  }

  return phi; /* Should never get here */
}

/*************************************************************************
byte_swap:
  In: array of bytes to be swapped
      size of this array
  Out: array of bytes swapped so that the last byte becomes the first one, etc.
       No return value
*************************************************************************/
void byte_swap(void *data, int size) {
  if (size < 2){
    return;
  }

  unsigned char temp;
  unsigned char *c = (unsigned char *)data;
  for (int i = 0, j = size - 1; i < j; i++, j--) {
    temp = c[i];
    c[i] = c[j];
    c[j] = temp;
  }
}

/************************************************************************\
                   Begin Rex's string matching code
\************************************************************************/

/*************************************************************************
  wild strings have wildcard characters * ? [...] and \ as an escape char
  feral strings have the same except no * character
  tame strings don't have any wildcard characters
*************************************************************************/

/* Measure the length of the tame string matched by a feral string of
 * length<=n*/
int feral_strlenn(char *feral, int n) {
  int real_n = 0;
  int i;
  for (i = 0; i < n; i++) {
    if (feral[i] == '\\') {
      i++;
      if (feral[i] == '\0')
        return real_n;
    } else if (feral[i] == '[') {
      while (i < n && feral[i] != ']') {
        if (feral[i] == '\0')
          return real_n;
        if (feral[i] == '\\') {
          i += 2;
          if (i > n || feral[i - 1] == '\0')
            return real_n;
        } else if (feral[i] == '-') {
          i += 2;
          if (i > n || feral[i - 1] == '\0')
            return real_n;
        } else
          i++;
      }
    } else if (feral[i] == '\0')
      return real_n;
    real_n++;
  }
  return real_n;
}

/* Check if the first n characters in the feral string is
an abbreviation for the tame string (i.e. matches the first
part of the tame string); return 0 if not found or the number
of matched characters if they are found */
int is_feral_nabbrev(char *feral, int n, char *tame) {
  char c, cc;
  int i = 0;
  int nfound = 0;
  int ok;

  if (n <= 0)
    return 0;

  while (*tame != '\0') {
    if (feral[i] == '[') /* Try to match character set */
    {
      i++;
      ok = 0;
      while (i < n && feral[i] != ']') {
        c = feral[i++];
        if (c == '\0')
          return 0; /* Malformed feral string */
        if (c == '\\') {
          if (i >= n)
            return 0; /* Malformed feral string */
          c = feral[i++];
          if (c == '\0')
            return 0; /* Malformed feral string */
        }
        if (i < n && feral[i] == '-') {
          i++;
          if (i >= n)
            return 0; /* Malformed feral string */
          cc = feral[i++];
          if (cc == '\0')
            return 0; /* Malformed feral string */
          if (cc == '\\') {
            if (i >= n)
              return 0; /* Malformed feral string */
            cc = feral[i++];
            if (cc == '\0')
              return 0; /* Malformed feral string */
          }
          if (c <= *tame && *tame <= cc) {
            ok = 1;
            break;
          }
        } else if (c == *tame) {
          ok = 1;
          break;
        }
      }
      if (i >= n)
        return 0; /* Malformed feral string */
      if (!ok)
        return 0;                      /* Set never matched */
      tame++;                          /* Matched */
      while (i < n && feral[i] != ']') /* Find trailing ] */
      {
        if (feral[i] == '\0')
          return 0; /* Malformed feral string */
        if (feral[i] == '\\') {
          i += 2;
          if (i > n || feral[i - 1] == '\0')
            return 0; /* Malformed feral string */
        } else
          i++;
      }
      if (i >= n)
        return 0; /* Malformed feral string */
      i++;
    } else /* Match single possibly escaped character */
    {
      c = feral[i++];
      if (c == '\\') {
        if (i >= n)
          return 0; /* Malformed feral string */
        c = feral[i++];
        if (c != *tame++)
          return 0; /* Mismatch */
      } else if (c != *tame++ && c != '?')
        return 0; /* Mismatch */
    }
    nfound++;
    if (i >= n)
      return nfound; /* Ran out of feral string--it's an abbreviation! */
  }

  return 0; /* Ran out of tame string with feral string left--not abbrev */
}

/* Find a substring of a tame haystack string that matches the first n
characters of the feral string needle (same syntax as strstr except using
a feral string with a length delimiter). Returns NULL if matching substring not
found. */

char *feral_strstrn(char *tame_haystack, char *feral_needle, int n) {
  char c = 0;
  char cc;
  char set[256];
  int isset = 0;
  int i, j;
  int scoot = 0;

  for (i = 0; i < n; i++)
    if (feral_needle[i] == '\0')
      break;
  n = i;

  /* Toss leading ?'s */
  i = 0;
  while (feral_needle[i] == '?' && i < n && *tame_haystack != '\0') {
    i++;
    tame_haystack++;
    scoot++;
  }

  if (i >= n)
    return tame_haystack - scoot;

  /* Beginning of needle is either a single character to match or a set of
   * characters */
  /* Efficiently search character set if it's first */
  if (feral_needle[i] == '[') {
    isset = 1;
    memset(set, 0, 256);
    set[0] = 1;
    i++;
    while (i < n && feral_needle[i] != ']') {
      c = feral_needle[i++];
      if (feral_needle[i] == '\0')
        return NULL; /* Can't match broken pattern */
      if (c == '\\') {
        if (i >= n)
          return NULL; /* Can't match broken pattern */
        c = feral_needle[i++];
      }
      if (i < n && feral_needle[i] == '-') {
        i++;
        if (i >= n)
          return NULL; /* Can't match broken pattern */
        cc = feral_needle[i++];
        if (cc == '\0')
          return NULL; /* Can't match broken pattern */
        if (cc == '\\') {
          if (i >= n)
            return NULL; /* Can't match broken pattern */
          cc = feral_needle[i++];
          if (cc == '\0')
            return NULL; /* Can't match broken pattern */
        }
        for (j = (int)c; j <= (int)cc; j++)
          set[j] = 1;
      } else
        set[(int)c] = 1;
    }
    if (i >= n)
      return NULL; /* Can't match broken pattern */
    i++;           /* Skip ] */
  } else {
    c = feral_needle[i++];
    if (c == '\\') {
      if (i >= n)
        return NULL; /* Can't match broken pattern */
      c = feral_needle[i++];
    }
    if (c == '\0')
      return NULL; /* Can't match broken pattern */
  }

  /* Match needle with haystack */
  while (*tame_haystack != '\0') {
    /* Try to match the first non-'?' character in needle with haystack */
    if (isset) /* Find next position in haystack that matches a set of
                  characters */
    {
      while (!set[(int)*tame_haystack])
        tame_haystack++;
      if (*tame_haystack == '\0')
        return NULL;
    } else /* Find next position in haystack that matches a single character */
    {
      while (*tame_haystack != c && *tame_haystack != '\0')
        tame_haystack++;
      if (*tame_haystack == '\0')
        return NULL;
    }

    if (i == n)
      return tame_haystack - scoot;
    else if (is_feral_nabbrev(feral_needle + i, n - i,
                              tame_haystack + 1)) /* Try to match the rest of
                                                     the needle */
    {
      return tame_haystack - scoot;
    }

    tame_haystack++;
  }

  return NULL;
}

/* Returns 1 if the wildcard string wild matches the tame string tame */
int is_wildcard_match(char *wild, char *tame) {
  int nstars;
  int n;

  if (*wild == '\0' && *tame == '\0')
    return 1;

  for (n = 0, nstars = 0; wild[n] != '\0'; n++) {
    if (wild[n] == '[') {
      n++;
      while (wild[n] != '\0' && wild[n] != ']') {
        if (wild[n] == '\\') {
          n++;
          if (wild[n] == '\0')
            return 0; /* Malformed wild string */
        }
        n++;
      }
      if (wild[n] == '\0')
        return 0; /* Malformed wild string */
    } else if (wild[n] == '\\') {
      n++;
      if (wild[n] == '\0')
        return 0; /* Malformed wild string */
    } else if (wild[n] == '*')
      nstars++;
  }

  if (nstars == 0)
    return (is_feral_nabbrev(wild, n, tame) == (int)strlen(tame));
  else {
    int staridx[nstars];
    int idxA[nstars + 1], idxB[nstars + 1];
    char *m;
    int nidx;
    int i, j;
    int tail_len;
    int old_length;

    for (i = n = 0; wild[n] != '\0'; n++) {
      if (wild[n] == '[') {
        do {
          n++;
          if (wild[n] == '\\')
            n++;
        } while (wild[n] != ']');
      } else if (wild[n] == '\\')
        n++;
      else if (wild[n] == '*')
        staridx[i++] = n;
    }

    for (i = 0; i < nstars && staridx[i] == i; i++) {
    } /* Skip over '*'s at the beginning of wild string */

    if (i >= nstars)
      return 1; /* All stars, of course it matches */

    if (i == 0) /* First character is not a star */
    {
      j = is_feral_nabbrev(wild, staridx[0], tame);
      if (j == 0)
        return 0; /* Didn't match start string */

      tame += j; /* Matched first j characters, toss them */

      wild += staridx[0]; /* And advance to star */
      n -= staridx[0];
      for (i = nstars - 1; i >= 0; i--)
        staridx[i] -= staridx[0];
    }

    if (staridx[nstars - 1] < n - 1) /* Last character is not a star */
    {
      j = staridx[nstars - 1] + 1;
      tail_len = feral_strlenn(wild + j, n - j);

      j = is_feral_nabbrev(wild + j, n - j, tame + (strlen(tame) - tail_len));
      if (j == 0)
        return 0; /* Didn't match tail string */
    } else
      tail_len = 0;

    /* Head and tail are matched, if any.  Now build rest of list to match */
    nidx = 0;
    for (i = 1; i < nstars; i++) {
      idxA[nidx] = staridx[i - 1] + 1;
      idxB[nidx] = staridx[i];
      nidx++;
    }

    /* And now we match all the pieces */
    old_length = 0;
    m = tame;
    for (i = 0; i < nidx; i++) {
      idxB[i] -= idxA[i]; /* Calculate length of feral string */

      if (idxB[i] == 0)
        continue; /* Just more stars */

      m = m + old_length;

      m = feral_strstrn(m, wild + idxA[i], idxB[i]);
      if (m == NULL)
        return 0; /* Couldn't find appropriate substring */
      old_length = feral_strlenn(wild + idxA[i], idxB[i]);
    }

    m = m + old_length;

    if (strlen(m) < (size_t)tail_len)
      return 0; /* Ran over tail string--no good */

    return 1;
  }
}

/************************************************************************\
                    End Rex's string matching code
\************************************************************************/

/*************************************************************************
initialize_iteration_counter:
  Initialize the state of an iteration counter.

  In: struct iteration_counter *cntr - the iteration counter
      int max_iters - maximum number of iterations allowed in the buffer
  Out: 0 on success; 1 if allocation fails.  All fields in the iteration
       counter are filled in.
**************************************************************************/
int initialize_iteration_counter(struct iteration_counter *cntr,
                                 int max_iters) {
  if (max_iters > 0) {
    if ((cntr->iterations =
             CHECKED_MALLOC_ARRAY_NODIE(long long, max_iters, NULL)) == NULL)
      return 1;
  } else {
    cntr->iterations = NULL;
  }

  cntr->max_iterations = max_iters;
  cntr->n_iterations = 0;
  return 0;
}

/*************************************************************************
destroy_iteration_counter:
  Destroy the state of an iteration counter.

  In: struct iteration_counter *cntr - the iteration counter
  Out: Iteration counter fields are destroyed.  Iteration counter itself
       is not freed.
**************************************************************************/
int destroy_iteration_counter(struct iteration_counter *cntr) {
  if (cntr->iterations != NULL) {
    free(cntr->iterations);
  }
  cntr->iterations = NULL;
  cntr->max_iterations = 0;
  cntr->n_iterations = 0;
  return 0;
}

/*************************************************************************
add_to_iteration_counter_monotonic:
    Add an iteration number to the iteration counter iff it is later than the
    most recently added iteration number.

        In: struct iteration_counter *cntr - the iteration counter
            long long iter - the iteration number
        Out: 0 if the number is stored, or if the number is not stored because
             it is earlier than or equal to the last iteration; 1 if the number
             is not stored because the buffer is full of iteration numbers
             already.
**************************************************************************/
int add_to_iteration_counter_monotonic(struct iteration_counter *cntr,
                                       long long iter) {
  // Don't store a time if it's earlier than the last time we received
  if (cntr->n_iterations != 0 &&
      cntr->iterations[cntr->n_iterations - 1] >= iter) {
    return 0;
  }

  // Don't store times beyond the end of the buffer!
  if (cntr->n_iterations >= cntr->max_iterations) {
    mcell_internal_error(
        "Attempt to overrun iterations buffer (max fill is %d).",
        cntr->max_iterations);
    return 1;
  }

  // Store the time
  cntr->iterations[cntr->n_iterations++] = iter;
  return 0;
}

/*************************************************************************
add_to_iteration_counter:
  Add an iteration number to the iteration counter.

  In: struct iteration_counter *cntr - the iteration counter
      long long iter - the iteration number
  Out: 0 on success; 1 if the number is not stored because the buffer is
       full of iteration numbers already.
**************************************************************************/
int add_to_iteration_counter(struct iteration_counter *cntr, long long iter) {
  // Don't store a time if it's the same as the last time we received
  if (cntr->n_iterations != 0 &&
      cntr->iterations[cntr->n_iterations - 1] == iter) {
    return 0;
  }

  // Don't store times beyond the end of the buffer!
  if (cntr->n_iterations >= cntr->max_iterations) {
    mcell_internal_error(
        "Attempt to overrun iterations buffer (max fill is %d).",
        cntr->max_iterations);
    /*return 1;*/
  }

  // Store the time
  cntr->iterations[cntr->n_iterations++] = iter;
  return 0;
}

/*************************************************************************
initialize_string_buffer:
  Initialize the state of a string buffer.

  In: struct string_buffer *sb - the string buffer
      int maxstr - the maximum number of strings to add to this buffer
  Out: 0 on success; 1 if allocation fails.  All fields in the buffer are
       filled in.
**************************************************************************/
int initialize_string_buffer(struct string_buffer *sb, int maxstr) {
  if (maxstr > 0) {
    if ((sb->strings = (char **)allocate_ptr_array(maxstr)) == NULL)
      mcell_allocfailed("Failed to allocate buffer of %d strings.", maxstr);
  }

  sb->max_strings = maxstr;
  sb->n_strings = 0;
  return 0;
}

/*************************************************************************
destroy_string_buffer:
  Destroy the state of a string buffer.

  In: struct string_buffer *sb - the string buffer
  Out: The fields of the string buffer are freed, as are all strings
       added to the string buffer.  The string buffer itself is not freed.
**************************************************************************/
int destroy_string_buffer(struct string_buffer *sb) {
  if (sb->strings) {
    free_ptr_array((void **)sb->strings, sb->max_strings);
  }
  sb->strings = NULL;
  sb->max_strings = 0;
  sb->n_strings = 0;
  return 0;
}

/*************************************************************************
add_string_to_buffer:
    Add a string to the string buffer.  The string becomes "owned" by the
    buffer if this function is successful.  If this function fails, it is the
    caller's responsibility to free it.

        In: struct string_buffer *sb - the string buffer
            char *str - the string to add
        Out: 0 on success; 1 if the string is not stored because the buffer is
             full already.
**************************************************************************/
int add_string_to_buffer(struct string_buffer *sb, char *str) {
  if (sb->n_strings >= sb->max_strings) {
    mcell_internal_error("Attempt to overrun string buffer (max fill is %d).",
                         sb->max_strings);
    /*return 1;*/
  }

  sb->strings[sb->n_strings++] = str;
  return 0;
}

/*******************************************************************
 Pointer hashes implementation
*******************************************************************/

/*************************************************************************
  Initialize a pointer hash to a given initial size.  Returns 0 on success.
  Note that the desired table size may be exceeded.  Presently, the
  implementation always rounds the table size up to the nearest integer power
  of two.

  In:  struct pointer_hash *ht - the hash table to initialize
       int size - the desired table size
  Out: 0 on success; 1 if memory allocation fails.
**************************************************************************/
int pointer_hash_init(struct pointer_hash *ht, int size) {
  assert(size >= 0);

  memset(ht, 0, sizeof(struct pointer_hash));

  /* Don't allow size 0 tables.  Otherwise, the key & (tablesize-1) trick fails
   * spectacularly. */
  if (size == 0) {
    ++size;
  }

  /* Fold size to next larger power of 2 if it isn't a power of 2 already */
  if ((size) & (size - 1)) {
    size |= (size >> 1);
    size |= (size >> 2);
    size |= (size >> 4);
    size |= (size >> 8);
    size |= (size >> 16);
    ++size;
  }

  /* Initialize fields */
  ht->num_items = 0;
  ht->table_size = size;
  if ((ht->hashes = (unsigned int *)malloc(sizeof(unsigned int) *size)) ==
          NULL ||
      (ht->keys = (void const **)malloc(sizeof(void const *) *size)) == NULL ||
      (ht->values = (void **)malloc(sizeof(void *) * size)) == NULL)
    goto failure;

  /* Make sure our table starts out empty */
  memset(ht->hashes, 0, sizeof(unsigned int) * size);
  memset(ht->keys, 0, sizeof(void *) * size);
  memset(ht->values, 0, sizeof(void *) * size);

  return 0;

failure:
  pointer_hash_destroy(ht);
  return 1;
}

/*************************************************************************
  Quickly clear all values from a pointer hash.  Does not free any memory.

  In:  struct pointer_hash *ht - the hash table to clear
  Out: hash table is empty
**************************************************************************/
void pointer_hash_clear(struct pointer_hash *ht) {
  /* Make sure our table starts out empty */
  if (ht->hashes)
    memset(ht->hashes, 0, sizeof(unsigned int) * ht->table_size);
  if (ht->keys)
    memset(ht->keys, 0, sizeof(void *) * ht->table_size);
  if (ht->values)
    memset(ht->values, 0, sizeof(void *) * ht->table_size);
  ht->num_items = 0;
}

/*************************************************************************
  Destroy a pointer hash, freeing all memory associated with it.

  In:  struct pointer_hash *ht - the hash table to destroy
  Out: hash table is destroyed and associated memory is freed
**************************************************************************/
void pointer_hash_destroy(struct pointer_hash *ht) {
  if (ht->hashes)
    free(ht->hashes);
  if (ht->keys)
    free(ht->keys);
  if (ht->values)
    free(ht->values);
  ht->num_items = 0;
  ht->table_size = 0;
  ht->hashes = NULL;
  ht->keys = NULL;
  ht->values = NULL;
}

/*************************************************************************
  Manually resize a pointer hash to have at least 'new_size' bins.  New size
  may exceed requested size.  Works exactly like pointer_hash_init, except
  values are copied from the old table to the new one.

  In:  struct pointer_hash *ht - the hash table to resize
       int new_size - the desired table size
  Out: 0 on success; 1 if memory allocation fails.

  On failure, the hash table is left unchanged from its prior state.
**************************************************************************/
int pointer_hash_resize(struct pointer_hash *ht, int new_size) {
  if (new_size == ht->table_size)
    return 0;
  if (new_size < ht->num_items)
    return 1;

  /* Save old hash, allocate new hash */
  struct pointer_hash old = *ht;
  if (pointer_hash_init(ht, new_size)) {
    *ht = old;
    return 1;
  }

  /* Copy items over to new hash */
  for (int old_item_idx = 0; old_item_idx < old.table_size; ++old_item_idx) {
    if (old.keys[old_item_idx] == NULL)
      continue;

    if (pointer_hash_add(ht, old.keys[old_item_idx], old.hashes[old_item_idx],
                         old.values[old_item_idx]))
      goto failure;
  }

  /* Destroy the old hash */
  pointer_hash_destroy(&old);
  return 0;

failure:
  pointer_hash_destroy(ht);
  *ht = old;
  return 1;
}

/*************************************************************************
  Add a value to a pointer hash.  If a previous item was added for that key,
  the new value will replace the old value.

  In:  struct pointer_hash *ht - the hash table to receive a new item
       void const *key - the key
       unsigned int keyhash - the hash value associated with the key
       void *value - the value to store
  Out: 0 on success; 1 if memory allocation fails.
**************************************************************************/
int pointer_hash_add(struct pointer_hash *ht, void const *key,
                     unsigned int keyhash, void *value) {
  /* In case pointer hash was initialized using memset, we'll allocate space
   * on-demand.  */
  if (ht->table_size == 0) {
    if (pointer_hash_resize(ht, 2))
      return 1;
  }

  /* Make sure our table always has free space */
  if (ht->num_items >= (ht->table_size >> 1)) {
    if (pointer_hash_resize(ht, ht->table_size << 1))
      return 1;
  }

  /* Scan over entries until the end of the table */
  unsigned int start_index = keyhash & (ht->table_size - 1);
  for (unsigned int i = 0; i < (unsigned int)ht->table_size; i++) {
    unsigned int cur_index = (start_index + i) & (ht->table_size - 1);

    /* Found an old value for this key.  Replace it.  Do not increment the item
     * count. */
    if (ht->keys[cur_index] == key) {
      ht->values[cur_index] = value;
      return 0;
    }

    /* Found an empty slot.  Fill it. */
    if (ht->keys[cur_index] == NULL) {
      ht->hashes[cur_index] = keyhash;
      ht->keys[cur_index] = key;
      ht->values[cur_index] = value;
      goto done;
    }
  }

  /* This shouldn't happen unless the pointer hash is corrupted, since we've
   * already ensured that we have enough space */
  return 1;

done:
  ++ht->num_items;
  return 0;
}

/*************************************************************************
  Look up a value in a pointer hash.  Returns default_value if no item was
  found, or if the value associated with the key was default_value.

  In:  struct pointer_hash *ht - the hash table to search
       void const *key - the key to find
       unsigned int keyhash - the hash value associated with the key
       void const *default_value - value to return if item is not found
  Out: the value, or default_value if not found
**************************************************************************/
void *pointer_hash_lookup_ext(struct pointer_hash const *ht, void const *key,
                              unsigned int keyhash, void *default_value) {
  /* Empty table.  Not found. */
  if (ht->table_size == 0)
    return default_value;

  /* Search from start position to end of table */
  unsigned int start_index = keyhash & (ht->table_size - 1);
  for (unsigned int i = 0; i < (unsigned int)ht->table_size; i++) {
    unsigned int cur_index = (start_index + i) & (ht->table_size - 1);

    /* Empty slot - key not found. */
    if (ht->keys[cur_index] == NULL)
      return default_value;

    /* Found our value. */
    if (ht->keys[cur_index] == key)
      return ht->values[cur_index];
  }

  /* Worst case scenario.  We searched the entire table.  Shouldn't happen with
   * the current tuning parameters, which do not permit the table to be full.
   */
  return default_value;
}

/*************************************************************************
  Remove a value from a pointer hash.  Returns 0 if the item was
  successfully removed, or 0 if the item was not found.  Note that a
  NULL key is not allowed in a pointer hash.

  In:  struct pointer_hash *ht - the hash table to remove from
       void const *key - the key to remove
       unsigned int keyhash - the hash value associated with the key
  Out: 0 on success; 1 on failure

  Regardless of success or failure, the table will remain in a valid
  state.
**************************************************************************/
int pointer_hash_remove(struct pointer_hash *ht, void const *key,
                        unsigned int keyhash) {
  /* If the key is NULL, we're done */
  if (key == NULL)
    return 1;

  /* If the table is empty, we're done */
  if (ht->table_size == 0)
    return 1;

  int start = keyhash & (ht->table_size - 1); /* Where do we start? */
  int next_slot = -1;                         /* Next vacant slot to fill */

  /* Scan through the table to remove the item, and resituate any
   * entries which would, due to the streaming collision-avoidance
   * approach, be orphaned.
   */
  int cur = start;
  do {
    /* If we found the item to remove, remove it */
    if (key != NULL && ht->keys[cur] == key) {
      /* Clear this value */
      ht->keys[cur] = NULL;
      ht->values[cur] = NULL;
      ht->hashes[cur] = 0;
      --ht->num_items;

      if (ht->table_size > (ht->num_items << 2)) {
        /* If resizing the pointer hash succeeded, we don't need to do
         * any more work, since it will have prevented orphans. */
        if (!pointer_hash_resize(ht, ht->num_items << 1))
          return 0;
      }

      /* We may need to move something into this empty slot, so
       * remember where we were. */
      next_slot = cur;

      /* This indicates that we've already removed the value and are
       * now just fixing the table contents */
      key = NULL;
    }

    /* We found a NULL entry, so stop scanning -- the table is in a
     * valid state */
    else if (ht->keys[cur] == NULL) {
      if (key == NULL)
        return 0;
      else
        return 1;
    }

    /* This entry may need to be reseated */
    else if (next_slot != -1) {
      /* This is the slot where we'd start looking for this entry */
      int desiredSlot = ht->hashes[cur] & (ht->table_size - 1);

      /* If we would have hit our newly introduced NULL entry after we
       * started searching for this entry, but before we found what we
       * were looking for, resituate this entry.
       */
      if ((next_slot < cur &&
           (desiredSlot <= next_slot || desiredSlot > cur)) ||
          (next_slot > cur &&
           (desiredSlot <= next_slot && desiredSlot > cur))) {
        /* Move this entry to its new location */
        ht->hashes[next_slot] = ht->hashes[cur];
        ht->keys[next_slot] = ht->keys[cur];
        ht->values[next_slot] = ht->values[cur];

        /* Free this slot */
        ht->hashes[cur] = 0;
        ht->keys[cur] = NULL;
        ht->values[cur] = NULL;

        /* We may need to move something into this empty slot, so
         * remember where we were. */
        next_slot = cur;
      }
    }

    /* Advance to the next entry */
    if (++cur == ht->table_size)
      cur = 0;
  } while (cur != start);

  /* If we found our entry, success, else failure. */
  if (key == NULL)
    return 0;
  else
    return 1;
}

/*************************************************************************
remove_one_duplicate:
  In: sorted linked list containing void pointers
  Out: if linked list contains any duplicates one of them is removed
  Note: linked list should be sorted in advance
        Example: input = (a,b,c,d,d, e,f,g)
                 output = (a,b,c,d,e,f,g)
*************************************************************************/
void remove_one_duplicate(struct void_list *sorted) {
  struct void_list *curr = sorted;

  if (curr == NULL) {
    return; /* do nothing if the list is empty */
  }

  /* Compare current node with the next one */
  while (curr->next != NULL) {
    if (curr->data == curr->next->data) {
      struct void_list *next_Next = curr->next->next;
      free(curr->next);
      curr->next = next_Next;
    } else {
      curr = curr->next; /* only advance if no deletion */
    }
  }
}

/*************************************************************************
remove_both_duplicates:
  In: sorted linked list containing void pointers
  Out: if linked list contains two duplicates they are both removed
       Returns number of unique items in the linked list
       after removal
  Note: linked list should be sorted in advance.
        Also this function is used in the way that we do not expect more
        than two duplicates.
        Example: input = (a,b,c,d,d, e,f,g)
                 output = (a,b,c,e,f,g)
*************************************************************************/
int remove_both_duplicates(struct void_list **head) {
  struct void_list *curr = *head, *tmp, *prev, *next_Next;
  int count = 0;

  tmp = curr;
  prev = NULL;
  while ((tmp != NULL) && (tmp->next != NULL)) {
    if (tmp->data == tmp->next->data) {
      next_Next = tmp->next->next;
      free(tmp->next);
      free(tmp);
      tmp = next_Next;
      if (prev != NULL) {
        prev->next = tmp;
      } else {
        curr = tmp;
      }
    } else {
      prev = tmp;
      tmp = tmp->next; /* only advance if there is no deletion */
    }
  }

  *head = curr;

  for (tmp = *head; tmp != NULL; tmp = tmp->next) {
    count++;
  }

  return count;
}

/*********************************************************************
delete_void_list:
  In: linked list
  Out: none.  The memory is freed.
*********************************************************************/
void delete_void_list(struct void_list *head) {
  struct void_list *nnext;
  while (head != NULL) {
    nnext = (struct void_list *)head->next;
    free(head);
    head = nnext;
  }
}

/*************************************************************************
 double_cmp:
    Comparison function for doubles, to be passed to qsort.

 In:  i1: first item for comparison
      i2: second item for comparison
 Out: -1, 0, or 1 if the first item is less than, equal to, or greater than the
      second, resp.
*************************************************************************/
int double_cmp(void const *i1, void const *i2) {
  double const *d1 = (double const *)i1;
  double const *d2 = (double const *)i2;
  if (*d1 < *d2)
    return -1;
  else if (*d1 > *d2)
    return 1;
  else
    return 0;
}

<<<<<<< HEAD
/**************************************************************************
is_string_present_in_string_array:
  In: string "str"
      array of strings "strings"
      length of the array of strings "length"
  Out: Return 1 if string "str" is present in the array of strings "strings",
       and 0 otherwise.
**************************************************************************/
int is_string_present_in_string_array(char * str, char ** strings, int length)
{
  int found = 0, i;

  for (i = 0; i < length; i++) {
    if (strcmp(str, strings[i]) == 0) {
      found = 1;
      break;
    }
  }

  return found;
=======
/******************************************************************************
 convert_seconds_to_iterations:
 
 Converts time in seconds to iterations. This is offset by the number of
 iterations at the start of the simulation, which is usually 0 unless you're
 checkpointing. Alternatively, this function could be thought of as converting
 seconds to the internal/scaled time (i.e. the time in units of the timestep),
 but this doesn't really make sense if one changes the timestep during a
 checkpointing event (e.g. 1e-6 to 1e-7 seconds).
 *****************************************************************************/
double convert_seconds_to_iterations(
    long long start_iterations,
    double time_step_seconds,
    double simulation_start_seconds,
    double seconds) {
  double delta_iterations =
    (seconds - simulation_start_seconds) / time_step_seconds;
  return (start_iterations + delta_iterations);
}

/******************************************************************************
 convert_iterations_to_seconds:
 
 As you might imagine, this is essentially the inverse of
 convert_seconds_to_iterations.

 NOTE: Do not use iteration values that happened in the past or delta iteration
 values. Only input values that are greater the starting number of iterations
 In other words, use either the current number of iterations or some number
 corresponding to some time in the future.
 *****************************************************************************/
double convert_iterations_to_seconds(
    long long start_iterations,
    double time_step_seconds,
    double simulation_start_seconds,
    double iterations) {
  // Probably should add an assert here
  double delta_time = (iterations - start_iterations) * time_step_seconds;
  return (simulation_start_seconds + delta_time);
>>>>>>> e2e79b5b
}<|MERGE_RESOLUTION|>--- conflicted
+++ resolved
@@ -2235,7 +2235,6 @@
     return 0;
 }
 
-<<<<<<< HEAD
 /**************************************************************************
 is_string_present_in_string_array:
   In: string "str"
@@ -2256,7 +2255,8 @@
   }
 
   return found;
-=======
+}
+
 /******************************************************************************
  convert_seconds_to_iterations:
  
@@ -2296,5 +2296,4 @@
   // Probably should add an assert here
   double delta_time = (iterations - start_iterations) * time_step_seconds;
   return (simulation_start_seconds + delta_time);
->>>>>>> e2e79b5b
 }