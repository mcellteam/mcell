--- conflicted
+++ resolved
@@ -210,7 +210,6 @@
   return next_time;
 }
 
-<<<<<<< HEAD
 /*
  * Get the log frequency specified in this world.
  */
@@ -275,31 +274,156 @@
     timing->iter_report_phase = 0;
 }
 
-static void display_final_summary(double t_initial)
+#ifdef MCELL_COMPLETE_END_STATS
+typedef struct
+{
+  double mean_ray_voxel_tests;
+  double mean_ray_polygon_tests;
+  double mean_ray_polygon_colls;
+  double mean_mol_mol_colls;
+  double mean_mol_grid_colls;
+  double mean_grid_grid_colls;
+  double mean_mol_wall_colls;
+  double mean_mol_mol_mol_colls;
+  double mean_mol_mol_grid_colls;
+  double mean_mol_grid_grid_colls;
+  double mean_grid_grid_grid_colls;
+  double mean_random_numbers;
+
+  double stdev_ray_voxel_tests;
+  double stdev_ray_polygon_tests;
+  double stdev_ray_polygon_colls;
+  double stdev_mol_mol_colls;
+  double stdev_mol_grid_colls;
+  double stdev_grid_grid_colls;
+  double stdev_mol_wall_colls;
+  double stdev_mol_mol_mol_colls;
+  double stdev_mol_mol_grid_colls;
+  double stdev_mol_grid_grid_colls;
+  double stdev_grid_grid_grid_colls;
+  double stdev_random_numbers;
+} runtime_mean_variance_t;
+
+static int print_molecule_collision_report_full(runtime_statistics_t *overall,
+                                                runtime_mean_variance_t *mean_var,
+                                                runtime_statistics_t *mins,
+                                                runtime_statistics_t *maxes,
+                                                runtime_statistics_t *zeros)
+{
+  mcell_log_raw("\n");
+  mcell_log("\tCounts of Reaction Triggered Molecule Collisions");
+  mcell_log("(VM = volume molecule, SM = surface molecule, W = wall)");
+
+#define PRINT_REPORT(type, lbl) do {                                      \
+  if (world->type##_reaction_flag) {                                      \
+    mcell_log("Total number of " lbl " collisions: %lld (per-subdiv: mean=%.2f, stdev=%.2f, min=%lld, max=%lld, zero=%d)", \
+              overall->type##_colls,                                      \
+              mean_var->mean_type##_colls,                                \
+              mean_var->stdev_type##_colls,                               \
+              mins->type##_colls,                                         \
+              maxes->type##_colls,                                        \
+              (int) zeros->type##_colls);                                 \
+  } } while(0)
+  PRINT_REPORT(mol_mol,        "VM-VM");
+  PRINT_REPORT(mol_grid,       "VM-SM");
+  PRINT_REPORT(grid_grid,      "SM-SM");
+  PRINT_REPORT(mol_wall,       "VM-W");
+  PRINT_REPORT(mol_mol_mol,    "VM-VM-VM");
+  PRINT_REPORT(mol_mol_grid,   "VM-VM-SM");
+  PRINT_REPORT(mol_grid_grid,  "VM-SM-SM");
+  PRINT_REPORT(grid_grid_grid, "SM-SM-SM");
+#undef PRINT_REPORT
+
+  mcell_log_raw("\n");
+  return 0;
+}
+#else
+
+static int print_molecule_collision_report(runtime_statistics_t *stats)
+{
+  if (world->notify->molecule_collision_report == NOTIFY_FULL)
+  {
+     mcell_log_raw("\n");
+     mcell_log("\tCounts of Reaction Triggered Molecule Collisions");
+     mcell_log("(VM = volume molecule, SM = surface molecule, W = wall)");
+
+#define PRINT_REPORT(type, lbl) do {                                      \
+  if (world->type##_reaction_flag) {                                      \
+    mcell_log("Total number of " lbl " collisions: %lld",                 \
+              stats->type##_colls);                                       \
+  } } while(0)
+  PRINT_REPORT(mol_mol,        "VM-VM");
+  PRINT_REPORT(mol_grid,       "VM-SM");
+  PRINT_REPORT(grid_grid,      "SM-SM");
+  PRINT_REPORT(mol_wall,       "VM-W");
+  PRINT_REPORT(mol_mol_mol,    "VM-VM-VM");
+  PRINT_REPORT(mol_mol_grid,   "VM-VM-SM");
+  PRINT_REPORT(mol_grid_grid,  "VM-SM-SM");
+  PRINT_REPORT(grid_grid_grid, "SM-SM-SM");
+#undef PRINT_REPORT
+     mcell_log_raw("\n");
+  }
+
+  return 0;
+}
+#endif
+
+/**
+ * Display a final statistics report for this run.
+ *
+ * Currently, the full end-stats are compile-time selectable.
+ * If they are useful to anyone else, we can make them runtime
+ * selectable, but they probably need some formatting work so
+ * that they aren't hideous.
+ *
+ * Apologies in advance for the following lengthy function,
+ * which computes fairly extensive run-time statistics over
+ * the storages.  Macros have been used to make the code more
+ * readable, wherever possible.
+ */
+static void display_final_summary()
 {
   struct rusage run_time;
+  double u_run_time, s_run_time; /* run time (user) and (system) */
+  double u_init_time, s_init_time; /* initialization time (user) and (system) */
 
   mcell_log("iterations = %lld ; elapsed time = %1.15g seconds",
             world->it_time,
             world->chkpt_elapsed_real_time_start + ((world->it_time - world->start_time)*world->time_unit));
 
+  runtime_statistics_t overall_stats;
+  overall_stats = world->subdivisions[0].stats;
+
+#ifdef MCELL_COMPLETE_END_STATS
   /* Initialize aggregate statistics. */
+  /* These aggregate statistics are computed, largely, by
+   * initializing each statistics block to the statistics from
+   * the first storage, and then processing them with each
+   * subsequent storage -- for overall stats, using summation,
+   * for min/max stats using min/max functions, etc.
+   */
   world->subdivisions[0].stats.random_numbers = rng_uses(world->subdivisions[0].rng);
   runtime_statistics_t min_stats;
   runtime_statistics_t max_stats;
-  runtime_statistics_t overall_stats;
   runtime_statistics_t num_zeros;
-  overall_stats = max_stats = min_stats = world->subdivisions[0].stats;
-  num_zeros.diffusion_number  = (world->subdivisions[0].stats.diffusion_number  == 0) ? 1 : 0;
-  num_zeros.ray_voxel_tests   = (world->subdivisions[0].stats.ray_voxel_tests   == 0) ? 1 : 0;
-  num_zeros.ray_polygon_tests = (world->subdivisions[0].stats.ray_polygon_tests == 0) ? 1 : 0;
-  num_zeros.ray_polygon_colls = (world->subdivisions[0].stats.ray_polygon_colls == 0) ? 1 : 0;
-  num_zeros.mol_mol_colls     = (world->subdivisions[0].stats.mol_mol_colls     == 0) ? 1 : 0;
-  num_zeros.mol_mol_mol_colls = (world->subdivisions[0].stats.mol_mol_mol_colls == 0) ? 1 : 0;
-  num_zeros.random_numbers    = (world->subdivisions[0].stats.random_numbers    == 0) ? 1 : 0;
+  runtime_mean_variance_t mean_var;
+  max_stats = min_stats = world->subdivisions[0].stats;
+  num_zeros.diffusion_number     = (world->subdivisions[0].stats.diffusion_number  == 0) ? 1 : 0;
+  num_zeros.ray_voxel_tests      = (world->subdivisions[0].stats.ray_voxel_tests   == 0) ? 1 : 0;
+  num_zeros.ray_polygon_tests    = (world->subdivisions[0].stats.ray_polygon_tests == 0) ? 1 : 0;
+  num_zeros.ray_polygon_colls    = (world->subdivisions[0].stats.ray_polygon_colls == 0) ? 1 : 0;
+  num_zeros.mol_mol_colls        = (world->subdivisions[0].stats.mol_mol_colls     == 0) ? 1 : 0;
+  num_zeros.mol_grid_colls       = (world->subdivisions[0].stats.mol_grid_colls    == 0) ? 1 : 0;
+  num_zeros.grid_grid_colls      = (world->subdivisions[0].stats.mol_grid_colls    == 0) ? 1 : 0;
+  num_zeros.mol_wall_colls       = (world->subdivisions[0].stats.mol_wall_colls    == 0) ? 1 : 0;
+  num_zeros.mol_mol_mol_colls    = (world->subdivisions[0].stats.mol_mol_mol_colls == 0) ? 1 : 0;
+  num_zeros.mol_mol_grid_colls   = (world->subdivisions[0].stats.mol_mol_grid_colls == 0) ? 1 : 0;
+  num_zeros.mol_grid_grid_colls  = (world->subdivisions[0].stats.mol_grid_grid_colls == 0) ? 1 : 0;
+  num_zeros.grid_grid_grid_colls = (world->subdivisions[0].stats.grid_grid_grid_colls == 0) ? 1 : 0;
+  num_zeros.random_numbers       = (world->subdivisions[0].stats.random_numbers    == 0) ? 1 : 0;
 
   /* Compute aggregate statistics. */
-#define UPDATE_OVERALL(s1, s2, fld) (s1).fld += (s2).fld
+#define UPDATE_OVERALL(s1, s2, fld) do { (s1).fld += (s2).fld; } while (0)
 #define UPDATE_ZERO(s1, s2, fld)    do {                                    \
   if ((s2).fld == 0) ++ (s1).fld;                                           \
 } while (0)
@@ -321,7 +445,13 @@
     UPDATE_ZERO(num_zeros, *substat, ray_polygon_tests);
     UPDATE_ZERO(num_zeros, *substat, ray_polygon_colls);
     UPDATE_ZERO(num_zeros, *substat, mol_mol_colls);
+    UPDATE_ZERO(num_zeros, *substat, mol_grid_colls);
+    UPDATE_ZERO(num_zeros, *substat, grid_grid_colls);
+    UPDATE_ZERO(num_zeros, *substat, mol_wall_colls);
     UPDATE_ZERO(num_zeros, *substat, mol_mol_mol_colls);
+    UPDATE_ZERO(num_zeros, *substat, mol_mol_grid_colls);
+    UPDATE_ZERO(num_zeros, *substat, mol_grid_grid_colls);
+    UPDATE_ZERO(num_zeros, *substat, grid_grid_grid_colls);
     UPDATE_ZERO(num_zeros, *substat, random_numbers);
 
     /* Update overall stats. */
@@ -331,7 +461,13 @@
     UPDATE_OVERALL(overall_stats, *substat, ray_polygon_tests);
     UPDATE_OVERALL(overall_stats, *substat, ray_polygon_colls);
     UPDATE_OVERALL(overall_stats, *substat, mol_mol_colls);
+    UPDATE_OVERALL(overall_stats, *substat, mol_grid_colls);
+    UPDATE_OVERALL(overall_stats, *substat, grid_grid_colls);
+    UPDATE_OVERALL(overall_stats, *substat, mol_wall_colls);
     UPDATE_OVERALL(overall_stats, *substat, mol_mol_mol_colls);
+    UPDATE_OVERALL(overall_stats, *substat, mol_mol_grid_colls);
+    UPDATE_OVERALL(overall_stats, *substat, mol_grid_grid_colls);
+    UPDATE_OVERALL(overall_stats, *substat, grid_grid_grid_colls);
     UPDATE_OVERALL(overall_stats, *substat, random_numbers);
 
     /* Update minimum stats. */
@@ -346,7 +482,13 @@
     UPDATE_MIN(min_stats, *substat, ray_polygon_tests);
     UPDATE_MIN(min_stats, *substat, ray_polygon_colls);
     UPDATE_MIN(min_stats, *substat, mol_mol_colls);
+    UPDATE_MIN(min_stats, *substat, mol_grid_colls);
+    UPDATE_MIN(min_stats, *substat, grid_grid_colls);
+    UPDATE_MIN(min_stats, *substat, mol_wall_colls);
     UPDATE_MIN(min_stats, *substat, mol_mol_mol_colls);
+    UPDATE_MIN(min_stats, *substat, mol_mol_grid_colls);
+    UPDATE_MIN(min_stats, *substat, mol_grid_grid_colls);
+    UPDATE_MIN(min_stats, *substat, grid_grid_grid_colls);
     UPDATE_MIN(min_stats, *substat, random_numbers);
 
     /* Update maximum stats. */
@@ -361,7 +503,13 @@
     UPDATE_MAX(max_stats, *substat, ray_polygon_tests);
     UPDATE_MAX(max_stats, *substat, ray_polygon_colls);
     UPDATE_MAX(max_stats, *substat, mol_mol_colls);
+    UPDATE_MAX(max_stats, *substat, mol_grid_colls);
+    UPDATE_MAX(max_stats, *substat, grid_grid_colls);
+    UPDATE_MAX(max_stats, *substat, mol_wall_colls);
     UPDATE_MAX(max_stats, *substat, mol_mol_mol_colls);
+    UPDATE_MAX(max_stats, *substat, mol_mol_grid_colls);
+    UPDATE_MAX(max_stats, *substat, mol_grid_grid_colls);
+    UPDATE_MAX(max_stats, *substat, grid_grid_grid_colls);
     UPDATE_MAX(max_stats, *substat, random_numbers);
   }
 #undef UPDATE_ZERO
@@ -371,15 +519,21 @@
 
   /* Compute means. */
 #define COMPUTE_MEAN(st) (overall_stats.st / (double) (world->num_subdivisions - num_zeros.st))
-  double mean_diffusion_jump     = overall_stats.diffusion_cumtime / (double) overall_stats.diffusion_number;
-  double min_mean_diffusion_jump = min_stats.diffusion_cumtime     / (double) min_stats.diffusion_number;
-  double max_mean_diffusion_jump = max_stats.diffusion_cumtime     / (double) max_stats.diffusion_number;
-  double mean_ray_voxel_tests    = COMPUTE_MEAN(ray_voxel_tests);
-  double mean_ray_polygon_tests  = COMPUTE_MEAN(ray_polygon_tests);
-  double mean_ray_polygon_colls  = COMPUTE_MEAN(ray_polygon_colls);
-  double mean_mol_mol_colls      = COMPUTE_MEAN(mol_mol_colls);
-  double mean_mol_mol_mol_colls  = COMPUTE_MEAN(mol_mol_mol_colls);
-  double mean_random_numbers     = COMPUTE_MEAN(random_numbers);
+  double mean_diffusion_jump         = overall_stats.diffusion_cumtime / (double) overall_stats.diffusion_number;
+  double min_mean_diffusion_jump     = min_stats.diffusion_cumtime     / (double) min_stats.diffusion_number;
+  double max_mean_diffusion_jump     = max_stats.diffusion_cumtime     / (double) max_stats.diffusion_number;
+  mean_var.mean_ray_voxel_tests      = COMPUTE_MEAN(ray_voxel_tests);
+  mean_var.mean_ray_polygon_tests    = COMPUTE_MEAN(ray_polygon_tests);
+  mean_var.mean_ray_polygon_colls    = COMPUTE_MEAN(ray_polygon_colls);
+  mean_var.mean_mol_mol_colls        = COMPUTE_MEAN(mol_mol_colls);
+  mean_var.mean_mol_grid_colls       = COMPUTE_MEAN(mol_grid_colls);
+  mean_var.mean_grid_grid_colls      = COMPUTE_MEAN(grid_grid_colls);
+  mean_var.mean_mol_wall_colls       = COMPUTE_MEAN(mol_wall_colls);
+  mean_var.mean_mol_mol_mol_colls    = COMPUTE_MEAN(mol_mol_mol_colls);
+  mean_var.mean_mol_mol_grid_colls   = COMPUTE_MEAN(mol_mol_grid_colls);
+  mean_var.mean_mol_grid_grid_colls  = COMPUTE_MEAN(mol_grid_grid_colls);
+  mean_var.mean_grid_grid_grid_colls = COMPUTE_MEAN(grid_grid_grid_colls);
+  mean_var.mean_random_numbers       = COMPUTE_MEAN(random_numbers);
 #undef COMPUTE_MEAN
 
   /* Compute stdevs. */
@@ -389,22 +543,22 @@
   if (num_samples > 1) {                                                    \
     for (int i=0; i<world->num_subdivisions; ++i) {                         \
       double diff = world->subdivisions[i].stats.st - mean_##st;            \
-      stdev_##st += diff*diff;                                              \
+      mean_var.stdev_##st += diff*diff;                                              \
     }                                                                       \
-    stdev_##st /= (double) (num_samples - 1);                               \
+    mean_var.stdev_##st /= (double) (num_samples - 1);                               \
   }                                                                         \
 } while (0)
-  double stdev_ray_voxel_tests;
-  double stdev_ray_polygon_tests;
-  double stdev_ray_polygon_colls;
-  double stdev_mol_mol_colls;
-  double stdev_mol_mol_mol_colls;
-  double stdev_random_numbers;
   COMPUTE_STDEV(ray_voxel_tests);
   COMPUTE_STDEV(ray_polygon_tests);
   COMPUTE_STDEV(ray_polygon_colls);
   COMPUTE_STDEV(mol_mol_colls);
+  COMPUTE_STDEV(mol_grid_colls);
+  COMPUTE_STDEV(grid_grid_colls);
+  COMPUTE_STDEV(mol_wall_colls);
   COMPUTE_STDEV(mol_mol_mol_colls);
+  COMPUTE_STDEV(mol_mol_grid_colls);
+  COMPUTE_STDEV(mol_grid_grid_colls);
+  COMPUTE_STDEV(grid_grid_grid_colls);
   COMPUTE_STDEV(random_numbers);
 #undef COMPUTE_STDEV
 
@@ -417,54 +571,81 @@
   mcell_log("Total number of random number use: %lld (per-subdiv: total=%lld, mean=%.2f, stdev=%.2f, min=%lld, max=%lld, zero=%d)",
             overall_stats.random_numbers + rng_uses(world->rng_global),
             overall_stats.random_numbers,
-            mean_random_numbers,
-            stdev_random_numbers,
+            mean_var.mean_random_numbers,
+            mean_var.stdev_random_numbers,
             min_stats.random_numbers,
             max_stats.random_numbers,
             (int) num_zeros.random_numbers);
   mcell_log("Total number of ray-subvolume intersection tests: %lld (per-subdiv: mean=%.2f, stdev=%.2f, min=%lld, max=%lld, zero=%d)",
             overall_stats.ray_voxel_tests,
-            mean_ray_voxel_tests,
-            stdev_ray_voxel_tests,
+            mean_var.mean_ray_voxel_tests,
+            mean_var.stdev_ray_voxel_tests,
             min_stats.ray_voxel_tests,
             max_stats.ray_voxel_tests,
             (int) num_zeros.ray_voxel_tests);
   mcell_log("Total number of ray-polygon intersection tests: %lld (per-subdiv: mean=%.2f, stdev=%.2f, min=%lld, max=%lld, zero=%d)",
             overall_stats.ray_polygon_tests,
-            mean_ray_polygon_tests,
-            stdev_ray_polygon_tests,
+            mean_var.mean_ray_polygon_tests,
+            mean_var.stdev_ray_polygon_tests,
             min_stats.ray_polygon_tests,
             max_stats.ray_polygon_tests,
             (int) num_zeros.ray_polygon_tests);
   mcell_log("Total number of ray-polygon intersections: %lld (per-subdiv: mean=%.2f, stdev=%.2f, min=%lld, max=%lld, zero=%d)",
             overall_stats.ray_polygon_colls,
-            mean_ray_polygon_colls,
-            stdev_ray_polygon_colls,
+            mean_var.mean_ray_polygon_colls,
+            mean_var.stdev_ray_polygon_colls,
             min_stats.ray_polygon_colls,
             max_stats.ray_polygon_colls,
             (int) num_zeros.ray_polygon_colls);
-  mcell_log("Total number of molecule-molecule collisions: %lld (per-subdiv: mean=%.2f, stdev=%.2f, min=%lld, max=%lld, zero=%d)",
-            overall_stats.mol_mol_colls,
-            mean_mol_mol_colls,
-            stdev_mol_mol_colls,
-            min_stats.mol_mol_colls,
-            max_stats.mol_mol_colls,
-            (int) num_zeros.mol_mol_colls);
-  mcell_log("Total number of molecule-molecule-molecule collisions: %lld (per-subdiv: mean=%.2f, stdev=%.2f, min=%lld, max=%lld, zero=%d)",
-            overall_stats.mol_mol_mol_colls,
-            mean_mol_mol_mol_colls,
-            stdev_mol_mol_mol_colls,
-            min_stats.mol_mol_mol_colls,
-            max_stats.mol_mol_mol_colls,
-            (int) num_zeros.mol_mol_mol_colls);
+  print_molecule_collision_report_full(& overall_stats,
+                                       & mean_var,
+                                       & min_stats,
+                                       & max_stats,
+                                       & num_zeros);
+#else
+#define UPDATE_OVERALL(s1, s2, fld) (s1).fld += (s2).fld
+  for (int i=1; i<world->num_subdivisions; ++i)
+  {
+    struct storage *store = & world->subdivisions[i];
+    runtime_statistics_t *substat = & store->stats;
+    substat->random_numbers = rng_uses(store->rng);
+
+    /* Update overall stats. */
+    UPDATE_OVERALL(overall_stats, *substat, diffusion_number);
+    UPDATE_OVERALL(overall_stats, *substat, diffusion_cumtime);
+    UPDATE_OVERALL(overall_stats, *substat, ray_voxel_tests);
+    UPDATE_OVERALL(overall_stats, *substat, ray_polygon_tests);
+    UPDATE_OVERALL(overall_stats, *substat, ray_polygon_colls);
+    UPDATE_OVERALL(overall_stats, *substat, mol_mol_colls);
+    UPDATE_OVERALL(overall_stats, *substat, mol_grid_colls);
+    UPDATE_OVERALL(overall_stats, *substat, grid_grid_colls);
+    UPDATE_OVERALL(overall_stats, *substat, mol_wall_colls);
+    UPDATE_OVERALL(overall_stats, *substat, mol_mol_mol_colls);
+    UPDATE_OVERALL(overall_stats, *substat, mol_mol_grid_colls);
+    UPDATE_OVERALL(overall_stats, *substat, mol_grid_grid_colls);
+    UPDATE_OVERALL(overall_stats, *substat, grid_grid_grid_colls);
+    UPDATE_OVERALL(overall_stats, *substat, random_numbers);
+  }
+#undef UPDATE_OVERALL
+
+  print_molecule_collision_report(& overall_stats);
+#endif
 
   long t_final = time(NULL);
   getrusage(RUSAGE_SELF, & run_time);
-  mcell_log("Total CPU time = %f (user) and %f (system)",
-            run_time.ru_utime.tv_sec + (run_time.ru_utime.tv_usec/MAX_TARGET_TIMESTEP),
-            run_time.ru_stime.tv_sec + (run_time.ru_stime.tv_usec/MAX_TARGET_TIMESTEP) );
-  mcell_log("Total wall clock time = %d seconds",
-            (int)(t_final - t_initial) );
+
+  /* Compute user/system time for initialization and simulation. */
+  u_init_time = world->u_init_time.tv_sec + (world->u_init_time.tv_usec/MAX_TARGET_TIMESTEP);
+  s_init_time = world->s_init_time.tv_sec + (world->s_init_time.tv_usec/MAX_TARGET_TIMESTEP); 
+  u_run_time = run_time.ru_utime.tv_sec + (run_time.ru_utime.tv_usec/MAX_TARGET_TIMESTEP);
+  s_run_time = run_time.ru_stime.tv_sec + (run_time.ru_stime.tv_usec/MAX_TARGET_TIMESTEP);
+
+  mcell_log("Initialization CPU time = %f (user) and %f (system)",
+            u_init_time, s_init_time);
+  mcell_log("Simulation CPU time = %f (user) and %f (system)",
+            u_run_time - u_init_time, s_run_time - s_init_time);
+  mcell_log("Total wall clock time = %ld seconds",
+            (long) difftime(t_final, world->t_start) );
 }
 
 static int is_subdivision_complete(struct storage *nation)
@@ -844,53 +1025,7 @@
     ++ subdiv;
   }
 }
-=======
-static int print_molecule_collision_report()
-{
-  if (world->notify->molecule_collision_report == NOTIFY_FULL)
-  {
-     mcell_log_raw("\n");
-     mcell_log("\tCounts of Reaction Triggered Molecule Collisions");
-     mcell_log("(VM = volume molecule, SM = surface molecule, W = wall)");
-     if(world->mol_mol_reaction_flag) 
-     {
-       mcell_log("Total number of VM-VM collisions: %lld", world->mol_mol_colls);
-     }
-     if(world->mol_grid_reaction_flag)
-     { 
-        mcell_log("Total number of VM-SM collisions: %lld", world->mol_grid_colls);
-     }
-     if(world->grid_grid_reaction_flag)
-     { 
-       mcell_log("Total number of SM-SM collisions: %lld", world->grid_grid_colls);
-     }
-     if(world->mol_wall_reaction_flag)
-     { 
-        mcell_log("Total number of VM-W collisions: %lld", world->mol_wall_colls);
-     }
-     if(world->mol_mol_mol_reaction_flag)
-     { 
-        mcell_log("Total number of VM-VM-VM collisions: %lld", world->mol_mol_mol_colls); 
-     }
-     if(world->mol_mol_grid_reaction_flag)
-     { 
-       mcell_log("Total number of VM-VM-SM collisions: %lld", world->mol_mol_grid_colls);
-     } 
-     if(world->mol_grid_grid_reaction_flag)
-     { 
-       mcell_log("Total number of VM-SM-SM collisions: %lld", world->mol_grid_grid_colls); 
-     }
-     if(world->grid_grid_grid_reaction_flag)
-     { 
-       mcell_log("Total number of SM-SM-SM collisions: %lld", world->grid_grid_grid_colls);
-     } 
-     mcell_log_raw("\n");
-  }
-
-  return 0;
-}
-
->>>>>>> 08849861
+
 
 /***********************************************************************
  run_sim:
@@ -902,15 +1037,6 @@
  ***********************************************************************/
 static void run_sim(void)
 {
-<<<<<<< HEAD
-  long t_initial;
-=======
-  struct rusage run_time;
-  time_t t_end;  /* global end time of MCell run */
-  double u_init_time, s_init_time; /* initialization time (user) and (system) */
-  double u_run_time, s_run_time; /* run time (user) and (system) */
->>>>>>> 08849861
-
   double next_release_time, next_viz_output, next_vol_output;
   int first_report;
   /* used to suppress printing some warning messages when the reactant is a surface */
@@ -921,29 +1047,7 @@
   emergency_output_hook_enabled = 1;
   if (world->notify->progress_report!=NOTIFY_NONE)
     mcell_log("Running simulation.");
-<<<<<<< HEAD
-
-  t_initial = time(NULL);
-
-=======
-  
-  if (world->notify->custom_iteration_value != 0)
-  {
-    frequency = world->notify->custom_iteration_value;
-  }
-  else
-  {
-    if      (world->iterations < 10)         frequency = 1;
-    else if (world->iterations < 1000)       frequency = 10;
-    else if (world->iterations < 100000)     frequency = 100;
-    else if (world->iterations < 10000000)   frequency = 1000;
-    else if (world->iterations < 1000000000) frequency = 10000;
-    else                                     frequency = 100000;
-  }
-  
-  world->diffusion_number = 0;
-  world->diffusion_cumtime = 0.0;
->>>>>>> 08849861
+
   world->it_time = world->start_time;
   world->last_checkpoint_iteration = 0;
 
@@ -1213,38 +1317,7 @@
     
   if (world->notify->final_summary==NOTIFY_FULL)
   {
-<<<<<<< HEAD
-    display_final_summary(t_initial);
-=======
-    mcell_log("iterations = %lld ; elapsed time = %1.15g seconds",
-              world->it_time,
-              world->chkpt_elapsed_real_time_start+((world->it_time - world->start_time)*world->time_unit));
-
-    if (world->diffusion_number > 0)
-      mcell_log("Average diffusion jump was %.2f timesteps\n",
-                world->diffusion_cumtime/(double)world->diffusion_number);
-    mcell_log("Total number of random number use: %lld", rng_uses(world->rng));
-    mcell_log("Total number of ray-subvolume intersection tests: %lld", world->ray_voxel_tests);
-    mcell_log("Total number of ray-polygon intersection tests: %lld", world->ray_polygon_tests);
-    mcell_log("Total number of ray-polygon intersections: %lld", world->ray_polygon_colls);
-    print_molecule_collision_report();
- 
-
-    u_init_time = world->u_init_time.tv_sec + (world->u_init_time.tv_usec/MAX_TARGET_TIMESTEP);
-    s_init_time = world->s_init_time.tv_sec + (world->s_init_time.tv_usec/MAX_TARGET_TIMESTEP); 
-
-    mcell_log("Initialization CPU time = %f (user) and %f (system)", u_init_time, s_init_time);
-               
-    getrusage(RUSAGE_SELF,&run_time);
-    u_run_time = run_time.ru_utime.tv_sec + (run_time.ru_utime.tv_usec/MAX_TARGET_TIMESTEP);
-    s_run_time = run_time.ru_stime.tv_sec + (run_time.ru_stime.tv_usec/MAX_TARGET_TIMESTEP);
-
-
-    mcell_log("Simulation CPU time = %f (user) and %f (system)", u_run_time - u_init_time, s_run_time - s_init_time);
-    t_end = time(NULL);
-    mcell_log("Total wall clock time = %ld seconds",
-              (long)difftime(t_end, world->t_start) );
->>>>>>> 08849861
+    display_final_summary();
   }
 }
 
