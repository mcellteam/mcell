/***********************************************************************************
 *                                                                                 *
 * Copyright (C) 2006-2013 by                                                      *
 * The Salk Institute for Biological Studies and                                   *
 * Pittsburgh Supercomputing Center, Carnegie Mellon University                    *
 *                                                                                 *
 * This program is free software; you can redistribute it and/or                   *
 * modify it under the terms of the GNU General Public License                     *
 * as published by the Free Software Foundation; either version 2                  *
 * of the License, or (at your option) any later version.                          *
 *                                                                                 *
 * This program is distributed in the hope that it will be useful,                 *
 * but WITHOUT ANY WARRANTY; without even the implied warranty of                  *
 * MERCHANTABILITY or FITNESS FOR A PARTICULAR PURPOSE.  See the                   *
 * GNU General Public License for more details.                                    *
 *                                                                                 *
 * You should have received a copy of the GNU General Public License               *
 * along with this program; if not, write to the Free Software                     *
 * Foundation, Inc., 51 Franklin Street, Fifth Floor, Boston, MA  02110-1301, USA. *
 *                                                                                 *
 ***********************************************************************************/

#include "config.h"

#if defined(__linux__)
#define _GNU_SOURCE 1
#endif

#include <math.h>
#include <time.h>
#include <sys/time.h>
#ifndef _WIN32
#include <sys/resource.h>
#endif
#include <string.h>
#include <stdio.h>
#include <stdlib.h>
#include <unistd.h>
#include <signal.h>
#if defined(__linux__)
#include <fenv.h>
#endif
#include <float.h>

#include "sym_table.h"
#include "logging.h"
#include "rng.h"
#include "strfunc.h"
#include "argparse.h"
#include "vol_util.h"
#include "react_output.h"
#include "viz_output.h"
#include "volume_output.h"
#include "diffuse.h"
#include "init.h"
#include "chkpt.h"
#include "version_info.h"
#include "argparse.h"

/***********************************************************************
 process_volume_output:

    Produce this round's volume output, if any.

    In:  struct volume *wrld - the world
         double not_yet - earliest time which should not yet be output
    Out: none.  volume output files are updated as appropriate.
 ***********************************************************************/
static void process_volume_output(struct volume *wrld, double not_yet)
{
  struct volume_output_item *vo;
  for (vo = (struct volume_output_item *) schedule_next(wrld->volume_output_scheduler);
       vo != NULL  ||  not_yet >= wrld->volume_output_scheduler->now;
       vo = (struct volume_output_item *) schedule_next(wrld->volume_output_scheduler))
  {
    if (vo == NULL) continue;
    if (update_volume_output(wrld, vo))
      mcell_error("Failed to update volume output.");
  }
}


/***********************************************************************
 process_reaction_output:

    Produce this round's reaction output, if any.

 In: wrld: the world
     not_yet: earliest time which should not yet be output
 Out: none.  reaction output data structs/files are updated as appropriate.
 ***********************************************************************/
static void process_reaction_output(struct volume *wrld, double not_yet)
{
  struct output_block *obp;
  for (obp=schedule_next(wrld->count_scheduler) ;
        obp!=NULL || not_yet>=wrld->count_scheduler->now ;
        obp=schedule_next(wrld->count_scheduler))
  {
    if (obp==NULL) continue;
    if (update_reaction_output(wrld, obp))
      mcell_error("Failed to update reaction output.");
  }
  if (wrld->count_scheduler->error)
    mcell_internal_error("Scheduler reported an out-of-memory error while retrieving next scheduled reaction output, but this should never happen.");
}

/***********************************************************************
 process_molecule_releases:

    Produce this round's release events, if any.

 In: wrld: the world
     not_yet: earliest time which should not yet be processed
 Out: none.  molecules are released into the world.
 ***********************************************************************/
static void process_molecule_releases(struct volume *wrld, double not_yet)
{
  for (struct release_event_queue *req = schedule_next(wrld->releaser);
       req != NULL || not_yet >= wrld->releaser->now;
       req = schedule_next(wrld->releaser))
  {
    if (req == NULL || req->release_site->release_prob==MAGIC_PATTERN_PROBABILITY) continue;
    if (release_molecules(wrld, req))
      mcell_error("Failed to release molecules of type '%s'.",
                  req->release_site->mol_type->sym->name);
  }
  if (wrld->releaser->error)
    mcell_internal_error("Scheduler reported an out-of-memory error while retrieving next scheduled release event, but this should never happen.");
}


/***********************************************************************
 make_checkpoint:

    Produce a checkpoint file.

    In:  struct volume *wrld - the world
    Out: 0 on success, 1 on failure.
         On success, checkpoint file is created.
         On failure, old checkpoint file, if any, is left intact.
 ***********************************************************************/
static int make_checkpoint(struct volume *wrld)
{
  /* Make sure we have a filename */
  if (wrld->chkpt_outfile == NULL)
    wrld->chkpt_outfile = CHECKED_SPRINTF("checkpt.%d", getpid());

  /* Print a useful status message */
  switch (wrld->checkpoint_requested)
  {
    case CHKPT_ITERATIONS_CONT:
    case CHKPT_ALARM_CONT:
      if (wrld->notify->checkpoint_report != NOTIFY_NONE)
        mcell_log("MCell: time = %lld, writing to checkpoint file %s (periodic).",
                  wrld->it_time,
                  wrld->chkpt_outfile);
      break;

    case CHKPT_ALARM_EXIT:
      if (wrld->notify->checkpoint_report != NOTIFY_NONE)
        mcell_log("MCell: time = %lld, writing to checkpoint file %s (time limit elapsed).",
                  wrld->it_time,
                  wrld->chkpt_outfile);
      break;

    case CHKPT_SIGNAL_CONT:
    case CHKPT_SIGNAL_EXIT:
      if (wrld->notify->checkpoint_report != NOTIFY_NONE)
        mcell_log("MCell: time = %lld, writing to checkpoint file %s (user signal detected).",
                  wrld->it_time,
                  wrld->chkpt_outfile);
      break;

    case CHKPT_ITERATIONS_EXIT:
      if (wrld->notify->checkpoint_report != NOTIFY_NONE)
        mcell_log("MCell: time = %lld, writing to checkpoint file %s.",
                  wrld->it_time,
                  wrld->chkpt_outfile);
      break;

    default:
      wrld->checkpoint_requested = CHKPT_NOT_REQUESTED;
      return 0;
  }

  /* Make the checkpoint */
  create_chkpt(wrld, wrld->chkpt_outfile);
  wrld->last_checkpoint_iteration = wrld->it_time;

  /* Break out of the loop, if appropriate */
  if (wrld->checkpoint_requested == CHKPT_ALARM_EXIT   ||
      wrld->checkpoint_requested == CHKPT_SIGNAL_EXIT  ||
      wrld->checkpoint_requested == CHKPT_ITERATIONS_EXIT)
    return 1;

  /* Schedule the next checkpoint, if appropriate */
  if (wrld->checkpoint_requested == CHKPT_ALARM_CONT)
  {
    if (wrld->continue_after_checkpoint)
      alarm(wrld->checkpoint_alarm_time);
    else
      return 1;
  }

  wrld->checkpoint_requested = CHKPT_NOT_REQUESTED;
  return 0;
}



static double find_next_viz_output_frame(struct frame_data_list *fdl)
{
  double next_time = DBL_MAX;
  for (; fdl != NULL; fdl = fdl->next)
  {
    if (fdl->curr_viz_iteration == NULL)
      continue;

    if (fdl->viz_iteration < next_time)
      next_time = fdl->viz_iteration;
  }

  return next_time;
}



static double find_next_viz_output(struct viz_output_block *vizblk)
{
  double next_time = DBL_MAX;
  while (vizblk != NULL)
  {
    double this_time = find_next_viz_output_frame(vizblk->frame_data_head);
    if (this_time < next_time)
      next_time = this_time;
    vizblk = vizblk->next;
  }

  return next_time;
}



static int print_molecule_collision_report(struct volume *world)
{
  if (world->notify->molecule_collision_report == NOTIFY_FULL)
  {
     mcell_log_raw("\n");
     mcell_log("\tCounts of Reaction Triggered Molecule Collisions");
     mcell_log("(VM = volume molecule, SM = surface molecule, W = wall)");
     if (world->mol_mol_reaction_flag)
     {
       mcell_log("Total number of VM-VM collisions: %lld", world->mol_mol_colls);
     }
     if (world->mol_grid_reaction_flag)
     {
        mcell_log("Total number of VM-SM collisions: %lld", world->mol_grid_colls);
     }
     if (world->grid_grid_reaction_flag)
     {
       mcell_log("Total number of SM-SM collisions: %lld", world->grid_grid_colls);
     }
     if (world->mol_wall_reaction_flag)
     {
        mcell_log("Total number of VM-W collisions: %lld", world->mol_wall_colls);
     }
     if (world->mol_mol_mol_reaction_flag)
     {
        mcell_log("Total number of VM-VM-VM collisions: %lld", world->mol_mol_mol_colls);
     }
     if (world->mol_mol_grid_reaction_flag)
     {
       mcell_log("Total number of VM-VM-SM collisions: %lld", world->mol_mol_grid_colls);
     }
     if (world->mol_grid_grid_reaction_flag)
     {
       mcell_log("Total number of VM-SM-SM collisions: %lld", world->mol_grid_grid_colls);
     }
     if (world->grid_grid_grid_reaction_flag)
     {
       mcell_log("Total number of SM-SM-SM collisions: %lld", world->grid_grid_grid_colls);
     }
     mcell_log_raw("\n");
  }

  return 0;
}


/***********************************************************************
 run_sim:

    Simulation main loop.

    In:  pointer to simulation state
    Out: None
 ***********************************************************************/
static void run_sim(struct volume* world)
{
  struct rusage run_time = { .ru_utime = { 0, 0 }, .ru_stime = {0, 0} };
  time_t t_end;  /* global end time of MCell run */
  double u_init_time, s_init_time; /* initialization time (user) and (system) */
  double u_run_time, s_run_time; /* run time (user) and (system) */

  struct storage_list *local;
  double next_release_time, next_viz_output, next_vol_output;
  int first_report;
  /* used to suppress printing some warning messages when the reactant is a surface */
  int do_not_print;
  long long not_yet;
  long long frequency;

  emergency_output_hook_enabled = 1;
  if (world->notify->progress_report!=NOTIFY_NONE)
    mcell_log("Running simulation.");

  if (world->notify->custom_iteration_value != 0)
  {
    frequency = world->notify->custom_iteration_value;
  }
  else
  {
    if      (world->iterations < 10)         frequency = 1;
    else if (world->iterations < 1000)       frequency = 10;
    else if (world->iterations < 100000)     frequency = 100;
    else if (world->iterations < 10000000)   frequency = 1000;
    else if (world->iterations < 1000000000) frequency = 10000;
    else                                     frequency = 100000;
  }

  world->diffusion_number = 0;
  world->diffusion_cumtime = 0.0;
  world->it_time = world->start_time;
  world->last_checkpoint_iteration = 0;

  struct timeval last_timing_time = { 0, 0 };
  long long last_timing_iteration = 0;
  long long iter_report_phase = world->it_time % frequency;

  /* If we're reloading a checkpoint, we want to skip all of the processing
   * which happened on the last iteration before checkpointing.  To do this, we
   * skip the first part of the loop using a goto.  This is primarily relevant
   * to release events which occur on the final iteration.
   */
  if (world->start_time != 0)
  {
    not_yet = world->it_time + 1.0;
    /* TIME_STEP may have been changed between checkpoints */
    world->current_real_time = world->current_start_real_time + (world->it_time - world->start_time)*world->time_unit;
    world->elapsed_time = world->it_time;

    goto resume_after_checkpoint;
  }

  while (world->it_time <= world->iterations)
  {
    not_yet = world->it_time + 1.0;


    if (world->it_time!=0) world->elapsed_time=world->it_time;
    else world->elapsed_time=1.0;

    /* Release molecules */
    process_molecule_releases(world, not_yet);

    /* Produce output */
    process_reaction_output(world, not_yet);
    process_volume_output(world, not_yet);
    for (struct viz_output_block *vizblk = world->viz_blocks;
         vizblk != NULL;
         vizblk = vizblk->next)
    {
      if (vizblk->frame_data_head  &&  update_frame_data_list(world, vizblk))
      mcell_error("Unknown error while updating frame data list.");
    }

    /* Produce iteration report */
    if (iter_report_phase == 0 && world->notify->iteration_report != NOTIFY_NONE)
    {
      mcell_log_raw("Iterations: %lld of %lld ", world->it_time,world->iterations);

      if (world->notify->throughput_report != NOTIFY_NONE)
      {
        struct timeval cur_time;
        gettimeofday(&cur_time, NULL);
        if (last_timing_time.tv_sec > 0)
        {
          double time_diff = (double) (cur_time.tv_sec - last_timing_time.tv_sec) * 1000000.0 +
                (double) (cur_time.tv_usec - last_timing_time.tv_usec);
          time_diff /= (double)(world->it_time - last_timing_iteration);
          mcell_log_raw(" (%.6lg iter/sec)", 1000000.0 / time_diff);
          last_timing_iteration = world->it_time;
          last_timing_time = cur_time;
        }
        else
        {
          last_timing_iteration = world->it_time;
          last_timing_time = cur_time;
        }
      }

      mcell_log_raw("\n");
    }

    /* Check for a checkpoint on this iteration */
    if (world->chkpt_iterations  &&  (world->it_time - world->start_time) == world->chkpt_iterations)
      world->checkpoint_requested = CHKPT_ITERATIONS_EXIT;

    /* No checkpoint signalled.  Keep going. */
    if (world->checkpoint_requested != CHKPT_NOT_REQUESTED)
    {
      /* Make a checkpoint, exiting the loop if necessary */
      if (make_checkpoint(world))
        break;
    }

    /* Even if no checkpoint, the last iteration is a half-iteration. */
    if (world->it_time >= world->iterations)
      break;

resume_after_checkpoint:    /* Resuming loop here avoids extraneous releases */

    run_concentration_clamp(world, world->it_time);

    if (! schedule_anticipate(world->releaser , &next_release_time))
      next_release_time = world->iterations + 1;
    if (next_release_time < world->it_time+1) next_release_time = world->it_time+1;
    if (! schedule_anticipate(world->volume_output_scheduler , &next_vol_output))
      next_vol_output = world->iterations + 1;
    next_viz_output = find_next_viz_output(world->viz_blocks);
    double next_barrier = min3d(next_release_time, next_vol_output, next_viz_output);

    while (world->storage_head->store->current_time <= not_yet)
    {
      int done = 0;
      while (! done)
      {
        done = 1;
        for (local = world->storage_head ; local != NULL ; local = local->next)
        {
          if (local->store->timer->current != NULL)
          {
<<<<<<< HEAD
            run_timestep(local->store , next_barrier , (double)world->iterations+1.0);
=======
            run_timestep(world, local->store, next_barrier, 
                (double)world->iterations+1.0 );
>>>>>>> 235f249d
            done = 0;
          }
        }
      }

      for (local = world->storage_head ; local != NULL ; local = local->next)
      {
        /* Not using the return value -- just trying to advance the scheduler */
        void *o = schedule_next(local->store->timer);
        if (o != NULL)
          mcell_internal_error("Scheduler dropped a molecule on the floor!");
        local->store->current_time += 1.0;
      }
    }

    if (++ iter_report_phase == frequency) iter_report_phase = 0;
    world->it_time++;
  }

  /* If we didn't make a final iteration checkpoint, make one */
  if (world->chkpt_iterations  &&  world->it_time > world->last_checkpoint_iteration)
    make_checkpoint(world);

  emergency_output_hook_enabled = 0;
  int num_errors = flush_reaction_output(world);
  if (num_errors != 0)
  {
    mcell_warn("%d errors occurred while flushing buffered reaction output.\n"
               "  Simulation complete anyway--continuing as normal.",
               num_errors);
  }

  if (world->notify->progress_report!=NOTIFY_NONE)
    mcell_log("Exiting run loop.");
  int warned = 0;
  for (struct viz_output_block *vizblk = world->viz_blocks;
       vizblk != NULL;
       vizblk = vizblk->next)
  {
    if (finalize_viz_output(world, vizblk)  &&  ! warned)
    {
    mcell_warn("VIZ output was not successfully finalized.\n"
               "  Visualization of results may not work correctly.");
      warned = 1;
    }
  }

  first_report=1;

  if (world->notify->missed_reactions != WARN_COPE)
  {
    for (int i=0;i<world->rx_hashsize;i++)
    {
      for (struct rxn *rxp = world->reaction_hash[i]; rxp != NULL; rxp = rxp->next)
      {
        do_not_print = 0;
        /* skip printing messages if one of the reactants is a surface */
        for (unsigned int j=0;j<rxp->n_reactants;j++)
        {
          if ((rxp->players[j]->flags & IS_SURFACE) != 0)
            do_not_print = 1;
        }

        if (do_not_print == 1) continue;
        if (rxp->n_occurred*world->notify->missed_reaction_value < rxp->n_skipped)
        {
          if (first_report)
          {
            mcell_log("Warning: Some reactions were missed because reaction probability exceeded 1.");
            first_report=0;
          }
          mcell_log_raw("  ");
          for (unsigned int j=0; j<rxp->n_reactants; j++)
          {
            mcell_log_raw("%s%s[%d]",
                          j ? " + " : "",
                          rxp->players[j]->sym->name,
                          rxp->geometries[j]);
          }
          mcell_log_raw("  --  %g%% of reactions missed.\n",
                        0.001*round(1000*rxp->n_skipped*100/(rxp->n_skipped+rxp->n_occurred)));
        }
      }
    }
    if (!first_report) mcell_log_raw("\n");
  }

  first_report+=1;

  if (world->notify->short_lifetime != WARN_COPE)
  {
    for (int i=0;i<world->n_species;i++)
    {
      if (world->species_list[i] == world->all_mols) continue;
      if ((world->species_list[i] == world->all_volume_mols)  ||
          (world->species_list[i] == world->all_surface_mols))
             continue;
      if (world->species_list[i]->n_deceased <= 0)
             continue;

      double f = world->species_list[i]->cum_lifetime / world->species_list[i]->n_deceased;
      if (f < world->notify->short_lifetime_value)
      {
        if (first_report)
        {
          if (first_report>1)
            mcell_log_raw("\n");
          mcell_log("Warning: Some molecules had a lifetime short relative to the timestep.");
          first_report=0;
        }
        mcell_log("  Mean lifetime of %s was %g timesteps.",
                  world->species_list[i]->sym->name,
                  0.01*round(100*f));
      }
    }
    if (!first_report) mcell_log_raw("\n");
  }

  if (world->reaction_prob_limit_flag) mcell_log("Warning: During the simulation some reaction probabilities were greater than 1.  You may want to rerun the simulation with the WARNINGS block enabled to get more detail.\n");

  if (world->notify->final_summary==NOTIFY_FULL)
  {
    mcell_log("iterations = %lld ; elapsed time = %1.15g seconds",
              world->it_time,
              world->chkpt_elapsed_real_time_start+((world->it_time - world->start_time)*world->time_unit));

    if (world->diffusion_number > 0)
      mcell_log("Average diffusion jump was %.2f timesteps\n",
                world->diffusion_cumtime/(double)world->diffusion_number);
    mcell_log("Total number of random number use: %lld", rng_uses(world->rng));
    mcell_log("Total number of ray-subvolume intersection tests: %lld", world->ray_voxel_tests);
    mcell_log("Total number of ray-polygon intersection tests: %lld", world->ray_polygon_tests);
    mcell_log("Total number of ray-polygon intersections: %lld", world->ray_polygon_colls);
    print_molecule_collision_report(world);


    u_init_time = world->u_init_time.tv_sec + (world->u_init_time.tv_usec/MAX_TARGET_TIMESTEP);
    s_init_time = world->s_init_time.tv_sec + (world->s_init_time.tv_usec/MAX_TARGET_TIMESTEP);

    mcell_log("Initialization CPU time = %f (user) and %f (system)", u_init_time, s_init_time);

    getrusage(RUSAGE_SELF,&run_time);
    u_run_time = run_time.ru_utime.tv_sec + (run_time.ru_utime.tv_usec/MAX_TARGET_TIMESTEP);
    s_run_time = run_time.ru_stime.tv_sec + (run_time.ru_stime.tv_usec/MAX_TARGET_TIMESTEP);

    mcell_log("Simulation CPU time = %f (user) and %f (system)", u_run_time - u_init_time, s_run_time - s_init_time);
    t_end = time(NULL);
    mcell_log("Total wall clock time = %ld seconds",
              (long)difftime(t_end, world->t_start));
  }
}



/***********************************************************************
 install_usr_signal_handlers:

    Set signal handlers for checkpointing on SIGUSR signals.

    In:  None
    Out: 0 on success, 1 on failure.
 ***********************************************************************/
static int install_usr_signal_handlers(void)
{
#ifndef _WIN32 /* fixme: Windows does not support USR signals */
  struct sigaction sa, saPrev;
  sa.sa_sigaction = NULL;
  sa.sa_handler = &chkpt_signal_handler;
  sa.sa_flags = SA_RESTART;
  sigfillset(&sa.sa_mask);

  if (sigaction(SIGUSR1, &sa, &saPrev) != 0)
  {
    mcell_error("Failed to install USR1 signal handler.");
    return 1;
  }
  if (sigaction(SIGUSR2, &sa, &saPrev) != 0)
  {
    mcell_error("Failed to install USR2 signal handler.");
    return 1;
  }
#endif

  return 0;
}


int main(int argc, char **argv)
{
  /*char hostname[64];*/
  u_int procnum;
  long long exec_iterations = 0; /* number of simulation iterations for this run */
  time_t begin_time_of_day;  /* start time of the simulation */

  mcell_set_log_file(stdout);
  mcell_set_error_file(stderr);

  /* get the process start time */
  time(&begin_time_of_day);

  if (install_usr_signal_handlers())
    mcell_die();

#if defined(__linux__)
  feenableexcept(FE_DIVBYZERO);
#endif


  struct volume *world = CHECKED_MALLOC_STRUCT(struct volume, "world");
  memset(world, 0, sizeof(struct volume));

  world->procnum=0;
  procnum=world->procnum;
  /*gethostname(hostname,64);*/

  world->iterations=INT_MIN; /* indicates iterations not set */
  world->chkpt_infile = NULL;
  world->chkpt_outfile = NULL;
  world->chkpt_init = 1;
  world->log_freq = ULONG_MAX; /* Indicates that this value has not been set by user */
  world->begin_timestamp = begin_time_of_day;
  world->initialization_state = "initializing";

  if ((world->var_sym_table = init_symtab(1024)) == NULL)
    mcell_allocfailed("Failed to initialize MDL variable symbol table.");

  /*
   * Parse the command line arguments and print out errors if necessary.
   */
  if (argparse_init(argc,argv,world))
  {
    if (procnum == 0)
    {
      print_version(mcell_get_log_file());
      print_usage(mcell_get_log_file(), argv[0]);
    }

    exit(1);
  }

  if (init_notifications(world))
    mcell_error("Unknown error while initializing user-notification data structures.");

  if (world->notify->progress_report!=NOTIFY_NONE)
    print_version(mcell_get_log_file());

  if (init_sim(world))
    mcell_error("An unknown error occurred inside the MDL parser.\n             This was likely caused by an out-of-memory error.");
  world->initialization_state = NULL;

  if (world->chkpt_flag)
  {
    // set up global state in chkpt.c. This is needed to provided
    // the state for the signal triggered checkpointing
    if(set_checkpoint_state(world)) {
        mcell_error("An error occured during setting the state of"
          "the checkpointing routine.");
    }
    
    if (world->notify->checkpoint_report != NOTIFY_NONE)
      mcell_log("MCell: checkpoint sequence number %d begins at elapsed time %1.15g seconds",
                world->chkpt_seq_num,
                world->chkpt_elapsed_real_time_start);
    if (world->iterations < world->start_time)
    {
      mcell_error("Start time after checkpoint %lld is greater than total number of iterations specified %lld.",
                  world->start_time,
                  world->iterations);
    }
    if (world->chkpt_iterations)
    {
      if ((world->iterations - world->start_time) < world->chkpt_iterations)
        world->chkpt_iterations = world->iterations - world->start_time;
      else
        world->iterations = world->chkpt_iterations + world->start_time;
    }

    if (world->chkpt_iterations)
      exec_iterations = world->chkpt_iterations;
    else if (world->chkpt_infile)
      exec_iterations = world->iterations - world->start_time;
    else
      exec_iterations = world->iterations;
    if (exec_iterations < 0)
      mcell_error("Number of iterations to execute is zero or negative. Please verify ITERATIONS and/or CHECKPOINT_ITERATIONS commands.");
    if (world->notify->progress_report != NOTIFY_NONE)
      mcell_log("MCell: executing %lld iterations starting at iteration number %lld.",
                exec_iterations,
                world->start_time);
  }

  if ((world->chkpt_flag) && (exec_iterations <= 0))
  {
    mem_dump_stats(mcell_get_log_file());
    exit(0);
  }

  run_sim(world);

  if (world->notify->progress_report!=NOTIFY_NONE)
    mcell_log("Done running.");
  mem_dump_stats(mcell_get_log_file());

  exit(0);
}<|MERGE_RESOLUTION|>--- conflicted
+++ resolved
@@ -440,12 +440,8 @@
         {
           if (local->store->timer->current != NULL)
           {
-<<<<<<< HEAD
-            run_timestep(local->store , next_barrier , (double)world->iterations+1.0);
-=======
             run_timestep(world, local->store, next_barrier, 
                 (double)world->iterations+1.0 );
->>>>>>> 235f249d
             done = 0;
           }
         }
