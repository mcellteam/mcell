/******************************************************************************
 *
 * Copyright (C) 2006-2017 by
 * The Salk Institute for Biological Studies and
 * Pittsburgh Supercomputing Center, Carnegie Mellon University
 *
 * This program is free software; you can redistribute it and/or
 * modify it under the terms of the GNU General Public License
 * as published by the Free Software Foundation; either version 2
 * of the License, or (at your option) any later version.
 *
 * This program is distributed in the hope that it will be useful,
 * but WITHOUT ANY WARRANTY; without even the implied warranty of
 * MERCHANTABILITY or FITNESS FOR A PARTICULAR PURPOSE.  See the
 * GNU General Public License for more details.
 *
 * You should have received a copy of the GNU General Public License
 * along with this program; if not, write to the Free Software
 * Foundation, Inc., 51 Franklin Street, Fifth Floor, Boston, MA  02110-1301,
 * USA.
 *
******************************************************************************/

#include "config.h"

#include <stdlib.h>

#include "../src4/mcell3_world_converter.h"
#include "mcell_init.h"
#include "mcell_misc.h"
#include "mcell_run.h"
#include "init.h"

#include "dump_state.h"
#include "mdl2datamodel.h"

#define CHECKED_CALL_EXIT(function, error_message)                             \
  {                                                                            \
    if (function) {                                                            \
      mcell_print(error_message);                                              \
      exit(1);                                                                 \
    }                                                                          \
  }

int main(int argc, char **argv) {
  u_int procnum = 0;

  // initialize the mcell simulation
  MCELL_STATE *state = mcell_create();
  CHECKED_CALL_EXIT(!state, "Failed to initialize MCell simulation.");

  // Parse the command line arguments and print out errors if necessary.
  if (mcell_argparse(argc, argv, state)) {
    if (procnum == 0) {
      mcell_print("\n\n***************\nArgument error.\n***************\n\n");
      mcell_print_version();
      mcell_print_usage(argv[0]);
    }
    exit(1);
  }

  // Somehow these variables are correct here, but become 0 in mcell_init_state, so save and restore.
  long saved_dump_level = state->dump_level;
  long saved_viz_options = state->viz_options;
  double saved_bond_angle = state->bond_angle; // Might as well do the same for the bond angle!!

  CHECKED_CALL_EXIT(
      mcell_init_state(state),
      "An error occured during set up of the initial simulation state");

  // Restore variables that were set to 0 by mcell_init_state.
  state->dump_level = saved_dump_level;
  state->viz_options = saved_viz_options;
  state->bond_angle = saved_bond_angle;

  if (state->notify->progress_report != NOTIFY_NONE) {
    mcell_print_version();
  }

  CHECKED_CALL_EXIT(parse_input(state),
                    "An error occured during parsing of the mdl file.");

  // full checkpoint read must be done after full initialization,
  // however some values from it are already needed earlier
  CHECKED_CALL_EXIT(
      mcell_init_read_checkpoint_time_and_iteration(state),
      "An error occured during initialization and reading of checkpoint.");

  CHECKED_CALL_EXIT(mcell_init_simulation(state),
                    "An error occured during simulation creation.");

  // read all data from the checkpoint now
  CHECKED_CALL_EXIT(
      mcell_init_read_checkpoint(state),
      "An error occured during initialization and reading of checkpoint.");

  CHECKED_CALL_EXIT(mcell_init_output(state),
                    "An error occured during setting up of output.");

<<<<<<< HEAD
  if (state->dump_mcell3) {
=======
  if (state->mdl2datamodel) {
    bool ok = convert_to_datamodel(state, "datamodel.json");
    return (ok ? 0 : 1);
  }

  if (state->dump_mcell4) {
>>>>>>> b4846914
    dump_volume(state, "initial", DUMP_EVERYTHING);
  }
  
  if (state->use_mcell4) {
    if (!mcell4_convert_mcell3_volume(state)) {
      exit(EXIT_FAILURE);
    }

    mcell4_run_simulation(state->dump_mcell4);

    mcell4_delete_world();
  }
  else {
    CHECKED_CALL_EXIT(mcell_run_simulation(state),
                      "Error running mcell simulation.");

    if (state->notify->progress_report != NOTIFY_NONE) {
      mcell_print("Done running.");
    }

    mcell_print_stats();
  }
  exit(0);
}<|MERGE_RESOLUTION|>--- conflicted
+++ resolved
@@ -97,16 +97,12 @@
   CHECKED_CALL_EXIT(mcell_init_output(state),
                     "An error occured during setting up of output.");
 
-<<<<<<< HEAD
-  if (state->dump_mcell3) {
-=======
   if (state->mdl2datamodel) {
     bool ok = convert_to_datamodel(state, "datamodel.json");
     return (ok ? 0 : 1);
   }
 
-  if (state->dump_mcell4) {
->>>>>>> b4846914
+  if (state->dump_mcell3) {
     dump_volume(state, "initial", DUMP_EVERYTHING);
   }
   
