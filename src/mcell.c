/******************************************************************************
 *
 * Copyright (C) 2006-2017 by
 * The Salk Institute for Biological Studies and
 * Pittsburgh Supercomputing Center, Carnegie Mellon University
 *
 * This program is free software; you can redistribute it and/or
 * modify it under the terms of the GNU General Public License
 * as published by the Free Software Foundation; either version 2
 * of the License, or (at your option) any later version.
 *
 * This program is distributed in the hope that it will be useful,
 * but WITHOUT ANY WARRANTY; without even the implied warranty of
 * MERCHANTABILITY or FITNESS FOR A PARTICULAR PURPOSE.  See the
 * GNU General Public License for more details.
 *
 * You should have received a copy of the GNU General Public License
 * along with this program; if not, write to the Free Software
 * Foundation, Inc., 51 Franklin Street, Fifth Floor, Boston, MA  02110-1301,
 * USA.
 *
******************************************************************************/

#include "config.h"

#include <stdlib.h>

#include "mcell_init.h"
#include "mcell_misc.h"
#include "mcell_run.h"
#include "init.h"

#include "dump_state.h"
#include "mcell3_world_converter.h"

#define CHECKED_CALL_EXIT(function, error_message)                             \
  {                                                                            \
    if (function) {                                                            \
      mcell_print(error_message);                                              \
      exit(1);                                                                 \
    }                                                                          \
  }

int main(int argc, char **argv) {
  u_int procnum = 0;

  // initialize the mcell simulation
  MCELL_STATE *state = mcell_create();
  CHECKED_CALL_EXIT(!state, "Failed to initialize MCell simulation.");

  // Parse the command line arguments and print out errors if necessary.
  if (mcell_argparse(argc, argv, state)) {
    if (procnum == 0) {
      mcell_print("\n\n***************\nArgument error.\n***************\n\n");
      mcell_print_version();
      mcell_print_usage(argv[0]);
    }
    exit(1);
  }

  // Somehow these variables are correct here, but become 0 in mcell_init_state, so save and restore.
  long saved_dump_level = state->dump_level;
  long saved_viz_options = state->viz_options;
  double saved_bond_angle = state->bond_angle; // Might as well do the same for the bond angle!!

  CHECKED_CALL_EXIT(
      mcell_init_state(state),
      "An error occured during set up of the initial simulation state");

  // Restore variables that were set to 0 by mcell_init_state.
  state->dump_level = saved_dump_level;
  state->viz_options = saved_viz_options;
  state->bond_angle = saved_bond_angle;

  if (state->notify->progress_report != NOTIFY_NONE) {
    mcell_print_version();
  }

  CHECKED_CALL_EXIT(parse_input(state),
                    "An error occured during parsing of the mdl file.");

  CHECKED_CALL_EXIT(mcell_init_simulation(state),
                    "An error occured during simulation creation.");

  CHECKED_CALL_EXIT(
      mcell_init_read_checkpoint(state),
      "An error occured during initialization and reading of checkpoint.");

  CHECKED_CALL_EXIT(mcell_init_output(state),
                    "An error occured during setting up of output.");

  if (state->dump_mcell4) {
<<<<<<< HEAD
    dump_volume(state, "initial", DUMP_EVERYTHING);
  }
  //state->use_mcell4 = 1;
=======
    dump_volume(state, "initial", 0xFFFFFFFF);
  }
  
  CHECKED_CALL_EXIT(mcell_run_simulation(state),
                    "Error running mcell simulation.");
>>>>>>> c8f2fa8c

  if (state->use_mcell4) {
    if (!mcell4_convert_mcell3_volume(state)) {
      exit(EXIT_FAILURE);
    }

    mcell4_run_simulation(state->dump_mcell4);

    mcell4_delete_world();
  }
  else {
    CHECKED_CALL_EXIT(mcell_run_simulation(state),
                      "Error running mcell simulation.");

    if (state->notify->progress_report != NOTIFY_NONE) {
      mcell_print("Done running.");
    }

    mcell_print_stats();
  }
  exit(0);
}<|MERGE_RESOLUTION|>--- conflicted
+++ resolved
@@ -90,18 +90,9 @@
                     "An error occured during setting up of output.");
 
   if (state->dump_mcell4) {
-<<<<<<< HEAD
     dump_volume(state, "initial", DUMP_EVERYTHING);
   }
-  //state->use_mcell4 = 1;
-=======
-    dump_volume(state, "initial", 0xFFFFFFFF);
-  }
   
-  CHECKED_CALL_EXIT(mcell_run_simulation(state),
-                    "Error running mcell simulation.");
->>>>>>> c8f2fa8c
-
   if (state->use_mcell4) {
     if (!mcell4_convert_mcell3_volume(state)) {
       exit(EXIT_FAILURE);
