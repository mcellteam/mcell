/******************************************************************************
 *
 * Copyright (C) 2006-2015 by
 * The Salk Institute for Biological Studies and
 * Pittsburgh Supercomputing Center, Carnegie Mellon University
 *
 * This program is free software; you can redistribute it and/or
 * modify it under the terms of the GNU General Public License
 * as published by the Free Software Foundation; either version 2
 * of the License, or (at your option) any later version.
 *
 * This program is distributed in the hope that it will be useful,
 * but WITHOUT ANY WARRANTY; without even the implied warranty of
 * MERCHANTABILITY or FITNESS FOR A PARTICULAR PURPOSE.  See the
 * GNU General Public License for more details.
 *
 * You should have received a copy of the GNU General Public License
 * along with this program; if not, write to the Free Software
 * Foundation, Inc., 51 Franklin Street, Fifth Floor, Boston, MA  02110-1301,
 * USA.
 *
******************************************************************************/

#include "config.h"

#include <assert.h>
#include <string.h>
#include <math.h>
#include <stdlib.h>

#include "nfsim_func.h"
#include "diffuse_util.h"
#include "sym_table.h"
#include "logging.h"
#include "react_util.h"
#include "strfunc.h"
#include "mcell_reactions.h"

/* static helper functions */
static char *concat_rx_name(char *name1, char *name2);

<<<<<<< HEAD
=======
static MCELL_STATUS extract_reactants(struct pathway *path,
                                      struct mcell_species *reactants,
                                      int *num_reactants, int *num_vol_mols,
                                      int *num_surface_mols,
                                      int *all_3d,
                                      int *oriented_count);

>>>>>>> 3dac3ca5
static MCELL_STATUS extract_catalytic_arrow(struct pathway *path,
                                            struct reaction_arrow *react_arrow,
                                            int *num_reactants,
                                            int *num_vol_mols,
                                            int *num_surface_mols, int *all_3d,
                                            int *oriented_count);

static MCELL_STATUS extract_surface(struct pathway *path,
                                    struct mcell_species *surf_class,
                                    int *num_reactants,
                                    unsigned int *num_surfaces,
                                    int *oriented_count);

<<<<<<< HEAD
=======
static MCELL_STATUS extract_products(struct notifications *notify,
                                     struct pathway *path,
                                     struct mcell_species *products,
                                     int *num_surf_products,
                                     int bidirectional,
                                     int all_3d);

>>>>>>> 3dac3ca5
static MCELL_STATUS check_surface_specs(struct notifications *notify,
                                        int num_reactants, int num_surfaces,
                                        int num_vol_mols, int all_3d,
                                        int oriented_count);

static MCELL_STATUS add_catalytic_species_to_products(struct pathway *path,
                                                      int catalytic,
                                                      int bidirectional,
                                                      int all_3d);

static MCELL_STATUS invert_current_reaction_pathway(
    struct sym_table_head *rxn_sym_table,
    double vacancy_search_dist2,
    struct pathway *pathp,
    struct reaction_rate *reverse_rate,
    const char *rate_filename);



static char *create_prod_signature(struct product **product_head);

static void set_reaction_player_flags(struct rxn *rx);

static int build_reaction_hash_table(
  struct rxn ***reaction_hash, int *n_reactions,
  struct sym_table_head *rxn_sym_table, int *rx_hashsize, int num_rx);

static void check_reaction_for_duplicate_pathways(struct pathway **head);

static int load_rate_file(double time_unit, struct mem_helper *tv_rxn_mem,
                          struct rxn *rx, char *fname, int path, enum warn_level_t neg_reaction);

static void add_surface_reaction_flags(struct sym_table_head *mol_sym_table,
                                       struct species *all_mols,
                                       struct species *all_surface_mols,
                                       struct species *all_volume_mols);

static void alphabetize_pathway(struct pathway *path, struct rxn *reaction);

static struct rxn *split_reaction(struct rxn *rx);

static void check_duplicate_special_reactions(struct pathway *path);

static int sort_product_list_compare(struct product *list_item,
                                     struct product *new_item);

static struct product *sort_product_list(struct product *product_head);

/*************************************************************************
 *
 * mcell_add_reaction add a single reaction described by reaction_def to
 * the simulations.
 *
 *************************************************************************/
MCELL_STATUS
mcell_add_reaction(struct notifications *notify,
                   double **r_step_release,
                   struct sym_table_head *rxn_sym_table,
                   u_int radial_subdivisions,
                   double vacancy_search_dist2,
                   struct mcell_species *reactants,
                   struct reaction_arrow *react_arrow,
                   struct mcell_species *surf_class,
<<<<<<< HEAD
                   struct mcell_species *products, struct sym_table *pathname,
                   struct reaction_rates *rates, const char *rate_filename) {

  struct sym_table *symp;
=======
                   struct mcell_species *products, struct sym_entry *pathname,
                   struct reaction_rates *rates,
                   const char *forward_rate_filename,
                   const char *backward_rate_filename) {
  char *rx_name;
  struct sym_entry *symp;
>>>>>>> 3dac3ca5
  int bidirectional = 0;
  int num_surf_products = 0;
  struct rxn *rxnp;

  /* Create pathway */
  struct pathway *pathp = (struct pathway *)CHECKED_MALLOC_STRUCT(
      struct pathway, "reaction pathway");
  if (pathp == NULL) {
    return MCELL_FAIL;
  }
  memset(pathp, 0, sizeof(struct pathway));

  /* Scan reactants, copying into the new pathway */
  int num_vol_mols = 0;
  int num_surface_mols = 0;
  int all_3d = 1;
  int reactant_idx = 0;
  int oriented_count = 0;
<<<<<<< HEAD
  int num_complex_reactants = 0;
  int surface = -1;
  int catalytic = -1;

  unsigned int num_surfaces = 0;

  if (react_arrow->flags & ARROW_BIDIRECTIONAL) {
    bidirectional = 1;
  }

=======
>>>>>>> 3dac3ca5
  if (extract_reactants(pathp, reactants, &reactant_idx, &num_vol_mols,
                        &num_surface_mols, &all_3d,
                        &oriented_count) == MCELL_FAIL) {
    return MCELL_FAIL;
  }

  /* Grab info from the arrow */

  if (react_arrow->flags & ARROW_CATALYTIC) {
    if (extract_catalytic_arrow(pathp, react_arrow, &reactant_idx,
                                &num_vol_mols, &num_surface_mols, &all_3d,
                                &oriented_count) == MCELL_FAIL) {
      return MCELL_FAIL;
    }
    catalytic = reactant_idx - 1;
  }

  /* If a surface was specified, include it */
  if (surf_class->mol_type != NULL) {
    if (extract_surface(pathp, surf_class, &reactant_idx, &num_surfaces,
                        &oriented_count) == MCELL_FAIL) {
      return MCELL_FAIL;
    }
    surface = reactant_idx - 1;
    all_3d = 0;
  }


  /* Create a reaction name for the pathway we're creating */
  char* rx_name = create_rx_name(pathp);
  if (rx_name == NULL) {
    mcell_error("Out of memory while creating reaction.");
    return MCELL_FAIL;
  }

  /* If this reaction doesn't exist, create it */
  if ((symp = retrieve_sym(rx_name, rxn_sym_table)) != NULL) {
    /* do nothing */
  } else if ((symp = store_sym(rx_name, RX, rxn_sym_table, NULL)) ==
             NULL) {
    free(rx_name);
    mcell_error("Out of memory while creating reaction.");
    /*return MCELL_FAIL;*/
  }
  free(rx_name);

  rxnp = (struct rxn *)symp->value;
  rxnp->n_reactants = reactant_idx;
  ++rxnp->n_pathways;

  /* Check for invalid reaction specifications */
  if (check_surface_specs(notify, rxnp->n_reactants, num_surfaces,
                          num_vol_mols, all_3d, oriented_count) == MCELL_FAIL) {
    return MCELL_FAIL;
  }

  /* Add catalytic reagents to the product list.
   *    - For unidirectional catalytic reactions - copy catalyst to products
   *      only if catalyst is not a surface_clas.
   *    - For bidirectional catalytic reactions always copy catalyst to
   *      products and take care that surface_class will not appear in the
   *      products later after inverting the reaction
   */
  if (catalytic >= 0) {
    if (add_catalytic_species_to_products(pathp, catalytic, bidirectional,
                                          all_3d) == MCELL_FAIL) {
      return MCELL_FAIL;
    }
  }

  /* Add in all products */
  if (extract_products(notify, pathp, products, &num_surf_products,
                       bidirectional, all_3d) == MCELL_FAIL) {
    return MCELL_FAIL;
  }
  // mem_put_list(parse_state->mol_data_list_mem, products);

  /* Attach reaction pathway name, if we have one */
  if (pathname != NULL) {
    struct rxn_pathname *rxpnp = (struct rxn_pathname *)pathname->value;
    rxpnp->rx = rxnp;
    pathp->pathname = rxpnp;
  }

  if (pathp->product_head != NULL) {
    pathp->prod_signature = create_prod_signature(&pathp->product_head);
    if (pathp->prod_signature == NULL) {
      mcell_error(
          "Error creating 'prod_signature' field for the reaction pathway.");
      return MCELL_FAIL;
    }
  } else
    pathp->prod_signature = NULL;

  /* Copy in forward rate */
  switch (rates->forward_rate.rate_type) {
  case RATE_UNSET:
    mcell_error_raw("File %s, Line %d: Internal error: Rate is not set",
                    __FILE__, __LINE__);
    return MCELL_FAIL;

  case RATE_CONSTANT:
    pathp->km = rates->forward_rate.v.rate_constant;
    pathp->km_filename = NULL;
    break;

  case RATE_FILE:
    pathp->km = 0.0;
    pathp->km_filename = (char *)forward_rate_filename;
    free(rates->forward_rate.v.rate_file);
    rates->forward_rate.v.rate_file = NULL;
    break;

  default:
    UNHANDLED_CASE(rates->forward_rate.rate_type);
  }

  /* Add the pathway to the list for this reaction */
  if (rates->forward_rate.rate_type == RATE_FILE) {
    struct pathway *tpp;
    if (rxnp->pathway_head == NULL) {
      rxnp->pathway_head = pathp;
      pathp->next = NULL;
    } else /* Move varying reactions to the end of the list */
    {
      for (tpp = rxnp->pathway_head;
           tpp->next != NULL && tpp->next->km_filename == NULL;
           tpp = tpp->next) {
      }
      pathp->next = tpp->next;
      tpp->next = pathp;
    }
  } else {
    pathp->next = rxnp->pathway_head;
    rxnp->pathway_head = pathp;
  }

  /* If we're doing 3D releases, set up array so we can release reversibly */
  if (*r_step_release == NULL && all_3d && pathp->product_head != NULL) {
    *r_step_release = init_r_step_3d_release(radial_subdivisions);
    if (r_step_release == NULL) {
      mcell_error("Out of memory building r_step array.");
      return MCELL_FAIL;
    }
  }

  /* If the vacancy search distance is zero and this reaction produces more
   * surface molecules than it comsumes, it can never succeed, except if it is
   * a volume molecule hitting the surface and producing a single surface
   * molecule.  Fail with an error message.
   */
  if ((!distinguishable(vacancy_search_dist2, 0, EPS_C)) &&
      (num_surf_products > num_surface_mols)) {
    /* The case with one volume molecule reacting with the surface and
     * producing one surface molecule is okay.
     */
    if (num_surface_mols == 0 && num_vol_mols == 1 && num_surf_products == 1) {
      /* do nothing */
    } else {
      mcell_error("number of surface products exceeds number of surface "
                  "reactants, but VACANCY_SEARCH_DISTANCE is not specified or "
                  "set to zero.");
      return MCELL_FAIL;
    }
  }

  /* A non-reversible reaction may not specify a reverse reaction rate */
  if (rates->backward_rate.rate_type != RATE_UNSET && !bidirectional) {
    mcell_error("reverse rate specified but the reaction isn't reversible.");
    return MCELL_FAIL;
  }

  /* Create reverse reaction if we need to */
  if (bidirectional) {
    /* A bidirectional reaction must specify a reverse rate */
    if (rates->backward_rate.rate_type == RATE_UNSET) {
      mcell_error("reversible reaction indicated but no reverse rate "
                  "supplied.");
      return MCELL_FAIL;
    }

    /* if "surface_class" is present on the reactant side of the reaction copy
     * it to the product side of the reaction.
     *
     * Reversible reaction of the type:
     *    A' @ surf' <---> C''[>r1,<r2]
     *
     * is equivalent now to the two reactions:
     *    A' @ surf' ---> C'' [r1]
     *    C'' @ surf' ----> A' [r2]
     *
     * Reversible reaction of the type:
     *    A' + B' @ surf' <---> C'' + D'' [>r1,<r2]
     *
     * is equivalent now to the two reactions:
     *    A' + B @ surf' ---> C'' + D'' [r1]
     *    C'' + D'' @ surf' ----> A' + B' [r2]
     */
    if (surface != -1 && surface != catalytic) {
      struct product *prodp;
      prodp = (struct product *)CHECKED_MALLOC_STRUCT(struct product,
                                                      "reaction product");
      if (prodp == NULL) {
        // mem_put(parse_state->prod_mem, prodp);
        return MCELL_FAIL;
      }

      switch (surface) {
      case 1:
        prodp->prod = pathp->reactant2;
        prodp->orientation = pathp->orientation2;
        break;

      case 2:
        prodp->prod = pathp->reactant3;
        prodp->orientation = pathp->orientation3;
        break;

      case 0:
      default:
        mcell_internal_error(
            "Surface appears in invalid reactant slot in reaction (%d).",
            surface);
        /*break;*/
      }
      prodp->next = pathp->product_head;
      pathp->product_head = prodp;
    }

    /* Invert the current reaction pathway */
    if (invert_current_reaction_pathway(
        rxn_sym_table, vacancy_search_dist2, pathp,
        &rates->backward_rate, backward_rate_filename)) {
      return MCELL_FAIL;
    }
  }
  //set diffusion function
  rxnp->get_reactant_diffusion = rxn_get_standard_diffusion;
  return MCELL_SUCCESS;
}

/*************************************************************************
 *
 * mcell_add_surface_reaction adds a single surface reaction described
 * by reaction_def to the simulations.
 *
 *************************************************************************/
MCELL_STATUS
mcell_add_surface_reaction(struct sym_table_head *rxn_sym_table,
                           int reaction_type, struct species *surface_class,
                           struct sym_entry *reactant_sym, short orient) {
  struct species *reactant = (struct species *)reactant_sym->value;
  struct product *prodp;
  struct rxn *rxnp;
  // struct pathway *pathp;
  struct name_orient *no;

  /* Make sure the other reactant isn't a surface */
  if (reactant->flags == IS_SURFACE) {
    // mdlerror_fmt(parse_state,
    //             "Illegal reaction between two surfaces in surface reaction:
    // %s -%s-> ...",
    //             reactant_sym->name,
    //             surface_class->sym->name);
    return MCELL_FAIL;
  }

  /* Build reaction name */
  char *rx_name =
      concat_rx_name(surface_class->sym->name, reactant_sym->name);
  if (rx_name == NULL) {
    // mdlerror_fmt(parse_state,
    //             "Out of memory while parsing surface reaction: %s -%s-> ...",
    //             surface_class->sym->name,
    //             reactant_sym->name);
    return MCELL_FAIL;
  }

  /* Find or create reaction */
  struct sym_entry *reaction_sym;
  if ((reaction_sym = retrieve_sym(rx_name, rxn_sym_table)) != NULL) {
    /* do nothing */
  } else if ((reaction_sym =
                  store_sym(rx_name, RX, rxn_sym_table, NULL)) == NULL) {
    free(rx_name);
    // mdlerror_fmt(parse_state,
    //             "Out of memory while creating surface reaction: %s -%s->
    // ...",
    //             reactant_sym->name,
    //             surface_class->sym->name);
    return MCELL_FAIL;
  }
  free(rx_name);

  /* Create pathway */
  struct pathway *pathp = (struct pathway *)CHECKED_MALLOC_STRUCT(
      struct pathway, "reaction pathway");

  if (pathp == NULL)
    return MCELL_FAIL;
  memset(pathp, 0, sizeof(struct pathway));

  rxnp = (struct rxn *)reaction_sym->value;
  rxnp->n_reactants = 2;
  ++rxnp->n_pathways;
  pathp->pathname = NULL;
  pathp->reactant1 = surface_class;
  pathp->reactant2 = (struct species *)reactant_sym->value;
  pathp->reactant3 = NULL;
  pathp->km = GIGANTIC;
  pathp->km_filename = NULL;
  pathp->prod_signature = NULL;
  pathp->flags = 0;

  pathp->orientation1 = 1;
  pathp->orientation3 = 0;
  if (orient == 0) {
    pathp->orientation2 = 0;
  } else {
    pathp->orientation2 = (orient < 0) ? -1 : 1;
  }

  no = CHECKED_MALLOC_STRUCT(struct name_orient, "struct name_orient");
  no->name = CHECKED_STRDUP(reactant->sym->name, "reactant name");
  if (orient == 0) {
    no->orient = 0;
  } else {
    no->orient = (orient < 0) ? -1 : 1;
  }

  switch (reaction_type) {
  case RFLCT:
    prodp = (struct product *)CHECKED_MALLOC_STRUCT(struct product,
                                                    "reaction product");
    if (prodp == NULL)
      return MCELL_FAIL;

    pathp->flags |= PATHW_REFLEC;
    prodp->prod = pathp->reactant2;
    prodp->orientation = 1;
    prodp->next = NULL;
    pathp->product_head = prodp;
    if (pathp->product_head != NULL) {
      pathp->prod_signature = create_prod_signature(&pathp->product_head);
      if (pathp->prod_signature == NULL) {
        // mdlerror(parse_state, "Error creating 'prod_signature' field for the
        // reaction pathway.");
        return MCELL_FAIL;
      }
    }
    if (surface_class->refl_mols == NULL) {
      no->next = NULL;
      surface_class->refl_mols = no;
    } else {
      no->next = surface_class->refl_mols;
      surface_class->refl_mols = no;
    }

    break;
  case TRANSP:
    prodp = (struct product *)CHECKED_MALLOC_STRUCT(struct product,
                                                    "reaction product");
    if (prodp == NULL)
      return MCELL_FAIL;

    pathp->flags |= PATHW_TRANSP;
    prodp->prod = pathp->reactant2;
    prodp->orientation = -1;
    prodp->next = NULL;
    pathp->product_head = prodp;
    if (pathp->product_head != NULL) {
      pathp->prod_signature = create_prod_signature(&pathp->product_head);
      if (pathp->prod_signature == NULL) {
        // mdlerror(parse_state, "Error creating 'prod_signature' field for the
        // reaction pathway.");
        return MCELL_FAIL;
      }
    }
    if (surface_class->transp_mols == NULL) {
      no->next = NULL;
      surface_class->transp_mols = no;
    } else {
      no->next = surface_class->transp_mols;
      surface_class->transp_mols = no;
    }
    break;
  case SINK:
    pathp->flags |= PATHW_ABSORP;
    pathp->product_head = NULL;
    if (surface_class->absorb_mols == NULL) {
      no->next = NULL;
      surface_class->absorb_mols = no;
    } else {
      no->next = surface_class->absorb_mols;
      surface_class->absorb_mols = no;
    }
    break;
  default:
    // mdlerror(parse_state, "Unknown special surface type.");
    return MCELL_FAIL;
    /*break;*/
  }

  pathp->next = rxnp->pathway_head;
  rxnp->pathway_head = pathp;

  rxnp->get_reactant_diffusion = rxn_get_standard_diffusion;
  return MCELL_SUCCESS;
}

/*************************************************************************
 *
 * mcell_add_concentration_clamp adds a surface clamp to the simulation
 *
 *************************************************************************/
MCELL_STATUS
mcell_add_concentration_clamp(struct sym_table_head *rxn_sym_table,
                              struct species *surface_class,
                              struct sym_entry *mol_sym, short orient,
                              double conc) {
  struct rxn *rxnp;
  struct pathway *pathp;
  struct sym_entry *stp3;
  struct species *specp = (struct species *)mol_sym->value;
  struct name_orient *no;

  if (specp->flags == IS_SURFACE) {
    //    mdlerror_fmt(parse_state,
    //                "Illegal reaction between two surfaces in surface
    // reaction: %s -%s-> ...",
    //               mol_sym->name, surface_class->sym->name);
    return MCELL_FAIL;
  }
  if (specp->flags & ON_GRID) {
    // mdlerror(parse_state, "Concentration clamp does not work on surface
    // molecules.");
    return MCELL_FAIL;
  }
  if (specp->flags & NOT_FREE || specp->D <= 0.0) {
    //    mdlerror(parse_state, "Concentration clamp must be applied to molecule
    // diffusing in 3D");
    return MCELL_FAIL;
  }
  if (conc < 0) {
    // mdlerror(parse_state, "Concentration can only be clamped to positive
    // values.");
    return MCELL_FAIL;
  }

  char *rx_name = concat_rx_name(surface_class->sym->name, mol_sym->name);
  if (rx_name == NULL) {
    //    mdlerror_fmt(parse_state,
    //                 "Memory allocation error: %s -%s-> ...",
    //                 surface_class->sym->name, mol_sym->name);
    return MCELL_FAIL;
  }
  if ((stp3 = retrieve_sym(rx_name, rxn_sym_table)) != NULL) {
    /* do nothing */
  } else if ((stp3 = store_sym(rx_name, RX, rxn_sym_table, NULL)) ==
             NULL) {
    free(rx_name);
    //    mdlerror_fmt(parse_state,
    //                 "Cannot store surface reaction: %s -%s-> ...",
    //                 mol_sym->name, surface_class->sym->name);
    return MCELL_FAIL;
  }
  free(rx_name);

  pathp = (struct pathway *)CHECKED_MALLOC_STRUCT(struct pathway,
                                                  "reaction pathway");
  if (pathp == NULL)
    return MCELL_FAIL;
  memset(pathp, 0, sizeof(struct pathway));

  rxnp = (struct rxn *)stp3->value;
  rxnp->n_reactants = 2;
  ++rxnp->n_pathways;
  pathp->pathname = NULL;
  pathp->reactant1 = surface_class;
  pathp->reactant2 = (struct species *)mol_sym->value;
  pathp->reactant3 = NULL;
  pathp->flags = 0;

  pathp->flags |= PATHW_CLAMP_CONC;

  pathp->km = conc;
  pathp->km_filename = NULL;

  pathp->orientation1 = 1;
  pathp->orientation3 = 0;
  if (orient == 0) {
    pathp->orientation2 = 0;
  } else {
    pathp->orientation2 = (orient < 0) ? -1 : 1;
  }

  pathp->product_head = NULL;
  pathp->prod_signature = NULL;

  pathp->next = rxnp->pathway_head;
  rxnp->pathway_head = pathp;

  no = CHECKED_MALLOC_STRUCT(struct name_orient, "struct name_orient");
  no->name = CHECKED_STRDUP(mol_sym->name, "molecule name");
  no->orient = pathp->orientation2;

  if (surface_class->clamp_conc_mols == NULL) {
    no->next = NULL;
    surface_class->clamp_conc_mols = no;
  } else {
    no->next = surface_class->clamp_conc_mols;
    surface_class->clamp_conc_mols = no;
  }
  rxnp->get_reactant_diffusion = rxn_get_standard_diffusion;
  return MCELL_SUCCESS;
}

/************************************************************************
 *
 * function for changing the reaction rate constant of a given named
 * reaction.
 *
 * The call expects:
 *
 * - MCELL_STATE
 * - reaction name: const char* containing the name of reaction
 * - new rate: a double with the new reaction rate constant
 *
 * NOTE: This function can be called anytime after the
 *       REACTION_DATA_OUTPUT has been either parsed or
 *       set up with API calls.
 *
 * Returns 1 on error and 0 on success
 *
 ************************************************************************/
MCELL_STATUS
mcell_change_reaction_rate(MCELL_STATE *state, const char *reaction_name,
                           double new_rate) {
  // sanity check
  if (new_rate < 0.0) {
    return MCELL_FAIL;
  }

  // retrive reaction corresponding to name if it exists
  struct rxn *rx = NULL;
  int path_id = 0;
  if (get_rxn_by_name(state->reaction_hash, state->rx_hashsize, reaction_name,
                      &rx, &path_id)) {
    return MCELL_FAIL;
  }

  // now change the rate
  if (change_reaction_probability(
      &state->reaction_prob_limit_flag, state->notify, rx, path_id,
      new_rate)) {
    return MCELL_FAIL;
  }

  return MCELL_SUCCESS;
}

/*******************************************************************************
 *
 * static helper functions: initializes the rx->info field
 *
 ******************************************************************************/
int init_reaction_info(struct rxn* rx){
  struct pathway *path;

  if (rx->n_pathways > 0) {
    rx->info = CHECKED_MALLOC_ARRAY(struct pathway_info, rx->n_pathways,
                                    "reaction pathway info");
    if (rx->info == NULL)
      return 1;

    path = rx->pathway_head;
    for (int n_pathway = 0; path != NULL;
         n_pathway++, path = path->next) {
      rx->info[n_pathway].count = 0;
      rx->info[n_pathway].pathname =
          path->pathname; /* Keep track of named rxns */
      if (path->pathname != NULL) {
        rx->info[n_pathway].pathname->path_num = n_pathway;
        rx->info[n_pathway].pathname->rx = rx;
      }
    }
  } else /* Special reaction, only one exit pathway */
  {
    rx->info = CHECKED_MALLOC_STRUCT(struct pathway_info,
                                     "reaction pathway info");
    if (rx->info == NULL)
      return 1;
    rx->info[0].count = 0;
    rx->info[0].pathname = rx->pathway_head->pathname;
    if (rx->pathway_head->pathname != NULL) {
      rx->info[0].pathname->path_num = 0;
      rx->info[0].pathname->rx = rx;
    }
  }
  return 0;

}


/*************************************************************************
 init_reactions:
    Postprocess the parsed reactions, moving them to the reaction hash table,
    and transferring information from the pathway structures to a more compact,
    runtime-optimized form.

 In: state: simulation state
 Out: Returns 1 on error, 0 on success.
      Reaction hash table is built and geometries are set properly.  Unlike in
      the parser, reactions with different reactant geometries are _different
      reactions_, and are stored as separate struct rxns.

 Note: The user inputs _geometric equivalence classes_, but here we convert
       from that to _output construction geometry_.  A geometry of 0 means to
       choose a random orientation.  A geometry of k means to adopt the
       geometry of the k'th species in the list (reactants start at #1,
       products are in order after reactants).  A geometry of -k means to adopt
       the opposite of the geometry of the k'th species.  The first n_reactants
       products determine the fate of the reactants (NULL = destroyed), and the
       rest are real products.
 PostNote: The reactants are used for triggering, and those have equivalence
       class geometry even in here.
*************************************************************************/
int init_reactions(MCELL_STATE *state) {
  struct pathway *path;
  struct product *prod = NULL;
  short geom;
  int num_rx = 0;

  state->vacancy_search_dist2 *= state->r_length_unit; /* Convert units */
  state->vacancy_search_dist2 *= state->vacancy_search_dist2; /* Take square */

  if (state->rx_radius_3d <= 0.0) {
    state->rx_radius_3d = 1.0 / sqrt(MY_PI * state->grid_density);
  }
  state->tv_rxn_mem = create_mem(sizeof(struct t_func), 100);
  if (state->tv_rxn_mem == NULL)
    return 1;

  for (int n_rxn_bin = 0; n_rxn_bin < state->rxn_sym_table->n_bins;
       n_rxn_bin++) {
    for (struct sym_entry *sym = state->rxn_sym_table->entries[n_rxn_bin];
         sym != NULL; sym = sym->next) {
      struct rxn *reaction = (struct rxn *)sym->value;
      reaction->next = NULL;

      for (path = reaction->pathway_head; path != NULL; path = path->next) {
        check_duplicate_special_reactions(path);

        /* if one of the reactants is a surface, move it to the last reactant.
         * Also arrange reactant1 and reactant2 in alphabetical order */
        if (reaction->n_reactants > 1) {
          struct species *temp_sp;
          /* Put surface last */
          if ((path->reactant1->flags & IS_SURFACE) != 0) {
            temp_sp = path->reactant1;
            path->reactant1 = path->reactant2;
            path->reactant2 = temp_sp;
            geom = path->orientation1;
            path->orientation1 = path->orientation2;
            path->orientation2 = geom;
          }
          if (reaction->n_reactants > 2) {
            if ((path->reactant2->flags & IS_SURFACE) != 0) {
              temp_sp = path->reactant3;
              path->reactant3 = path->reactant2;
              path->reactant2 = temp_sp;
              geom = path->orientation3;
              path->orientation3 = path->orientation2;
              path->orientation2 = geom;
            }
          }
          alphabetize_pathway(path, reaction);
        } /* end if (n_reactants > 1) */

      } /* end for (path = reaction->pathway_head; ...) */

      /* if reaction contains equivalent pathways, split this reaction into a
       * linked list of reactions each containing only equivalent pathways. */

      struct rxn *rx = split_reaction(reaction);

      /* set the symbol value to the head of the linked list of reactions */
      sym->value = (void *)rx;

      while (rx != NULL) {
        double pb_factor = 0.0;
        /* Check whether reaction contains pathways with equivalent product
         * lists.  Also sort pathways in alphabetical order according to the
         * "prod_signature" field. */
        check_reaction_for_duplicate_pathways(&rx->pathway_head);

        num_rx++;

        /* At this point we have reactions of the same geometry and can
         * collapse them and count how many non-reactant products are in each
         * pathway. */

        /* Search for reactants that appear as products */
        /* Any reactants that don't appear are set to be destroyed. */
        rx->product_idx = CHECKED_MALLOC_ARRAY(u_int, rx->n_pathways + 1,
                                               "reaction product index array");
        rx->cum_probs = CHECKED_MALLOC_ARRAY(
            double, rx->n_pathways, "reaction cumulative probabilities array");

        /* Note, that the last member of the array "rx->product_idx" contains
         * size of the array "rx->players" */

        if (rx->product_idx == NULL || rx->cum_probs == NULL)
          return 1;

        int n_prob_t_rxns = 0; /* # of pathways with time-varying rates */
        path = rx->pathway_head;

        for (int n_pathway = 0; path != NULL; n_pathway++, path = path->next) {

          rx->product_idx[n_pathway] = 0;

          /* Look for concentration clamp */
          if (path->reactant2 != NULL &&
              (path->reactant2->flags & IS_SURFACE) != 0 && path->km >= 0.0 &&
              path->product_head == NULL &&
              ((path->flags & PATHW_CLAMP_CONC) != 0)) {
            struct ccn_clamp_data *ccd;

            if (n_pathway != 0 || path->next != NULL)
              mcell_warn("Mixing surface modes with other surface reactions.  "
                         "Please don't.");

            if (path->km > 0) {
              ccd = CHECKED_MALLOC_STRUCT(struct ccn_clamp_data,
                                          "concentration clamp data");
              if (ccd == NULL)
                return 1;

              ccd->surf_class = path->reactant2;
              ccd->mol = path->reactant1;
              ccd->concentration = path->km;
              if (path->orientation1 * path->orientation2 == 0) {
                ccd->orient = 0;
              } else {
                ccd->orient =
                    (path->orientation1 == path->orientation2) ? 1 : -1;
              }
              ccd->sides = NULL;
              ccd->next_mol = NULL;
              ccd->next_obj = NULL;
              ccd->objp = NULL;
              ccd->n_sides = 0;
              ccd->side_idx = NULL;
              ccd->cum_area = NULL;
              ccd->scaling_factor = 0.0;
              ccd->next = state->clamp_list;
              state->clamp_list = ccd;
            }
            path->km = GIGANTIC;
          } else if ((path->flags & PATHW_TRANSP) != 0) {
            rx->n_pathways = RX_TRANSP;
            if (path->reactant2 != NULL &&
                (path->reactant2->flags & IS_SURFACE) &&
                (path->reactant1->flags & ON_GRID)) {
              path->reactant1->flags |= CAN_REGION_BORDER;
            }
          } else if ((path->flags & PATHW_REFLEC) != 0) {
            rx->n_pathways = RX_REFLEC;
            if (path->reactant2 != NULL &&
                (path->reactant2->flags & IS_SURFACE) &&
                (path->reactant1->flags & ON_GRID)) {
              path->reactant1->flags |= CAN_REGION_BORDER;
            }
          } else if (path->reactant2 != NULL &&
                     (path->reactant2->flags & IS_SURFACE) &&
                     (path->reactant1->flags & ON_GRID) &&
                     (path->product_head == NULL) &&
                     (path->flags & PATHW_ABSORP)) {
            rx->n_pathways = RX_ABSORB_REGION_BORDER;
            path->reactant1->flags |= CAN_REGION_BORDER;
          } else if ((strcmp(path->reactant1->sym->name,
                             "ALL_SURFACE_MOLECULES") == 0)) {
            if (path->reactant2 != NULL &&
                (path->reactant2->flags & IS_SURFACE) &&
                (path->product_head == NULL) && (path->flags & PATHW_ABSORP)) {
              rx->n_pathways = RX_ABSORB_REGION_BORDER;
              path->reactant1->flags |= CAN_REGION_BORDER;
            }
          }
          if (path->km_filename == NULL)
            rx->cum_probs[n_pathway] = path->km;
          else {
            rx->cum_probs[n_pathway] = 0;
            n_prob_t_rxns++;
          }

          /* flags that tell whether reactant_1 is also on the product list,
             same for reactant_2 and reactant_3 */
          int recycled1 = 0;
          int recycled2 = 0;
          int recycled3 = 0;

          for (prod = path->product_head; prod != NULL; prod = prod->next) {
            if (recycled1 == 0 && prod->prod == path->reactant1)
              recycled1 = 1;
            else if (recycled2 == 0 && prod->prod == path->reactant2)
              recycled2 = 1;
            else if (recycled3 == 0 && prod->prod == path->reactant3)
              recycled3 = 1;
            else
              rx->product_idx[n_pathway]++;
          }

        } /* end for (n_pathway=0,path=rx->pathway_head; ...) */

        /* Now that we know how many products there really are, set the index
         * array and malloc space for the products and geometries. */
        int num_players = rx->n_reactants;
        int kk = rx->n_pathways;
        if (kk <= RX_SPECIAL)
          kk = 1;
        for (int n_pathway = 0; n_pathway < kk; n_pathway++) {
          int k = rx->product_idx[n_pathway] + rx->n_reactants;
          rx->product_idx[n_pathway] = num_players;
          num_players += k;
        }
        rx->product_idx[kk] = num_players;

        rx->players = CHECKED_MALLOC_ARRAY(struct species *, num_players,
                                           "reaction players array");
        rx->geometries = CHECKED_MALLOC_ARRAY(short, num_players,
                                              "reaction geometries array");

        if (rx->players == NULL || rx->geometries == NULL)
          return 1;

        /* Load all the time-varying rates from disk (if any), merge them into
         * a single sorted list, and pull off any updates for time zero. */
        if (n_prob_t_rxns > 0) {
          path = rx->pathway_head;
          for (int n_pathway = 0; path != NULL;
               n_pathway++, path = path->next) {
            if (path->km_filename != NULL) {
              if (load_rate_file(state->time_unit, state->tv_rxn_mem, rx,
                                 path->km_filename, n_pathway, state->notify->neg_reaction))
                mcell_error("Failed to load rates from file '%s'.",
                            path->km_filename);
            }
            free(path->km_filename);
            path->km_filename = NULL;
          }
          rx->prob_t = (struct t_func *)ae_list_sort(
              (struct abstract_element *)rx->prob_t);

          while (rx->prob_t != NULL && rx->prob_t->time <= 0.0) {
            rx->cum_probs[rx->prob_t->path] = rx->prob_t->value;
            rx->prob_t = rx->prob_t->next;
          }
        } /* end if (n_prob_t_rxns > 0) */

        /* Set the geometry of the reactants.  These are used for triggering. */
        /* Since we use flags to control orientation changes, just tell everyone
         * to stay put. */
        path = rx->pathway_head;
        rx->players[0] = path->reactant1;
        rx->geometries[0] = path->orientation1;
        if (rx->n_reactants > 1) {
          rx->players[1] = path->reactant2;
          rx->geometries[1] = path->orientation2;
          if (rx->n_reactants > 2) {
            rx->players[2] = path->reactant3;
            rx->geometries[2] = path->orientation3;
          }
        }

        //JJT: once reactants have been initialized we can assign diffusion/space/timestep functions
        initialize_rxn_diffusion_functions(rx);
        //JJT: initialize nfsim reaction fields to null since they will not be used for this normal reaction
        rx->external_reaction_data = NULL;
        rx->product_graph_data = NULL;
        rx->reactant_graph_data = NULL;
        

        /* maximum number of surface products */
        path = rx->pathway_head;
        int max_num_surf_products = set_product_geometries(path, rx, prod);

        pb_factor = compute_pb_factor(
            state->time_unit, state->length_unit, state->grid_density,
            state->rx_radius_3d,
            &state->rxn_flags,
            &state->create_shared_walls_info_flag,
            rx, max_num_surf_products);
        rx->pb_factor = pb_factor;
        path = rx->pathway_head;

        if (scale_rxn_probabilities(&state->reaction_prob_limit_flag, state->notify,
                                path, rx, pb_factor))
          return 1;

        if (n_prob_t_rxns > 0) {
          for (struct t_func *tp = rx->prob_t; tp != NULL; tp = tp->next)
            tp->value *= pb_factor;
        }

        /* Move counts from list into array */
        if(init_reaction_info(rx) != 0)
          return MCELL_FAIL;

        /* Compute cumulative properties */
        for (int n_pathway = 1; n_pathway < rx->n_pathways; ++n_pathway)
          rx->cum_probs[n_pathway] += rx->cum_probs[n_pathway - 1];
        if (rx->n_pathways > 0)
          rx->min_noreaction_p = rx->max_fixed_p =
              rx->cum_probs[rx->n_pathways - 1];
        else
          rx->min_noreaction_p = rx->max_fixed_p = 1.0;

        rx = rx->next;
      }
    }
  }

  if (state->rxn_flags.surf_surf_reaction_flag ||
      state->rxn_flags.surf_surf_surf_reaction_flag) {
    if (state->notify->reaction_probabilities == NOTIFY_FULL)
      mcell_log("For reaction between two (or three) surface molecules the "
                "upper probability limit is given. The effective reaction "
                "probability will be recalculated dynamically during "
                "simulation.");
  }

  if (build_reaction_hash_table(&state->reaction_hash, &state->n_reactions,
                                state->rxn_sym_table, &state->rx_hashsize,
                                num_rx))
    return 1;

  state->rx_radius_3d *= state->r_length_unit; /* Convert into length units */

  for (int n_rxn_bin = 0; n_rxn_bin < state->rx_hashsize; n_rxn_bin++) {
    for (struct rxn *this_rx = state->reaction_hash[n_rxn_bin]; this_rx != NULL;
         this_rx = this_rx->next) {
      /* Here we deallocate all memory used for creating pathways. */
      path = this_rx->pathway_head;
      struct pathway *next_path = path;
      while (next_path != NULL) {
        next_path = path->next;
        if (path->prod_signature != NULL) {
          free(path->prod_signature);
        }

        struct product *dead_prod = path->product_head;
        struct product *nxt = dead_prod;
        while (nxt != NULL) {
          nxt = dead_prod->next;
          free(dead_prod);
          dead_prod = nxt;
        }

        free(path);
        path = next_path;
      }

      set_reaction_player_flags(this_rx);
      this_rx->pathway_head = NULL;
    }
  }

  add_surface_reaction_flags(state->mol_sym_table, state->all_mols, state->all_surface_mols,
                             state->all_volume_mols);

  if (state->notify->reaction_probabilities == NOTIFY_FULL)
    mcell_log_raw("\n");

  return 0;
}

/*******************************************************************************
 *
 * static helper functions
 *
 ******************************************************************************/
/*************************************************************************
 *
 * extract_reactants extracts the reactant info into a pathway structure
 *
 *************************************************************************/
MCELL_STATUS
extract_reactants(struct pathway *pathp, struct mcell_species *reactants,
                  int *num_reactants, int *num_vol_mols, int *num_surface_mols,
                  int *all_3d, int *oriented_count) {
  int reactant_idx = 0;
  struct mcell_species *current_reactant;
  for (current_reactant = reactants;
       reactant_idx < 3 && current_reactant != NULL;
       ++reactant_idx, current_reactant = current_reactant->next) {
    /* Extract orientation and species */
    short orient = current_reactant->orient_set ? current_reactant->orient : 0;
    struct species *reactant_species =
        (struct species *)current_reactant->mol_type->value;

    /* Count the type of this reactant */
    if (current_reactant->orient_set) {
      ++(*oriented_count);
    }

    if (reactant_species->flags & NOT_FREE) {
      *all_3d = 0;
      if (reactant_species->flags & ON_GRID) {
        ++(*num_surface_mols);
      }
    } else {
      ++(*num_vol_mols);
    }

    /* Sanity check this reactant */
    if (reactant_species->flags & IS_SURFACE) {
      mcell_error("surface class can be listed only as the last reactant on "
                  "the left-hand side of the reaction with the preceding '@' "
                  "sign.");
      return MCELL_FAIL;
    }

    /* Copy in reactant info */
    switch (reactant_idx) {
    case 0:
      pathp->reactant1 = reactant_species;
      pathp->orientation1 = orient;
      break;

    case 1:
      pathp->reactant2 = reactant_species;
      pathp->orientation2 = orient;
      break;

    case 2:
      pathp->reactant3 = reactant_species;
      pathp->orientation3 = orient;
      break;

    default:
      UNHANDLED_CASE(reactant_idx);
    }
  }
  *num_reactants = reactant_idx;

  /* we had more than 3 reactants */
  if (current_reactant != NULL) {
    return MCELL_FAIL;
  } else {
    return MCELL_SUCCESS;
  }
}

/*************************************************************************
 *
 * extract_catalytic_arrow extracts the info for a catalytic arrow
 * into a pathway structure
 *
 *************************************************************************/
MCELL_STATUS
extract_catalytic_arrow(struct pathway *pathp,
                        struct reaction_arrow *react_arrow, int *reactant_idx,
                        int *num_vol_mols, int *num_surface_mols, int *all_3d,
                        int *oriented_count) {
  struct species *catalyst_species =
      (struct species *)react_arrow->catalyst.mol_type->value;
  short orient =
      react_arrow->catalyst.orient_set ? react_arrow->catalyst.orient : 0;

  /* XXX: Should surface class be allowed inside a catalytic arrow? */
  if (catalyst_species->flags & IS_SURFACE) {
     mcell_error("a surface class may not appear inside a catalytic arrow");
    return MCELL_FAIL;
  }

  /* Count the type of this reactant */
  if (react_arrow->catalyst.orient_set) {
    ++(*oriented_count);
  }

  if (catalyst_species->flags & NOT_FREE) {
    *all_3d = 0;
    if (catalyst_species->flags & ON_GRID) {
      ++(*num_surface_mols);
    }
  } else {
    ++(*num_vol_mols);
  }

  /* Copy in catalytic reactant */
  switch (*reactant_idx) {
  case 1:
    pathp->reactant2 = (struct species *)react_arrow->catalyst.mol_type->value;
    pathp->orientation2 = orient;
    break;

  case 2:
    pathp->reactant3 = (struct species *)react_arrow->catalyst.mol_type->value;
    pathp->orientation3 = orient;
    break;

  case 0:
  default:
    // mcell_internal_error("Catalytic reagent ended up in an invalid slot
    // (%d).", reactant_idx);
    return MCELL_FAIL;
  }
  ++(*reactant_idx);

  return MCELL_SUCCESS;
}

/*************************************************************************
 *
 * extract_surface extracts the info for a surface included in the
 * reaction specification
 *
 *************************************************************************/
MCELL_STATUS
extract_surface(struct pathway *path, struct mcell_species *surf_class,
                int *num_reactants, unsigned int *num_surfaces,
                int *oriented_count) {
  short orient = surf_class->orient_set ? surf_class->orient : 0;
  if (surf_class->orient_set) {
    (*oriented_count)++;
  }

  /* Copy reactant into next available slot */
  switch (*num_reactants) {
  case 0:
    // mdlerror(parse_state, "Before defining reaction surface class at least
    // one reactant should be defined.");
    return MCELL_FAIL;

  case 1:
    path->reactant2 = (struct species *)surf_class->mol_type->value;
    path->orientation2 = orient;
    break;

  case 2:
    path->reactant3 = (struct species *)surf_class->mol_type->value;
    path->orientation3 = orient;
    break;

  default:
    // mdlerror(parse_state, "Too many reactants--maximum number is two plus
    // reaction surface class.");
    return MCELL_FAIL;
  }

  (*num_reactants)++;
  (*num_surfaces)++;

  return MCELL_SUCCESS;
}

/*************************************************************************
 *
 * check_surface_specs performs a number of sanity checks to make sure
 * the surface specifications are sane
 *
 *************************************************************************/
MCELL_STATUS
check_surface_specs(struct notifications *notify, int num_reactants,
                    int num_surfaces, int num_vol_mols, int all_3d,
                    int oriented_count) {
  if (num_surfaces > 1) {
    /* Shouldn't happen */
    mcell_internal_error(
        "Too many surfaces--reactions can take place on at most one surface.");
    return MCELL_FAIL;
  }

  if (num_surfaces == num_reactants) {
    mcell_error("Reactants cannot consist entirely of surfaces.  Use a surface "
                "release site instead!");
    return MCELL_FAIL;
  }

  if ((num_vol_mols == 2) && (num_surfaces == 1)) {
    mcell_error(
        "Reaction between two volume molecules and a surface is not defined.");
    return MCELL_FAIL;
  }

  if (all_3d) {
    if (oriented_count != 0) {
      if (notify->useless_vol_orient == WARN_ERROR) {
        mcell_error("Orientation specified for molecule in reaction in volume");
        return MCELL_FAIL;
      } else if (notify->useless_vol_orient == WARN_WARN) {
        mcell_warn("Orientation specified for molecule in reaction in volume");
      }
    }
  } else {
    if (num_reactants != oriented_count) {
      if (notify->missed_surf_orient == WARN_ERROR) {
        mcell_error("Orientation not specified for molecule in reaction "
                    "at surface\n  (use ; or ', or ,' for random orientation)");
        return MCELL_FAIL;
      } else if (notify->missed_surf_orient == WARN_WARN) {
        mcell_warn("Orientation not specified for molecule in reaction at "
                   "surface\n  (use ; or ', or ,' for random orientation)");
      }
    }
  }

  return MCELL_SUCCESS;
}

/*************************************************************************
 *
 * add_catalytic_species_to_products adds all species that are part of a
 * catalytic reaction to the list of products.
 *
 *************************************************************************/
MCELL_STATUS
add_catalytic_species_to_products(struct pathway *path, int catalytic,
                                  int bidirectional, int all_3d) {
  struct species *catalyst;
  short catalyst_orient;
  switch (catalytic) {
  case 0:
    catalyst = path->reactant1;
    catalyst_orient = path->orientation1;
    break;
  case 1:
    catalyst = path->reactant2;
    catalyst_orient = path->orientation2;
    break;
  case 2:
    catalyst = path->reactant3;
    catalyst_orient = path->orientation3;
    break;
  default:
    mcell_internal_error("Catalytic reagent index is invalid.");
    return MCELL_FAIL;
  }

  if (bidirectional || !(catalyst->flags & IS_SURFACE)) {
    struct product *prodp = (struct product *)CHECKED_MALLOC_STRUCT(
        struct product, "reaction product");
    if (prodp == NULL) {
      return MCELL_FAIL;
    }

    prodp->prod = catalyst;
    if (all_3d) {
      prodp->orientation = 0;
    } else {
      prodp->orientation = catalyst_orient;
    }
    prodp->next = path->product_head;
    path->product_head = prodp;
  }

  return MCELL_SUCCESS;
}

/*************************************************************************
 *
 * extract_products extracts the product info into a pathway structure
 *
 *************************************************************************/
MCELL_STATUS
extract_products(struct notifications *notify, struct pathway *pathp,
                 struct mcell_species *products, int *num_surf_products,
                 int bidirectional,
                 int all_3d) {
  struct mcell_species *current_product;
  for (current_product = products; current_product != NULL;
       current_product = current_product->next) {
    /* Nothing to do for NO_SPECIES */
    if (current_product->mol_type == NULL)
      continue;

    /* Create new product */
    struct product *prodp = (struct product *)CHECKED_MALLOC_STRUCT(
        struct product, "reaction product");

    if (prodp == NULL) {
      // mcell_error_raw("Out of memory while creating reaction: %s -> ... ",
      //                rxnp->sym->name);
      return MCELL_FAIL;
    }

    /* Set product species and orientation */
    prodp->prod = (struct species *)current_product->mol_type->value;
    if (all_3d) {
      prodp->orientation = 0;
    } else {
      prodp->orientation = current_product->orient;
    }

    /* Disallow surface as product unless reaction is bidirectional */
    if (!bidirectional) {
      if (prodp->prod->flags & IS_SURFACE) {
        mcell_error_raw("Surface_class '%s' is not allowed to be on the "
                        "product side of the reaction.",
                        prodp->prod->sym->name);
        return MCELL_FAIL;
      }
    }

    /* Append product to list */
    prodp->next = pathp->product_head;
    pathp->product_head = prodp;

    if (prodp->prod->flags & ON_GRID) {
      ++(*num_surf_products);
    }

    /* Add product if it isn't a surface */
    if (!(prodp->prod->flags & IS_SURFACE)) {
      if (all_3d == 0) {
        if (!current_product->orient_set) {
          if (notify->missed_surf_orient == WARN_ERROR) {
            mcell_error("Product orientation not specified for molecule in "
                        "reaction at surface\n  (use ; or ', or ,' for random "
                        "orientation)");
            return MCELL_FAIL;
          } else if (notify->missed_surf_orient == WARN_WARN) {
            mcell_warn("Product orientation not specified for molecule in "
                       "reaction at surface\n  (use ; or ', or ,' for random "
                       "orientation)");
          }
        }
      } else {
        if ((prodp->prod->flags & NOT_FREE) != 0) {
          mcell_error("Reaction has only volume reactants but is trying to "
                      "create a surface product");
          return MCELL_FAIL;
        }
        if (current_product->orient_set) {
          if (notify->useless_vol_orient == WARN_ERROR) {
            mcell_error("Orientation specified for molecule in reaction in "
                        "volume");
            return MCELL_FAIL;
          } else if (notify->useless_vol_orient == WARN_WARN) {
            mcell_warn("Orientation specified for molecule in reaction in "
                       "volume");
          }
        }
      }
    }
  }

  return MCELL_SUCCESS;
}

/*************************************************************************
 create_rx_name:
    Assemble reactants alphabetically into a reaction name string.

 In:  p: reaction pathway whose reaction name we are to create
 Out: a string to be used as a symbol name for the reaction
*************************************************************************/
char *create_rx_name(struct pathway *p) {

  struct species *reagents[3];
  int n_reagents = 0;

  /* Store reagents in an array. */
  reagents[0] = p->reactant1;
  reagents[1] = p->reactant2;
  reagents[2] = p->reactant3;

  /* Count non-null reagents. */
  for (n_reagents = 0; n_reagents < 3; ++n_reagents)
    if (reagents[n_reagents] == NULL)
      break;

  /* Sort reagents. */
  for (int i = 0; i < n_reagents; ++i) {
    for (int j = i + 1; j < n_reagents; ++j) {
      /* If 'j' precedes 'i', 'j' wins. */
      if (strcmp(reagents[j]->sym->name, reagents[i]->sym->name) < 0) {
        struct species *tmp = reagents[j];
        reagents[j] = reagents[i];
        reagents[i] = tmp;
      }
    }
  }

  /* Now, produce a name! */
  switch (n_reagents) {
  case 1:
    return alloc_sprintf("%s", reagents[0]->sym->name);
  case 2:
    return alloc_sprintf("%s+%s", reagents[0]->sym->name,
                         reagents[1]->sym->name);
  case 3:
    return alloc_sprintf("%s+%s+%s", reagents[0]->sym->name,
                         reagents[1]->sym->name, reagents[2]->sym->name);
  default:
    // mcell_internal_error("Invalid number of reagents in reaction pathway
    // (%d).", n_reagents);
    return NULL;
  }
}

/*************************************************************************
 concat_rx_name:
    Concatenates reactants onto a reaction name.

 In:  name1: name of first reactant (or first part of reaction name)
      name2: name of second reactant (or second part of reaction name)
 Out: reaction name as a string, or NULL if an error occurred
*************************************************************************/
static char *concat_rx_name(char *name1, char *name2) {
  char *rx_name;

  /* Sort them */
  if (strcmp(name2, name1) <= 0) {
    char *nametmp = name1;
    name1 = name2;
    name2 = nametmp;
  }

  /* Build the name */
  rx_name = CHECKED_SPRINTF("%s+%s", name1, name2);

  /* Die if we failed to allocate memory */
  if (rx_name == NULL)
    return NULL;

  return rx_name;
}

/***********************************************************************
 invert_current_reaction_pathway:
    Creates a new reversed pathway, where the reactants of new pathway are the
    products of the current pathway, and the products of new pathway are the
    reactants of the current pathway.

 In:  rxn_sym_table:
      vacancy_search_dist2:
      pathp: pathway to invert
      reverse_rate: the reverse reaction rate
      rate_filename:
 Out: Returns 1 on error and 0 - on success.  The new pathway is added to the
      linked list of the pathways for the current reaction.
***********************************************************************/
MCELL_STATUS invert_current_reaction_pathway(
    struct sym_table_head *rxn_sym_table,
    double vacancy_search_dist2,
    struct pathway *pathp,
    struct reaction_rate *reverse_rate,
    const char *rate_filename) {

  struct rxn *rx;
  struct pathway *path;
  struct product *prodp;
  struct sym_entry *sym;
  char *inverse_name;
  int nprods; /* number of products */
  int all_3d; /* flag that tells whether all products are volume_molecules */
  int num_surf_products = 0;
  int num_surface_mols = 0;
  int num_vol_mols = 0;

  /* flag that tells whether there is a surface_class
     among products in the direct reaction */
  int is_surf_class = 0;

  all_3d = 1;
  for (nprods = 0, prodp = pathp->product_head; prodp != NULL;
       prodp = prodp->next) {
    nprods++;
    if ((prodp->prod->flags & NOT_FREE) != 0)
      all_3d = 0;
    if ((prodp->prod->flags & IS_SURFACE) != 0) {
      is_surf_class = 1;
    }
  }

  if (nprods == 0) {
    // mdlerror(parse_state, "Can't create a reverse reaction with no
    // products");
    return MCELL_FAIL;
  }
  if (nprods == 1 && (pathp->product_head->prod->flags & IS_SURFACE)) {
    // mdlerror(parse_state, "Can't create a reverse reaction starting from only
    // a surface");
    return MCELL_FAIL;
  }
  if (nprods > 3) {
    // mdlerror(parse_state, "Can't create a reverse reaction involving more
    // than three products. Please note that surface_class from the reaction
    // reactant side also counts as a product.");
    return MCELL_FAIL;
  }

  if (pathp->pathname != NULL) {
    // mdlerror(parse_state, "Can't name bidirectional reactions--write each
    // reaction and name them separately");
    return MCELL_FAIL;
  }
  if (all_3d) {
    if ((pathp->reactant1->flags & NOT_FREE) != 0)
      all_3d = 0;
    if (pathp->reactant2 != NULL && (pathp->reactant2->flags & NOT_FREE) != 0)
      all_3d = 0;
    if (pathp->reactant3 != NULL && (pathp->reactant3->flags & NOT_FREE) != 0)
      all_3d = 0;

    if (!all_3d) {
      // mdlerror(parse_state, "Cannot reverse orientable reaction with only
      // volume products");
      return MCELL_FAIL;
    }
  }

  prodp = pathp->product_head;
  if (nprods == 1) {
    inverse_name = strdup(prodp->prod->sym->name);

    if (inverse_name == NULL)
      return MCELL_FAIL;
  } else if (nprods == 2) {
    inverse_name =
        concat_rx_name(prodp->prod->sym->name, prodp->next->prod->sym->name);
  } else {
    inverse_name = concat_rx_name(prodp->prod->sym->name, prodp->next->prod->sym->name);
    inverse_name =
        concat_rx_name(inverse_name, prodp->next->next->prod->sym->name);
  }
  if (inverse_name == NULL) {
    // mdlerror(parse_state, "Out of memory forming reaction name");
    return MCELL_FAIL;
  }

  sym = retrieve_sym(inverse_name, rxn_sym_table);
  if (sym == NULL) {
    sym = store_sym(inverse_name, RX, rxn_sym_table, NULL);
    if (sym == NULL) {
      // mdlerror_fmt(parse_state, "File '%s', Line %ld: Out of memory while
      // storing reaction pathway.", __FILE__, (long)__LINE__);
      free(inverse_name);
      return MCELL_FAIL;
    }
  }
  free(inverse_name);
  rx = (struct rxn *)sym->value;
  rx->n_reactants = nprods;
  rx->n_pathways++;

  path = (struct pathway *)CHECKED_MALLOC_STRUCT(struct pathway,
                                                 "reaction pathway");
  if (path == NULL) {
    return MCELL_FAIL;
  }
  path->pathname = NULL;
  path->flags = 0;
  path->reactant1 = prodp->prod;
  if ((path->reactant1->flags & NOT_FREE) == 0) {
    ++num_vol_mols;
  } else {
    if (path->reactant1->flags & ON_GRID) {
      ++num_surface_mols;
    }
  }
  path->orientation1 = prodp->orientation;
  path->reactant2 = NULL;
  path->reactant3 = NULL;
  path->prod_signature = NULL;
  if (nprods > 1) {
    path->reactant2 = prodp->next->prod;
    if ((path->reactant2->flags & NOT_FREE) == 0) {
      ++num_vol_mols;
    } else {
      if (path->reactant2->flags & ON_GRID) {
        ++num_surface_mols;
      }
    }
    path->orientation2 = prodp->next->orientation;
  }
  if (nprods > 2) {
    path->reactant3 = prodp->next->next->prod;
    if ((path->reactant3->flags & NOT_FREE) == 0) {
      ++num_vol_mols;
    } else {
      if (path->reactant3->flags & ON_GRID) {
        ++num_surface_mols;
      }
    }
    path->orientation3 = prodp->next->next->orientation;
  }

  switch (reverse_rate->rate_type) {
  case RATE_UNSET:
    // mdlerror_fmt(parse_state, "File %s, Line %d: Internal error: Reverse rate
    // is not set", __FILE__, __LINE__);
    return MCELL_FAIL;

  case RATE_CONSTANT:
    path->km = reverse_rate->v.rate_constant;
    path->km_filename = NULL;
    break;

  case RATE_FILE:
    path->km = 0.0;
    path->km_filename = (char *)rate_filename;
    free(reverse_rate->v.rate_file);
    reverse_rate->v.rate_file = NULL;
    break;

  default:
    UNHANDLED_CASE(reverse_rate->rate_type);
  }

  path->product_head = (struct product *)CHECKED_MALLOC_STRUCT(
      struct product, "reaction product");
  if (path->product_head == NULL)
    return 1;

  path->product_head->orientation = pathp->orientation1;
  path->product_head->prod = pathp->reactant1;
  path->product_head->next = NULL;
  if (path->product_head->prod->flags & ON_GRID)
    ++num_surf_products;

  if ((pathp->reactant2 != NULL) &&
      ((pathp->reactant2->flags & IS_SURFACE) == 0)) {
    path->product_head->next = (struct product *)CHECKED_MALLOC_STRUCT(
        struct product, "reaction product");
    if (path->product_head->next == NULL)
      return 1;
    path->product_head->next->orientation = pathp->orientation2;
    path->product_head->next->prod = pathp->reactant2;
    path->product_head->next->next = NULL;
    if (path->product_head->next->prod->flags & ON_GRID)
      ++num_surf_products;

    if ((pathp->reactant3 != NULL) &&
        ((pathp->reactant3->flags & IS_SURFACE) == 0)) {
      path->product_head->next->next = (struct product *)CHECKED_MALLOC_STRUCT(
          struct product, "reaction product");
      if (path->product_head->next->next == NULL)
        return 1;
      path->product_head->next->next->orientation = pathp->orientation3;
      path->product_head->next->next->prod = pathp->reactant3;
      path->product_head->next->next->next = NULL;
      if (path->product_head->next->next->prod->flags & ON_GRID)
        ++num_surf_products;
    }
  }

  path->prod_signature = create_prod_signature(&path->product_head);
  if (path->prod_signature == NULL) {
    // mdlerror(parse_state, "Error creating 'prod_signature' field for reaction
    // pathway.");
    return MCELL_FAIL;
  }

  if ((!distinguishable(vacancy_search_dist2, 0, EPS_C)) &&
      (num_surf_products > num_surface_mols)) {
    /* the case with one volume molecule reacting with the surface
       and producing one surface molecule is excluded */
    if (!((num_surface_mols == 0) && (num_vol_mols == 1))) {
      // mdlerror(parse_state, "Error: number of surface products exceeds number
      // of surface reactants, but VACANCY_SEARCH_DISTANCE is not specified or
      // set to zero.");
      return MCELL_FAIL;
    }
  }

  /* Now go back to the original reaction and if there is a "surface_class"
     among products - remove it.  We do not need it now on the product side
     of the reaction */
  if (is_surf_class) {
    prodp = pathp->product_head;
    if (prodp->prod->flags & IS_SURFACE) {
      pathp->product_head = prodp->next;
      prodp->next = NULL;
      // mem_put(parse_state->prod_mem, (void *)prodp);
    } else if (prodp->next->prod->flags & IS_SURFACE) {
      // struct product *temp = prodp->next;
      prodp->next = prodp->next->next;
      // mem_put(parse_state->prod_mem, temp);
    } else {
      // struct product *temp = prodp->next->next;
      prodp->next->next = prodp->next->next->next;
      // mem_put(parse_state->prod_mem, temp);
    }
  }

  path->next = rx->pathway_head;
  rx->pathway_head = path;
  return 0;
}

/************************************************************************
 * static helper functions
 ************************************************************************/

/*************************************************************************
 sort_product_list_compare:
    Comparison function for products to be sorted when generating the product
    signature.

 In:  list_item: first item to compare
      new_item:  second item to compare
 Out: -1 if list_item < new_item, 1 if list_item > new_item, 0 if they are
      equal

  XXX Currently this function also appears in mdlparse_util.c. It should
      eventually be removed from there and only appear in this file.
*************************************************************************/
static int sort_product_list_compare(struct product *list_item,
                                     struct product *new_item) {

  int cmp = strcmp(list_item->prod->sym->name, new_item->prod->sym->name);
  if (cmp == 0) {
    if (list_item->orientation > new_item->orientation)
      cmp = -1;
    else if (list_item->orientation < new_item->orientation)
      cmp = 1;
    else
      cmp = 0;
  }
  return cmp;
}

/*************************************************************************
 sort_product_list:
    Sorts product_head in alphabetical order, and descending orientation order.
    Current algorithm uses insertion sort.

 In:  product_head: list to sort
 Out: the new list head

  XXX Currently this function also appears in mdlparse_util.c. It should
      eventually be removed from there and only appear in this file.
*************************************************************************/
static struct product *sort_product_list(struct product *product_head) {
  struct product *next; /* Saved next item (next field in product is
                           overwritten) */
  struct product *iter;          /* List iterator */
  struct product *result = NULL; /* Sorted list */
  int cmp;

  /* Use insertion sort to sort the list of products */
  for (struct product *current = product_head; current != NULL;
       current = next) {
    next = current->next;

    /* First item added always goes at the head */
    if (result == NULL) {
      current->next = result;
      result = current;
      continue;
    }

    /* Check if the item belongs at the head */
    cmp = sort_product_list_compare(result, current);
    if (cmp >= 0) {
      current->next = result;
      result = current;
      continue;
    }

    /* Otherwise, if it goes after the current entry, scan forward to find the
       insert point */
    else {
      /* locate the node before the point of insertion */
      iter = result;
      while (iter->next != NULL && sort_product_list_compare(iter, current) < 0)
        iter = iter->next;

      current->next = iter->next;
      iter->next = current;
    }
  }

  return result;
}

/*************************************************************************
 create_prod_signature:
    Returns a string containing all products in the product_head list,
    separated by '+', and sorted in alphabetical order by name and descending
    orientation order.

 In:  product_head: list of products
 Out: product signature as a string.  *product_head list is sorted in
      alphabetical order by name, and descending order by orientation.  Returns
      NULL on failure.

  XXX Currently this function also appears in mdlparse_util.c. It should
      eventually be removed from there and only appear in this file.
*************************************************************************/
char *create_prod_signature(struct product **product_head) {
  /* points to the head of the sorted alphabetically list of products */
  char *prod_signature = NULL;

  *product_head = sort_product_list(*product_head);

  /* create prod_signature string */
  struct product *current = *product_head;
  if (current == NULL) {
    return NULL;
  }
  prod_signature = CHECKED_STRDUP(current->prod->sym->name, "product name");

  /* Concatenate to create product signature */
  char *temp_str = NULL;
  while (current->next != NULL) {
    temp_str = prod_signature;
    prod_signature = CHECKED_SPRINTF("%s+%s", prod_signature,
                                     current->next->prod->sym->name);

    if (prod_signature == NULL) {
      if (temp_str != NULL)
        free(temp_str);
      return NULL;
    }
    if (temp_str != NULL)
      free(temp_str);

    current = current->next;
  }

  return prod_signature;
}

/*************************************************************************
 * init_reactions and related machinery
 *************************************************************************/

/*************************************************************************
 check_duplicate_special_reactions:
   Check for duplicate special reaction pathways (e.g. TRANSPARENT = molecule).

 In: path: Parse-time structure for reaction pathways
 Out: Nothing.
 Note: I'm not sure if this code is ever actually called.
*************************************************************************/
void check_duplicate_special_reactions(struct pathway *path) {
  /* if it is a special reaction - check for the duplicates pathways */
  if (path->next != NULL) {
    if ((path->flags & PATHW_TRANSP) && (path->next->flags & PATHW_TRANSP)) {
      if ((path->orientation2 == path->next->orientation2) ||
          (path->orientation2 == 0) || (path->next->orientation2 == 0)) {
        mcell_error("Exact duplicates of special reaction TRANSPARENT = %s are "
                    "not allowed.  Please verify the contents of "
                    "DEFINE_SURFACE_CLASS statement.",
                    path->reactant2->sym->name);
      }
    }

    if ((path->flags & PATHW_REFLEC) && (path->next->flags & PATHW_REFLEC)) {
      if ((path->orientation2 == path->next->orientation2) ||
          (path->orientation2 == 0) || (path->next->orientation2 == 0)) {
        mcell_error("Exact duplicates of special reaction REFLECTIVE = %s are "
                    "not allowed.  Please verify the contents of "
                    "DEFINE_SURFACE_CLASS statement.",
                    path->reactant2->sym->name);
      }
    }
    if ((path->flags & PATHW_ABSORP) && (path->next->flags & PATHW_ABSORP)) {
      if ((path->orientation2 == path->next->orientation2) ||
          (path->orientation2 == 0) || (path->next->orientation2 == 0)) {
        mcell_error("Exact duplicates of special reaction ABSORPTIVE = %s are "
                    "not allowed.  Please verify the contents of "
                    "DEFINE_SURFACE_CLASS statement.",
                    path->reactant2->sym->name);
      }
    }
  }
}

/*************************************************************************
 set_product_geometries:

  Walk through the list, setting the geometries of each of the products. We do
  this by looking for an earlier geometric match and pointing there or we just
  point to 0 if there is no match.

 In: path: Parse-time structure for reaction pathways
     rx: Pathways leading away from a given intermediate
     prod: Parse-time structure for products of reaction pathways
 Out: max_num_surf_products: Maximum number of surface products
*************************************************************************/
int set_product_geometries(struct pathway *path, struct rxn *rx,
                           struct product *prod) {
  int recycled1, recycled2, recycled3;
  int k, kk, k2;
  short geom;
  struct product *prod2;
  int max_num_surf_products; /* maximum number of surface products */
  int num_surf_products_per_pathway;
  max_num_surf_products = 0;
  for (int n_pathway = 0; path != NULL; n_pathway++, path = path->next) {
    recycled1 = 0;
    recycled2 = 0;
    recycled3 = 0;
    k = rx->product_idx[n_pathway] + rx->n_reactants;
    num_surf_products_per_pathway = 0;
    for (prod = path->product_head; prod != NULL; prod = prod->next) {
      if (recycled1 == 0 && prod->prod == path->reactant1) {
        recycled1 = 1;
        kk = rx->product_idx[n_pathway] + 0;
      } else if (recycled2 == 0 && prod->prod == path->reactant2) {
        recycled2 = 1;
        kk = rx->product_idx[n_pathway] + 1;
      } else if (recycled3 == 0 && prod->prod == path->reactant3) {
        recycled3 = 1;
        kk = rx->product_idx[n_pathway] + 2;
      } else {
        kk = k;
        k++;
      }

      if (prod->prod->flags & ON_GRID)
        num_surf_products_per_pathway++;

      rx->players[kk] = prod->prod;

      if ((prod->orientation + path->orientation1) *
                  (prod->orientation - path->orientation1) ==
              0 &&
          prod->orientation * path->orientation1 != 0) {
        if (prod->orientation == path->orientation1)
          rx->geometries[kk] = 1;
        else
          rx->geometries[kk] = -1;
      } else if (rx->n_reactants > 1 &&
                 (prod->orientation + path->orientation2) *
                         (prod->orientation - path->orientation2) ==
                     0 &&
                 prod->orientation * path->orientation2 != 0) {
        if (prod->orientation == path->orientation2)
          rx->geometries[kk] = 2;
        else
          rx->geometries[kk] = -2;
      } else if (rx->n_reactants > 2 &&
                 (prod->orientation + path->orientation3) *
                         (prod->orientation - path->orientation3) ==
                     0 &&
                 prod->orientation * path->orientation3 != 0) {
        if (prod->orientation == path->orientation3)
          rx->geometries[kk] = 3;
        else
          rx->geometries[kk] = -3;
      } else {
        k2 = 2 * rx->n_reactants + 1; /* Geometry index of first non-reactant
                                         product, counting from 1. */
        geom = 0;
        for (prod2 = path->product_head;
             prod2 != prod && prod2 != NULL && geom == 0; prod2 = prod2->next) {
          if ((prod2->orientation + prod->orientation) *
                      (prod2->orientation - prod->orientation) ==
                  0 &&
              prod->orientation * prod2->orientation != 0) {
            if (prod2->orientation == prod->orientation)
              geom = 1;
            else
              geom = -1;
          } else
            geom = 0;

          if (recycled1 == 1) {
            if (prod2->prod == path->reactant1) {
              recycled1 = 2;
              geom *= rx->n_reactants + 1;
            }
          } else if (recycled2 == 1) {
            if (prod2->prod == path->reactant2) {
              recycled2 = 2;
              geom *= rx->n_reactants + 2;
            }
          } else if (recycled3 == 1) {
            if (prod2->prod == path->reactant3) {
              recycled3 = 2;
              geom *= rx->n_reactants + 3;
            }
          } else {
            geom *= k2;
            k2++;
          }
        }
        rx->geometries[kk] = geom;
      }
      if (num_surf_products_per_pathway > max_num_surf_products)
        max_num_surf_products = num_surf_products_per_pathway;
    }

    k = rx->product_idx[n_pathway];
    if (recycled1 == 0)
      rx->players[k] = NULL;
    if (recycled2 == 0 && rx->n_reactants > 1)
      rx->players[k + 1] = NULL;
    if (recycled3 == 0 && rx->n_reactants > 2)
      rx->players[k + 2] = NULL;
  } /* end for (n_pathway = 0, ...) */
  return max_num_surf_products;
}

/*************************************************************************
 alphabetize_pathway:
    The reaction pathway (path) is alphabetized.

 In: path: Parse-time structure for reaction pathways
     reaction: Reaction pathways leading away from a given intermediate
 Out: Nothing.
*************************************************************************/
void alphabetize_pathway(struct pathway *path, struct rxn *reaction) {
  short geom, geom2;
  struct species *temp_sp, *temp_sp2;

  /* Alphabetize if we have two molecules */
  if ((path->reactant2->flags & IS_SURFACE) == 0) {
    if (strcmp(path->reactant1->sym->name, path->reactant2->sym->name) > 0) {
      temp_sp = path->reactant1;
      path->reactant1 = path->reactant2;
      path->reactant2 = temp_sp;
      geom = path->orientation1;
      path->orientation1 = path->orientation2;
      path->orientation2 = geom;
    } else if (strcmp(path->reactant1->sym->name, path->reactant2->sym->name) ==
               0) {
      if (path->orientation1 < path->orientation2) {
        geom = path->orientation1;
        path->orientation1 = path->orientation2;
        path->orientation2 = geom;
      }
    }
  }

  /* Alphabetize if we have three molecules */
  if (reaction->n_reactants == 3) {
    if ((path->reactant3->flags & IS_SURFACE) == 0) {
      if (strcmp(path->reactant1->sym->name, path->reactant3->sym->name) > 0) {
        /* Put reactant3 at the beginning */
        temp_sp = path->reactant1;
        geom = path->orientation1;
        path->reactant1 = path->reactant3;
        path->orientation1 = path->orientation3;

        /* Put former reactant1 in place of reactant2 */
        temp_sp2 = path->reactant2;
        geom2 = path->orientation2;
        path->reactant2 = temp_sp;
        path->orientation2 = geom;

        /* Put former reactant2 in place of reactant3 */
        path->reactant3 = temp_sp2;
        path->orientation3 = geom2;
        /* XXX: Update to deal with macromolecules? */

      } else if (strcmp(path->reactant2->sym->name,
                        path->reactant3->sym->name) > 0) {

        /* Put reactant3 after reactant1 */
        temp_sp = path->reactant2;
        path->reactant2 = path->reactant3;
        path->reactant3 = temp_sp;
        geom = path->orientation2;
        path->orientation2 = path->orientation3;
        path->orientation3 = geom;
      }
    } /*end */
  }
}

/*************************************************************************
 warn_about_high_rates:
    If HIGH_REACTION_PROBABILITY is set to WARNING or ERROR, and the reaction
    probability is high, give the user a warning or error respectively.

 In: notify:
     warn_file: The log/error file. Can be stdout/stderr
     rate_warn: If 1, warn the user about high reaction rates (or give error)
     print_once: If the warning has been printed once, don't repeat it
 Out: print_once. Also print out reaction probabilities (with warning/error)
*************************************************************************/
static int warn_about_high_rates(struct notifications *notify, FILE *warn_file,
                                 int rate_warn, int print_once) {
  if (rate_warn) {
    if (notify->high_reaction_prob == WARN_ERROR) {
      warn_file = mcell_get_error_file();
      if (!print_once) {
        fprintf(warn_file, "\n");
        fprintf(
            warn_file,
            "Reaction probabilities generated for the following reactions:\n");
        print_once = 1;
      }
      fprintf(warn_file, "\tError: High ");
    } else {
      if (!print_once) {
        fprintf(warn_file, "\n");
        fprintf(
            warn_file,
            "Reaction probabilities generated for the following reactions:\n");
        print_once = 1;
      }
      if (notify->high_reaction_prob == WARN_WARN)
        fprintf(warn_file, "\tWarning: High ");
      else
        fprintf(warn_file, "\t");
    }
  } else {
    if (!print_once) {
      fprintf(warn_file, "\n");
      fprintf(
          warn_file,
          "Reaction probabilities generated for the following reactions:\n");
      print_once = 1;
    }
    fprintf(warn_file, "\t");
  }
  return print_once;
}

/*************************************************************************
 add_surface_reaction_flags:

 In:  mol_sym_table:
      all_mols:
      all_surface_mols:
      all_volume_mols:
 Out: Nothing
*************************************************************************/
void add_surface_reaction_flags(struct sym_table_head *mol_sym_table,
                                struct species *all_mols,
                                struct species *all_surface_mols,
                                struct species *all_volume_mols) {
  struct species *temp_sp;

  /* Add flags for surface reactions with ALL_MOLECULES */
  if (all_mols->flags & (CAN_VOLWALL | CAN_SURFWALL)) {
    for (int n_mol_bin = 0; n_mol_bin < mol_sym_table->n_bins;
         n_mol_bin++) {
      for (struct sym_entry *symp = mol_sym_table->entries[n_mol_bin];
           symp != NULL; symp = symp->next) {
        temp_sp = (struct species *)symp->value;
        if (temp_sp == all_mols)
          continue;
        if (temp_sp == all_volume_mols)
          continue;
        if (temp_sp == all_surface_mols)
          continue;

        if (((temp_sp->flags & NOT_FREE) == 0) &&
            ((temp_sp->flags & CAN_VOLWALL) == 0)) {
          temp_sp->flags |= CAN_VOLWALL;
        } else if ((temp_sp->flags & ON_GRID) &&
                   ((temp_sp->flags & CAN_REGION_BORDER) == 0)) {
          temp_sp->flags |= CAN_REGION_BORDER;
        }
      }
    }
  }

  /* Add flags for surface reactions with ALL_VOLUME_MOLECULES */
  if (all_volume_mols->flags & CAN_VOLWALL) {
    for (int n_mol_bin = 0; n_mol_bin < mol_sym_table->n_bins;
         n_mol_bin++) {
      for (struct sym_entry *symp = mol_sym_table->entries[n_mol_bin];
           symp != NULL; symp = symp->next) {
        temp_sp = (struct species *)symp->value;
        if (temp_sp == all_mols)
          continue;
        if (temp_sp == all_volume_mols)
          continue;
        if (temp_sp == all_surface_mols)
          continue;
        if (((temp_sp->flags & NOT_FREE) == 0) &&
            ((temp_sp->flags & CAN_VOLWALL) == 0)) {
          temp_sp->flags |= CAN_VOLWALL;
        }
      }
    }
  }

  /* Add flags for surface reactions with ALL_SURFACE_MOLECULES */
  if (all_surface_mols->flags & CAN_SURFWALL) {
    for (int n_mol_bin = 0; n_mol_bin < mol_sym_table->n_bins;
         n_mol_bin++) {
      for (struct sym_entry *symp = mol_sym_table->entries[n_mol_bin];
           symp != NULL; symp = symp->next) {
        temp_sp = (struct species *)symp->value;
        if (temp_sp == all_mols)
          continue;
        if (temp_sp == all_volume_mols)
          continue;
        if (temp_sp == all_surface_mols)
          continue;
        if (((temp_sp->flags & ON_GRID) &&
             ((temp_sp->flags & CAN_REGION_BORDER) == 0))) {
          temp_sp->flags |= CAN_REGION_BORDER;
        }
      }
    }
  }
}

/*************************************************************************
 scale_rxn_probabilities:

  Scale probabilities, notifying and warning as appropriate.

 In: reaction_prob_limit_flag:
     path: Parse-time structure for reaction pathways
     rx: Pathways leading away from a given intermediate
     pb_factor:
 Out: Return 1 if rates are high and HIGH_REACTION_PROBABILITY is set to ERROR
 Note: This does not work properly right now. Even if rates are high and
       HIGH_REACTION_PROBABILITY is set to ERROR, the error is ignored
*************************************************************************/
int scale_rxn_probabilities(byte *reaction_prob_limit_flag,
                        struct notifications *notify,
                        struct pathway *path, struct rxn *rx,
                        double pb_factor) {
  int print_once = 0; /* flag */
  FILE *warn_file;
  int is_gigantic;
  double rate;

  for (int n_pathway = 0; path != NULL; n_pathway++, path = path->next) {
    int rate_notify = 0, rate_warn = 0;
    if (!distinguishable(rx->cum_probs[n_pathway], GIGANTIC, EPS_C))
      is_gigantic = 1;
    else
      is_gigantic = 0;

    /* automatic surface reactions will be printed out from 'init_sim()'. */
    if (is_gigantic)
      continue;
<<<<<<< HEAD
    if (!rx->rates || !rx->rates[n_pathway]) {
      rate = pb_factor * rx->cum_probs[n_pathway];
    } else
      rate = 0.0;
=======

    rate = pb_factor * rx->cum_probs[n_pathway];
>>>>>>> 3dac3ca5
    rx->cum_probs[n_pathway] = rate;

    if ((notify->reaction_probabilities == NOTIFY_FULL &&
         ((rate >= notify->reaction_prob_notify) ||
          (notify->reaction_prob_notify == 0.0))))
      rate_notify = 1;
    if ((notify->high_reaction_prob != WARN_COPE &&
         ((rate >= notify->reaction_prob_warn) ||
          ((notify->reaction_prob_warn == 0.0)))))
      rate_warn = 1;

    if ((rate > 1.0) && (!*reaction_prob_limit_flag)) {
      *reaction_prob_limit_flag = 1;
    }

    if (rate_warn || rate_notify) {

      warn_file = mcell_get_log_file();

      print_once =
          warn_about_high_rates(notify, warn_file, rate_warn,
                                print_once);
<<<<<<< HEAD
      if (rx->rates && rx->rates[n_pathway])
        fprintf(warn_file, "Varying probability \"%s\" set for ",
                rx->rates[n_pathway]->name);
      else
        fprintf(warn_file, "Probability %.4e set for ", rate);
      if (rx->n_reactants == 1){
        if (rx->geometries && rx->players){
          //fprintf(warn_file, "%s{%d} -> ", rx->players[0]->sym->name, rx->geometries[0]);
          fprintf(warn_file, "%s{%d} -> ", rx->players[0]->sym->name, rx->geometries[0]);
        }
      }
=======

      fprintf(warn_file, "Probability %.4e set for ", rate);

      if (rx->n_reactants == 1)
        fprintf(warn_file, "%s{%d} -> ", rx->players[0]->sym->name,
                rx->geometries[0]);
>>>>>>> 3dac3ca5
      else if (rx->n_reactants == 2) {
        if (rx->players[1]->flags & IS_SURFACE) {
          fprintf(warn_file, "%s{%d} @ %s{%d} -> ", rx->players[0]->sym->name,
                  rx->geometries[0], rx->players[1]->sym->name,
                  rx->geometries[1]);
        } else {
          fprintf(warn_file, "%s{%d} + %s{%d} -> ", rx->players[0]->sym->name,
                  rx->geometries[0], rx->players[1]->sym->name,
                  rx->geometries[1]);
        }
      } else {
        if (rx->players[2]->flags & IS_SURFACE) {
          fprintf(warn_file, "%s{%d} + %s{%d}  @ %s{%d} -> ",
                  rx->players[0]->sym->name, rx->geometries[0],
                  rx->players[1]->sym->name, rx->geometries[1],
                  rx->players[2]->sym->name, rx->geometries[2]);
        } else {
          fprintf(warn_file, "%s{%d} + %s{%d}  + %s{%d} -> ",
                  rx->players[0]->sym->name, rx->geometries[0],
                  rx->players[1]->sym->name, rx->geometries[1],
                  rx->players[2]->sym->name, rx->geometries[2]);
        }
      }
      if (path->product_head == NULL) {
        fprintf(warn_file, "NULL ");
      } else {
        for (struct product *prod = path->product_head; prod != NULL;
             prod = prod->next) {
          fprintf(warn_file, "%s{%d} ", prod->prod->sym->name,
                  prod->orientation);
        }
      }

      fprintf(warn_file, "\n");

      if (rate_warn && notify->high_reaction_prob == WARN_ERROR)
        return 1;
    }
  }
  return 0;
}

/*************************************************************************
 equivalent_geometry_for_two_reactants:

 In: o1a: orientation of the first reactant from first reaction
     o1b: orientation of the second reactant from first reaction
     o2a: orientation of the first reactant from second reaction
     o2b: orientation of the second reactant from second reaction
 Out: Returns 1 if the two pathways (defined by pairs o1a-o1b and o2a-o2b)
      have equivalent geometry, 0 otherwise.
*************************************************************************/
static int equivalent_geometry_for_two_reactants(int o1a, int o1b, int o2a,
                                                 int o2b) {

  /* both reactants for each pathway are in the same
     orientation class and parallel one another */
  if ((o1a == o1b) && (o2a == o2b)) {
    return 1;
    /* both reactants for each pathway are in the same
       orientation class and opposite one another */
  } else if ((o1a == -o1b) && (o2a == -o2b)) {
    return 1;
  }
  /* reactants are not in the same orientation class */
  if (abs(o1a) != abs(o1b)) {
    if ((abs(o2a) != abs(o2b)) || ((o2a == 0) && (o2b == 0))) {
      return 1;
    }
  }
  if (abs(o2a) != abs(o2b)) {
    if ((abs(o1a) != abs(o1b)) || ((o1a == 0) && (o1b == 0))) {
      return 1;
    }
  }

  return 0;
}

/*************************************************************************
 equivalent_geometry:

 In: p1, p2: pathways to compare
     n: The number of reactants for the pathways
 Out: Returns 1 if the two pathways are the same (i.e. have equivalent
      geometry), 0 otherwise.
*************************************************************************/
static int equivalent_geometry(struct pathway *p1, struct pathway *p2, int n) {

  short o11, o12, o13, o21, o22, o23; /* orientations of individual reactants */
  /* flags for 3-reactant reactions signaling whether molecules orientations
   * are parallel one another and molecule and surface orientaions are parallel
   * one another
   */
  int mols_parallel_1 = SHRT_MIN + 1;     /* for first pathway */
  int mols_parallel_2 = SHRT_MIN + 2;     /* for second pathway */
  int mol_surf_parallel_1 = SHRT_MIN + 3; /* for first pathway */
  int mol_surf_parallel_2 = SHRT_MIN + 4; /* for second pathway */

  if (n < 2) {
    /* one reactant case */
    /* RULE: all one_reactant pathway geometries are equivalent */

    return 1;

  } else if (n < 3) {
    /* two reactants case */

    /* RULE - Two pathways have equivalent geometry when:
       1) Both pathways have exactly the same number of reactants;
       2) There exists an identity mapping between reactants from Pathway 1 and
          Pathway 2 such that for each pair of reactants, r1a and r1b from
       Pathway
          1, and r2a, and r2b from Pathway 2:
         - r1a is the same species as r2a (likewise for r1b and r2b);
         - r1a and r1b have the same orientation in the same orientation class
           if and only if r2a and r2b do;
         - r1a and r1b have the opposite orientation in the same orientation
           class if and only if r2a and r2b do;
         - r1a and r1b are not in the same orientation class, either because
           they have different orientation classes or both are in the zero
           orientation class, if and only if r2a and r2b are not in the same
           orientation class or both are in the zero orientation class
     */

    o11 = p1->orientation1;
    o12 = p1->orientation2;
    o21 = p2->orientation1;
    o22 = p2->orientation2;

    return equivalent_geometry_for_two_reactants(o11, o12, o21, o22);

  } else if (n < 4) {
    /* three reactants case */

    o11 = p1->orientation1;
    o12 = p1->orientation2;
    o13 = p1->orientation3;
    o21 = p2->orientation1;
    o22 = p2->orientation2;
    o23 = p2->orientation3;

    /* special case: two identical reactants */
    if ((p1->reactant1 == p1->reactant2) && (p2->reactant1 == p2->reactant2)) {

      /* Case 1: two molecules and surface are in the same orientation class */
      if ((abs(o11) == abs(o12)) && (abs(o11) == abs(o13))) {
        if (o11 == o12)
          mols_parallel_1 = 1;
        else
          mols_parallel_1 = 0;

        if (mols_parallel_1) {
          if ((o11 == -o13) || (o12 == -o13)) {
            mol_surf_parallel_1 = 0;
          } else {
            mol_surf_parallel_1 = 1;
          }
        } else {
          mol_surf_parallel_1 = 0;
        }

        if ((abs(o21) == abs(o22)) && (abs(o21) == abs(o23))) {
          if (o21 == o22)
            mols_parallel_2 = 1;
          else
            mols_parallel_2 = 0;

          if (mols_parallel_2) {
            if ((o21 == -o23) || (o22 == -o23)) {
              mol_surf_parallel_2 = 0;
            } else {
              mol_surf_parallel_2 = 1;
            }
          } else {
            mol_surf_parallel_2 = 0;
          }
        }

        if ((mols_parallel_1 == mols_parallel_2) &&
            (mol_surf_parallel_1 == mol_surf_parallel_2)) {
          return 1;
        }

      } /* end case 1 */

      /* Case 2: one molecule and surface are in the same orientation class */
      else if ((abs(o11) == abs(o13)) || (abs(o12) == abs(o13))) {
        if ((o11 == o13) || (o12 == o13))
          mol_surf_parallel_1 = 1;
        else
          mol_surf_parallel_1 = 0;

        /* check that pathway2 is also in the case2 */

        if ((abs(o21) != abs(o23)) || (abs(o22) != abs(o23))) {
          if ((abs(o21) == abs(o23)) || (abs(o22) == abs(o23))) {
            if ((o21 == o23) || (o22 == o23))
              mol_surf_parallel_2 = 1;
            else
              mol_surf_parallel_2 = 0;
          }
        }
        if (mol_surf_parallel_1 == mol_surf_parallel_2) {
          return 1;
        }

      } /* end case 2 */

      /* Case 3: two molecules but not surface are in the same
                 orientation class */
      else if ((abs(o11) == abs(o12)) && (abs(o11) != abs(o13))) {
        if (o11 == o12)
          mols_parallel_1 = 1;
        else
          mols_parallel_1 = 0;

        if ((abs(o21) == abs(o22)) && (abs(o21) != abs(o23))) {
          if (o21 == o22)
            mols_parallel_2 = 1;
          else
            mols_parallel_2 = 0;
        }
        if (mols_parallel_1 == mols_parallel_2) {
          return 1;
        }

      }
      /* Case 4: all molecules and surface are in different orientation classes
         */
      else if ((abs(o11) != abs(o13)) && (abs(o12) != abs(o13)) &&
               (abs(o11) != abs(o12))) {

        if ((abs(o21) != abs(o23)) && (abs(o22) != abs(o23)) &&
            (abs(o21) != abs(o22))) {
          return 1;
        }
      } /* end all cases */

    } else { /* no identical reactants */

      if ((equivalent_geometry_for_two_reactants(o11, o12, o21, o22)) &&
          (equivalent_geometry_for_two_reactants(o12, o13, o22, o23)) &&
          (equivalent_geometry_for_two_reactants(o11, o13, o21, o23))) {
        return 1;
      }
    }

  } // end if (n < 4)

  return 0;
}

/*************************************************************************
 create_sibling_reaction:
    Create a sibling reaction to the given reaction -- a reaction into which
    some of the pathways may be split by split_reaction.

 In:  rx:   reaction for whom to create sibling
 Out: sibling reaction, or NULL on error
*************************************************************************/
static struct rxn *create_sibling_reaction(struct rxn *rx) {

  struct rxn *reaction = CHECKED_MALLOC_STRUCT(struct rxn, "reaction");
  if (reaction == NULL)
    return NULL;
  reaction->next = NULL;
  reaction->sym = rx->sym;
  reaction->n_reactants = rx->n_reactants;
  reaction->get_reactant_diffusion = rx->get_reactant_diffusion;
  reaction->n_pathways = 0;
  reaction->cum_probs = NULL;
  reaction->product_idx = NULL;
  reaction->max_fixed_p = 0.0;
  reaction->min_noreaction_p = 0.0;
  reaction->pb_factor = 0.0;
  reaction->players = NULL;
  reaction->geometries = NULL;
  reaction->n_occurred = 0;
  reaction->n_skipped = 0.0;
  reaction->prob_t = NULL;
  reaction->pathway_head = NULL;
  reaction->info = NULL;
  reaction->product_graph_data = NULL;
  reaction->external_reaction_data = NULL;
  return reaction;
}

/*************************************************************************
 split_reaction:
 In:  rx: reaction to split
 Out: Returns head of the linked list of reactions where each reaction
      contains only geometrically equivalent pathways
*************************************************************************/
struct rxn *split_reaction(struct rxn *rx) {
  struct rxn *curr_rxn_ptr = NULL, *head = NULL, *end = NULL;
  struct rxn *reaction;
  struct pathway *to_place, *temp;

  /* keep reference to the head of the future linked_list */
  head = end = rx;
  to_place = head->pathway_head->next;
  head->pathway_head->next = NULL;
  head->n_pathways = 1;
  while (to_place != NULL) {
    if (to_place->flags &
        (PATHW_TRANSP | PATHW_REFLEC | PATHW_ABSORP | PATHW_CLAMP_CONC)) {
      reaction = create_sibling_reaction(rx);
      if (reaction == NULL)
        return NULL;

      reaction->pathway_head = to_place;
      to_place = to_place->next;
      reaction->pathway_head->next = NULL;
      ++reaction->n_pathways;

      end->next = reaction;
      end = reaction;
    } else {
      for (curr_rxn_ptr = head; curr_rxn_ptr != NULL;
           curr_rxn_ptr = curr_rxn_ptr->next) {
        if (curr_rxn_ptr->pathway_head->flags &
            (PATHW_TRANSP | PATHW_REFLEC | PATHW_ABSORP))
          continue;
        if (equivalent_geometry(to_place, curr_rxn_ptr->pathway_head,
                                curr_rxn_ptr->n_reactants))
          break;
      }

      if (!curr_rxn_ptr) {
        reaction = create_sibling_reaction(rx);
        if (reaction == NULL)
          return NULL;

        end->next = reaction;
        end = reaction;

        curr_rxn_ptr = end;
      }

      temp = to_place;
      to_place = to_place->next;

      temp->next = curr_rxn_ptr->pathway_head;
      curr_rxn_ptr->pathway_head = temp;
      ++curr_rxn_ptr->n_pathways;
    }
  }

  return head;
}

/*************************************************************************
 check_reaction_for_duplicate_pathways:
 In:  head: head of linked list of pathways
 Out: Sorts linked list of pathways in alphabetical order according to the
      "prod_signature" field.  Checks for the duplicate pathways.  Prints error
      message and exits simulation if duplicates found.
 Note: This function is called after 'split_reaction()' function so all
       pathways have equivalent geometry from the reactant side.  Here we check
       whether relative orientation of all players (both reactants and
       products) is the same for the two seemingly identical pathways.
 RULE: Two reactions pathways are duplicates if and only if
        (a) they both have the same number and species of reactants;
        (b) they both have the same number and species of products;
        (c) there exists a bijective mapping between the reactants and products
            of the two pathways such that reactants map to reactants, products
            map to products, and the two pathways have equivalent geometry
            under mapping.
            Two pathways R1 and R2 have an equivalent geometry under a mapping
            M if and only if for every pair of players "i" and "j" in R1, the
            corresponding players M(i) and M(j) in R2 have the same orientation
            relation as do "i" and "j" in R1.
            Two players "i" and "j" in a reaction pathway have the following
            orientation:
              parallel - if both "i" and "j" are in the same nonzero orientation
              class with the same sign;
              antiparallel (opposite) - if they are both in the same nonzero
              orientation class but have opposite sign;
              independent - if they are in different orientation classes or both
              in the zero orientation class.

 PostNote: In this function we check only the validity of Rule (c) since
           conditions of Rule (a) and (b) are already satisfied when the
           function is called.
*************************************************************************/
void check_reaction_for_duplicate_pathways(struct pathway **head) {

  struct pathway *result = NULL;      /* build the sorted list here */
  struct pathway *null_result = NULL; /* put pathways with NULL
                                         prod_signature field here */
  struct pathway *current, *next, **pprev;
  struct product *iter1, *iter2;
  int pathways_equivalent; /* flag */
  int i, j;
  int num_reactants; /* number of reactants in the pathway */
  int num_products;  /* number of products in the pathway */
  int num_players;   /* total number of reactants and products in the pathway */
  int *orient_players_1,
      *orient_players_2; /* array of orientations of players */
  int o1a, o1b, o2a, o2b;

  /* extract  pathways with "prod_signature" field equal to NULL
    into "null_result" list */
  current = *head;
  pprev = head;
  while (current != NULL) {
    if (current->prod_signature == NULL) {
      *pprev = current->next;
      current->next = null_result;
      null_result = current;
      current = *pprev;
    } else {
      pprev = &current->next;
      current = current->next;
    }
  }

  /* check for duplicate pathways in null_result */
  current = null_result;
  if ((current != NULL) && (current->next != NULL)) {
    /* From the previously called function "split_reaction()"
       we know that reactant-reactant pairs in two pathways
       are equivalent. Because there are no products the pathways
       are duplicates.
       RULE: There may be no more than one pathway with zero (--->NULL)
             products in the reaction->pathway_head
             after calling the function "split_reaction()"
    */
    if (current->reactant2 == NULL)
      mcell_error("Exact duplicates of reaction %s  ----> NULL are not "
                  "allowed.  Please verify that orientations of reactants are "
                  "not equivalent.",
                  current->reactant1->sym->name);
    else if (current->reactant3 == NULL)
      mcell_error("Exact duplicates of reaction %s + %s  ----> NULL are not "
                  "allowed.  Please verify that orientations of reactants are "
                  "not equivalent.",
                  current->reactant1->sym->name, current->reactant2->sym->name);
    else
      mcell_error("Exact duplicates of reaction %s + %s + %s  ----> NULL are "
                  "not allowed.  Please verify that orientations of reactants "
                  "are not equivalent.",
                  current->reactant1->sym->name, current->reactant2->sym->name,
                  current->reactant3->sym->name);
  }

  /* now sort the remaining pathway list by "prod_signature" field
     and check for the duplicates */
  current = *head;

  while (current != NULL) {
    next = current->next;

    /* insert in sorted order into the "result" */
    if (result == NULL ||
        (strcmp(result->prod_signature, current->prod_signature) >= 0)) {
      current->next = result;
      result = current;
    } else {
      struct pathway *iter = result;
      while (iter->next != NULL && (strcmp(iter->next->prod_signature,
                                           current->prod_signature) < 0)) {
        iter = iter->next;
      }
      current->next = iter->next;
      iter->next = current;
    }

    /* move along the original list */
    current = next;
  }

  /* Now check for the duplicate pathways */
  /* Since the list is sorted we can proceed down the list
     and compare the adjacent nodes */

  current = result;

  if (current != NULL) {
    while (current->next != NULL) {
      if (strcmp(current->prod_signature, current->next->prod_signature) == 0) {

        pathways_equivalent = 1;
        /* find total number of players in the pathways */
        num_reactants = 0;
        num_products = 0;
        if (current->reactant1 != NULL)
          num_reactants++;
        if (current->reactant2 != NULL)
          num_reactants++;
        if (current->reactant3 != NULL)
          num_reactants++;

        iter1 = current->product_head;
        while (iter1 != NULL) {
          num_products++;
          iter1 = iter1->next;
        }

        num_players = num_reactants + num_products;

        /* create arrays of players orientations */
        orient_players_1 = CHECKED_MALLOC_ARRAY(int, num_players,
                                                "reaction player orientations");
        if (orient_players_1 == NULL)
          mcell_die();
        orient_players_2 = CHECKED_MALLOC_ARRAY(int, num_players,
                                                "reaction player orientations");
        if (orient_players_2 == NULL)
          mcell_die();

        if (current->reactant1 != NULL)
          orient_players_1[0] = current->orientation1;
        if (current->reactant2 != NULL)
          orient_players_1[1] = current->orientation2;
        if (current->reactant3 != NULL)
          orient_players_1[2] = current->orientation3;
        if (current->next->reactant1 != NULL)
          orient_players_2[0] = current->next->orientation1;
        if (current->next->reactant2 != NULL)
          orient_players_2[1] = current->next->orientation2;
        if (current->next->reactant3 != NULL)
          orient_players_2[2] = current->next->orientation3;

        iter1 = current->product_head;
        iter2 = current->next->product_head;

        for (i = num_reactants; i < num_players; i++) {
          orient_players_1[i] = iter1->orientation;
          orient_players_2[i] = iter2->orientation;
          iter1 = iter1->next;
          iter2 = iter2->next;
        }

        /* below we will compare only reactant-product
           and product-product combinations
           because reactant-reactant combinations
           were compared previously in the function
           "equivalent_geometry()"
           */

        /* Initial assumption - pathways are equivalent.
           We check whether this assumption is
           valid by  comparing pairs as described
           above */

        i = 0;
        while ((i < num_players) && (pathways_equivalent)) {
          if (i < num_reactants) {
            j = num_reactants;
          } else {
            j = i + 1;
          }
          for (; j < num_players; j++) {
            o1a = orient_players_1[i];
            o1b = orient_players_1[j];
            o2a = orient_players_2[i];
            o2b = orient_players_2[j];
            if (!equivalent_geometry_for_two_reactants(o1a, o1b, o2a, o2b)) {
              pathways_equivalent = 0;
              break;
            }
          }
          i++;
        }

        if (pathways_equivalent) {
          if (current->reactant1 != NULL) {
            if (current->reactant2 == NULL)
              mcell_error("Exact duplicates of reaction %s  ----> %s are not "
                          "allowed.  Please verify that orientations of "
                          "reactants are not equivalent.",
                          current->reactant1->sym->name, current->prod_signature);
            else if (current->reactant3 == NULL)
              mcell_error("Exact duplicates of reaction %s + %s  ----> %s are "
                          "not allowed.  Please verify that orientations of "
                          "reactants are not equivalent.",
                          current->reactant1->sym->name,
                          current->reactant2->sym->name, current->prod_signature);
            else
              mcell_error("Exact duplicates of reaction %s + %s + %s  ----> %s "
                          "are not allowed.  Please verify that orientations of "
                          "reactants are not equivalent.",
                          current->reactant1->sym->name,
                          current->reactant2->sym->name,
                          current->reactant3->sym->name, current->prod_signature);
          }
        }
      }

      current = current->next;
    }
  }

  if (null_result == NULL) {
    *head = result;
  } else if (result == NULL) {
    *head = null_result;
  } else {
    current = result;
    while (current->next != NULL) {
      current = current->next;
    }
    current->next = null_result;
    null_result->next = NULL;

    *head = result;
  }
}

/*************************************************************************
 set_reaction_player_flags:
    Set the reaction player flags for all participating species in this
    reaction.

 In:  rx: the reaction
 Out: Nothing.  Species flags may be updated.
*************************************************************************/
void set_reaction_player_flags(struct rxn *rx) {
  switch (rx->n_reactants) {
  case 1:
    /* do nothing */
    return;

  case 2:
    if (strcmp(rx->players[0]->sym->name, "ALL_MOLECULES") == 0) {
      rx->players[0]->flags |= (CAN_VOLWALL | CAN_SURFWALL);
    } else if (strcmp(rx->players[0]->sym->name, "ALL_VOLUME_MOLECULES") == 0) {
      rx->players[0]->flags |= CAN_VOLWALL;
    } else if (strcmp(rx->players[0]->sym->name, "ALL_SURFACE_MOLECULES") ==
               0) {
      rx->players[0]->flags |= CAN_SURFWALL;
    } else if ((rx->players[0]->flags & NOT_FREE) == 0) {
      /* two volume molecules */
      if ((rx->players[1]->flags & NOT_FREE) == 0) {
        rx->players[0]->flags |= CAN_VOLVOL;
        rx->players[1]->flags |= CAN_VOLVOL;
      }
      /* one volume molecules and one wall */
      else if ((rx->players[1]->flags & IS_SURFACE) != 0) {
        rx->players[0]->flags |= CAN_VOLWALL;
      }
      /* one volume molecule and one surface molecule */
      else if ((rx->players[1]->flags & ON_GRID) != 0) {
        rx->players[0]->flags |= CAN_VOLSURF;
      }
    } else if ((rx->players[0]->flags & IS_SURFACE) != 0) {
      /* one volume molecule and one wall */
      if ((rx->players[1]->flags & NOT_FREE) == 0) {
        rx->players[1]->flags |= CAN_VOLWALL;
      }
      /* one surface molecule and one wall */
      else if ((rx->players[1]->flags & ON_GRID) != 0) {
        rx->players[1]->flags |= CAN_SURFWALL;
      }
    } else if ((rx->players[0]->flags & ON_GRID) != 0) {
      /* one volume molecule and one surface molecule */
      if ((rx->players[1]->flags & NOT_FREE) == 0) {
        rx->players[1]->flags |= CAN_VOLSURF;
      }
      /* two surface molecules */
      else if ((rx->players[1]->flags & ON_GRID) != 0) {
        rx->players[0]->flags |= CAN_SURFSURF;
        rx->players[1]->flags |= CAN_SURFSURF;
      }
      /* one surface molecule and one wall */
      else if ((rx->players[1]->flags & IS_SURFACE) != 0) {
        rx->players[0]->flags |= CAN_SURFWALL;
      }
    }
    break;

  case 3:
    if ((rx->players[2]->flags & IS_SURFACE) != 0) {
      /* two molecules and surface  */
      if ((rx->players[0]->flags & NOT_FREE) == 0) {
        /* one volume molecule, one surface molecule, one surface */
        if ((rx->players[1]->flags & ON_GRID) != 0) {
          rx->players[0]->flags |= CAN_VOLSURF;
        }
      } else if ((rx->players[0]->flags & ON_GRID) != 0) {
        /* one volume molecule, one surface molecule, one surface */
        if ((rx->players[1]->flags & NOT_FREE) == 0) {
          rx->players[1]->flags |= CAN_VOLSURF;
        }
        /* two surface molecules, one surface */
        else if ((rx->players[1]->flags & ON_GRID) != 0) {
          rx->players[0]->flags |= CAN_SURFSURF;
          rx->players[1]->flags |= CAN_SURFSURF;
        }
      }
    } else {
      if ((rx->players[0]->flags & NOT_FREE) == 0) {
        if ((rx->players[1]->flags & NOT_FREE) == 0) {
          /* three volume molecules */
          if ((rx->players[2]->flags & NOT_FREE) == 0) {
            rx->players[0]->flags |= CAN_VOLVOLVOL;
            rx->players[1]->flags |= CAN_VOLVOLVOL;
            rx->players[2]->flags |= CAN_VOLVOLVOL;
          }
          /* two volume molecules and one surface molecule */
          else if ((rx->players[2]->flags & ON_GRID) != 0) {
            rx->players[0]->flags |= CAN_VOLVOLSURF;
            rx->players[1]->flags |= CAN_VOLVOLSURF;
          }
        } else if ((rx->players[1]->flags & ON_GRID) != 0) {
          /* two volume molecules and one surface molecule */
          if ((rx->players[2]->flags & NOT_FREE) == 0) {
            rx->players[0]->flags |= CAN_VOLVOLSURF;
            rx->players[2]->flags |= CAN_VOLVOLSURF;
          }
          /* one volume molecules and two surface molecules */
          else if ((rx->players[2]->flags & ON_GRID) != 0) {
            rx->players[0]->flags |= CAN_VOLSURFSURF;
          }
        }
      } else if ((rx->players[0]->flags & ON_GRID) != 0) {
        if ((rx->players[1]->flags & NOT_FREE) == 0) {
          /* two volume molecules and one surface molecule */
          if ((rx->players[2]->flags & NOT_FREE) == 0) {
            rx->players[1]->flags |= CAN_VOLVOLSURF;
            rx->players[2]->flags |= CAN_VOLVOLSURF;
          }
          /* one volume molecule and two surface molecules */
          else if ((rx->players[2]->flags & ON_GRID) != 0) {
            rx->players[1]->flags |= CAN_VOLSURFSURF;
          }
        } else if ((rx->players[1]->flags & ON_GRID) != 0) {
          /* one volume molecule and two surface molecules */
          if ((rx->players[2]->flags & NOT_FREE) == 0) {
            rx->players[2]->flags |= CAN_VOLSURFSURF;
          }
          /* three surface molecules */
          else if ((rx->players[2]->flags & ON_GRID) != 0) {
            rx->players[0]->flags |= CAN_SURFSURFSURF;
            rx->players[1]->flags |= CAN_SURFSURFSURF;
            rx->players[2]->flags |= CAN_SURFSURFSURF;
          }
        }
      }
    }
    break;

  default:
    // assert(0);
    break;
  }
}

/*************************************************************************
 build_reaction_hash_table:
    Scan the symbol table, copying all reactions found into the reaction hash.

 In:  reaction_hash:
      n_reactions:
      rxn_sym_table:
      rx_hashsize:
      num_rx: num reactions expected
 Out: 0 on success, 1 if we fail to allocate the table
*************************************************************************/
int build_reaction_hash_table(
    struct rxn ***reaction_hash, int *n_reactions,
    struct sym_table_head *rxn_sym_table, int *rx_hashsize, int num_rx) {
  struct rxn **rx_tbl = NULL;
  int rx_hash;
  for (rx_hash = 2; rx_hash <= num_rx && rx_hash != 0; rx_hash <<= 1)
    ;
  rx_hash <<= 1;

  if (rx_hash == 0)
    rx_hash = MAX_RX_HASH;
  if (rx_hash > MAX_RX_HASH)
    rx_hash = MAX_RX_HASH;
#ifdef REPORT_RXN_HASH_STATS
  mcell_log("Num rxns: %d", num_rx);
  mcell_log("Size of hash: %d", rx_hash);
#endif

  /* Create the reaction hash table */
  *rx_hashsize = rx_hash;
  rx_hash -= 1;
  rx_tbl = CHECKED_MALLOC_ARRAY(struct rxn *, *rx_hashsize,
                                "reaction hash table");
  if (rx_tbl == NULL)
    return 1;
  *reaction_hash = rx_tbl;
  for (int i = 0; i <= rx_hash; i++)
    rx_tbl[i] = NULL;

#ifdef REPORT_RXN_HASH_STATS
  int numcoll = 0;
#endif
  for (int i = 0; i < rxn_sym_table->n_bins; i++) {
    for (struct sym_entry *sym = rxn_sym_table->entries[i]; sym != NULL;
         sym = sym->next) {
      if (sym == NULL)
        continue;

      struct rxn *rx = (struct rxn *)sym->value;
      int table_slot;
      if (rx->n_reactants == 1) {
        table_slot = rx->players[0]->hashval & rx_hash;
      } else {
        table_slot =
            (rx->players[0]->hashval + rx->players[1]->hashval) & rx_hash;
      }

#ifdef REPORT_RXN_HASH_STATS
      if (rx_tbl[table_slot] != NULL) {
        mcell_log("Collision: %s and %s", rx_tbl[table_slot]->sym->name,
                  sym->name);
        ++numcoll;
      }
#endif
      *n_reactions = *n_reactions + 1;
      while (rx->next != NULL)
        rx = rx->next;
      rx->next = rx_tbl[table_slot];
      rx_tbl[table_slot] = (struct rxn *)sym->value;
    }
  }
#ifdef REPORT_RXN_HASH_STATS
  mcell_log("Num collisions: %d", numcoll);
#endif

  return 0;
}

/*****************************************************************************
 *
 * mcell_create_reaction_rates list creates a struct reaction_rates used
 * for creating reactions from a forward and backward reaction rate.
 * The backward rate is only needed for catalytic arrow and should be
 * RATE_UNUSED otherwise.
 *
 *****************************************************************************/
struct reaction_rates mcell_create_reaction_rates(int forwardRateType,
                                                  int forwardRateConstant,
                                                  int backwardRateType,
                                                  int backwardRateConstant) {
  struct reaction_rate forwardRate;
  forwardRate.rate_type = forwardRateType;
  forwardRate.v.rate_constant = forwardRateConstant;

  struct reaction_rate backwardRate;
  backwardRate.rate_type = backwardRateType;
  backwardRate.v.rate_constant = backwardRateConstant;

  struct reaction_rates rates = { forwardRate, backwardRate };

  return rates;
}

/*************************************************************************
 load_rate_file:
    Read in a time-varying reaction rate constant file.

 In:  time_unit:
      tv_rxn_mem:
      rx:    Reaction structure that we'll load the rates into.
      fname: Filename to read the rates from.
      path:  Index of the pathway that these rates apply to.
      neg_reaction: warning or error policy for negative reactions.
 Out: Returns 1 on error, 0 on success.
      Rate constants are added to the prob_t linked list. If there is a rate
      constant given for time <= 0, then this rate constant is stuck into
      cum_probs and the (time <= 0) entries are not added to the list.  If no
      initial rate constnat is given in the file, it is assumed to be zero.
 Note: The file format is assumed to be two columns of numbers; the first
       column is time (in seconds) and the other is rate constant (in
       appropriate units) that starts at that time.  Lines that are not numbers
       are ignored.
*************************************************************************/
int load_rate_file(double time_unit, struct mem_helper *tv_rxn_mem,
                   struct rxn *rx, char *fname, int path,
                   enum warn_level_t neg_reaction) {

  const char *RATE_SEPARATORS = "\f\n\r\t\v ,;";
  const char *FIRST_DIGIT = "+-0123456789";
  int i;
  FILE *f = fopen(fname, "r");

  if (!f)
    return 1;
  else {
    struct t_func *tp, *tp2;
    double t, rate_constant;
    char buf[2048];
    char *cp;
    int linecount = 0;
#ifdef DEBUG
    int valid_linecount = 0;
#endif

    tp2 = NULL;
    while (fgets(buf, 2048, f)) {
      linecount++;
      for (i = 0; i < 2048; i++) {
        if (!strchr(RATE_SEPARATORS, buf[i]))
          break;
      }

      if (i < 2048 && strchr(FIRST_DIGIT, buf[i])) {
        t = strtod((buf + i), &cp);
        if (cp == (buf + i))
          continue; /* Conversion error. */

        for (i = cp - buf; i < 2048; i++) {
          if (!strchr(RATE_SEPARATORS, buf[i]))
            break;
        }
        rate_constant = strtod((buf + i), &cp);
        if (cp == (buf + i))
          continue; /* Conversion error */

        /* at this point we need to handle negative reaction rate constants */
        if (rate_constant < 0.0)
        {
          if (neg_reaction == WARN_ERROR)
          {
            mcell_error("reaction rate constants should be zero or positive.");
            return 1;
          }
          else if (neg_reaction == WARN_WARN) {
            mcell_warn("negative reaction rate constant %f; setting to zero "
                       "and continuing.", rate_constant);
            rate_constant = 0.0;
          }
        }

        tp = CHECKED_MEM_GET(tv_rxn_mem,
                             "time-varying reaction rate constants");
        if (tp == NULL)
          return 1;
        tp->next = NULL;
        tp->path = path;
        tp->time = t / time_unit;
        tp->value = rate_constant;
#ifdef DEBUG
        valid_linecount++;
#endif

        if (rx->prob_t == NULL) {
          rx->prob_t = tp;
          tp2 = tp;
        } else {
          if (tp2 == NULL) {
            tp2 = tp;
            tp->next = rx->prob_t;
            rx->prob_t = tp;
          } else {
            if (tp->time < tp2->time)
              mcell_warn(
                  "In rate constants file '%s', line %d is out of sequence. "
                  "Resorting.", fname, linecount);
            tp->next = tp2->next;
            tp2->next = tp;
            tp2 = tp;
          }
        }
      }
    }

#ifdef DEBUG
    mcell_log("Read %d rate constants from file %s.", valid_linecount, fname);
#endif

    fclose(f);
  }
  return 0;
}<|MERGE_RESOLUTION|>--- conflicted
+++ resolved
@@ -39,16 +39,13 @@
 /* static helper functions */
 static char *concat_rx_name(char *name1, char *name2);
 
-<<<<<<< HEAD
-=======
-static MCELL_STATUS extract_reactants(struct pathway *path,
+MCELL_STATUS extract_reactants(struct pathway *path,
                                       struct mcell_species *reactants,
                                       int *num_reactants, int *num_vol_mols,
                                       int *num_surface_mols,
                                       int *all_3d,
                                       int *oriented_count);
 
->>>>>>> 3dac3ca5
 static MCELL_STATUS extract_catalytic_arrow(struct pathway *path,
                                             struct reaction_arrow *react_arrow,
                                             int *num_reactants,
@@ -62,16 +59,13 @@
                                     unsigned int *num_surfaces,
                                     int *oriented_count);
 
-<<<<<<< HEAD
-=======
-static MCELL_STATUS extract_products(struct notifications *notify,
+MCELL_STATUS extract_products(struct notifications *notify,
                                      struct pathway *path,
                                      struct mcell_species *products,
                                      int *num_surf_products,
                                      int bidirectional,
                                      int all_3d);
 
->>>>>>> 3dac3ca5
 static MCELL_STATUS check_surface_specs(struct notifications *notify,
                                         int num_reactants, int num_surfaces,
                                         int num_vol_mols, int all_3d,
@@ -135,19 +129,12 @@
                    struct mcell_species *reactants,
                    struct reaction_arrow *react_arrow,
                    struct mcell_species *surf_class,
-<<<<<<< HEAD
-                   struct mcell_species *products, struct sym_table *pathname,
-                   struct reaction_rates *rates, const char *rate_filename) {
-
-  struct sym_table *symp;
-=======
                    struct mcell_species *products, struct sym_entry *pathname,
                    struct reaction_rates *rates,
                    const char *forward_rate_filename,
                    const char *backward_rate_filename) {
   char *rx_name;
   struct sym_entry *symp;
->>>>>>> 3dac3ca5
   int bidirectional = 0;
   int num_surf_products = 0;
   struct rxn *rxnp;
@@ -166,8 +153,6 @@
   int all_3d = 1;
   int reactant_idx = 0;
   int oriented_count = 0;
-<<<<<<< HEAD
-  int num_complex_reactants = 0;
   int surface = -1;
   int catalytic = -1;
 
@@ -177,8 +162,6 @@
     bidirectional = 1;
   }
 
-=======
->>>>>>> 3dac3ca5
   if (extract_reactants(pathp, reactants, &reactant_idx, &num_vol_mols,
                         &num_surface_mols, &all_3d,
                         &oriented_count) == MCELL_FAIL) {
@@ -208,7 +191,7 @@
 
 
   /* Create a reaction name for the pathway we're creating */
-  char* rx_name = create_rx_name(pathp);
+  rx_name = create_rx_name(pathp);
   if (rx_name == NULL) {
     mcell_error("Out of memory while creating reaction.");
     return MCELL_FAIL;
@@ -2412,15 +2395,8 @@
     /* automatic surface reactions will be printed out from 'init_sim()'. */
     if (is_gigantic)
       continue;
-<<<<<<< HEAD
-    if (!rx->rates || !rx->rates[n_pathway]) {
-      rate = pb_factor * rx->cum_probs[n_pathway];
-    } else
-      rate = 0.0;
-=======
 
     rate = pb_factor * rx->cum_probs[n_pathway];
->>>>>>> 3dac3ca5
     rx->cum_probs[n_pathway] = rate;
 
     if ((notify->reaction_probabilities == NOTIFY_FULL &&
@@ -2443,26 +2419,12 @@
       print_once =
           warn_about_high_rates(notify, warn_file, rate_warn,
                                 print_once);
-<<<<<<< HEAD
-      if (rx->rates && rx->rates[n_pathway])
-        fprintf(warn_file, "Varying probability \"%s\" set for ",
-                rx->rates[n_pathway]->name);
-      else
-        fprintf(warn_file, "Probability %.4e set for ", rate);
-      if (rx->n_reactants == 1){
-        if (rx->geometries && rx->players){
-          //fprintf(warn_file, "%s{%d} -> ", rx->players[0]->sym->name, rx->geometries[0]);
-          fprintf(warn_file, "%s{%d} -> ", rx->players[0]->sym->name, rx->geometries[0]);
-        }
-      }
-=======
 
       fprintf(warn_file, "Probability %.4e set for ", rate);
 
       if (rx->n_reactants == 1)
         fprintf(warn_file, "%s{%d} -> ", rx->players[0]->sym->name,
                 rx->geometries[0]);
->>>>>>> 3dac3ca5
       else if (rx->n_reactants == 2) {
         if (rx->players[1]->flags & IS_SURFACE) {
           fprintf(warn_file, "%s{%d} @ %s{%d} -> ", rx->players[0]->sym->name,
