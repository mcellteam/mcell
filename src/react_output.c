--- conflicted
+++ resolved
@@ -367,12 +367,8 @@
 
   int idx = (int)first_column->initial_value;
 
-<<<<<<< HEAD
+  struct output_trigger_data *otd;
   otd = first_column->buffer[idx].val.tval;
-=======
-  struct output_trigger_data *otd;
-  otd = &(((struct output_trigger_data *)first_column->buffer)[idx]);
->>>>>>> 18c619cd
 
   if (first_column->set->block->timer_type == OUTPUT_BY_ITERATION_LIST)
     otd->t_iteration = world->current_iterations;
