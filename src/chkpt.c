--- conflicted
+++ resolved
@@ -1344,12 +1344,8 @@
 
 
       struct surface_molecule *smp = insert_surface_molecule(
-<<<<<<< HEAD
           world, properties, &where, orient, CHKPT_GRID_TOLERANCE, sched_time,
-          (struct surface_molecule **)cmplx, NULL, NULL, NULL);
-=======
-          world, properties, &where, orient, CHKPT_GRID_TOLERANCE, sched_time);
->>>>>>> ccd74d01
+          NULL, NULL, NULL);
 
       if (smp == NULL) {
         mcell_warn("Could not place molecule %s at (%f,%f,%f).",
