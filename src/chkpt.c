--- conflicted
+++ resolved
@@ -1350,11 +1350,7 @@
 
       struct surface_molecule *smp = insert_surface_molecule(
           world, properties, &where, orient, CHKPT_GRID_TOLERANCE, sched_time,
-<<<<<<< HEAD
-          NULL, NULL, NULL);
-=======
-          &periodic_box);
->>>>>>> 18c619cd
+          NULL, NULL, NULL, &periodic_box);
 
       if (smp == NULL) {
         mcell_warn("Could not place molecule %s at (%f,%f,%f).",
