/**************************************************************************\
** File: count_util.c                                                     **
**                                                                        **
** Purpose: Handles counting of interesting events                        **
**                                                                        **
** Testing status: untested.                                              **
\**************************************************************************/


#include <assert.h>
#include <math.h>
#include <stdio.h>
#include <stdlib.h>
#include <string.h>

#include "rng.h"
#include "logging.h"
#include "grid_util.h"
#include "mcell_structs.h"
#include "util.h"
#include "wall_util.h"
#include "vol_util.h"
#include "count_util.h"
#include "react_output.h"
#include "macromolecule.h"

extern struct volume *world;

/* Instantiate a request to track a particular quantity */
static int instantiate_request(struct output_request *request);

/* Create a new counter data structure */
static struct counter* create_new_counter(struct region *where,void *who,byte what);

/* Utility to resolve count requests for macromolecule states */
static int macro_convert_output_requests(void);

/* Pare down the region lists, annihilating any regions which appear in both
 * lists.  This code was moved out of count_region_from_scratch so that it can
 * be used in the macromolecules counting code as well.
 */
static void clean_region_lists(struct subvolume *my_sv,
                               struct region_list **p_all_regs,
                               struct region_list **p_all_antiregs);

/* Check if the object corresponding to a particular symbol has been referenced
 * directly or indirectly from one of the INSTANTIATE blocks in the model.
 */
static int is_object_instantiated(struct sym_table *entry);

/* Find the list of regions enclosing a particular point. given a particular
 * starting point and starting region list. */
static int find_enclosing_regions(struct vector3 *loc,struct vector3 *start,
                                  struct region_list** rlp,struct region_list** arlp,
                                  struct mem_helper *rmem);

/*************************************************************************
eps_equals:
   In: two doubles
   Out: 1 if they are equal to within some small tolerance, 0 otherwise
*************************************************************************/
static int eps_equals(double x,double y)
{
  double mag;
  double diff;
  
  mag = fabs(x);
  if (mag < fabs(y))
    mag = fabs(y);
  
  diff = fabs(x - y);
  return diff < EPS_C * (mag + 1.0);
}


/*************************************************************************
dup_region_list:
   In: a list of regions
       memory handler to use for duplicated regions
   Out: The duplicated list of regions, or NULL on a memory allocation
        error.
*************************************************************************/

static struct region_list* dup_region_list(struct region_list *r,struct mem_helper *mh)
{
  struct region_list *nr,*rp,*r0;
  
  if (r==NULL) return NULL;
  
  r0 = rp = NULL;
  while (r!=NULL)
  {
    nr = (struct region_list*) CHECKED_MEM_GET(mh, "region list entry");
    nr->next = NULL;
    nr->reg = r->reg;
    if (rp==NULL) r0 = rp = nr;
    else { rp->next = nr; rp = nr; }
    
    r = r->next;
  }
  
  return r0;
}



/*************************************************************************
region_listed:
   In: list of regions
       one specific region we're interested in
   Out: 1 if the region is in the list.  0 if not.
*************************************************************************/

int region_listed(struct region_list *rl,struct region *r)
{
  while (rl!=NULL)
  {
    if (rl->reg==r) return 1;
    rl=rl->next;
  }
  return 0;
}



/*************************************************************************
count_region_update:
   In: species of thing that hit
       region list for the wall we hit
       direction of impact relative to surface normal for volume molecule, or
         relative to the region border for surface molecule
         (inside out = 1, ouside in = 0)
       whether we crossed or not
       scaling factor for reaction probabilities (for estimating ccn)
       location of the hit (for triggers)
       time of the hit (for triggers)
   Out: Returns none.  
        Appropriate counters are updated, that is,
        hit counters are updated according to which side was hit,
	and crossings counters and counts within enclosed regions are
	updated if the surface was crossed.
*************************************************************************/
void count_region_update(struct species *sp,struct region_list *rl,int direction,int crossed, struct vector3 *loc, double t)
{
  struct counter *hit_count;
  double hits_to_ccn=0;
  int count_hits = 0;
<<<<<<< HEAD
 
  if (sp->flags&COUNT_HITS)
=======

  if ((sp->flags&COUNT_HITS) && ((sp->flags&NOT_FREE)==0))
>>>>>>> ca0819e8
  {
    count_hits = 1;
    hits_to_ccn = sp->time_step * 2.9432976599069717358e-3 /  /* 1e6*sqrt(MY_PI)/(1e-15*N_AV) */ 
                  (sp->space_step*world->length_unit*world->length_unit*world->length_unit);
  }
  
  hit_count = NULL;  
  for ( ; rl != NULL ; rl = rl->next)
  {
    if (rl->reg->flags & COUNT_SOME_MASK)
    {
      int hash_bin = (rl->reg->hashval + sp->hashval)&world->count_hashmask;
      
      for (hit_count=world->count_hash[hash_bin] ; hit_count!=NULL ; hit_count=hit_count->next)
      {
        if (hit_count->reg_type == rl->reg && hit_count->target == sp)
        {
          if (rl->reg->flags & sp->flags & (COUNT_HITS|COUNT_CONTENTS|COUNT_ENCLOSED))
          {
            if (crossed)
            {
              if (direction==1)
              {
                if (hit_count->counter_type&TRIG_COUNTER)
                {
                  hit_count->data.trig.t_event = (double)world->it_time + t; 
                  hit_count->data.trig.orient = 0; 
		  if (rl->reg->flags&sp->flags&COUNT_HITS)
		  {
                    fire_count_event(hit_count,1,loc,REPORT_FRONT_HITS|REPORT_TRIGGER);
                    fire_count_event(hit_count,1,loc,REPORT_FRONT_CROSSINGS|REPORT_TRIGGER);
		  }
		  if (rl->reg->flags&sp->flags&COUNT_CONTENTS)
		  {
                    fire_count_event(hit_count,1,loc,REPORT_ENCLOSED|REPORT_CONTENTS|REPORT_TRIGGER);
		  }
                }
                else
                {
		  if (rl->reg->flags&sp->flags&COUNT_HITS)
		  {
                    hit_count->data.move.front_hits++;
                    hit_count->data.move.front_to_back++;
		  }
		  if (rl->reg->flags&sp->flags&COUNT_CONTENTS)
		  {
		    hit_count->data.move.n_enclosed++;
		  }
                }
              }
              else
              {
                if (hit_count->counter_type&TRIG_COUNTER)
                {
                  hit_count->data.trig.t_event = (double)world->it_time + t; 
                  hit_count->data.trig.orient = 0; 
		  if (rl->reg->flags&sp->flags&COUNT_HITS)
		  {
                    fire_count_event(hit_count,1,loc,REPORT_BACK_HITS|REPORT_TRIGGER);
                    fire_count_event(hit_count,1,loc,REPORT_BACK_CROSSINGS|REPORT_TRIGGER);
		  }
		  if (rl->reg->flags&sp->flags&COUNT_CONTENTS)
		  {
		    fire_count_event(hit_count,-1,loc,REPORT_ENCLOSED|REPORT_CONTENTS|REPORT_TRIGGER);
		  }
                }
                else
                {
		  if (rl->reg->flags&sp->flags&COUNT_HITS)
		  {
                    hit_count->data.move.back_hits++;
                    hit_count->data.move.back_to_front++;
		  }
		  if (rl->reg->flags&sp->flags&COUNT_CONTENTS)
		  {
		    hit_count->data.move.n_enclosed--;
		  }
                }
              }
            }
            else if (rl->reg->flags & sp->flags & COUNT_HITS) /* Didn't cross, only hits might update */
            {
              if (direction==1)
              {
                if (hit_count->counter_type&TRIG_COUNTER)
                {
                  hit_count->data.trig.t_event = (double)world->it_time + t; 
                  hit_count->data.trig.orient = 0; 
                  fire_count_event(hit_count,1,loc,REPORT_FRONT_HITS|REPORT_TRIGGER);
                }
                else
                {
                  hit_count->data.move.front_hits++;
                }
              }
              else
              {
                if (hit_count->counter_type&TRIG_COUNTER)
                {
                  hit_count->data.trig.t_event = (double)world->it_time + t; 
                  hit_count->data.trig.orient = 0; 
                  fire_count_event(hit_count,1,loc,REPORT_BACK_HITS|REPORT_TRIGGER);
                }
                else hit_count->data.move.back_hits++;
              }
            }
	    if ((count_hits  &&  rl->reg->area != 0.0) && ((sp->flags & NOT_FREE) == 0))
	    {
	      if ((hit_count->counter_type&TRIG_COUNTER)==0)
              {
                hit_count->data.move.scaled_hits += hits_to_ccn/rl->reg->area;
              }
	    }
          }
        }
      }
    }
  }
}


/**************************************************************************
count_region_border_update:
  In: species of thing that hit
      information about the hit (linked list of "hit_data")
  Out: Returns none.  
       Appropriate counters are updated, that is,
       hit counters are updated according to which side was hit,
       and crossings counters  are updated if the region border was crossed.
       We consider FRONT_HITS/FRONT_CROSSINGS when the molecule
       crosses region border "inside out" and BACK_HITS/BACK_CROSSINGS
       when the molecule hits region border "outside in".
**************************************************************************/
void count_region_border_update(struct species *sp,struct hit_data *hd_info)
{
  struct counter *hit_count;
  struct region_list *rl;
  struct hit_data * hd;
  int correct_orient; /* flag*/
 
  /* This function should be used for surface molecules only */
  if((sp->flags & NOT_FREE) == 0) mcell_internal_error("Function 'count_region_border_update()' is used with volume molecules.");
 
  hit_count = NULL;  
  
  for(hd = hd_info; hd != NULL; hd = hd->next)
  {
    for (rl = hd->count_regions ; rl != NULL ; rl = rl->next)
    {
      if (rl->reg->flags & COUNT_SOME_MASK)
      {
        int hash_bin = (rl->reg->hashval + sp->hashval)&world->count_hashmask;
      
        for (hit_count=world->count_hash[hash_bin] ; hit_count!=NULL ; hit_count=hit_count->next)
        {
          correct_orient = 0;
          if((hit_count->orientation == ORIENT_NOT_SET) || (hit_count->orientation == hd->orientation) || (hit_count->orientation == 0)) correct_orient = 1;

          if ((hit_count->reg_type == rl->reg) && (hit_count->target == sp) && correct_orient)
          {
            if (rl->reg->flags & sp->flags & COUNT_HITS)
            {
              if (hd->crossed)
              {
                if (hd->direction==1)
                {
                  if (hit_count->counter_type&TRIG_COUNTER)
                  {
                    hit_count->data.trig.t_event = hd->t; 
                    hit_count->data.trig.orient = 0; 
		    if (rl->reg->flags&sp->flags&COUNT_HITS)
		    {
                      fire_count_event(hit_count,1,&(hd->loc),REPORT_FRONT_HITS|REPORT_TRIGGER);
                      fire_count_event(hit_count,1,&(hd->loc),REPORT_FRONT_CROSSINGS|REPORT_TRIGGER);
		    }
                  }
                  else
                  {
                     hit_count->data.move.front_hits++;
                     hit_count->data.move.front_to_back++;
                  }
                }
                else
                {
                  if (hit_count->counter_type&TRIG_COUNTER)
                  {
                    hit_count->data.trig.t_event = hd->t; 
                    hit_count->data.trig.orient = 0; 
		    if (rl->reg->flags&sp->flags&COUNT_HITS)
		    {
                      fire_count_event(hit_count,1,&(hd->loc),REPORT_BACK_HITS|REPORT_TRIGGER);
                      fire_count_event(hit_count,1,&(hd->loc),REPORT_BACK_CROSSINGS|REPORT_TRIGGER);
		    }
                  }
                  else
                  {
                     hit_count->data.move.back_hits++;
                     hit_count->data.move.back_to_front++;
                  }
                }
              }
              else /* Didn't cross, only hits might update */
              {
                if (hd->direction==1)
                {
                  if (hit_count->counter_type&TRIG_COUNTER)
                  {
                    hit_count->data.trig.t_event = hd->t; 
                    hit_count->data.trig.orient = 0; 
                    fire_count_event(hit_count,1,&(hd->loc),REPORT_FRONT_HITS|REPORT_TRIGGER);
                  }
                  else
                  {
                    hit_count->data.move.front_hits++;
                  }
                     
                }
                else
                {
                  if (hit_count->counter_type&TRIG_COUNTER)
                  {
                    hit_count->data.trig.t_event = hd->t; 
                    hit_count->data.trig.orient = 0; 
                    fire_count_event(hit_count,1,&(hd->loc),REPORT_BACK_HITS|REPORT_TRIGGER);
                  }
                  else hit_count->data.move.back_hits++;
              
                }
              }
            }
          }
        }
      }
    }
  }  /* end for (hd...) */

}

/*************************************************************************
count_region_from_scratch:
   In: molecule to count, or NULL
       reaction pathname to count, or NULL
       number of these to count
       location at which to count them (may be NULL)
       wall at which this happened (may be NULL)
       time of the hit (for triggers)
   Out: Returns zero on success and 1 on failure.  
        Appropriate counters are updated and triggers are fired.
   Note: At least one of molecule or rxn pathname must be non-NULL; if
        other inputs are NULL, sensible values will be guessed (which
        may themselves be NULL).  This routine is not super-fast for
        volume counts (enclosed counts) since it has to dynamically create
        and test lists of enclosing regions.
*************************************************************************/

void count_region_from_scratch(struct abstract_molecule *am,struct rxn_pathname *rxpn,int n,struct vector3 *loc,struct wall *my_wall,double t)
{  
  struct region_list *rl,*arl,*nrl,*narl; /*a=anti p=previous n=new*/
  struct region_list *all_regs,*all_antiregs;
  struct wall_list *wl;
  struct waypoint *wp;
  struct subvolume *sv,*my_sv;
  struct counter *c;
  void *target;                   /* what we're counting: am->properties or rxpn */
  int hashval;                    /* Hash value of what we're counting */
  double t_hit,t_sv_hit;
  struct vector3 here,delta,hit;  /* For raytracing */
  struct vector3 xyz_loc;         /* Computed location of mol if loc==NULL */
  byte count_flags;
  int pos_or_neg;                 /* Sign of count (neg for antiregions) */
  int orient = SHRT_MIN;          /* orientation of the molecule 
                                     also serves as a flag for 
                                     triggering reactions  */ 
 
  /* Set up values and fill in things the calling function left out */
  if (rxpn!=NULL)
  {
    hashval=rxpn->hashval;
    target=rxpn;
    count_flags=REPORT_RXNS;
  }
  else
  {
    hashval=am->properties->hashval;
    target=am->properties;
    count_flags=REPORT_CONTENTS;
    if (loc==NULL)
    {
      if (am->properties->flags&ON_GRID)
      {
        uv2xyz(&(((struct grid_molecule*)am)->s_pos),((struct grid_molecule*)am)->grid->surface,&xyz_loc);
        loc=&xyz_loc;
      }
      else loc=&(((struct volume_molecule*)am)->pos);
    }
    
    if (my_wall==NULL && (am->properties->flags&ON_GRID)!=0)
    {
      my_wall=((struct grid_molecule*)am)->grid->surface;
    }

    if (am->properties->flags&ON_GRID)
    {
        orient = ((struct grid_molecule *)am)->orient;
    }else{
        orient = 0;
    } 
  }
  
  /* Count grid molecules and reactions on surfaces--easy */
  if (my_wall!=NULL && (my_wall->flags&COUNT_CONTENTS)!=0)
  {
    for (rl=my_wall->counting_regions ; rl!=NULL ; rl=rl->next)
    {
      int hash_bin = (hashval+rl->reg->hashval) & world->count_hashmask;
      for (c=world->count_hash[hash_bin] ; c!=NULL ; c=c->next)
      {
	if (c->target==target && c->reg_type==rl->reg && (c->counter_type&ENCLOSING_COUNTER)==0)
	{
	  if (c->counter_type&TRIG_COUNTER)
	  { 
	    c->data.trig.t_event=t;
	    c->data.trig.orient = orient;
	    fire_count_event(c,n,loc,count_flags|REPORT_TRIGGER);
	  }
	  else if (rxpn==NULL) 
          {
             if (am->properties->flags&ON_GRID)
             {
                if((c->orientation == ORIENT_NOT_SET) || (c->orientation == orient) || (c->orientation == 0))
                {  
                  c->data.move.n_at+=n;
                }
             }
             else
             {
               c->data.move.n_at+=n;
             }  
          }
	  else
            c->data.rx.n_rxn_at+=n;
	}
      }
    }
  }
  
  /* Waypoints must have been placed in order for the following code to work. */
  if (! world->place_waypoints_flag)
    return;

  /* Count volume molecules, vol reactions, and surface stuff that is enclosed--hard!!*/
  if (am==NULL || (am->properties->flags&COUNT_ENCLOSED)!=0 || (am->properties->flags&NOT_FREE)==0)
  {
    const int px = bisect(world->x_partitions,world->nx_parts,loc->x);
    const int py = bisect(world->y_partitions,world->ny_parts,loc->y);
    const int pz = bisect(world->z_partitions,world->nz_parts,loc->z);
    const int this_sv = pz + (world->nz_parts-1)*( py + (world->ny_parts-1)*px );
    wp = &(world->waypoints[this_sv]);
    my_sv = &(world->subvol[this_sv]);
    
    here.x = wp->loc.x;
    here.y = wp->loc.y;
    here.z = wp->loc.z;
    
    all_regs=NULL;
    all_antiregs=NULL;
    
    /* Copy all the potentially relevant regions from the nearest waypoint */
    for ( rl=wp->regions ; rl!=NULL ; rl=rl->next)
    {
      if (rl->reg == NULL) continue;
      int hash_bin = (hashval+rl->reg->hashval) & world->count_hashmask;
      if (world->count_hash[hash_bin]==NULL) continue; /* Won't count on this region so ignore it */
      
      nrl = (struct region_list*) CHECKED_MEM_GET(my_sv->local_storage->regl, "list of enclosing regions for count");
      nrl->reg=rl->reg;
      nrl->next=all_regs;
      all_regs=nrl;
    }
    
    /* And all the antiregions (regions crossed from inside to outside only) */
    for ( arl=wp->antiregions ; arl!=NULL ; arl=arl->next)
    {
      int hash_bin = (hashval+arl->reg->hashval) & world->count_hashmask;
      if (world->count_hash[hash_bin]==NULL) continue; /* Won't count on this region so ignore it */

      narl = (struct region_list*) CHECKED_MEM_GET(my_sv->local_storage->regl, "list of enclosing regions for count");
      narl->reg=arl->reg;
      narl->next=all_antiregs;
      all_antiregs=narl;    
    }
    
    /* Raytrace across any walls from waypoint to us and add to region lists */
    for ( sv = &(world->subvol[this_sv]) ; sv != NULL ; sv = next_subvol(&here,&delta,sv) )
    {
      delta.x = loc->x - here.x;
      delta.y = loc->y - here.y;
      delta.z = loc->z - here.z;
      
      t_sv_hit = collide_sv_time(&here,&delta,sv);
      if (t_sv_hit > 1.0) t_sv_hit = 1.0;
  
      for (wl = sv->wall_head ; wl != NULL ; wl = wl->next)
      {
        /* Skip wall that we are on unless we're a volume molecule */
        if (my_wall==wl->this_wall && (am==NULL || (am->properties->flags&NOT_FREE)))
        {
          continue;
        }
            
	if (wl->this_wall->flags & (COUNT_CONTENTS|COUNT_ENCLOSED))
	{
	  int hit_code = collide_wall(&here,&delta,wl->this_wall,&t_hit,&hit,0);
          if (hit_code != COLLIDE_MISS) world->ray_polygon_colls++;
 
	  if (hit_code != COLLIDE_MISS && t_hit <= t_sv_hit &&
	    (hit.x-loc->x)*delta.x + (hit.y-loc->y)*delta.y + (hit.z-loc->z)*delta.z < 0)
	  {
	    for (rl=wl->this_wall->counting_regions ; rl!=NULL ; rl=rl->next)
	    {
	      if ( (rl->reg->flags & (COUNT_CONTENTS|COUNT_ENCLOSED)) != 0 )
	      {
		int hash_bin = (hashval+rl->reg->hashval) & world->count_hashmask;
		if (world->count_hash[hash_bin]==NULL) continue; /* Won't count on this region so ignore it */
		
                nrl = (struct region_list*) CHECKED_MEM_GET(my_sv->local_storage->regl, "list of enclosing regions for count");
		nrl->reg = rl->reg;
		if (hit_code == COLLIDE_FRONT)
		{
		  nrl->next=all_regs;
		  all_regs=nrl;
		}
		else if (hit_code == COLLIDE_BACK)
		{
		  nrl->next=all_antiregs;
		  all_antiregs=nrl;
		}
	      }
	    }
	  }
	}
      }
    }

    /* Clean up region lists */
    if (all_regs!=NULL && all_antiregs!=NULL)
      clean_region_lists(my_sv, &all_regs, &all_antiregs);

    /* Actually check the regions here */
    count_flags|=REPORT_ENCLOSED;
    
    for (nrl=all_regs ; nrl!=NULL ; nrl=(nrl==all_regs)?all_antiregs:NULL) /* Trick so we don't need to duplicate this code */
    {
      if (nrl==all_regs) pos_or_neg=1;
      else pos_or_neg=-1;
      for (rl=nrl ; rl!=NULL ; rl=rl->next)
      {
	int hash_bin = (hashval+rl->reg->hashval) & world->count_hashmask;
	for (c=world->count_hash[hash_bin] ; c!=NULL ; c=c->next)
	{
	  if ( c->target==target && c->reg_type==rl->reg &&
	       ((c->counter_type&ENCLOSING_COUNTER)!=0 || (am!=NULL && (am->properties->flags&ON_GRID)==0)) &&
	       (my_wall==NULL || 
	        (am!=NULL && (am->properties->flags&NOT_FREE)==0) ||
	        !region_listed(my_wall->counting_regions,rl->reg)) )
	  {
	    if (c->counter_type&TRIG_COUNTER)
	    {
	      c->data.trig.t_event=t;
	      c->data.trig.orient = orient;
	      fire_count_event(c,n*pos_or_neg,loc,count_flags|REPORT_TRIGGER);
	    }
	    else if (rxpn==NULL) {
               if (am->properties->flags&ON_GRID)
               {
                  if((c->orientation == ORIENT_NOT_SET) || (c->orientation == orient) || (c->orientation == 0)){  
                     c->data.move.n_enclosed += n*pos_or_neg;
                  }
               }else{
                     c->data.move.n_enclosed += n*pos_or_neg;
               }
            }
	    else c->data.rx.n_rxn_enclosed += n*pos_or_neg;
	  }
	}
      }
    }
    
    /* Free region memory */ 
    if (all_regs!=NULL) mem_put_list(my_sv->local_storage->regl,all_regs);
    if (all_antiregs!=NULL) mem_put_list(my_sv->local_storage->regl,all_antiregs);
  }
}


/*************************************************************************
count_moved_grid_mol:
   In: molecule to count
       new grid for molecule
       new location on that grid
   Out: Returns zero on success and 1 on failure.  
        Appropriate counters are updated and triggers are fired.
   Note: This routine is not super-fast for enclosed counts for
         surface molecules since it raytraces without using waypoints.
*************************************************************************/
void count_moved_grid_mol(struct grid_molecule *g, struct surface_grid *sg, struct vector2 *loc)
{
  struct region_list *rl,*prl,*nrl,*pos_regs,*neg_regs;
  struct storage *stor;
  struct counter *c;
  struct vector3 origin;
  struct vector3 target;
  struct vector3 *where = NULL;
  int delete_me;
  int n;
  int origin_loaded=0;
  int target_loaded=0;
  
  pos_regs = neg_regs = NULL;
  stor = g->grid->surface->birthplace;
 
  
  if (g->grid != sg) /* Different grids implies different walls, so we might have changed regions */
  {
    delete_me=0;
    if ((g->grid->surface->flags&COUNT_CONTENTS)!=0 && (sg->surface->flags&COUNT_CONTENTS)!=0)
    {
      delete_me=1;
      nrl = g->grid->surface->counting_regions;
      prl = sg->surface->counting_regions;
      while (prl!=NULL && nrl!=NULL)
      {
        if (prl->reg == nrl->reg) /* Skip identical regions */
        {
          prl=prl->next;
          nrl=nrl->next;
          continue;
        }
        while (prl!=NULL && prl->reg < nrl->reg) /* Entering these regions */
        {
          rl = (struct region_list*) CHECKED_MEM_GET(stor->regl, "region list entry");
          rl->next=pos_regs;
          rl->reg=prl->reg;
          pos_regs=rl;
          prl=prl->next;
        }
        while (nrl!=NULL && (prl==NULL || nrl->reg < prl->reg)) /* Leaving these regions */
        {
          rl = (struct region_list*) CHECKED_MEM_GET(stor->regl, "region list entry");
          rl->next=neg_regs;
          rl->reg=nrl->reg;
          neg_regs=rl;
          nrl=nrl->next;
        }
      }

      /* If we exhaust all negative regions before we've exhausted all
       * positive regions, the above loop will terminate, leaving some
       * regions uncounted. */
      while (prl != NULL)
      {
        rl = (struct region_list*) CHECKED_MEM_GET(stor->regl, "region list entry");
        rl->next=pos_regs;
        rl->reg=prl->reg;
        pos_regs=rl;
        prl=prl->next;
      }

      /* I don't think this can happen, but it could potentially happen
       * if, say, prl started off NULL (i.e. one of the grids belonged
       * to no counting regions at all). */
      while (nrl!=NULL)
      {
        rl = (struct region_list*) CHECKED_MEM_GET(stor->regl, "region list entry");
        rl->next=neg_regs;
        rl->reg=nrl->reg;
        neg_regs=rl;
        nrl=nrl->next;
      }
    }
    else if (g->grid->surface->flags&COUNT_CONTENTS) neg_regs = g->grid->surface->counting_regions;
    else if (sg->surface->flags&COUNT_CONTENTS) pos_regs = sg->surface->counting_regions;
    
    /* Sneaky way to go through both lists in one loop */
    n=1;
    if (pos_regs!=NULL)
    {
      uv2xyz(loc,sg->surface,&target);
      where = &target;
      target_loaded=1;
    }
    for (rl = (pos_regs != NULL) ? pos_regs : neg_regs;
         rl != NULL;
         rl = (rl->next == NULL && n>0) ? neg_regs : rl->next)
    {
      if (rl==neg_regs)
      {
        uv2xyz(&(g->s_pos),g->grid->surface,&origin);
        where = &origin;
        origin_loaded=1;
        n=-1;
      }

      int hash_bin = (g->properties->hashval+rl->reg->hashval) & world->count_hashmask;
      for (c=world->count_hash[hash_bin] ; c!=NULL ; c=c->next)
      {
        if (c->target==g->properties && c->reg_type==rl->reg && (c->counter_type&ENCLOSING_COUNTER)==0)
        {
          if (c->counter_type&TRIG_COUNTER)
          {
            c->data.trig.t_event = g->t;
            c->data.trig.orient = g->orient;
            fire_count_event(c,n,where,REPORT_CONTENTS|REPORT_TRIGGER);
          }
          else if((c->orientation == ORIENT_NOT_SET) || (c->orientation == g->orient) || (c->orientation == 0))
          {  
            c->data.move.n_at += n;
          }
        }
      }
    }
    
    
    if (delete_me)
    {
      if (pos_regs!=NULL) mem_put_list(stor->regl,pos_regs);
      if (neg_regs!=NULL) mem_put_list(stor->regl,neg_regs);
    }
  }

  if (g->properties->flags&COUNT_ENCLOSED) /* Have to raytrace */
  {
    struct vector3 delta;
    struct vector3 here;
    struct vector3 hit;
    struct subvolume *sv;
    struct wall_list *wl;
    double t_sv_hit,t;
    int j;
    
    pos_regs=neg_regs=NULL;
    
    if (!origin_loaded) uv2xyz(&(g->s_pos),g->grid->surface,&origin);
    if (!target_loaded) uv2xyz(loc,sg->surface,&target);
    delta.x = target.x-origin.x;
    delta.y = target.y-origin.y;
    delta.z = target.z-origin.z;
    
    here=origin;
    
    /* Collect all the relevant regions we pass through */
    for ( sv=find_subvolume(&origin,NULL) ; sv!=NULL ; sv = next_subvol(&here,&delta,sv) )
    {
      t_sv_hit = collide_sv_time(&here,&delta,sv);
      if (t_sv_hit>1.0) t_sv_hit=1.0;
      
      for (wl=sv->wall_head ; wl!=NULL ; wl=wl->next)
      {
        if (wl->this_wall==g->grid->surface || wl->this_wall==sg->surface) continue;  /* Don't count our own wall */
        
        j = collide_wall(&here,&delta,wl->this_wall,&t,&hit,0);
        
        if (j!=COLLIDE_MISS) world->ray_polygon_colls++;
        
        if (j!=COLLIDE_MISS && t<t_sv_hit && (hit.x-target.x)*delta.x + (hit.y-target.y)*delta.y + (hit.z-target.z)*delta.z < 0)
        {
          for (rl=wl->this_wall->counting_regions ; rl!=NULL ; rl=rl->next)
          {
            if ((rl->reg->flags&COUNT_ENCLOSED)==0) continue;  /* Only ENCLOSED counted here */
            
            if (j==COLLIDE_FRONT)
            {
              prl = (struct region_list*) CHECKED_MEM_GET(stor->regl, "region list entry");
              prl->reg = rl->reg;
              prl->next=pos_regs;
              pos_regs=prl;
            }
            else if (j==COLLIDE_BACK)
            {
              nrl = (struct region_list*) CHECKED_MEM_GET(stor->regl, "region list entry");
              nrl->reg = rl->reg;
              nrl->next=neg_regs;
              neg_regs=nrl;
            }
          }
        }
      }
    }
    
    if (pos_regs != NULL)
    {
      pos_regs = (struct region_list*)void_list_sort((struct void_list*)pos_regs);
    }
    if (neg_regs != NULL)
    {
      neg_regs = (struct region_list*)void_list_sort((struct void_list*)neg_regs);
    }
    
    prl = pos_regs;
    nrl = neg_regs;
    while (prl!=NULL || nrl!=NULL)
    {
      if (prl==NULL)
      {
        rl=nrl;
        nrl=nrl->next;
        n=-1;
        where=&origin;
      }
      else if (nrl==NULL)
      {
        rl=prl;
        prl=prl->next;
        n=1;
        where=&target;
      }
      else if (prl->reg < nrl->reg)
      {
        rl = prl;
        prl=prl->next;
        n=1;
        where=&origin;
      }
      else if (nrl->reg < prl->reg)
      {
        rl = nrl;
        nrl=nrl->next;
        n=-1;
        where=&target;
      }
      else
      {
        n = 1;              /* dummy init to silence compiler */
        rl = NULL;
        prl = prl->next;
        nrl = nrl->next;
      }
      
      if (rl!=NULL)
      {
        int hash_bin = (g->properties->hashval+rl->reg->hashval) & world->count_hashmask;
        for (c=world->count_hash[hash_bin] ; c!=NULL ; c=c->next)
        {
          if (c->target==g->properties && c->reg_type==rl->reg && (c->counter_type&ENCLOSING_COUNTER)!=0 &&
              !region_listed(g->grid->surface->counting_regions,rl->reg) && !region_listed(sg->surface->counting_regions,rl->reg))
          {
            if (c->counter_type&TRIG_COUNTER)
            {
              c->data.trig.t_event = g->t;
              c->data.trig.orient = g->orient;
              fire_count_event(c,n,where,REPORT_CONTENTS|REPORT_ENCLOSED|REPORT_TRIGGER);
            }
            else if((c->orientation == ORIENT_NOT_SET) || (c->orientation == g->orient) || (c->orientation == 0)){  
              c->data.move.n_enclosed += n;
            }
          }
        }
      }
    }
    
    if (pos_regs!=NULL) mem_put_list(stor->regl,pos_regs);
    if (neg_regs!=NULL) mem_put_list(stor->regl,neg_regs);
  }
}



/*************************************************************************
fire_count_event:
   In: counter of thing that just happened (trigger of some sort)
       number of times that thing happened (or hit direction for triggers)
       location where it happened
       what happened (Report Type Flags)   
   Out: None
*************************************************************************/

void fire_count_event(struct counter *event,int n,struct vector3 *where,byte what)
{
  struct trigger_request *tr;
  byte whatelse=what;
  short flags;

  if ((what&REPORT_TYPE_MASK)==REPORT_RXNS) flags = TRIG_IS_RXN;
  else if ((what&REPORT_TYPE_MASK)==REPORT_CONTENTS) flags = 0;
  else flags = TRIG_IS_HIT;
 
  if ((what&REPORT_TYPE_MASK)==REPORT_FRONT_HITS) whatelse = (what-REPORT_FRONT_HITS)|REPORT_ALL_HITS;
  else if ((what&REPORT_TYPE_MASK)==REPORT_BACK_HITS) whatelse = (what-REPORT_BACK_HITS)|REPORT_ALL_HITS;
  else if ((what&REPORT_TYPE_MASK)==REPORT_FRONT_CROSSINGS) whatelse = (what-REPORT_FRONT_CROSSINGS)|REPORT_ALL_CROSSINGS;
  else if ((what&REPORT_TYPE_MASK)==REPORT_BACK_CROSSINGS) whatelse = (what-REPORT_BACK_CROSSINGS)|REPORT_ALL_CROSSINGS;
 
  for (tr=event->data.trig.listeners ; tr!=NULL ; tr=tr->next)
  {
    if (tr->ear->report_type==what)
    {
      memcpy(&(event->data.trig.loc),where,sizeof(struct vector3));
      if ((what&REPORT_TYPE_MASK)==REPORT_FRONT_HITS || (what&REPORT_TYPE_MASK)==REPORT_FRONT_CROSSINGS){
          add_trigger_output(event,tr->ear,n,flags);
      }else if ((what&REPORT_TYPE_MASK)==REPORT_BACK_HITS || (what&REPORT_TYPE_MASK)==REPORT_BACK_CROSSINGS){
          add_trigger_output(event,tr->ear,-n,flags);
      }else{
          add_trigger_output(event,tr->ear,n,flags);
      }
      
    }
    else if (tr->ear->report_type==whatelse)
    {
      memcpy(&(event->data.trig.loc),where,sizeof(struct vector3));
      if ((what&REPORT_TYPE_MASK)==REPORT_FRONT_HITS || (what&REPORT_TYPE_MASK)==REPORT_FRONT_CROSSINGS){
        add_trigger_output(event,tr->ear,n,flags);
      }else{
        add_trigger_output(event,tr->ear,-n,flags);
      }
    }
  }
}




/*************************************************************************
find_enclosing_regions:
   In: location we want to end up
       starting position
       list of regions we're inside at the starting position
       list of inside-out regions we're "outside" at the starting position   
       memory handler to store lists of regions
   Out: 0 on success, 1 on memory allocation error.  The region and
        inside-out region lists are updated to be correct at the ending
	position.
*************************************************************************/
static int find_enclosing_regions(struct vector3 *loc,
                                  struct vector3 *start,
                                  struct region_list** rlp,
                                  struct region_list** arlp,
                                  struct mem_helper *rmem)
{
  struct vector3 outside,delta,hit;
  struct subvolume *sv,*svt;
  struct wall_list *wl;
  struct region_list *rl,*arl;
  struct region_list *trl,*tarl,*xrl,*yrl,*nrl;
  double t,t_hit_sv;
  int traveling;
  struct wall_list dummy;
  
  rl = *rlp;
  arl = *arlp;
  
  if (start==NULL || loc->x!=start->x || loc->y!=start->y || loc->z < start->z)
  {
    outside.x = loc->x;
    outside.y = loc->y;
    outside.z = (world->z_partitions[0] + world->z_partitions[1])/2;
  }
  else
  {
    outside.x = start->x;
    outside.y = start->y;
    outside.z = start->z;
  }
  
  delta.x = 0.0;
  delta.y = 0.0;
  delta.z = loc->z - outside.z;
  
  sv = find_subvolume(&outside,NULL);
  svt = find_subvolume(loc,NULL);
  traveling = 1;

  while (traveling)
  {
    tarl = trl = NULL;
    t_hit_sv = collide_sv_time(&outside,&delta,sv);
    
    for (wl = sv->wall_head ; wl != NULL ; wl = wl->next)
    {
      int hit_code = collide_wall(&outside , &delta , wl->this_wall , &t , &hit , 0);
      
      if((hit_code != COLLIDE_MISS) && (world->notify->final_summary == NOTIFY_FULL)){
          world->ray_polygon_colls++;
      }	 

      if (hit_code==COLLIDE_REDO)
      {
        while (trl != NULL)
        {
          xrl = trl->next;
          mem_put(rmem,trl);
          trl = xrl;
        }
        while (tarl != NULL)
        {
          xrl = tarl->next;
          mem_put(rmem,tarl);
          tarl = xrl;
        }
        dummy.next = sv->wall_head;
        wl = &dummy;
        continue;  /* Trick to restart for loop */
      }
      else if (hit_code==COLLIDE_MISS || !(t >= 0 && t < 1.0) || t > t_hit_sv || (wl->this_wall->flags & (COUNT_CONTENTS|COUNT_RXNS|COUNT_ENCLOSED)) == 0 ||
	       (hit.x-outside.x)*delta.x + (hit.y-outside.y)*delta.y + (hit.z-outside.z)*delta.z < 0) continue;
      else
      {
        for (xrl=wl->this_wall->counting_regions ; xrl != NULL ; xrl = xrl->next)
        {
          if ((xrl->reg->flags & (COUNT_CONTENTS|COUNT_RXNS|COUNT_ENCLOSED)) != 0)
          {
            nrl = (struct region_list*) CHECKED_MEM_GET(rmem, "region list entry");
            nrl->reg = xrl->reg;
            
            if (hit_code==COLLIDE_BACK) { nrl->next = tarl; tarl = nrl; }
            else { nrl->next = trl; trl = nrl; }
          }
        }
      }
    }
    
    xrl = trl;
    while (trl != NULL)
    {
      nrl = NULL;
      yrl = arl;
      while (yrl != NULL)
      {
        if (xrl->reg == yrl->reg)
        {
          if (nrl==NULL)
          {
            arl = yrl->next;
            mem_put(rmem,yrl);
            yrl = arl;
          }
          else
          {
            nrl->next = yrl->next;
            mem_put(rmem,yrl);
            yrl = nrl;
          }
          trl = trl->next;
          mem_put(rmem,xrl);
          xrl = NULL;
          break;
        }
        else
        {
          nrl = yrl;
          yrl = yrl->next;
        }
      }
      if (xrl!=NULL)
      {
        trl = trl->next;
        xrl->next = rl;
        rl = xrl;
        xrl = trl;
      }
      else xrl = trl;
    }
    
    xrl = tarl;
    while (tarl != NULL)
    {
      nrl = NULL;
      yrl = rl;
      while (yrl != NULL)
      {
        if (xrl->reg == yrl->reg)
        {
          if (nrl==NULL)
          {
            rl = yrl->next;
            mem_put(rmem,yrl);
            yrl = rl;
          }
          else
          {
            nrl->next = yrl->next;
            mem_put(rmem,yrl);
            yrl = nrl;
          }
          tarl = tarl->next;
          mem_put(rmem,xrl);
          xrl = NULL;
          break;
        }
        else
        {
          nrl = yrl;
          yrl = yrl->next;
        }
      }
      if (xrl!=NULL)
      {
        tarl = tarl->next;
        xrl->next = arl;
        arl = xrl;
        xrl = tarl;
      }
      else xrl = tarl;
    }
    
    if (sv==svt) traveling = 0;
    else
    {
      sv = next_subvol( &outside , &delta , sv );
      delta.x = loc->x - outside.x;
      delta.y = loc->y - outside.y;
      delta.z = loc->z - outside.z;
      
      if (sv == NULL)
      {
	if ((delta.x*delta.x + delta.y*delta.y + delta.z*delta.z) < EPS_C*EPS_C)
	{
	  mcell_log("Didn't quite reach waypoint target, fudging.");
	  traveling = 0;
	}
	else
	{
	  mcell_log("Couldn't reach waypoint target.");
	  sv = find_subvolume(&outside , NULL);
	}
      }
    }
  }
  
  *rlp = rl;
  *arlp = arl;

  return 0;
}

/*************************************************************************
place_waypoints:
   In: No arguments.
   Out: Returns 1 if malloc fails, 0 otherwise.
        Allocates waypoints to SSVs, if any are needed.
   Note: you must have initialized SSVs before calling this routine!
*************************************************************************/
int place_waypoints(void)
{
  int waypoint_in_wall = 0;
  struct waypoint *wp;
  struct wall_list *wl;
  struct subvolume *sv;
  double d;

  /* Being exactly in the center of a subdivision can be bad. */
  /* Define "almost center" positions for X, Y, Z */
#define W_Xa (0.5 + 0.0005*MY_PI)
#define W_Ya (0.5 + 0.0002*MY_PI*MY_PI)
#define W_Za (0.5 - 0.00007*MY_PI*MY_PI*MY_PI)
#define W_Xb (1.0 - W_Xa)
#define W_Yb (1.0 - W_Ya)
#define W_Zb (1.0 - W_Za)

  /* Probably ought to check for whether you really need waypoints */
  
  if (world->waypoints != NULL) free(world->waypoints);
  world->n_waypoints = world->n_subvols;
  world->waypoints = CHECKED_MALLOC_ARRAY(struct waypoint,
                                          world->n_waypoints,
                                          "waypoints");

  for (int px=0;px<world->nx_parts-1;px++)
  {
    for (int py=0;py<world->ny_parts-1;py++)
    {
      for (int pz=0;pz<world->nz_parts-1;pz++)
      {
        const int this_sv = pz + (world->nz_parts-1)*(py + (world->ny_parts-1)*px);
        wp = &(world->waypoints[this_sv]);
        
        sv = &(world->subvol[this_sv]);
        
        /* Place waypoint near center of subvolume (W_#a=W_#b=0.5 gives center) */
        wp->loc.x = W_Xa*world->x_fineparts[ sv->llf.x ] + W_Xb*world->x_fineparts[ sv->urb.x ];
        wp->loc.y = W_Ya*world->y_fineparts[ sv->llf.y ] + W_Yb*world->y_fineparts[ sv->urb.y ];
        wp->loc.z = W_Za*world->z_fineparts[ sv->llf.z ] + W_Zb*world->z_fineparts[ sv->urb.z ];
        
        do
        {
          waypoint_in_wall = 0;
          for (wl = sv->wall_head ; wl != NULL ; wl = wl->next)
          {
            d = dot_prod( &(wp->loc) , &(wl->this_wall->normal) ); 
            if ( eps_equals( d , wl->this_wall->d ) )
            { 
              waypoint_in_wall++;
              d = EPS_C * (double)((rng_uint(world->rng)&0xF) - 8);
              if (d==0) d = 8*EPS_C;
              wp->loc.x += d * wl->this_wall->normal.x;
              wp->loc.y += d * wl->this_wall->normal.y;
              wp->loc.z += d * wl->this_wall->normal.z;
              break;
            }
          }
        } while (waypoint_in_wall);
        
        if (pz>0)
        {
	  if (world->waypoints[this_sv-1].regions != NULL)
	  {
            wp->regions = dup_region_list(world->waypoints[this_sv-1].regions,sv->local_storage->regl);
            if (wp->regions == NULL) return 1;
	  }
	  else wp->regions = NULL;
	  
	  if (world->waypoints[this_sv-1].antiregions != NULL)
	  {
            wp->antiregions = dup_region_list(world->waypoints[this_sv-1].antiregions,sv->local_storage->regl);
            if (wp->antiregions == NULL) return 1;
	  }
	  else wp->antiregions = NULL;
          
          if (find_enclosing_regions(&(wp->loc),&(world->waypoints[this_sv-1].loc),
                                     &(wp->regions),&(wp->antiregions),sv->local_storage->regl))
            return 1;
        }
        else
        {
          wp->regions = NULL;
          wp->antiregions = NULL;
          if (find_enclosing_regions(&(wp->loc),NULL,&(wp->regions),
                                     &(wp->antiregions),sv->local_storage->regl))
            return 1;
        }
      }
    }
  }
  
  return 0;
#undef W_Zb
#undef W_Yb
#undef W_Xb
#undef W_Za
#undef W_Ya
#undef W_Xa
}

/******************************************************************
prepare_counters:
  In: No arguments.
  Out: 0 if counter statements are correct, 1 otherwise.
  Note: A statement is incorrect if a non-closed manifold region
        tries to count a freely diffusing molecule.  Fixes up all
        count requests to point at the data we care about.
********************************************************************/
int prepare_counters(void)
{
  /* First give everything a sensible name, if needed */
  for (struct output_block *block=world->output_block_head;
       block != NULL;
       block = block->next)
  {
    for (struct output_set *set = block->data_set_head;
         set != NULL;
         set = set->next)
    {
      if (set->header_comment==NULL) continue;
      for (struct output_column *column = set->column_head;
           column != NULL;
           column = column->next)
      {
        if (column->expr->title==NULL) column->expr->title = oexpr_title(column->expr);
        if (column->expr->title==NULL)
          mcell_allocfailed("Unable to create title for reaction data output.");
      }
    }
  }

  /* Then convert all requests to real counts */
  for (struct output_request *request=world->output_request_head;
       request != NULL;
       request = request->next)
  {
     /* check whether the "count_location" refers to the instantiated
        object or region */ 
    if (request->count_location != NULL )
    {
      if (! is_object_instantiated(request->count_location))
        mcell_error("The object/region name '%s' in the COUNT/TRIGGER statement is not fully referenced.\n"
                    "  This occurs when a count is requested on an object which has not been referenced\n"
                    "  (directly or indirectly) from an INSTANTIATE block in the MDL file.",
                    request->count_location->name);
    }

    if (request->count_target->sym_type == MOL)
    {
      struct species *sp = (struct species *)(request->count_target->value);

      /* For volume molecules: */
      if ((sp->flags & ON_GRID) == 0)
      {
        /* Make sure orientation is not set */
        if (request->count_orientation != ORIENT_NOT_SET)
        {
          switch (world->notify->useless_vol_orient)
          {
            case WARN_WARN:
              mcell_warn("An orientation has been given for the molecule '%s', which is a volume molecule.\n"
                         "  Orientation is valid only for grid molecules, and will be ignored.",
                         request->count_target->name);
              /* Fall through */
            case WARN_COPE:
              request->count_orientation = ORIENT_NOT_SET;
              break;


            case WARN_ERROR:
              mcell_error("An orientation has been given for the molecule '%s', which is a volume molecule.\n"
                          "  Orientation is valid only for grid molecules.",
                          request->count_target->name);
              break;
          }
        }
      }

    }
 
    if (request->count_location!=NULL && request->count_location->sym_type==OBJ)
    {
      if (expand_object_output(request, (struct object*) request->count_location->value))
        mcell_error("Failed to expand request to count on object.");
    }
    
    if (instantiate_request(request))
      mcell_error("Failed to instantiate count request.");
  }

  /* Need to keep all the requests for now...could repackage them to save memory */
  macro_convert_output_requests();
  
  return 0;
}

/******************************************************************
is_object_instantiated:
  In: object
      symbol_table entry against which the object is tested 
  Out: 1 if the name of the object or one of its descendants matches the name 
       of the symbol passed, 0 otherwise.
  Note: Checking is performed for all instantiated objects
********************************************************************/
static int is_object_instantiated(struct sym_table *entry)
{
  struct object *obj = NULL;
  if (entry->sym_type == REG)
    obj = ((struct region *) (entry->value))->parent;
  else if (entry->sym_type == OBJ)
    obj = ((struct object *) (entry->value));
  else
    return 0;

  for (; obj != NULL; obj = obj->parent)
  {
    if (obj == world->root_instance)
      return 1;
  }

  return 0;
}

/*************************************************************************
check_counter_geometry:
   In: nothing  
   Out: 0 on success, 1 on failure.
        Checks all counters to make sure that if they are ENCLOSING,
        they count on closed regions.  If not, the function prints out
        the offending region name and returns 1.
*************************************************************************/
int check_counter_geometry(void)
{
  /* Check to make sure what we've created is geometrically sensible */
  for (int i = 0; i < world->count_hashmask+1; i++)
  {
    for (struct counter *cp = world->count_hash[i]; cp != NULL; cp = cp->next)
    {
      if ( (cp->counter_type & ENCLOSING_COUNTER) != 0)
      {
        struct region *rp = cp->reg_type;

	if (rp->manifold_flag==MANIFOLD_UNCHECKED)
        {
	  if (is_manifold(rp)) rp->manifold_flag=IS_MANIFOLD;
	  else rp->manifold_flag=NOT_MANIFOLD;
	}
	
	if (rp->manifold_flag==NOT_MANIFOLD)
	  mcell_error("Cannot count molecules or events inside non-manifold object region '%s'.  Please make sure that all objects/regions used to count 3D molecules are closed/watertight.",
                      rp->sym->name); 

	world->place_waypoints_flag=1;
      }
    }
  }

  return 0;
}

/*************************************************************************
expand_object_output:
   In: request for a count
       object upon which the request is made.
   Out: 0 on success, 1 on failure (memory allocation only?).
        Request is split into a separate request for each BOX and POLY
        object's ALL region that is a child of this object.  The result
        is then added up here.
   Note: This is probably broken for concentration.  It may also not be
         the most intuitive interpretation when used inside a large
         object with multiple layers of nesting--if one molecule is
         inside three sub-objects, it will be counted three times!
   PostNote: Checks that COUNT/TRIGGER statements are not allowed for
             metaobjects and release objects.
*************************************************************************/
int expand_object_output(struct output_request *request,struct object *obj)
{
#ifdef ALLOW_COUNTS_ON_METAOBJECT
  int n_expanded;
#endif

  switch (obj->object_type)
  {
    case REL_SITE_OBJ:
      mcell_error("COUNT and TRIGGER statements on release object '%s' are not allowed.\n",obj->sym->name);
      break;

    case META_OBJ:
      /* XXX: Should this really be disabled?  Some comments by Tom lead me to
       * believe that, despite the potential confusion for users, this should
       * not be disabled.
       */
#ifndef ALLOW_COUNTS_ON_METAOBJECT
      mcell_error("COUNT and TRIGGER statements on metaobject '%s' are not allowed.\n",obj->sym->name);
#else
#error "Support for counting in/on a metaobject doesn't work right now."
      n_expanded=0;
      for (struct object *child=obj->first_child ; child!=NULL ; child=child->next)
      {
        if (!object_has_geometry(child)) continue;  /* NOTE -- for objects nested N deep, we check this N+(N-1)+...+2+1 times (slow) */
        if (n_expanded>0)
        {
          struct output_request *new_request = (struct output_request*)mem_get(world->outp_request_mem);
          struct output_expression *oe = request->requester;
          struct output_expression *oel = new_output_expr(world->oexpr_mem);
          struct output_expression *oer = new_output_expr(world->oexpr_mem);
          if (new_request==NULL || oel==NULL || oer==NULL)
            mcell_allocfailed("Failed to expand count expression on object %s.",
                              obj->sym->name);
          oel->column=oer->column=oe->column;
          oel->expr_flags=oer->expr_flags=oe->expr_flags;
          oel->up=oer->up=oe;
          oel->left=request;
          oer->left=new_request;
          oel->oper=oer->oper='#';
          oe->expr_flags=(oe->expr_flags&OEXPR_TYPE_MASK)|OEXPR_LEFT_OEXPR|OEXPR_RIGHT_OEXPR;
          oe->left=oel;
          oe->right=oer;
          oe->oper='+';
          
          new_request->report_type=request->report_type;
          new_request->count_target=request->count_target;
          new_request->requester=oer;
          request->requester=oel;
          new_request->next=request->next;
          request->next=new_request;
          request=new_request;
        }
        if (expand_object_output(request,child)) return 1;
        ++ n_expanded;
      }
      if (n_expanded==0)
        mcell_error("Trying to count on object %s but it has no geometry.",
                    obj->sym->name);
#endif
      break;

    case BOX_OBJ:
    case POLY_OBJ:
      request->count_location = NULL;
      for (struct region_list *rl = obj->regions; rl != NULL; rl = rl->next)
      {
        if (is_reverse_abbrev(",ALL",rl->reg->sym->name))
        {
          request->count_location = rl->reg->sym;
          break;
        }
      }
      if (request->count_location == NULL)
        mcell_internal_error("ALL region missing on object %s", obj->sym->name);
      break;

    default:
      UNHANDLED_CASE(obj->object_type);
      return 1;
  }
  return 0;
}

/*************************************************************************
object_has_geometry:
   In: object (instantiated in world)  
   Out: 0 if there are no geometrical objects within that object (and it
        is not a geometrical object itself).  1 if there are such object.
*************************************************************************/

int object_has_geometry(struct object *obj)
{
  struct object *child;
  switch (obj->object_type)
  {
    case BOX_OBJ:
    case POLY_OBJ:
      return 1;
      break;

    case META_OBJ:
      for (child=obj->first_child ; child!=NULL ; child=child->next)
      {
        if (object_has_geometry(child)) return 1;
      }
      break;

    case REL_SITE_OBJ:
    default:
      return 0;
      break;
  }
  return 0;
}



/*************************************************************************
instantiate_request:
   In: request for a count  
   Out: 0 on success, 1 on failure (memory allocation only?).
        Requesting output tree gets appropriate node pointed to the
        memory location where we will be collecting data.
*************************************************************************/
static int instantiate_request(struct output_request *request)
{
  int request_hash = 0;
  struct rxn_pathname *rxpn_to_count;
  struct rxn *rx_to_count = NULL;
  struct species *mol_to_count = NULL;
  void *to_count;
  struct region *reg_of_count;
  struct counter *count = NULL;
  struct trigger_request *trig_req;
  u_int report_type_only;
  byte count_type;
  int is_enclosed;


  /* Set up and figure out hash value */
  to_count=request->count_target->value;
  switch (request->count_target->sym_type)
  {
    case MOL:
      rxpn_to_count=NULL;
      rx_to_count=NULL;
      mol_to_count=(struct species*)to_count;
      if ((mol_to_count->flags&NOT_FREE)==0 && (request->report_type&REPORT_TYPE_MASK)==REPORT_CONTENTS)
      {
        request->report_type|=REPORT_ENCLOSED;
      }
      request_hash=mol_to_count->hashval;
      break;

    case RXPN:
      rxpn_to_count=(struct rxn_pathname*)to_count;
      rx_to_count=rxpn_to_count->rx;
      mol_to_count=NULL;
      if ((rx_to_count->players[0]->flags&NOT_FREE)==0 &&
	  (rx_to_count->n_reactants==1 || (rx_to_count->players[1]->flags&NOT_FREE)==0))
      {
	request->report_type|=REPORT_ENCLOSED;
      }
      request_hash=rxpn_to_count->hashval;
      break;

    default:
      UNHANDLED_CASE(request->count_target->sym_type);
      return 1;
  }
  
  if (request->count_location!=NULL)
  {
    if (request->count_location->sym_type != REG)
      mcell_internal_error("Non-region location symbol (type=%d) in count request.",
                     request->count_location->sym_type);
    reg_of_count = (struct region*) request->count_location->value;

    request_hash += reg_of_count->hashval;
   
  }
  else reg_of_count=NULL;
  request_hash&=world->count_hashmask;
  
  /* Now create count structs and set output expression to point to data */
  report_type_only=request->report_type&REPORT_TYPE_MASK;
  request->requester->expr_flags-=OEXPR_LEFT_REQUEST;  
  if ((request->report_type&REPORT_TRIGGER)==0 && request->count_location==NULL) /* World count is easy! */
  {
    request->report_type &= ~REPORT_ENCLOSED;
    switch (report_type_only)
    {
      case REPORT_CONTENTS:
        request->requester->expr_flags|=OEXPR_LEFT_INT;
        request->requester->left=(void*)&(mol_to_count->population);
        break;
      case REPORT_RXNS:
        assert(rx_to_count != NULL);
        request->requester->expr_flags|=OEXPR_LEFT_DBL;
        request->requester->left=(void*)&(rx_to_count->info[rxpn_to_count->path_num].count);
        break;
      default:
        mcell_internal_error("Invalid report type 0x%x in count request.", report_type_only);
        return 1;
    }
  }
  else /* Triggered count or count on region */
  {
    /* Set count type flags */
    if (report_type_only==REPORT_RXNS) count_type=RXN_COUNTER;
    else count_type=MOL_COUNTER;
    if (request->report_type&REPORT_ENCLOSED)
    {
      assert(reg_of_count != NULL);
      reg_of_count->flags|=COUNT_ENCLOSED;
      count_type|=ENCLOSING_COUNTER;
      if (mol_to_count!=NULL) mol_to_count->flags|=COUNT_ENCLOSED;
    }
    if (request->report_type&REPORT_TRIGGER)
    {
      assert(reg_of_count != NULL);
      count_type|=TRIG_COUNTER;
      reg_of_count->flags|=COUNT_TRIGGER;
    }
    
    /* Find or add counter */
    for (count=world->count_hash[request_hash] ; count!=NULL ; count=count->next)
    {
      if (count->reg_type==reg_of_count && count->target==to_count && count_type==count->counter_type && count->orientation == request->count_orientation) break;
    }
    if (count==NULL)
    {
      count=create_new_counter(reg_of_count, request->count_target->value, count_type);
      if(request->count_orientation != ORIENT_NOT_SET)
      {
           count->orientation = request->count_orientation;
      }      
      
      count->next=world->count_hash[request_hash];
      world->count_hash[request_hash]=count;
    }
 
    is_enclosed = ((request->report_type&REPORT_ENCLOSED)!=0);
    
    /* Point appropriately */
    if (request->report_type&REPORT_TRIGGER)
    {
      trig_req = (struct trigger_request*) CHECKED_MEM_GET(world->trig_request_mem,
                                                           "trigger notification request");
      trig_req->next=count->data.trig.listeners;
      count->data.trig.listeners=trig_req;
      trig_req->ear=request;
      
      request->requester->expr_flags|=OEXPR_TYPE_TRIG;
      
      if (mol_to_count!=NULL) mol_to_count->flags|=COUNT_TRIGGER;
      assert(reg_of_count != NULL);
      switch (report_type_only)
      {
        case REPORT_CONTENTS:
          if (mol_to_count!=NULL) mol_to_count->flags|=COUNT_CONTENTS;
          reg_of_count->flags|=COUNT_CONTENTS;
          break;
        case REPORT_RXNS:
          if (mol_to_count!=NULL) mol_to_count->flags|=COUNT_RXNS;
          reg_of_count->flags|=COUNT_RXNS;
          break;
        case REPORT_FRONT_HITS:
        case REPORT_BACK_HITS:
        case REPORT_FRONT_CROSSINGS:
        case REPORT_BACK_CROSSINGS:
        case REPORT_ALL_HITS:
        case REPORT_ALL_CROSSINGS:
        case REPORT_CONCENTRATION:
          if (mol_to_count!=NULL) mol_to_count->flags|=COUNT_HITS;
          reg_of_count->flags|=COUNT_HITS;
          break;
        default:
          UNHANDLED_CASE(report_type_only);
          return 1;
      }
    }
    else /* Not trigger--set up for regular count */
    {
      assert(reg_of_count != NULL);
      request->requester->expr_flags|=OEXPR_LEFT_DBL;          /* Assume double */
      switch (report_type_only)
      {
        case REPORT_CONTENTS:
          request->requester->expr_flags-=OEXPR_LEFT_DBL;
          request->requester->expr_flags|=OEXPR_LEFT_INT;
          
          if (mol_to_count!=NULL) mol_to_count->flags|=COUNT_CONTENTS;
          reg_of_count->flags|=COUNT_CONTENTS;
          if (!is_enclosed) request->requester->left=(void*)&(count->data.move.n_at);
          else request->requester->left=(void*)&(count->data.move.n_enclosed);
          break;
        case REPORT_RXNS:
          if (mol_to_count!=NULL) mol_to_count->flags|=COUNT_RXNS;
          reg_of_count->flags|=COUNT_RXNS;
          if (!is_enclosed) request->requester->left=(void*)&(count->data.rx.n_rxn_at);
          else request->requester->left=(void*)&(count->data.rx.n_rxn_enclosed);
          break;
        case REPORT_FRONT_HITS:
          if (mol_to_count!=NULL) mol_to_count->flags|=COUNT_HITS;
          reg_of_count->flags|=COUNT_HITS;
          request->requester->left=(void*)&(count->data.move.front_hits);
          break;
        case REPORT_BACK_HITS:
          if (mol_to_count!=NULL) mol_to_count->flags|=COUNT_HITS;
          reg_of_count->flags|=COUNT_HITS;
          request->requester->left=(void*)&(count->data.move.back_hits);
          break;
        case REPORT_FRONT_CROSSINGS:
          if (mol_to_count!=NULL) mol_to_count->flags|=COUNT_HITS;
          reg_of_count->flags|=COUNT_HITS;
          request->requester->left=(void*)&(count->data.move.front_to_back);
          break;
        case REPORT_BACK_CROSSINGS:
          if (mol_to_count!=NULL) mol_to_count->flags|=COUNT_HITS;
          reg_of_count->flags|=COUNT_HITS;
          request->requester->left=(void*)&(count->data.move.back_to_front);
          break;
        case REPORT_ALL_HITS:
          request->requester->expr_flags|=OEXPR_RIGHT_DBL;
          if (mol_to_count!=NULL) mol_to_count->flags|=COUNT_HITS;
          reg_of_count->flags|=COUNT_HITS;
          request->requester->left=(void*)&(count->data.move.front_hits);
          request->requester->right=(void*)&(count->data.move.back_hits);
          break;
        case REPORT_ALL_CROSSINGS:
          request->requester->expr_flags|=OEXPR_RIGHT_DBL;
          reg_of_count->flags|=COUNT_HITS;
          if (mol_to_count!=NULL) mol_to_count->flags|=COUNT_HITS;
          request->requester->left=(void*)&(count->data.move.front_to_back);
          request->requester->right=(void*)&(count->data.move.back_to_front);
          break;
        case REPORT_CONCENTRATION:
          request->requester->expr_flags|=OEXPR_RIGHT_DBL;
          if (mol_to_count!=NULL) mol_to_count->flags|=COUNT_HITS;
          reg_of_count->flags|=COUNT_HITS;
          request->requester->left=(void*)&(count->data.move.scaled_hits);
          request->requester->right=(void*)&(world->elapsed_time);
          request->requester->oper='/';
          break;

        default:
          UNHANDLED_CASE(report_type_only);
          return 1;
      }
    }
  }
  
  return 0;
}


/*************************************************************************
create_new_counter:
   In: region upon which to count
       target we're going to count (species or rxn pathname)
       what to count (*_COUNTER flags)   
   Out: Newly allocated counter initialized with the given region and
        target, or NULL if there is a memory allocation error.
   Note: memory is allocated from world->counter_mem using mem_get,
         not from the global heap using malloc.
*************************************************************************/
static struct counter* create_new_counter(struct region *where,void *who,byte what)
{
  struct counter *c;
  
  c = (struct counter*) CHECKED_MEM_GET(world->counter_mem, "counter");
  c->next=NULL;
  c->reg_type=where;
  c->target=who;
  c->orientation = ORIENT_NOT_SET;
  c->counter_type=what;
  if (what&TRIG_COUNTER)
  {
    c->data.trig.t_event=0.0;
    c->data.trig.loc.x = c->data.trig.loc.y = c->data.trig.loc.z = 0.0;
    c->data.trig.orient = SHRT_MIN;
    c->data.trig.listeners=NULL;
  }
  else if (what&RXN_COUNTER)
  {
    c->data.rx.n_rxn_at = c->data.rx.n_rxn_enclosed = 0.0;
  }
  else if (what&MOL_COUNTER)
  {
    c->data.move.n_at = c->data.move.n_enclosed = 0;
    c->data.move.front_hits = c->data.move.back_hits = 0.0;
    c->data.move.front_to_back = c->data.move.back_to_front = 0.0;
    c->data.move.scaled_hits = 0.0;
  }
  return c;
}

/*************************************************************************
clean_region_lists:
   Cleans the region and antiregion lists, annihilating any items which appear
   on both lists.

   In:  struct subvolume *my_sv - subvolume containing waypoint
        struct region_list **p_all_regs - pointer to receive list of regions
        struct region_list **p_all_antiregs - pointer to receive list of antiregions
   Out: None
*************************************************************************/
static void clean_region_lists(struct subvolume *my_sv,
                               struct region_list **p_all_regs,
                               struct region_list **p_all_antiregs)
{
  if ((*p_all_regs)->next!=NULL || (*p_all_antiregs)->next!=NULL)
  {
    struct region_list pre_sentry,pre_antisentry;
    struct region_list *prl, *parl, *rl, *arl;

    /* Sort by memory address to make mutual annihilation faster */
    if ((*p_all_regs)->next!=NULL) *p_all_regs=(struct region_list*)void_list_sort((struct void_list*)*p_all_regs);
    if ((*p_all_antiregs)->next!=NULL) *p_all_antiregs=(struct region_list*)void_list_sort((struct void_list*)*p_all_antiregs);

    /* Need previous entry to fix up list, so we'll make an imaginary one for 1st list element */
    pre_sentry.next=*p_all_regs;
    pre_antisentry.next=*p_all_antiregs;
    prl=&pre_sentry;
    parl=&pre_antisentry;

    /* If we cross a region both ways, throw both out (once) */
    for (rl=*p_all_regs,arl=*p_all_antiregs ; rl!=NULL && arl!=NULL ; prl=rl,rl=rl->next,parl=arl,arl=arl->next)
    {
      if (rl->reg==arl->reg) /* Mutual annihilation */
      {
        prl->next=rl->next;
        parl->next=arl->next;
        mem_put(my_sv->local_storage->regl,rl);
        mem_put(my_sv->local_storage->regl,arl);
        rl=prl;
        arl=parl;
      }
    }
    *p_all_regs=pre_sentry.next;
    *p_all_antiregs=pre_antisentry.next;
  }
  else if ((*p_all_regs)->reg==(*p_all_antiregs)->reg)
  {
    /* Crossed one region both ways, toss them */
    mem_put(my_sv->local_storage->regl,*p_all_regs);
    mem_put(my_sv->local_storage->regl,*p_all_antiregs);
    *p_all_regs=NULL;
    *p_all_antiregs=NULL;
  }
}

/********************************************************************************/
/* Code for counting of complexes                                               */
/********************************************************************************/

/*************************************************************************
get_counting_regions_for_waypoint:
   Finds the regions and antiregions for a waypoint.  Note that this is only
   used for "macromol" counting -- presently, this is limited to counting the
   number of times a particular configuration of subunits occurs within a
   particular type of complex.

   In:  struct subvolume *my_sv - subvolume containing waypoint
        struct waypoint *wp - the waypoint
        struct region_list **p_all_regs - pointer to receive list of regions
        struct region_list **p_all_antiregs - pointer to receive list of antiregions
        struct pointer_hash *region_hash - hash whose keys are regions which
                                           are valid for counting
   Out: None
*************************************************************************/
static int get_counting_regions_for_waypoint(struct subvolume *my_sv,
                                             struct waypoint *wp,
                                             struct region_list **p_all_regs,
                                             struct region_list **p_all_antiregs,
                                             struct pointer_hash *region_hash)
{
  /* Copy all the potentially relevant regions from the nearest waypoint */
  struct region_list *rl;
  for ( rl=wp->regions ; rl!=NULL ; rl=rl->next)
  {
    if (pointer_hash_lookup(region_hash, rl->reg, rl->reg->hashval) == NULL)
      continue;

    struct region_list *nrl = (struct region_list*) CHECKED_MEM_GET(my_sv->local_storage->regl,
                                                                    "region list entry");
    nrl->reg=rl->reg;
    nrl->next=*p_all_regs;
    *p_all_regs=nrl;
  }

  /* And all the antiregions (regions crossed from inside to outside only) */
  for ( rl=wp->antiregions ; rl!=NULL ; rl=rl->next)
  {
    if (pointer_hash_lookup(region_hash, rl->reg, rl->reg->hashval) == NULL)
      continue;

    struct region_list *nrl = (struct region_list*) CHECKED_MEM_GET(my_sv->local_storage->regl,
                                                                    "region list entry");
    nrl->reg=rl->reg;
    nrl->next=*p_all_antiregs;
    *p_all_antiregs=nrl;    
  }

  return 0;
}

/*************************************************************************
get_counting_regions_for_point:
   Finds the regions and antiregions for a point.  Note that this is only used
   for "macromol" counting -- presently, this is limited to counting the number
   of times a particular configuration of subunits occurs within a particular
   type of complex.

   In:  struct subvolume *my_sv - subvolume containing point
        struct waypoint *wp - waypoint for subvolume containing point
        struct vector3 *loc - point for which to find counting regions
        struct region_list **p_all_regs - pointer to receive list of regions
        struct region_list **p_all_antiregs - pointer to receive list of antiregions
        struct pointer_hash *region_hash - hash whose keys are regions which
                                           are valid for counting
   Out: None
*************************************************************************/
static int get_counting_regions_for_point(struct subvolume *my_sv,
                                          struct waypoint *wp,
                                          struct vector3 *loc,
                                          struct region_list **p_all_regs,
                                          struct region_list **p_all_antiregs,
                                          struct pointer_hash *region_hash)
{
  struct region_list *all_regs=NULL, *all_antiregs=NULL;
  struct vector3 here;
  here.x = wp->loc.x;
  here.y = wp->loc.y;
  here.z = wp->loc.z;

  *p_all_regs=NULL;
  *p_all_antiregs=NULL;

  /* Get regions for waypoint */
  get_counting_regions_for_waypoint(my_sv, wp, &all_regs, &all_antiregs, region_hash);

  /* Raytrace across any walls from waypoint to us and add to region lists */
  struct vector3 delta;
  struct subvolume *sv;
  for ( sv = my_sv ; sv != NULL ; sv = next_subvol(&here,&delta,sv) )
  {
    delta.x = loc->x - here.x;
    delta.y = loc->y - here.y;
    delta.z = loc->z - here.z;

    /* When do we hit a subvolume boundary? */
    double t_sv_hit = collide_sv_time(&here,&delta,sv);
    if (t_sv_hit > 1.0) t_sv_hit = 1.0;

    /* Check for collision with each wall */
    struct wall_list *wl;
    for (wl = sv->wall_head ; wl != NULL ; wl = wl->next)
    {
      struct vector3 hit;
      double t_hit;

      /* Skip walls which do not participate in counting */
      if (! (wl->this_wall->flags & (COUNT_CONTENTS|COUNT_ENCLOSED)))
        continue;

      /* Check for collision with wall, skip wall if we didn't hit it. */
      int j = collide_wall(&here,&delta,wl->this_wall,&t_hit,&hit,0);
      if (j == COLLIDE_MISS)
        continue;
      world->ray_polygon_colls++;

      /* Skip this collision if it's on the far side of the waypoint */
      if (t_hit > t_sv_hit)
        continue;

      /* This test might be superfluous, but I don't want to remove it until
       * we're sure.  Rex thinks it might be there to avoid problems with
       * roundoff error when the point is very near a wall, which is very
       * plausible.
       */
      if ((hit.x-loc->x)*delta.x + (hit.y-loc->y)*delta.y + (hit.z-loc->z)*delta.z >= 0)
        continue;

      /* Scan over all counting regions for the wall... */
      struct region_list *rl;
      for (rl=wl->this_wall->counting_regions ; rl!=NULL ; rl=rl->next)
      {
        /* Skip irrelevant regions */
        if (pointer_hash_lookup(region_hash, rl->reg, rl->reg->hashval) == NULL)
          continue;

        /* Add this region to the appropriate list */
        struct region_list *nrl = (struct region_list*) CHECKED_MEM_GET(my_sv->local_storage->regl,
                                                                        "region list entry");
        nrl->reg = rl->reg;
        if (j==COLLIDE_FRONT)
        {
          nrl->next=all_regs;
          all_regs=nrl;
        }
        else if (j==COLLIDE_BACK)
        {
          nrl->next=all_antiregs;
          all_antiregs=nrl;
        }
      }
    }
  }

  /* Clean up region lists */
  if (all_regs!=NULL && all_antiregs!=NULL)
    clean_region_lists(my_sv, &all_antiregs, &all_antiregs);

  *p_all_regs=all_regs;
  *p_all_antiregs=all_antiregs;
  return 0;
}

/*************************************************************************
scan_complex_update_table:
   Scans over the update table for a given counter in a given complex.  The
   update table we are scanning over is built for a particular subunit.  That
   is, once we get here, we're dealing only with rules regarding the relatives
   of the subunit in question, and do not need to be concerned with the state
   of the subunit itself.

   In:  struct species **relatives - the states of all related subunits (NULL
                                     if a subunit is empty)
        int num_relatives - the number of related subunits in the 'relatives'
                                     array
        struct complex_counter *counter - the counter containing the update
                                     table
        int rules_start - the start index within the table for our rules
        int rules_end - the end index within the table for our rules
        int n - the number to add to the count for any matching rules.
                                     generally, this is -1 for the "before"
                                     state, and +1 for the "after" state
   Out: None
*************************************************************************/
static void scan_complex_update_table(struct species **relatives,
                                      short *orients,
                                      int num_relatives,
                                      struct complex_counter *counter,
                                      int rules_start,
                                      int rules_end,
                                      int n)
{
  struct species **nptr = counter->neighbors + rules_start * num_relatives;
  int *iptr = counter->invert + rules_start * num_relatives;
  signed char *optr = NULL;

  if (orients)
    optr = counter->orientations + rules_start * num_relatives;

  /* For each rule, check whether we match, and update the count if we do */
  for (int rule_index = rules_start;
       rule_index < rules_end;
       ++ rule_index, nptr += num_relatives, iptr += num_relatives, optr += num_relatives)
  {

    /* For each clause of the rule, check whether we match */
    int neighbor_index;
    for (neighbor_index = 0; neighbor_index < num_relatives; ++ neighbor_index)
    {
      /* NULL means no clause in this rule mentions the neighbor, so the
       * species matches automatically.  Note that this clause also is used to
       * match the orientation of the reference subunit.
       */
      if (nptr[neighbor_index] == NULL)
      {
        /* XXX: invert is ignored if nptr is null.  This is ok right now
         * because no syntax can specify a null molecule with orientation, so
         * this is only useful for the subunit of reference.
         */

        /* If orients is NULL, this is a volume molecule.  Continue. */
        if (orients == NULL)
          continue;

        /* If optr[neighbor_index] is 0, we don't care about orientation.  Continue. */
        else if (optr[neighbor_index] == 0)
          continue;

        /* If optr[neighbor_index] matches orientation, continue. */
        else if (optr[neighbor_index] == orients[neighbor_index])
          continue;

        /* Orientation mismatch.  Next rule. */
        else
          break;
      }

      /* If a relative is NULL, that means there is no subunit there yet, so we
       * never match, unless nptr was NULL
       */
      if (relatives[neighbor_index] == NULL)
        break;

      /* Otherwise, check if we match this clause of the rule */
      if (iptr[neighbor_index])
      {
        if (nptr[neighbor_index] != relatives[neighbor_index])
          continue;

        if (orients == NULL  ||  optr[neighbor_index] * orients[neighbor_index] >= 0)
          break;
      }
      else
      {
        if (nptr[neighbor_index] != relatives[neighbor_index])
          break;

        if (orients != NULL  &&  optr[neighbor_index] * orients[neighbor_index] < 0)
          break;
      }
    }

    /* If we got through all of the clauses, then we matched.  Update the
     * count.
     */
    if (neighbor_index == num_relatives)
      counter->counts[rule_index] += n;
  }
}

/*************************************************************************
count_complex_for_single_region:
   Updates the counts of subunit states for a macromolecular complex within a
   particular region.  This is called from count_complex, which iterates over
   all regions which are doing counting on the complex.  This function, in
   turn, builds up a "before" and "after" state of all relevant related
   subunits, and then subtracts the counts from the old state and adds the
   counts from the new state.

   In:  struct complex_counter *c - the counter for the region in question
        struct complex_species *spec - the species of the complex we're counting
        short this_orient - the orientation of the complex as a whole
        struct species **before - states of all subunits before the update
        short *orient_before - orientations of all subunits before the update
        struct species **after - states of all subunits after the update
        short *orient_after - orientations of all subunits after the update
        int *update_subunit - an array of flags indicating whether each subunit
                              might have been affected by the update, in such a
                              way as to change the counts.  Presently, this
                              means the updated subunit, as well as any
                              subunits which have relationships leading to the
                              updated subunit.
        int amount - 1 for regions, -1 for antiregions
   Out: None
*************************************************************************/
static void count_complex_for_single_region(struct complex_counter *c,
                                            struct complex_species *spec,
                                            int this_orient,
                                            struct species **before,
                                            short *orient_before,
                                            struct species **after,
                                            short *orient_after,
                                            int *update_subunit,
                                            int amount)
{
  /* Now, add all relevant subunit updates to the counters */
  struct species *relatives_before[ spec->num_relations + 1], *relatives_after[ spec->num_relations + 1];
  short relatives_orient_before[ spec->num_relations + 1], relatives_orient_after[ spec->num_relations + 1];

  for (int subunit_index = 0; subunit_index < spec->num_subunits; ++ subunit_index)
  {
    /* Skip subunits that will not have changed */
    if (! update_subunit[subunit_index])
      continue;
    if (before[subunit_index] == NULL  &&  after[subunit_index] == NULL)
      continue;

    /* Set up tables of relations */
    int relation_idx;
    int offset = 0;
    if (orient_before)
    {
      relatives_before[0] = NULL;
      relatives_after[0]  = NULL;
      relatives_orient_before[0] = orient_before[subunit_index];
      relatives_orient_after[0] = orient_after[subunit_index];
      ++offset;
    }
    for (relation_idx = 0; relation_idx < spec->num_relations; ++ relation_idx)
    {
      int target_index = spec->relations[ relation_idx ].target[ subunit_index ];
      relatives_before[relation_idx + offset] = before[target_index];
      relatives_after[relation_idx + offset] = after[target_index];
      if (orient_before) relatives_orient_before[relation_idx + offset] = orient_before[target_index];
      if (orient_after)  relatives_orient_after[relation_idx + offset] = orient_after[target_index];
    }

    for (struct complex_counter *cCur = c; cCur != NULL; cCur = cCur->next)
    {
      if (this_orient != 0  &&  c->this_orient != 0  &&  c->this_orient != this_orient)
        continue;

      /* Remove "before" counts */
      if (before[subunit_index] != NULL)
      {
        int *before_indices = (int *) pointer_hash_lookup(&c->subunit_to_rules_range, before[subunit_index], before[subunit_index]->hashval);
        if (before_indices != NULL)
          scan_complex_update_table(relatives_before,
                                    orient_before ? relatives_orient_before : NULL,
                                    spec->num_relations + offset,
                                    c,
                                    before_indices[0],
                                    before_indices[1],
                                    -amount);
      }

      /* Add "after" counts */
      if (after[subunit_index] != NULL)
      {
        int *after_indices = (int *) pointer_hash_lookup(&c->subunit_to_rules_range, after[subunit_index], after[subunit_index]->hashval);
        if (after_indices != NULL)
          scan_complex_update_table(relatives_after,
                                    orient_before ? relatives_orient_after : NULL,
                                    spec->num_relations + offset,
                                    c,
                                    after_indices[0],
                                    after_indices[1],
                                    amount);
      }
    }
  }
}

/*************************************************************************
count_complex_new_for_single_region:
   Adds counts for a newly created macromolecule for counters in a
   single region.

   In:  struct complex_counter *c - the counter for the region in question
        struct complex_species *spec - the species of the complex we're counting
        short this_orient - the orientation of the complex as a whole
        struct species **specs - initial states of all subunits
        short *orients - initial orientations of all subunits
        int amount - 1 for regions, -1 for antiregions
   Out: None
*************************************************************************/
static void count_complex_new_for_single_region(struct complex_counter *c,
                                                struct complex_species *spec,
                                                int this_orient,
                                                struct species **specs,
                                                short *orients,
                                                int amount)
{
  /* Now, add all relevant subunit updates to the counters */
  struct species *relatives[ spec->num_relations + 1];
  short relatives_orient[ spec->num_relations + 1];

  for (int subunit_index = 0; subunit_index < spec->num_subunits; ++ subunit_index)
  {
    /* Really, this shouldn't happen, but for consistency with the
     * other counting rules, we'll do this. */
    if (specs[subunit_index] == NULL)
      continue;

    /* Set up tables of relations */
    int offset = 0;
    if (orients)
    {
      relatives[0] = NULL;
      relatives_orient[0] = orients[subunit_index];
      ++offset;
    }

    for (int relation_idx = 0; relation_idx < spec->num_relations; ++ relation_idx)
    {
      int target_index = spec->relations[ relation_idx ].target[ subunit_index ];
      relatives[relation_idx + offset] = specs[target_index];
      if (orients) relatives_orient[relation_idx + offset] = orients[target_index];
    }

    for (struct complex_counter *cCur = c; cCur != NULL; cCur = cCur->next)
    {
      int *indices;
      if (this_orient != 0  &&  c->this_orient != 0  &&  c->this_orient != this_orient)
        continue;

      /* Add counts */
      indices = (int *) pointer_hash_lookup(&c->subunit_to_rules_range, specs[subunit_index], specs[subunit_index]->hashval);
      if (indices != NULL)
        scan_complex_update_table(relatives,  relatives_orient, spec->num_relations + offset, c, indices[0],  indices[1],   amount);
    }
  }
}

/*************************************************************************
count_complex:
   Updates the counts of subunit states for a macromolecular complex.  Whenever
   one of the subunits of a complex changes state, this should be called.  Note
   that this should be called after the state of the complex has been updated.
   Currently, this includes only two events:
      - subunit is created (when a complex is created by a release event)
      - subunit changes to a different type of subunit (when a reaction occurs)

   In:  struct volume_molecule *cmplex - the molecule representing the complex
        struct volume_molecule *replaced_subunit - the subunit which has been
                        replaced (or NULL if there was no subunit before)
        int replaced_subunit_idx - the index within the subunits of the
                        updated subunit
   Out: 0 on success, 1 on failure
*************************************************************************/
int count_complex(struct volume_molecule *cmplex,
                  struct volume_molecule *replaced_subunit,
                  int replaced_subunit_idx)
{
  struct complex_species *spec = (struct complex_species *) cmplex->properties;
  if (spec->counters == NULL)
    return 0;

  const int px = bisect(world->x_partitions,world->nx_parts,cmplex->pos.x);
  const int py = bisect(world->y_partitions,world->ny_parts,cmplex->pos.y);
  const int pz = bisect(world->z_partitions,world->nz_parts,cmplex->pos.z);

  /* Find the waypoint and subvolume containing our point */
  const int this_sv = pz + (world->nz_parts-1)*( py + (world->ny_parts-1)*px );
  struct waypoint *wp = &(world->waypoints[this_sv]);
  struct subvolume *my_sv = &(world->subvol[this_sv]);

  /* Find out which regions contain this complex */
  struct region_list *all_regs;
  struct region_list *all_antiregs;
  get_counting_regions_for_point(my_sv,
                                 wp,
                                 &cmplex->pos,
                                 &all_regs,
                                 &all_antiregs,
                                 &spec->counters->region_to_counter);

  /* Figure out which subunits of this complex will need to be recounted */
  /* XXX: Restrict this to only relationships for which counting is done? */
  int update_subunit[ spec->num_subunits ];
  macro_count_inverse_related_subunits(spec, update_subunit, replaced_subunit_idx);
  update_subunit[replaced_subunit_idx] = 1;

  /* Build up array of before+after subunits */
  struct species *before[ spec->num_subunits ];
  struct species *after[ spec->num_subunits ];
  for (int subunit_index = 0; subunit_index < spec->num_subunits; ++ subunit_index)
  {
    struct volume_molecule *mol = cmplex->cmplx[subunit_index + 1];
    before[subunit_index] = after[subunit_index] = mol ? mol->properties : NULL;
  }
  before[replaced_subunit_idx] = replaced_subunit ? replaced_subunit->properties : NULL;

  /* Do any relevant counting for WORLD */
  count_complex_for_single_region(&spec->counters->in_world, spec, 0, before, NULL, after, NULL, update_subunit, 1);

  /* Now, for each region, do all relevant counting */
  for (struct region_list *rl = all_regs; rl != NULL; rl = rl->next)
  {
    /* Get the counters for the complex within this region */
    struct complex_counter *c = (struct complex_counter *) pointer_hash_lookup(&spec->counters->region_to_counter, rl->reg, rl->reg->hashval);
    if (c == NULL)
      continue;

    count_complex_for_single_region(c, spec, 0, before, NULL, after, NULL, update_subunit, 1);
  }
  for (struct region_list *rl = all_antiregs; rl != NULL; rl = rl->next)
  {
    /* Get the counters for the complex within this region */
    struct complex_counter *c = (struct complex_counter *) pointer_hash_lookup(&spec->counters->region_to_counter, rl->reg, rl->reg->hashval);
    if (c == NULL)
      continue;

    count_complex_for_single_region(c, spec, 0, before, NULL, after, NULL, update_subunit, -1);
  }

  /* Free region memory */ 
  if (all_regs!=NULL) mem_put_list(my_sv->local_storage->regl,all_regs);
  if (all_antiregs!=NULL) mem_put_list(my_sv->local_storage->regl,all_antiregs);
  return 0;
}

/*************************************************************************
count_complex_surface:
   Updates the counts of subunit states for a macromolecular complex.  Whenever
   one of the subunits of a complex changes state, this should be called.  Note
   that this should be called after the state of the complex has been updated.
   Currently, this includes only two events:
      - subunit is created (when a complex is created by a release event)
      - subunit changes to a different type of subunit (when a reaction occurs)

   In:  struct volume_molecule *cmplex - the molecule representing the complex
        struct volume_molecule *replaced_subunit - the subunit which has been
                        replaced (or NULL if there was no subunit before)
        int replaced_subunit_idx - the index within the subunits of the
                        updated subunit
   Out: 0 on success, 1 on failure
*************************************************************************/
int count_complex_surface(struct grid_molecule *cmplex,
                          struct grid_molecule *replaced_subunit,
                          int replaced_subunit_idx)
{
  struct complex_species *spec = (struct complex_species *) cmplex->properties;
  if (spec->counters == NULL)
    return 0;

  /* Figure out which subunits of this complex will need to be recounted */
  /* XXX: Restrict this to only relationships for which counting is done? */
  int update_subunit[ spec->num_subunits ];
  macro_count_inverse_related_subunits(spec, update_subunit, replaced_subunit_idx);
  update_subunit[replaced_subunit_idx] = 1;

  /* Build up array of before+after subunits */
  struct species *before[ spec->num_subunits ];
  struct species *after[ spec->num_subunits ];
  short orient_before[ spec->num_subunits ];
  short orient_after[ spec->num_subunits ];
  for (int subunit_index = 0; subunit_index < spec->num_subunits; ++ subunit_index)
  {
    struct grid_molecule *mol = cmplex->cmplx[subunit_index + 1];
    before[subunit_index] = after[subunit_index] = mol ? mol->properties : NULL;
    orient_before[subunit_index] = orient_after[subunit_index] = mol ? mol->orient : 0;
  }
  before[replaced_subunit_idx] = replaced_subunit ? replaced_subunit->properties : NULL;
  orient_before[replaced_subunit_idx] = replaced_subunit ? replaced_subunit->orient : 0;

  /* Do any relevant counting for WORLD */
  count_complex_for_single_region(&spec->counters->in_world, spec, cmplex->orient, before, orient_before, after, orient_after, update_subunit, 1);

  struct wall *my_wall = cmplex->grid->surface;
  if (my_wall!=NULL && (my_wall->flags&COUNT_CONTENTS)!=0)
  {
    for (struct region_list *rl=my_wall->counting_regions ; rl!=NULL ; rl=rl->next)
    {
      /* Get the counters for the complex within this region */
      struct complex_counter *c = (struct complex_counter *) pointer_hash_lookup(&spec->counters->region_to_counter, rl->reg, rl->reg->hashval);
      if (c == NULL)
        continue;

      count_complex_for_single_region(c, spec, cmplex->orient, before, orient_before, after, orient_after, update_subunit, 1);
    }
  }
  return 0;
}

/*************************************************************************
count_complex_surface_new:
   Adds a new macromolecular surface complex to our count.

   In:  struct volume_molecule *cmplex - the molecule representing the complex
   Out: 0 on success, 1 on failure
*************************************************************************/
int count_complex_surface_new(struct grid_molecule *cmplex)
{
  struct complex_species *spec = (struct complex_species *) cmplex->properties;
  if (spec->counters == NULL)
    return 0;

  /* Build up array of before+after subunits */
  struct species *specs[ spec->num_subunits ];
  short orients[ spec->num_subunits ];
  for (int subunit_index = 0; subunit_index < spec->num_subunits; ++ subunit_index)
  {
    struct grid_molecule *mol = cmplex->cmplx[subunit_index + 1];
    specs[subunit_index] = mol ? mol->properties : NULL;
    orients[subunit_index] = mol ? mol->orient : 0;
  }

  /* Do any relevant counting for WORLD */
  count_complex_new_for_single_region(&spec->counters->in_world, spec, cmplex->orient, specs, orients, 1);

  struct wall *my_wall = cmplex->grid->surface;
  if (my_wall!=NULL && (my_wall->flags&COUNT_CONTENTS)!=0)
  {
    for (struct region_list *rl = my_wall->counting_regions; rl!=NULL; rl=rl->next)
    {
      /* Get the counters for the complex within this region */
      struct complex_counter *c = (struct complex_counter *) pointer_hash_lookup(&spec->counters->region_to_counter, rl->reg, rl->reg->hashval);
      if (c == NULL)
        continue;

      count_complex_new_for_single_region(c, spec, cmplex->orient, specs, orients, 1);
    }
  }
  return 0;
}

/*************************************************************************
macro_collect_count_requests_by_subunit:
   Sorts the count requests out by subunit species type, storing them as lists
   in the pointer hash provided.

   In:  struct pointer_hash *h - the table to hold the sorted requests
        struct macro_count_request *requests - the requests to sort
   Out: 0 on success, 1 on failure
*************************************************************************/
static int macro_collect_count_requests_by_subunit(struct pointer_hash *h,
                                                   struct macro_count_request *requests)
{
  struct macro_count_request *mcr, *mcrnext;
  int total_entries = 0;
  for (mcr = requests; mcr != NULL; mcr = mcrnext)
  {
    mcrnext = mcr->next;
    mcr->next = (struct macro_count_request *) pointer_hash_lookup(h, mcr->subunit_state, mcr->subunit_state->hashval);
    if (pointer_hash_add(h, mcr->subunit_state, mcr->subunit_state->hashval, mcr))
      mcell_allocfailed("Failed to add complex counters to hash.");
    ++ total_entries;
  }

  return total_entries;
}

/*************************************************************************
macro_copy_count_requests_to_tables:
   Copies the rules from the count requests into tables.

   In:  struct pointer_hash *requests_by_subunit - the requests, sorted by subunit
        struct pointer_hash *subunit_to_rules_range - index giving range of rules in table by subunit
        struct species const **nptr - the neighbor species table
        int *iptr - the "invert" table
        int num_relations - number of relations (i.e. width of nptr/iptr table)
        int *su_rules_indices - array of indices within nptr and iptr of rules by subunit
        int *counts - array of ints which hold the actual counts during the simulation
   Out: 0 on success, 1 on failure
*************************************************************************/
static int macro_copy_count_requests_to_tables(struct pointer_hash *requests_by_subunit,
                                               struct pointer_hash *subunit_to_rules_range,
                                               struct species **nptr,
                                               int *iptr,
                                               signed char *optr,
                                               int num_relations,
                                               int *su_rules_indices,
                                               int *counts)
{
  int table_position = 0, start_pos;
  int su_index = 0;
  for (int bin_index = 0; bin_index < requests_by_subunit->table_size; ++ bin_index)
  {
    /* Skip empty bins */
    if (requests_by_subunit->keys[bin_index] == NULL  ||
        requests_by_subunit->values[bin_index] == NULL)
      continue;

    /* Mark the start of this entry */
    start_pos = table_position;

    /* Now, process all items for this subunit */
    struct macro_count_request *head = (struct macro_count_request *) requests_by_subunit->values[bin_index];
    struct macro_count_request *mcr, *mcrnext;
    int offset = optr ? 1 : 0;
    for (mcr = head; mcr != NULL; mcr = mcrnext)
    {
      mcrnext = mcr->next;

      /* Point the expression at the correct counter */
      mcr->paired_expression->left = &counts[table_position];
      mcr->paired_expression->expr_flags &= ~OEXPR_LEFT_MACROREQUEST;
      mcr->paired_expression->expr_flags |= OEXPR_LEFT_INT;

      /* Surface counters have an extra column for the reference subunit */
      if (optr)
      {
        nptr[0] = NULL;
        iptr[0] = 0;
        if (mcr->subunit_orientation > 0) optr[0] = 1;
        else if (mcr->subunit_orientation < 0) optr[0] = -1;
        else optr[0] = 0;
      }

      /* Copy into the table */
      struct macro_relation_state *msr, *msrnext;
      for (msr = mcr->relation_states; msr != NULL; msr = msrnext)
      {
        msrnext = msr->next;
        nptr[offset + msr->relation] = msr->mol;
        iptr[offset + msr->relation] = msr->invert;
        if (optr)
        {
          if (msr->orient > 0) optr[offset + msr->relation] = 1;
          else if (msr->orient < 0) optr[offset + msr->relation] = -1;
          else optr[offset + msr->relation] = 0;
        }
        free(msr);
      }

      /* Move to the next table slot */
      ++ table_position;
      nptr += num_relations;
      iptr += num_relations;
      if (optr)
        optr += num_relations;

      free(mcr);
    }

    /* Add to the index */
    struct species *key = (struct species *) requests_by_subunit->keys[bin_index];
    if (pointer_hash_add(subunit_to_rules_range, key, key->hashval, su_rules_indices + su_index))
      mcell_allocfailed("Failed to initialize macromolecule state count rules table.");
    su_rules_indices[su_index++] = start_pos;
    su_rules_indices[su_index++] = table_position;
  }

  return 0;
}

/*************************************************************************
macro_sort_output_requests_by_orientation:
    Sort out count requests by desired complex orientation.

   In:  struct macro_count_request *requests - the counts we've requested
        struct macro_count_request *(*by_orientation)[3] - the three lists to
                     contain the 'unoriented' requests, the 'positive' oriented
                     requests, and the 'negative' oriented requests.
   Out: None.  'by_orientation' array has been updated with requests separated
        by orientation.
*************************************************************************/
static void macro_sort_output_requests_by_orientation(struct macro_count_request *requests,
                                                      struct macro_count_request *(*by_orientation)[3])
{
  while (requests != NULL)
  {
    struct macro_count_request *next = requests->next;
    if (requests->master_orientation == 0)
    {
      requests->next = (*by_orientation)[0];
      (*by_orientation)[0] = requests;
    }
    else if (requests->master_orientation < 0)
    {
      requests->next = (*by_orientation)[2];
      (*by_orientation)[2] = requests;
    }
    else /* if (requests->master_orientation > 0) */
    {
      requests->next = (*by_orientation)[1];
      (*by_orientation)[1] = requests;
    }

    requests = next;
  }
}

/*************************************************************************
macro_initialize_counters_for_complex:
   Initializes the counters for a complex, copying the rules from the count
   requests into tables.

   In:  struct complex_species *spec - the species for which to initialize
        struct complex_counter *c - the counter to initialize
        struct macro_count_request *requests - the requests with which to initialize
   Out: 0 on success, 1 on failure
*************************************************************************/
static int macro_initialize_counters_for_complex(struct complex_species *spec,
                                                 struct complex_counter *c,
                                                 struct macro_count_request *requests)
{
  struct macro_count_request *by_orientation[3] = {NULL, NULL, NULL};    /* 0, 1, -1 */
  macro_sort_output_requests_by_orientation(requests, &by_orientation);

  /* Prepare a hash to sort our requests by subunit */
  struct pointer_hash requests_by_subunit;
  if (pointer_hash_init(&requests_by_subunit, 16))
    mcell_allocfailed("Failed to initialize subunit->request hash for complex counters.");

  struct complex_counter **cur = &c;

  /* Loop over orientation types (0, 1, -1). */
  for (int n_orients=0; n_orients<3; ++n_orients)
  {
    if (by_orientation[n_orients] == NULL)
      continue;

    if (*cur == NULL)
    {
      *cur = CHECKED_MALLOC_STRUCT(struct complex_counter,
                                   "macromolecular complex counter");
      memset(*cur, 0, sizeof(struct complex_counter));
      if (pointer_hash_init(&(*cur)->subunit_to_rules_range, 16))
        mcell_allocfailed("Failed to initialize subunit->rules hash for complex counters.");
    }
    c = *cur;
    c->this_orient = by_orientation[n_orients]->master_orientation;

    /* Sort our requests by subunit */
    int total_entries = macro_collect_count_requests_by_subunit(&requests_by_subunit, by_orientation[n_orients]);
    if (total_entries < 0)
    {
      pointer_hash_destroy(&requests_by_subunit);
      return 1;
    }

    /* Now, allocate space for tables */
    int is_surface = (spec->base.flags & ON_GRID) ? 1 : 0;
    int num_relations = is_surface ? (spec->num_relations + 1) : spec->num_relations;
    c->neighbors = CHECKED_MALLOC_ARRAY(struct species *,
                                        num_relations * total_entries,
                                        "macromolecular complex count table");
    c->invert = CHECKED_MALLOC_ARRAY(int,
                                     num_relations * total_entries,
                                     "macromolecular complex count table");
    c->counts = CHECKED_MALLOC_ARRAY(int,
                                     total_entries,
                                     "macromolecular complex count table");
    c->su_rules_indices = CHECKED_MALLOC_ARRAY(int,
                                               total_entries * 2,
                                               "macromolecular complex count table");
    memset(c->neighbors, 0, num_relations * total_entries * sizeof(struct species *));
    memset(c->invert, 0, num_relations * total_entries * sizeof(int));
    memset(c->counts, 0, total_entries * sizeof(int));
    memset(c->su_rules_indices, 0, total_entries * 2 * sizeof(int));

    /* If this is not a volume molecule, allocate space for orientations */
    if (is_surface)
    {
      c->orientations = CHECKED_MALLOC_ARRAY(signed char,
                                             num_relations * total_entries,
                                             "macromolecular complex count table");
      memset(c->orientations, 0, num_relations * total_entries * sizeof(signed char));
    }
    else
      c->orientations = NULL;

    /* Now, fill in the tables */
    if (macro_copy_count_requests_to_tables(&requests_by_subunit,
                                            &c->subunit_to_rules_range,
                                            c->neighbors,
                                            c->invert,
                                            c->orientations,
                                            num_relations,
                                            c->su_rules_indices,
                                            c->counts))
      goto failure;

    /* Advance to next orientation */
    cur = &(c->next);
  }

  pointer_hash_destroy(&requests_by_subunit);
  return 0;

failure:
  pointer_hash_destroy(&requests_by_subunit);
  return 1;
}

/*************************************************************************
macro_destroy_counters:
   Destroys the counters structure, freeing all memory.

   In:  struct complex_species *spec - the species to receive a counters struct
   Out: None
*************************************************************************/
static void macro_destroy_counters(struct complex_species *spec)
{
  pointer_hash_destroy(&spec->counters->region_to_counter);
  pointer_hash_destroy(&spec->counters->in_world.subunit_to_rules_range);
  if (spec->counters->in_world.su_rules_indices)
    free(spec->counters->in_world.su_rules_indices);
  if (spec->counters->in_world.neighbors)
    free(spec->counters->in_world.neighbors);
  if (spec->counters->in_world.invert)
    free((void *) spec->counters->in_world.invert);
  if (spec->counters->in_world.counts)
    free(spec->counters->in_world.counts);
  if (spec->counters->in_regions)
  {
    for (int region_idx = 0; region_idx < spec->counters->num_region_counters; ++ region_idx)
    {
      if (spec->counters->in_regions[region_idx].su_rules_indices)
        free(spec->counters->in_regions[region_idx].su_rules_indices);
      if (spec->counters->in_regions[region_idx].neighbors)
        free(spec->counters->in_regions[region_idx].neighbors);
      if (spec->counters->in_regions[region_idx].invert)
        free((void *) spec->counters->in_regions[region_idx].invert);
      if (spec->counters->in_regions[region_idx].counts)
        free(spec->counters->in_regions[region_idx].counts);
      pointer_hash_destroy(&spec->counters->in_regions[region_idx].subunit_to_rules_range);
    }
    free(spec->counters->in_regions);
  }
  free(spec->counters);
  spec->counters = NULL;
}

/*************************************************************************
macro_create_counters:
   Creates and initializes the counters structure for a species.  The structure
   is completely empty after this function finishes.  (i.e. no counters are
   defined).

   In:  struct complex_species *spec - the species to receive a counters struct
   Out: 0 on success, 1 on failure
*************************************************************************/
static int macro_create_counters(struct complex_species *spec, struct complex_counters **dest)
{
  /* Allocate the counters */
  *dest = CHECKED_MALLOC_STRUCT(struct complex_counters,
                                "macromolecular complex counters");
  memset(*dest, 0, sizeof(struct complex_counters));

  /* Initialize the hash tables in the counter */
  if (pointer_hash_init(&(*dest)->in_world.subunit_to_rules_range, 16)  ||
      pointer_hash_init(&(*dest)->region_to_counter, 16))
  {
    mcell_allocfailed("Failed to initialize top-level hashes for complex counters.");
    macro_destroy_counters(spec);
    return 1;
  }

  return 0;
}

/*************************************************************************
macro_collect_count_requests_by_location:
   Separate the count requests out based on their location.  Count requests for
   the entire world go into the "in_world" list, and other requests go into
   lists in the in_region hash table, keyed by region.

   In:  struct macro_count_request *requests - the requests to sort
        struct macro_count_request **in_world - list for WORLD requests
        struct pointer_hash *in_region - hash to contain per-region lists
   Out: 0 on success, 1 on failure
*************************************************************************/
static int macro_collect_count_requests_by_location(struct macro_count_request *requests,
                                                    struct macro_count_request **in_world,
                                                    struct pointer_hash *in_region)
{
  /* Scan over all requests */
  struct macro_count_request *mcr, *mcrnext;
  for (mcr = requests; mcr != NULL; mcr = mcrnext)
  {
    mcrnext = mcr->next;

    /* If location is NULL, request is for entire world */
    if (mcr->location == NULL)
    {
      mcr->next = *in_world;
      *in_world = mcr;
    }

    /* Request is for a specific region */
    else
    {
      struct region *r = (struct region *) mcr->location->value;
      mcr->next = (struct macro_count_request *) pointer_hash_lookup(in_region, r, r->hashval);
      if (pointer_hash_add(in_region, r, r->hashval, mcr))
      {
        mcell_allocfailed("Failed to add complex count request to region->request hash.");
        return 1;
      }
    }
  }

  return 0;
}

/*************************************************************************
macro_create_region_counters:
   For the specified set of complex counters, create structures to hold the
   counters for the requested number of regions.

   In:  struct complex_counters *c - the counters into which to add region counters
        int num_region_counters - the number of regions for which we're counting
   Out: 0 on success, 1 on failure
        All region-specific counters for the complex species are allocated.
*************************************************************************/
static int macro_create_region_counters(struct complex_counters *c,
                                        int num_region_counters)
{
  /* Allocate space for the counters */
  c->in_regions = CHECKED_MALLOC_ARRAY(struct complex_counter,
                                       num_region_counters,
                                       "macromolecular complex per-region counters");
  memset(c->in_regions, 0, num_region_counters * sizeof(struct complex_counter));
  c->num_region_counters = num_region_counters;

  /* Now initialize each counter */
  for (int counter_index = 0; counter_index < c->num_region_counters; ++ counter_index)
  {
    if (pointer_hash_init(&c->in_regions[counter_index].subunit_to_rules_range, 16))
      mcell_allocfailed("Failed to initialize subunit->rules counter for region.");
  }

  return 0;
}

/*************************************************************************
macro_convert_output_requests_for_complex:
   For the specified complex, convert all counter requests into actual
   counters attached to the complex species.

   In:  struct complex_species *spec - the species for which to fill in counters
        struct macro_count_request *requests - the counts we've requested
   Out: 0 on success, 1 on failure (memory allocation only?).
        All counters for the complex species are instantiated and populated.
*************************************************************************/
static int macro_convert_output_requests_for_complex(struct complex_species *spec,
                                                     struct macro_count_request *requests)
{
  /* Make sure we've got a counter for this guy */
  if (spec->counters == NULL  &&  macro_create_counters(spec, &spec->counters))
    return 1;

  struct macro_count_request *in_world = NULL;
  struct pointer_hash requests_by_region;
  if (pointer_hash_init(&requests_by_region, 16))
  {
    mcell_allocfailed("Failed to initialize region->requests hash.");
    goto failure;
  }

  /* Iterate over the requests, sorting them out by location */
  if (macro_collect_count_requests_by_location(requests, &in_world, &requests_by_region))
    goto failure;

  /* Fill in world counter, if appropriate */
  if (in_world  &&  macro_initialize_counters_for_complex(spec, &spec->counters->in_world, in_world))
    goto failure;

  /* Create counters for all regions */
  if (requests_by_region.num_items != 0)
  {
    if (macro_create_region_counters(spec->counters, requests_by_region.num_items))
      goto failure;

    /* Now, fill in each set of counters */
    int counter_index = 0;
    for (int bin_index = 0; bin_index < requests_by_region.table_size; ++ bin_index)
    {
      /* Skip empty bins */
      if (requests_by_region.keys[bin_index] == NULL  ||  requests_by_region.values[bin_index] == NULL)
        continue;

      struct complex_counter *my_counter = spec->counters->in_regions + counter_index++;
      struct macro_count_request *my_requests = (struct macro_count_request *) requests_by_region.values[bin_index];
      if (pointer_hash_add(&spec->counters->region_to_counter,
                           requests_by_region.keys[bin_index],
                           requests_by_region.hashes[bin_index],
                           my_counter))
        mcell_allocfailed("Failed to initialize macromolecule state count regions table.");
      if (macro_initialize_counters_for_complex(spec, my_counter, my_requests))
        goto failure;
    }
  }

  pointer_hash_destroy(&requests_by_region);
  return 0;

failure:
  pointer_hash_destroy(&requests_by_region);
  if (spec->counters)
    macro_destroy_counters(spec);
  return 1;
}

/*************************************************************************
macro_expand_object_output:
   Normalize the location of the given output request, converting all requests
   for counts on objects into requests for counts in the "ALL" region on the
   object.

   In:  request for a complex count
        object upon which the request is made.
   Out: 0 on success, 1 on failure (memory allocation only?).

        Request is split into a separate request for each BOX and POLY
        object's ALL region that is a child of this object.  The result
        is then added up here.
*************************************************************************/
static int macro_expand_object_output(struct macro_count_request *request,struct object *obj)
{
  switch (obj->object_type)
  {
    case META_OBJ:
#ifdef ALLOW_COUNTS_ON_METAOBJECT
#error "Support for counting macromolecules in/on a metaobject is unimplemented."
#endif
      mcell_error("COUNT and TRIGGER statements on metaobject '%s' are not allowed.", obj->sym->name);
      return 1;

    case REL_SITE_OBJ:
      mcell_error("COUNT and TRIGGER statements on release object '%s' are not allowed.", obj->sym->name);
      return 1;

    case BOX_OBJ:
    case POLY_OBJ:
      request->location = NULL;
      for (struct region_list *rl = obj->regions; rl != NULL; rl = rl->next)
      {
        if (is_reverse_abbrev(",ALL",rl->reg->sym->name))
        {
          rl->reg->flags|=COUNT_CONTENTS;
          request->location = rl->reg->sym;
          break;
        }
      }
      if (request->location == NULL)
        mcell_internal_error("ALL region missing on object %s", obj->sym->name);
      break;

    default:
      mcell_internal_error("Invalid object type (%d) in count on object expansion", obj->object_type);
      return 1;
  }

  return 0;
}

/*************************************************************************
macro_normalize_output_request_locations:
   Prepare all macromolecule output requests for the simulation.

   In:  None
   Out: 0 on success, 1 on failure
        Locations for macromolecule count requests are checked for validity,
        and normalized so that all locations are regions.
*************************************************************************/
static int macro_normalize_output_request_locations(void)
{
  /* Scan all requests, fixing up request locations */
  for (struct macro_count_request *mcr = world->macro_count_request_head; mcr != NULL; mcr = mcr->next)
  {
    /* If the location is "WORLD", we're done */
    if (mcr->location == NULL )
      continue;

    /* Now, make sure the object referenced is actually instantiated in the
     * world
     */
    if (! is_object_instantiated(mcr->location))
    {
      mcell_error("The object/region name '%s' in the COUNT/TRIGGER statement is not fully referenced.\n"
                  "  This occurs when a count is requested on an object which has not been referenced\n"
                  "  (directly or indirectly) from an INSTANTIATE block in the MDL file.",
                  mcr->location->name);
      return 1;
    }

    /* If the location is an object, convert it to a region */
    if (mcr->location->sym_type == OBJ)
    {
      if (macro_expand_object_output(mcr, (struct object*) mcr->location->value))
        mcell_error("Failed to expand request to count on object.");
    }
    else
    {
      struct region *reg = (struct region *) mcr->location->value;
      reg->flags |= COUNT_CONTENTS;
    }
  }
  return 0;
}

/*************************************************************************
macro_collect_count_requests_by_complex:
   Prepare all macromolecule output requests for the simulation.

   In:  struct pointer_hash *h - the hash table into which to collect requests
        struct macro_count_request *head - the requests to sort

   Out: 0 on success, 1 on failure
        The requests are sorted into the hash table keyed by the species of the
        complex associated with the request.  The value of each element in the
        hash table will be a macro_count_request list.
*************************************************************************/
static int macro_collect_count_requests_by_complex(struct pointer_hash *h,
                                                   struct macro_count_request *head)
{
  struct macro_count_request *mcr, *mcrnext;
  for (mcr = head; mcr != NULL; mcr = mcrnext)
  {
    mcrnext = mcr->next;
    struct complex_species *c = mcr->the_complex;
    mcr->next = (struct macro_count_request *) pointer_hash_lookup(h, c, c->base.hashval);
    if (pointer_hash_add(h, c, c->base.hashval, mcr))
      mcell_allocfailed("Failed to add count request to complex->counter hash.");
  }

  return 0;
}

/*************************************************************************
macro_convert_output_requests:
   Prepare all macromolecule output requests for the simulation.

   In: None
   Out: 0 on success, 1 on failure
        All macro_count_request objects are converted into counter structures
        attached to the associated complex, and the references in the output
        expressions are fixed to point to the appropriate counters.  Locations
        are normalized to refer to regions.
*************************************************************************/
static int macro_convert_output_requests(void)
{
  /* If we have no requests to process, skip all this */
  if (world->macro_count_request_head == NULL)
    return 0;

  /* Check that all locations are valid count locations */
  if (macro_normalize_output_request_locations())
    return 1;

  /* Scan over the requests, sorting them out by complex */
  struct pointer_hash complex_to_requests;
  if (pointer_hash_init(&complex_to_requests, 16))
    mcell_allocfailed("Failed to initialize complex->requests hash.");
  if (macro_collect_count_requests_by_complex(&complex_to_requests, world->macro_count_request_head))
    goto failure;
  world->macro_count_request_head = NULL;

  /* Now, handle the requests complex-by-complex */
  for (int n_bin = 0; n_bin < complex_to_requests.table_size; ++n_bin)
  {
    /* Skip empty bins */
    if (complex_to_requests.keys[n_bin] == NULL  ||  complex_to_requests.values[n_bin] == NULL)
      continue;

    if (macro_convert_output_requests_for_complex((struct complex_species *) complex_to_requests.keys[n_bin],
                                                  (struct macro_count_request *) complex_to_requests.values[n_bin]))
      goto failure;
  }

  pointer_hash_destroy(&complex_to_requests);
  return 0;

failure:
  pointer_hash_destroy(&complex_to_requests);
  return 1;
}<|MERGE_RESOLUTION|>--- conflicted
+++ resolved
@@ -145,13 +145,8 @@
   struct counter *hit_count;
   double hits_to_ccn=0;
   int count_hits = 0;
-<<<<<<< HEAD
  
-  if (sp->flags&COUNT_HITS)
-=======
-
   if ((sp->flags&COUNT_HITS) && ((sp->flags&NOT_FREE)==0))
->>>>>>> ca0819e8
   {
     count_hits = 1;
     hits_to_ccn = sp->time_step * 2.9432976599069717358e-3 /  /* 1e6*sqrt(MY_PI)/(1e-15*N_AV) */ 
