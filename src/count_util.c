--- conflicted
+++ resolved
@@ -371,7 +371,7 @@
              else
                UPDATE_COUNT(c->data.move.n_at, n);
           }
-	  else
+          else
             UPDATE_COUNT_DBL(c->data.rx.n_rxn_at, n);
 	}
       }
@@ -779,18 +779,10 @@
             {
               c->data.trig.t_event = g->t;
               c->data.trig.orient = g->orient;
-<<<<<<< HEAD
               UPDATE_TRIGGER(c,n,where,REPORT_CONTENTS|REPORT_ENCLOSED|REPORT_TRIGGER);
             }
             else if((c->orientation == ORIENT_NOT_SET) || (c->orientation == g->orient) || (c->orientation == 0))
-              UPDATE_COUNT(c->data.move.n_at, n);
-=======
-              fire_count_event(c,n,where,REPORT_CONTENTS|REPORT_ENCLOSED|REPORT_TRIGGER);
-            }
-            else if((c->orientation == ORIENT_NOT_SET) || (c->orientation == g->orient) || (c->orientation == 0)){  
-              c->data.move.n_enclosed += n;
-            }
->>>>>>> f7e696bb
+              UPDATE_COUNT(c->data.move.n_enclosed, n);
           }
         }
       }
