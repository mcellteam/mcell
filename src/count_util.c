--- conflicted
+++ resolved
@@ -162,16 +162,9 @@
         and crossings counters and counts within enclosed regions are
         updated if the surface was crossed.
 *************************************************************************/
-<<<<<<< HEAD
-void count_region_update(struct volume *world, struct volume_molecule *vm,
-                         struct species *sp,
-                         struct region_list *rl, int direction, int crossed,
-                         struct vector3 *loc, double t) {
-  double hits_to_ccn = 0;
-  int count_hits = 0;
-=======
 void count_region_update(
     struct volume *world,
+    struct volume_molecule *vm,
     struct species *sp,
     struct periodic_image *periodic_box,
     struct region_list *rl,
@@ -182,7 +175,6 @@
 
   int count_hits = 0;
   double hits_to_ccn = 0;
->>>>>>> d606a65f
   if ((sp->flags & COUNT_HITS) && ((sp->flags & NOT_FREE) == 0)) {
     count_hits = 1;
     hits_to_ccn = vm->get_time_step(vm) *
