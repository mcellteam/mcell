/******************************************************************************
 *
 * Copyright (C) 2006-2017 by
 * The Salk Institute for Biological Studies and
 * Pittsburgh Supercomputing Center, Carnegie Mellon University
 *
 * This program is free software; you can redistribute it and/or
 * modify it under the terms of the GNU General Public License
 * as published by the Free Software Foundation; either version 2
 * of the License, or (at your option) any later version.
 *
 * This program is distributed in the hope that it will be useful,
 * but WITHOUT ANY WARRANTY; without even the implied warranty of
 * MERCHANTABILITY or FITNESS FOR A PARTICULAR PURPOSE.  See the
 * GNU General Public License for more details.
 *
 * You should have received a copy of the GNU General Public License
 * along with this program; if not, write to the Free Software
 * Foundation, Inc., 51 Franklin Street, Fifth Floor, Boston, MA  02110-1301,
 * USA.
 *
******************************************************************************/

/**************************************************************************\
** File: count_util.c                                                     **
**                                                                        **
** Purpose: Handles counting of interesting events                        **
**                                                                        **
** Testing status: untested.                                              **
\**************************************************************************/

#include "config.h"

#include <assert.h>
#include <math.h>
#include <stdio.h>
#include <stdlib.h>
#include <string.h>

#include "rng.h"
#include "logging.h"
#include "grid_util.h"
#include "wall_util.h"
#include "vol_util.h"
#include "count_util.h"
#include "react_output.h"
//#include "util.h"
#include "sym_table.h"
#include "dyngeom_parse_extras.h"

/* Instantiate a request to track a particular quantity */
static int instantiate_count_request(
  int dyn_geom_flag, struct output_request *request, int count_hashmask,
  struct counter **count_hash, struct mem_helper *trig_request_mem,
  double *elapsed_time, struct mem_helper *counter_mem);

/* Create a new counter data structure */
static struct counter *create_new_counter(struct region *where, void *who,
  byte what, struct periodic_image *img, struct mem_helper *counter_mem);

/* Pare down the region lists, annihilating any regions which appear in both
 * lists. */
static void clean_region_lists(struct subvolume *my_sv,
                               struct region_list **p_all_regs,
                               struct region_list **p_all_antiregs);

/* Check if the object corresponding to a particular symbol has been referenced
 * directly or indirectly from one of the INSTANTIATE blocks in the model.
 */
/*static int is_object_instantiated(struct sym_entry *entry,*/
/*                                  struct object *root_instance);*/

/* Find the list of regions enclosing a particular point. given a particular
 * starting point and starting region list. */
static int find_enclosing_regions(struct volume *world, struct vector3 *loc,
                                  struct vector3 *start,
                                  struct region_list **rlp,
                                  struct region_list **arlp,
                                  struct mem_helper *rmem);

void count_region_list(
    struct volume *world,
    struct region_list *regions,
    struct surface_molecule *sm,
    struct vector3 *where,
    int count_hashmask,
    int inc,
    struct periodic_image *previous_box);

/*************************************************************************
eps_equals:
   In: two doubles
   Out: 1 if they are equal to within some small tolerance, 0 otherwise
*************************************************************************/
static int eps_equals(double x, double y) {
  double mag = fabs(x);
  if (mag < fabs(y))
    mag = fabs(y);

  double diff = fabs(x - y);
  return diff < EPS_C * (mag + 1.0);
}

/*************************************************************************
dup_region_list:
   In: a list of regions
       memory handler to use for duplicated regions
   Out: The duplicated list of regions, or NULL on a memory allocation
        error.
*************************************************************************/
static struct region_list *dup_region_list(struct region_list *r,
                                           struct mem_helper *mh) {
  struct region_list *nr, *rp, *r0;

  if (r == NULL)
    return NULL;

  r0 = rp = NULL;
  while (r != NULL) {
    nr = (struct region_list *)CHECKED_MEM_GET(mh, "region list entry");
    nr->next = NULL;
    nr->reg = r->reg;
    if (rp == NULL)
      r0 = rp = nr;
    else {
      rp->next = nr;
      rp = nr;
    }

    r = r->next;
  }

  return r0;
}

/*************************************************************************
region_listed:
   In: list of regions
       one specific region we're interested in
   Out: 1 if the region is in the list.  0 if not.
*************************************************************************/
int region_listed(struct region_list *rl, struct region *r) {
  while (rl != NULL) {
    if (rl->reg == r)
      return 1;
    rl = rl->next;
  }
  return 0;
}

/*************************************************************************
count_region_update:
   In: world: simulation state 
       sp: species of thing that hit
       periodic_box: periodic box of molecule being counted
       rl: region list for the wall we hit
       dir: direction of impact relative to surface normal for volume molecule,
         or relative to the region border for surface molecule (inside out = 1,
         ouside in = 0)
       crossed: whether we crossed or not
       loc: location of the hit (for triggers)
       t: time of the hit (for triggers)
   Out: Returns none.
        Appropriate counters are updated, that is, hit counters are updated
        according to which side was hit, and crossings counters and counts
        within enclosed regions are updated if the surface was crossed.
*************************************************************************/
void count_region_update(
    struct volume *world,
    struct species *sp,
    struct periodic_image *periodic_box,
    struct region_list *rl,
    int direction,
    int crossed,
    struct vector3 *loc,
    double t) {

  int count_hits = 0;
  double hits_to_ccn = 0;
  if ((sp->flags & COUNT_HITS) && ((sp->flags & NOT_FREE) == 0)) {
    count_hits = 1;
    hits_to_ccn = sp->time_step *
                  2.9432976599069717358e-3 / /* 1e6*sqrt(MY_PI)/(1e-15*N_AV) */
                  (sp->space_step * world->length_unit * world->length_unit *
                   world->length_unit);
  }

  struct counter *hit_count = NULL;
  for (; rl != NULL; rl = rl->next) {
    if (!(rl->reg->flags & COUNT_SOME_MASK)) {
      continue;
    }

    if (!(rl->reg->flags & sp->flags & (COUNT_HITS | COUNT_CONTENTS | COUNT_ENCLOSED))) {
      continue;
    }

    int hash_bin = (rl->reg->hashval + sp->hashval) & world->count_hashmask;
    for (hit_count = world->count_hash[hash_bin]; hit_count != NULL;
         hit_count = hit_count->next) {

      if (!(hit_count->reg_type == rl->reg && hit_count->target == sp)) {
        continue;
      }

      // count only in the relevant periodic box
      if (world->periodic_box_obj && !world->periodic_traditional) {
        if (!periodic_boxes_are_identical(periodic_box, hit_count->periodic_box)) {
          continue;
        }
        else {
          struct vector3 pos_output = {0.0, 0.0, 0.0};
          convert_relative_to_abs_PBC_coords(
              world->periodic_box_obj,
              periodic_box,
              world->periodic_traditional,
              loc,
              &pos_output);
          loc->x = pos_output.x;   
          loc->y = pos_output.y;   
          loc->z = pos_output.z;   
        }
      }

      if (crossed) {
        if (direction == 1) {
          if (hit_count->counter_type & TRIG_COUNTER) {
            hit_count->data.trig.t_event = (double)world->current_iterations + t;
            hit_count->data.trig.orient = 0;
            if (rl->reg->flags & sp->flags & COUNT_HITS) {
              fire_count_event(world, hit_count, 1, loc,
                               REPORT_FRONT_HITS | REPORT_TRIGGER);

              fire_count_event(world, hit_count, 1, loc,
                               REPORT_FRONT_CROSSINGS | REPORT_TRIGGER);
            }
            if (rl->reg->flags & sp->flags & COUNT_CONTENTS) {
              fire_count_event(world, hit_count, 1, loc,
                               REPORT_ENCLOSED | REPORT_CONTENTS |
                                   REPORT_TRIGGER);
            }
          } else {
            if (rl->reg->flags & sp->flags & COUNT_HITS) {
              hit_count->data.move.front_hits++;
              hit_count->data.move.front_to_back++;
            }
            if (rl->reg->flags & sp->flags & COUNT_CONTENTS) {
              hit_count->data.move.n_enclosed++;
            }
          }
        } else {
          if (hit_count->counter_type & TRIG_COUNTER) {
            hit_count->data.trig.t_event = (double)world->current_iterations + t;
            hit_count->data.trig.orient = 0;
            if (rl->reg->flags & sp->flags & COUNT_HITS) {
              fire_count_event(world, hit_count, 1, loc,
                               REPORT_BACK_HITS | REPORT_TRIGGER);
              fire_count_event(world, hit_count, 1, loc,
                               REPORT_BACK_CROSSINGS | REPORT_TRIGGER);
            }
            if (rl->reg->flags & sp->flags & COUNT_CONTENTS) {
              fire_count_event(world, hit_count, -1, loc,
                               REPORT_ENCLOSED | REPORT_CONTENTS |
                                   REPORT_TRIGGER);
            }
          } else {
            if (rl->reg->flags & sp->flags & COUNT_HITS) {
              hit_count->data.move.back_hits++;
              hit_count->data.move.back_to_front++;
            }
            if (rl->reg->flags & sp->flags & COUNT_CONTENTS) {
              hit_count->data.move.n_enclosed--;
            }
          }
        }
      } else if (rl->reg->flags & sp->flags & COUNT_HITS) {
      /* Didn't cross, only hits might update */
        if (direction == 1) {
          if (hit_count->counter_type & TRIG_COUNTER) {
            hit_count->data.trig.t_event = (double)world->current_iterations + t;
            hit_count->data.trig.orient = 0;
            fire_count_event(world, hit_count, 1, loc,
                             REPORT_FRONT_HITS | REPORT_TRIGGER);
          } else {
            hit_count->data.move.front_hits++;
          }
        } else {
          if (hit_count->counter_type & TRIG_COUNTER) {
            hit_count->data.trig.t_event = (double)world->current_iterations + t;
            hit_count->data.trig.orient = 0;
            fire_count_event(world, hit_count, 1, loc,
                             REPORT_BACK_HITS | REPORT_TRIGGER);
          } else
            hit_count->data.move.back_hits++;
        }
      }
      if ((count_hits && rl->reg->area != 0.0) &&
          ((sp->flags & NOT_FREE) == 0)) {
        if ((hit_count->counter_type & TRIG_COUNTER) == 0) {
          hit_count->data.move.scaled_hits += hits_to_ccn / rl->reg->area;
        }
      }
    }
  }
}

/**************************************************************************
count_region_border_update:
  In: world: simulation state
      sp: species of thing that hit
      hd_info: information about the hit (linked list of "hit_data")
  Out: Returns none.
       Appropriate counters are updated, that is,
       hit counters are updated according to which side was hit,
       and crossings counters  are updated if the region border was crossed.
       We consider FRONT_HITS/FRONT_CROSSINGS when the molecule
       crosses region border "inside out" and BACK_HITS/BACK_CROSSINGS
       when the molecule hits region border "outside in".
**************************************************************************/
void count_region_border_update(struct volume *world, struct species *sp,
                                struct hit_data *hd_info) {

  assert((sp->flags & NOT_FREE) != 0);

  for (struct hit_data *hd = hd_info; hd != NULL; hd = hd->next) {
    for (struct region_list *rl = hd->count_regions; rl != NULL; rl = rl->next) {
      if ((rl->reg->flags & COUNT_SOME_MASK) &&
          (rl->reg->flags & sp->flags & COUNT_HITS)) {

        int hash_bin = (rl->reg->hashval + sp->hashval) & world->count_hashmask;

        for (struct counter *hit_count = world->count_hash[hash_bin];
          hit_count != NULL; hit_count = hit_count->next) {

          if (((hit_count->reg_type != rl->reg) || (hit_count->target != sp))) {
            continue;
          }

          if ((hit_count->orientation != ORIENT_NOT_SET) &&
              (hit_count->orientation != hd->orientation) &&
              (hit_count->orientation != 0)) {
            continue;
          }

          if (hit_count->counter_type & TRIG_COUNTER) {
            hit_count->data.trig.t_event = hd->t;
            hit_count->data.trig.orient = 0;
            if (hd->direction == 1) {
              fire_count_event(world, hit_count, 1, &(hd->loc),
                REPORT_FRONT_HITS | REPORT_TRIGGER);
              if (hd->crossed) {
                fire_count_event(world, hit_count, 1, &(hd->loc),
                  REPORT_FRONT_CROSSINGS | REPORT_TRIGGER);
              }
            } else {
              fire_count_event(world, hit_count, 1, &(hd->loc),
                REPORT_BACK_HITS | REPORT_TRIGGER);
              if (hd->crossed) {
                fire_count_event(world, hit_count, 1, &(hd->loc),
                  REPORT_BACK_CROSSINGS | REPORT_TRIGGER);
              }
            }
          } else {
            if (hd->direction == 1) {
              hit_count->data.move.front_hits++;
              if (hd->crossed) {
                hit_count->data.move.front_to_back++;
              }
            } else {
              hit_count->data.move.back_hits++;
              if (hd->crossed) {
                hit_count->data.move.back_to_front++;
              }
            }
          }
        }
      }
    }
  } /* end for (hd...) */
}

/*************************************************************************
count_region_from_scratch:
   In: world: simulation state 
       am: molecule to count, or NULL
       rxpn: reaction pathname to count, or NULL
       n: number of these to count
       loc: location at which to count them (may be NULL)
       my_wall: wall at which this happened (may be NULL)
       t: time of the hit (for triggers)
       periodic_box:
   Out: Returns zero on success and 1 on failure.
        Appropriate counters are updated and triggers are fired.
   Note: At least one of molecule or rxn pathname must be non-NULL; if other
         inputs are NULL, sensible values will be guessed (which may themselves
         be NULL). This routine is not super-fast for volume counts (enclosed
         counts) since it has to dynamically create and test lists of enclosing
         regions.
*************************************************************************/
void count_region_from_scratch(struct volume *world,
                               struct abstract_molecule *am,
                               struct rxn_pathname *rxpn,
                               int n,
                               struct vector3 *loc,
                               struct wall *my_wall,
                               double t,
                               struct periodic_image *periodic_box) {
  struct region_list *rl, *arl, *nrl, *narl; /*a=anti n=new*/
  struct counter *c;
  void *target; /* what we're counting: am->properties or rxpn */
  int hashval;  /* Hash value of what we're counting */
  double t_hit, t_sv_hit;
  struct vector3 delta, hit; /* For raytracing */
  struct vector3 xyz_loc;          /* Computed location of mol if loc==NULL */
  byte count_flags;
  int pos_or_neg;        /* Sign of count (neg for antiregions) */
  int orient = SHRT_MIN; /* orientation of the molecule also serves as a flag
                            for triggering reactions  */

  /* Set up values and fill in things the calling function left out */
  if (rxpn != NULL) {
    hashval = rxpn->hashval;
    target = rxpn;
    count_flags = REPORT_RXNS;
  } else {
    hashval = am->properties->hashval;
    target = am->properties;
    count_flags = REPORT_CONTENTS;
    if (loc == NULL) {
      if (am->properties->flags & ON_GRID) {
        uv2xyz(&(((struct surface_molecule *)am)->s_pos),
               ((struct surface_molecule *)am)->grid->surface, &xyz_loc);
        loc = &xyz_loc;
      } else
        loc = &(((struct volume_molecule *)am)->pos);
    }

    if (my_wall == NULL && (am->properties->flags & ON_GRID) != 0) {
      my_wall = ((struct surface_molecule *)am)->grid->surface;
    }

    if (am->properties->flags & ON_GRID) {
      orient = ((struct surface_molecule *)am)->orient;
    } else {
      orient = 0;
    }
  }

  /* Count surface molecules and reactions on surfaces--easy */
  if (my_wall != NULL && (my_wall->flags & COUNT_CONTENTS) != 0) {
    for (rl = my_wall->counting_regions; rl != NULL; rl = rl->next) {
      int hash_bin = (hashval + rl->reg->hashval) & world->count_hashmask;
      for (c = world->count_hash[hash_bin]; c != NULL; c = c->next) {
        if (c->target == target && c->reg_type == rl->reg &&
            (c->counter_type & ENCLOSING_COUNTER) == 0) {
          if (c->counter_type & TRIG_COUNTER) {
            c->data.trig.t_event = t;
            c->data.trig.orient = orient;
            // XXX: may need to convert loc for PBCs
            fire_count_event(world, c, n, loc, count_flags | REPORT_TRIGGER);
          } else if (rxpn == NULL) {
            if (am->properties->flags & ON_GRID) {
              if ((c->orientation == ORIENT_NOT_SET) ||
                  (c->orientation == orient) || (c->orientation == 0)) {
                // count only in the relevant periodic box
                if (periodic_boxes_are_identical(am->periodic_box, c->periodic_box)) {
                  c->data.move.n_at += n;
                }
              }
            } else {
              c->data.move.n_at += n;
            }
          } else if ((rxpn != NULL) && (periodic_boxes_are_identical(periodic_box, c->periodic_box))) {
            c->data.rx.n_rxn_at += n;
          }
        }
      }
    }
  }

  /* Waypoints must have been placed in order for the following code to work. */
  if (!world->place_waypoints_flag) {
    assert (am != NULL && (am->properties->flags & COUNT_ENCLOSED) == 0 &&
      (am->properties->flags & NOT_FREE) != 0);
    return;
  }

  /* Count volume molecules, vol reactions, and surface stuff that is
   * enclosed--hard!!*/
  if (am == NULL || (am->properties->flags & COUNT_ENCLOSED) != 0 ||
      (am->properties->flags & NOT_FREE) == 0) {
    const int px = bisect(world->x_partitions, world->nx_parts, loc->x);
    const int py = bisect(world->y_partitions, world->ny_parts, loc->y);
    const int pz = bisect(world->z_partitions, world->nz_parts, loc->z);
    const int this_sv =
        pz + (world->nz_parts - 1) * (py + (world->ny_parts - 1) * px);
    struct waypoint *wp = &(world->waypoints[this_sv]);
    struct subvolume *my_sv = &(world->subvol[this_sv]);

    struct vector3 here = {.x = wp->loc.x, .y = wp->loc.y, .z = wp->loc.z};

    struct region_list *all_regs = NULL;
    struct region_list *all_antiregs = NULL;

    /* Copy all the potentially relevant regions from the nearest waypoint */
    for (rl = wp->regions; rl != NULL; rl = rl->next) {
      if (rl->reg == NULL)
        continue;
      int hash_bin = (hashval + rl->reg->hashval) & world->count_hashmask;
      if (world->count_hash[hash_bin] == NULL)
        continue; /* Won't count on this region so ignore it */

      nrl = (struct region_list *)CHECKED_MEM_GET(
          my_sv->local_storage->regl, "list of enclosing regions for count");
      nrl->reg = rl->reg;
      nrl->next = all_regs;
      all_regs = nrl;
    }

    /* And all the antiregions (regions crossed from inside to outside only) */
    for (arl = wp->antiregions; arl != NULL; arl = arl->next) {
      int hash_bin = (hashval + arl->reg->hashval) & world->count_hashmask;
      if (world->count_hash[hash_bin] == NULL)
        continue; /* Won't count on this region so ignore it */

      narl = (struct region_list *)CHECKED_MEM_GET(
          my_sv->local_storage->regl, "list of enclosing regions for count");
      narl->reg = arl->reg;
      narl->next = all_antiregs;
      all_antiregs = narl;
    }

    /* Raytrace across any walls from waypoint to us and add to region lists */
    for (struct subvolume *sv = &(world->subvol[this_sv]); sv != NULL;
         sv = next_subvol(&here, &delta, sv, world->x_fineparts,
                          world->y_fineparts, world->z_fineparts,
                          world->ny_parts, world->nz_parts)) {
      delta.x = loc->x - here.x;
      delta.y = loc->y - here.y;
      delta.z = loc->z - here.z;

      t_sv_hit = collide_sv_time(&here, &delta, sv, world->x_fineparts,
                                 world->y_fineparts, world->z_fineparts);
      if (t_sv_hit > 1.0)
        t_sv_hit = 1.0;

      for (struct wall_list *wl = sv->wall_head; wl != NULL; wl = wl->next) {
        /* Skip wall that we are on unless we're a volume molecule */
        if (my_wall == wl->this_wall &&
            (am == NULL || (am->properties->flags & NOT_FREE))) {
          continue;
        }

        if (wl->this_wall->flags & (COUNT_CONTENTS | COUNT_ENCLOSED)) {
          int hit_code = collide_wall(&here, &delta, wl->this_wall, &t_hit,
                                      &hit, 0, world->rng, world->notify,
                                      &(world->ray_polygon_tests));
          if (hit_code == COLLIDE_MISS) {
            continue;
          }

          world->ray_polygon_colls++;
          if (t_hit <= t_sv_hit && (hit.x - loc->x) * delta.x +
            (hit.y - loc->y) * delta.y + (hit.z - loc->z) * delta.z < 0) {
            for (rl = wl->this_wall->counting_regions; rl != NULL;
                 rl = rl->next) {
              if ((rl->reg->flags & (COUNT_CONTENTS | COUNT_ENCLOSED)) != 0) {
                int hash_bin =
                    (hashval + rl->reg->hashval) & world->count_hashmask;
                if (world->count_hash[hash_bin] == NULL) {
                  continue; /* Won't count on this region so ignore it */
                }
                nrl = (struct region_list *)CHECKED_MEM_GET(
                    my_sv->local_storage->regl,
                    "list of enclosing regions for count");
                nrl->reg = rl->reg;
                if (hit_code == COLLIDE_FRONT) {
                  nrl->next = all_regs;
                  all_regs = nrl;
                } else if (hit_code == COLLIDE_BACK) {
                  nrl->next = all_antiregs;
                  all_antiregs = nrl;
                }
              }
            }
          }
        }
      }
    }

    /* Clean up region lists */
    if (all_regs != NULL && all_antiregs != NULL)
      clean_region_lists(my_sv, &all_regs, &all_antiregs);

    /* Actually check the regions here */
    count_flags |= REPORT_ENCLOSED;

    for (nrl = all_regs; nrl != NULL; nrl = (nrl == all_regs) ? all_antiregs : NULL)
    /* Trick so we don't need to duplicate this code */ {
      if (nrl == all_regs) {
        pos_or_neg = 1;
      } else {
        pos_or_neg = -1;
      }
      for (rl = nrl; rl != NULL; rl = rl->next) {
        int hash_bin = (hashval + rl->reg->hashval) & world->count_hashmask;
        for (c = world->count_hash[hash_bin]; c != NULL; c = c->next) {
          if (am != NULL
              && !periodic_boxes_are_identical(c->periodic_box, periodic_box)) {
            continue;
          }
          if (rxpn != NULL
              && !periodic_boxes_are_identical(c->periodic_box, periodic_box)) {
            continue;
          }
          if (c->target == target && c->reg_type == rl->reg &&
              ((c->counter_type & ENCLOSING_COUNTER) != 0 ||
               (am != NULL && (am->properties->flags & ON_GRID) == 0)) &&
              (my_wall == NULL ||
               (am != NULL && (am->properties->flags & NOT_FREE) == 0) ||
               !region_listed(my_wall->counting_regions, rl->reg))) {
            if (c->counter_type & TRIG_COUNTER) {
              c->data.trig.t_event = t;
              c->data.trig.orient = orient;
              // Don't count triggers after a dynamic geometry event
              if (!world->dynamic_geometry_flag) {
                // XXX: may need to convert loc for PBCs
                fire_count_event(world, c, n * pos_or_neg, loc,
                                 count_flags | REPORT_TRIGGER);
              }
            } else if (rxpn == NULL) {
              if (am->properties->flags & ON_GRID) {
                if ((c->orientation == ORIENT_NOT_SET) ||
                    (c->orientation == orient) || (c->orientation == 0)) {
                  c->data.move.n_enclosed += n * pos_or_neg;
                }
              } else {
                c->data.move.n_enclosed += n * pos_or_neg;
              }
            } else {
              c->data.rx.n_rxn_enclosed += n * pos_or_neg;
            }
          }
        }
      }
    }

    /* Free region memory */
    if (all_regs != NULL)
      mem_put_list(my_sv->local_storage->regl, all_regs);
    if (all_antiregs != NULL)
      mem_put_list(my_sv->local_storage->regl, all_antiregs);
  }
}

/*************************************************************************
count_moved_surface_mol:
   In: world: simulation state 
       sm: molecule to count
       sg: new grid for molecule
       loc: new location on that grid
       count_hashmask:
       count_hash:
       ray_polygon_colls:
   Out: Returns zero on success and 1 on failure.
        Appropriate counters are updated and triggers are fired.
   Note: This routine is not super-fast for enclosed counts for
         surface molecules since it raytraces without using waypoints.
*************************************************************************/
void count_moved_surface_mol(
    struct volume *world,
    struct surface_molecule *sm,
    struct surface_grid *sg,
    struct vector2 *loc,
    int count_hashmask,
    struct counter **count_hash,
    long long *ray_polygon_colls,
    struct periodic_image *previous_box) {

  struct vector3 origin;
  struct vector3 target;
  struct region_list *pos_regs = NULL;
  struct region_list *neg_regs = NULL;
  struct region_list *nrl = NULL;
  struct region_list *prl = NULL;
  struct region_list *rl = NULL;
  struct region_list *rl2 = NULL;
  struct storage *stor = sm->grid->surface->birthplace;
  // Different grids implies different walls, so we might have changed regions 
  /*if (sm->grid != sg) {*/
  if ((sm->grid != sg) ||
      (previous_box != NULL && !world->periodic_traditional)) {
    int delete_me = 0;
    if ((sm->grid->surface->flags & COUNT_CONTENTS) != 0 &&
      (sg->surface->flags & COUNT_CONTENTS) != 0) {

      delete_me = 1;
      nrl = sm->grid->surface->counting_regions;
      prl = sg->surface->counting_regions;
      while (prl != NULL && nrl != NULL) {
        if (prl->reg == nrl->reg) {

          rl = (struct region_list *)CHECKED_MEM_GET(stor->regl, "region list entry");
          rl->next = pos_regs;
          rl->reg = prl->reg;
          pos_regs = rl;
          prl = prl->next;

          rl2 = (struct region_list *)CHECKED_MEM_GET(stor->regl, "region list entry");
          rl2->next = neg_regs;
          rl2->reg = nrl->reg;
          neg_regs = rl2;
          nrl = nrl->next;

          continue;
        }
        while (prl != NULL && prl->reg < nrl->reg) { /* Entering these regions */
          rl = (struct region_list *)CHECKED_MEM_GET(stor->regl, "region list entry");
          rl->next = pos_regs;
          rl->reg = prl->reg;
          pos_regs = rl;
          prl = prl->next;
        }
        while (nrl != NULL && (prl == NULL || nrl->reg < prl->reg)) { /* Leaving these regions */
          rl = (struct region_list *)CHECKED_MEM_GET(stor->regl, "region list entry");
          rl->next = neg_regs;
          rl->reg = nrl->reg;
          neg_regs = rl;
          nrl = nrl->next;
        }
      }
      /* If we exhaust all negative regions before we've exhausted all
       * positive regions, the above loop will terminate, leaving some
       * regions uncounted. */
      while (prl != NULL) {
        rl = (struct region_list *)CHECKED_MEM_GET(stor->regl,
                                                   "region list entry");
        rl->next = pos_regs;
        rl->reg = prl->reg;
        pos_regs = rl;
        prl = prl->next;
      }

      /* I don't think this can happen, but it could potentially happen
       * if, say, prl started off NULL (i.e. one of the grids belonged
       * to no counting regions at all). */
      while (nrl != NULL) {
        rl = (struct region_list *)CHECKED_MEM_GET(stor->regl,
                                                   "region list entry");
        rl->next = neg_regs;
        rl->reg = nrl->reg;
        neg_regs = rl;
        nrl = nrl->next;
      }
    } else if (sm->grid->surface->flags & COUNT_CONTENTS) {
      neg_regs = sm->grid->surface->counting_regions;
    } else if (sg->surface->flags & COUNT_CONTENTS) {
      pos_regs = sg->surface->counting_regions;
    }

    // Different walls and possibly different periodic box
    if (pos_regs != NULL) {
      uv2xyz(loc, sg->surface, &target);
      count_region_list(
          world, pos_regs, sm, &target, count_hashmask, 1, previous_box);
    }
    if (neg_regs != NULL) {
      uv2xyz(&(sm->s_pos), sm->grid->surface, &origin);
      count_region_list(
          world, neg_regs, sm, &origin, count_hashmask, -1, previous_box);
    }

    if (delete_me) {
      if (pos_regs != NULL)
        mem_put_list(stor->regl, pos_regs);
      if (neg_regs != NULL)
        mem_put_list(stor->regl, neg_regs);
    }
  }

  /* Have to raytrace */
  uv2xyz(&(sm->s_pos), sm->grid->surface, &origin);
  uv2xyz(loc, sg->surface, &target);
  if ((sm->properties->flags & COUNT_ENCLOSED) &&
      (periodic_boxes_are_identical(previous_box, sm->periodic_box))) {

    pos_regs = neg_regs = NULL;
    struct vector3 delta = {target.x - origin.x, target.y - origin.y, target.z - origin.z};
    struct vector3 here = origin;

    /* Collect all the relevant regions we pass through */
    for (struct subvolume *sv = find_subvolume(world, &origin, NULL); sv != NULL;
         sv = next_subvol(&here, &delta, sv, world->x_fineparts, world->y_fineparts,
          world->z_fineparts, world->ny_parts, world->nz_parts)) {

      int j = 0;
      for (struct wall_list *wl = sv->wall_head; wl != NULL; wl = wl->next) {
        if (wl->this_wall == sm->grid->surface || wl->this_wall == sg->surface) {
          continue; // ignore the origin and target walls
        }

        struct vector3 hit = {0.0, 0.0, 0.0};
        double t = 0.0;
        j = collide_wall(&here, &delta, wl->this_wall, &t, &hit, 0, world->rng,
          world->notify, &(world->ray_polygon_tests));

        /* we only consider the collision if it happens in the current subvolume.
           Otherwise we may double count collision for walls that span multiple
           subvolumes */
        if (!inside_subvolume(&hit, sv, world->x_fineparts, world->y_fineparts,
          world->z_fineparts)) {
          continue;
        }

        if (j != COLLIDE_MISS) {
          (*ray_polygon_colls)++;
        }

        /* check that hit is encountered before we reach the target */
        if (j != COLLIDE_MISS && (hit.x - target.x) * delta.x +
          (hit.y - target.y) * delta.y + (hit.z - target.z) * delta.z < 0) {
          for (rl = wl->this_wall->counting_regions; rl != NULL; rl = rl->next) {
            if ((rl->reg->flags & COUNT_ENCLOSED) == 0) {
              continue; /* Only ENCLOSED counted here */
            }

            if (j == COLLIDE_FRONT) {
              prl = (struct region_list *)CHECKED_MEM_GET(stor->regl, "region list entry");
              prl->reg = rl->reg;
              prl->next = pos_regs;
              pos_regs = prl;
            } else if (j == COLLIDE_BACK) {
              nrl = (struct region_list *)CHECKED_MEM_GET(stor->regl, "region list entry");
              nrl->reg = rl->reg;
              nrl->next = neg_regs;
              neg_regs = nrl;
            }
          }
        }
      }
    }

    if (pos_regs != NULL) {
      pos_regs = (struct region_list *)void_list_sort((struct void_list *)pos_regs);
    }
    if (neg_regs != NULL) {
      neg_regs = (struct region_list *)void_list_sort((struct void_list *)neg_regs);
    }

    prl = pos_regs;
    nrl = neg_regs;
    struct vector3 *where = NULL;
    int n;
    while (prl != NULL || nrl != NULL) {
      if (prl == NULL) {
        rl = nrl;
        nrl = nrl->next;
        n = -1;
        where = &origin;
      } else if (nrl == NULL) {
        rl = prl;
        prl = prl->next;
        n = 1;
        where = &target;
      } else if (prl->reg < nrl->reg) {
        rl = prl;
        prl = prl->next;
        n = 1;
        where = &origin;
      } else if (nrl->reg < prl->reg) {
        rl = nrl;
        nrl = nrl->next;
        n = -1;
        where = &target;
      } else {
        rl = NULL;
        prl = prl->next;
        nrl = nrl->next;
      }

      if (rl == NULL) {
        continue;
      }

      int hash_bin = (sm->properties->hashval + rl->reg->hashval) & count_hashmask;
      for (struct counter *c = count_hash[hash_bin]; c != NULL; c = c->next) {
        if (c->target == sm->properties && c->reg_type == rl->reg &&
            (c->counter_type & ENCLOSING_COUNTER) != 0) {

          assert(!region_listed(sm->grid->surface->counting_regions, rl->reg));
          assert(!region_listed(sg->surface->counting_regions, rl->reg));

          if (c->counter_type & TRIG_COUNTER) {
            c->data.trig.t_event = sm->t;
            c->data.trig.orient = sm->orient;
            fire_count_event(world, c, n, where, REPORT_CONTENTS | REPORT_ENCLOSED |
              REPORT_TRIGGER);
          } else if ((c->orientation == ORIENT_NOT_SET) ||
                     (c->orientation == sm->orient) ||
                     (c->orientation == 0)) {
            /*c->data.move.n_enclosed += n;*/
            if (periodic_boxes_are_identical(c->periodic_box, sm->periodic_box)) {
              c->data.move.n_enclosed += n;
            }
          }
        }
      }
    }

    if (pos_regs != NULL)
      mem_put_list(stor->regl, pos_regs);
    if (neg_regs != NULL)
      mem_put_list(stor->regl, neg_regs);
  }
  else if ((sm->properties->flags & COUNT_ENCLOSED) &&
      (!periodic_boxes_are_identical(previous_box, sm->periodic_box))) {
    // Increment count of where we are going now (target)
    count_region_from_scratch(world, (struct abstract_molecule *)sm, NULL, 1, &target, NULL, 1.0, sm->periodic_box);
    // Decrement count of where we were before (origin)
    count_region_from_scratch(world, (struct abstract_molecule *)sm, NULL, -1, &origin, NULL, 1.0, previous_box);
  }
}

/*************************************************************************
fire_count_event:
   In: world: simulation state
       event: counter of thing that just happened (trigger of some sort)
       n: number of times that thing happened (or hit direction for triggers)
       where: location where it happened
       what: what happened (Report Type Flags)
   Out: None
*************************************************************************/
void fire_count_event(struct volume *world, struct counter *event, int n,
                      struct vector3 *where, byte what) {

  short flags;
  if ((what & REPORT_TYPE_MASK) == REPORT_RXNS)
    flags = TRIG_IS_RXN;
  else if ((what & REPORT_TYPE_MASK) == REPORT_CONTENTS)
    flags = 0;
  else
    flags = TRIG_IS_HIT;

  byte whatelse = what;
  if ((what & REPORT_TYPE_MASK) == REPORT_FRONT_HITS)
    whatelse = (what - REPORT_FRONT_HITS) | REPORT_ALL_HITS;
  else if ((what & REPORT_TYPE_MASK) == REPORT_BACK_HITS)
    whatelse = (what - REPORT_BACK_HITS) | REPORT_ALL_HITS;
  else if ((what & REPORT_TYPE_MASK) == REPORT_FRONT_CROSSINGS)
    whatelse = (what - REPORT_FRONT_CROSSINGS) | REPORT_ALL_CROSSINGS;
  else if ((what & REPORT_TYPE_MASK) == REPORT_BACK_CROSSINGS)
    whatelse = (what - REPORT_BACK_CROSSINGS) | REPORT_ALL_CROSSINGS;

  struct trigger_request *tr;
  for (tr = event->data.trig.listeners; tr != NULL; tr = tr->next) {
    if (tr->ear->report_type == what) {
      memcpy(&(event->data.trig.loc), where, sizeof(struct vector3));
      if ((what & REPORT_TYPE_MASK) == REPORT_FRONT_HITS ||
          (what & REPORT_TYPE_MASK) == REPORT_FRONT_CROSSINGS) {
        add_trigger_output(world, event, tr->ear, n, flags);
      } else if ((what & REPORT_TYPE_MASK) == REPORT_BACK_HITS ||
                 (what & REPORT_TYPE_MASK) == REPORT_BACK_CROSSINGS) {
        add_trigger_output(world, event, tr->ear, -n, flags);
      } else {
        add_trigger_output(world, event, tr->ear, n, flags);
      }

    } else if (tr->ear->report_type == whatelse) {
      memcpy(&(event->data.trig.loc), where, sizeof(struct vector3));
      if ((what & REPORT_TYPE_MASK) == REPORT_FRONT_HITS ||
          (what & REPORT_TYPE_MASK) == REPORT_FRONT_CROSSINGS) {
        add_trigger_output(world, event, tr->ear, n, flags);
      } else {
        add_trigger_output(world, event, tr->ear, -n, flags);
      }
    }
  }
}

/*************************************************************************
find_enclosing_regions:
   In: world: simulation state 
       loc: location we want to end up
       start: starting position
       rlp: list of regions we're inside at the starting position
       arlp: list of inside-out regions we're "outside" at the starting position
       rmem: memory handler to store lists of regions
   Out: 0 on success, 1 on memory allocation error.  The region and
        inside-out region lists are updated to be correct at the ending
        position.
*************************************************************************/
static int find_enclosing_regions(struct volume *world,
                                  struct vector3 *loc,
                                  struct vector3 *start,
                                  struct region_list **rlp,
                                  struct region_list **arlp,
                                  struct mem_helper *rmem) {
  struct vector3 outside, delta, hit;
  struct wall_list *wl;
  struct region_list *rl, *arl;
  struct region_list *trl, *tarl, *xrl, *yrl, *nrl;
  struct wall_list dummy;

  rl = *rlp;
  arl = *arlp;

  if (start == NULL || (distinguishable(loc->x, start->x, EPS_C)) ||
      (distinguishable(loc->y, start->y, EPS_C)) || loc->z < start->z) {
    outside.x = loc->x;
    outside.y = loc->y;
    outside.z = (world->z_partitions[0] + world->z_partitions[1]) / 2;
  } else {
    outside.x = start->x;
    outside.y = start->y;
    outside.z = start->z;
  }

  delta.x = 0.0;
  delta.y = 0.0;
  delta.z = loc->z - outside.z;

  struct subvolume *sv = find_subvolume(world, &outside, NULL);
  struct subvolume *svt = find_subvolume(world, loc, NULL);
  int traveling = 1;

  double t;
  while (traveling) {
    tarl = trl = NULL;
    double t_hit_sv = collide_sv_time(&outside, &delta, sv, world->x_fineparts,
                                      world->y_fineparts, world->z_fineparts);

    for (wl = sv->wall_head; wl != NULL; wl = wl->next) {
      int hit_code =
          collide_wall(&outside, &delta, wl->this_wall, &t, &hit, 0, world->rng,
                       world->notify, &(world->ray_polygon_tests));

      if ((hit_code != COLLIDE_MISS) &&
          (world->notify->final_summary == NOTIFY_FULL)) {
        world->ray_polygon_colls++;
      }

      if (hit_code == COLLIDE_REDO) {
        while (trl != NULL) {
          xrl = trl->next;
          mem_put(rmem, trl);
          trl = xrl;
        }
        while (tarl != NULL) {
          xrl = tarl->next;
          mem_put(rmem, tarl);
          tarl = xrl;
        }
        dummy.next = sv->wall_head;
        wl = &dummy;
        continue; /* Trick to restart for loop */
      } else if (hit_code == COLLIDE_MISS || !(t >= 0 && t < 1.0) ||
                 t > t_hit_sv ||
                 (wl->this_wall->flags &
                  (COUNT_CONTENTS | COUNT_RXNS | COUNT_ENCLOSED)) == 0 ||
                 (hit.x - outside.x) * delta.x + (hit.y - outside.y) * delta.y +
                         (hit.z - outside.z) * delta.z <
                     0)
        continue;
      else {
        for (xrl = wl->this_wall->counting_regions; xrl != NULL;
             xrl = xrl->next) {
          if ((xrl->reg->flags &
               (COUNT_CONTENTS | COUNT_RXNS | COUNT_ENCLOSED)) != 0) {
            nrl = (struct region_list *)CHECKED_MEM_GET(rmem,
                                                        "region list entry");
            nrl->reg = xrl->reg;

            if (hit_code == COLLIDE_BACK) {
              nrl->next = tarl;
              tarl = nrl;
            } else {
              nrl->next = trl;
              trl = nrl;
            }
          }
        }
      }
    }

    xrl = trl;
    while (trl != NULL) {
      nrl = NULL;
      yrl = arl;
      while (yrl != NULL) {
        if (xrl->reg == yrl->reg) {
          if (nrl == NULL) {
            arl = yrl->next;
            mem_put(rmem, yrl);
          } else {
            nrl->next = yrl->next;
            mem_put(rmem, yrl);
          }
          trl = trl->next;
          mem_put(rmem, xrl);
          xrl = NULL;
          break;
        } else {
          nrl = yrl;
          yrl = yrl->next;
        }
      }
      if (xrl != NULL) {
        trl = trl->next;
        xrl->next = rl;
        rl = xrl;
        xrl = trl;
      } else
        xrl = trl;
    }

    xrl = tarl;
    while (tarl != NULL) {
      nrl = NULL;
      yrl = rl;
      while (yrl != NULL) {
        if (xrl->reg == yrl->reg) {
          if (nrl == NULL) {
            rl = yrl->next;
            mem_put(rmem, yrl);
          } else {
            nrl->next = yrl->next;
            mem_put(rmem, yrl);
          }
          tarl = tarl->next;
          mem_put(rmem, xrl);
          xrl = NULL;
          break;
        } else {
          nrl = yrl;
          yrl = yrl->next;
        }
      }
      if (xrl != NULL) {
        tarl = tarl->next;
        xrl->next = arl;
        arl = xrl;
        xrl = tarl;
      } else
        xrl = tarl;
    }

    if (sv == svt)
      traveling = 0;
    else {
      sv = next_subvol(&outside, &delta, sv, world->x_fineparts,
                       world->y_fineparts, world->z_fineparts, world->ny_parts,
                       world->nz_parts);
      delta.x = loc->x - outside.x;
      delta.y = loc->y - outside.y;
      delta.z = loc->z - outside.z;

      if (sv == NULL) {
        if ((delta.x * delta.x + delta.y * delta.y + delta.z * delta.z) <
            EPS_C * EPS_C) {
          mcell_log("Didn't quite reach waypoint target, fudging.");
          traveling = 0;
        } else {
          mcell_log("Couldn't reach waypoint target.");
          sv = find_subvolume(world, &outside, NULL);
        }
      }
    }
  }

  *rlp = rl;
  *arlp = arl;

  return 0;
}

/*************************************************************************
place_waypoints:
   In: world: simulation state
   Out: Returns 1 if malloc fails, 0 otherwise.
        Allocates waypoints to SSVs, if any are needed.
   Note: you must have initialized SSVs before calling this routine!
*************************************************************************/
int place_waypoints(struct volume *world) {
  int waypoint_in_wall = 0;

/* Being exactly in the center of a subdivision can be bad. */
/* Define "almost center" positions for X, Y, Z */
#define W_Xa (0.5 + 0.0005 * MY_PI)
#define W_Ya (0.5 + 0.0002 * MY_PI *MY_PI)
#define W_Za (0.5 - 0.00007 * MY_PI *MY_PI *MY_PI)
#define W_Xb (1.0 - W_Xa)
#define W_Yb (1.0 - W_Ya)
#define W_Zb (1.0 - W_Za)

  /* Probably ought to check for whether you really need waypoints */

  if (world->waypoints != NULL)
    free(world->waypoints);
  world->n_waypoints = world->n_subvols;
  world->waypoints =
      CHECKED_MALLOC_ARRAY(struct waypoint, world->n_waypoints, "waypoints");
  memset(world->waypoints, 0, world->n_waypoints * sizeof(struct waypoint));

  for (int px = 0; px < world->nx_parts - 1; px++) {
    for (int py = 0; py < world->ny_parts - 1; py++) {
      for (int pz = 0; pz < world->nz_parts - 1; pz++) {
        const int this_sv =
            pz + (world->nz_parts - 1) * (py + (world->ny_parts - 1) * px);
        struct waypoint *wp = &(world->waypoints[this_sv]);

        struct subvolume *sv = &(world->subvol[this_sv]);

        /* Place waypoint near center of subvolume (W_#a=W_#b=0.5 gives center)
         */
        wp->loc.x = W_Xa * world->x_fineparts[sv->llf.x] +
                    W_Xb * world->x_fineparts[sv->urb.x];
        wp->loc.y = W_Ya * world->y_fineparts[sv->llf.y] +
                    W_Yb * world->y_fineparts[sv->urb.y];
        wp->loc.z = W_Za * world->z_fineparts[sv->llf.z] +
                    W_Zb * world->z_fineparts[sv->urb.z];

        do {
          waypoint_in_wall = 0;
          struct wall_list *wl;
          for (wl = sv->wall_head; wl != NULL; wl = wl->next) {
            double d = dot_prod(&(wp->loc), &(wl->this_wall->normal));
            if (eps_equals(d, wl->this_wall->d)) {
              waypoint_in_wall++;
              d = EPS_C * (double)((rng_uint(world->rng) & 0xF) - 8);
              if (!distinguishable(d, 0, EPS_C))
                d = 8 * EPS_C;
              wp->loc.x += d * wl->this_wall->normal.x;
              wp->loc.y += d * wl->this_wall->normal.y;
              wp->loc.z += d * wl->this_wall->normal.z;
              break;
            }
          }
        } while (waypoint_in_wall);

        if (pz > 0) {
          if (world->waypoints[this_sv - 1].regions != NULL) {
            wp->regions = dup_region_list(world->waypoints[this_sv - 1].regions,
                                          sv->local_storage->regl);
            if (wp->regions == NULL)
              return 1;
          } else
            wp->regions = NULL;

          if (world->waypoints[this_sv - 1].antiregions != NULL) {
            wp->antiregions =
                dup_region_list(world->waypoints[this_sv - 1].antiregions,
                                sv->local_storage->regl);
            if (wp->antiregions == NULL)
              return 1;
          } else
            wp->antiregions = NULL;

          if (find_enclosing_regions(
                  world, &(wp->loc), &(world->waypoints[this_sv - 1].loc),
                  &(wp->regions), &(wp->antiregions), sv->local_storage->regl))
            return 1;
        } else {
          wp->regions = NULL;
          wp->antiregions = NULL;
          if (find_enclosing_regions(world, &(wp->loc), NULL, &(wp->regions),
                                     &(wp->antiregions),
                                     sv->local_storage->regl))
            return 1;
        }
      }
    }
  }

  return 0;
#undef W_Zb
#undef W_Yb
#undef W_Xb
#undef W_Za
#undef W_Ya
#undef W_Xa
}

/******************************************************************
prepare_counters:
  In: world: simulation state
  Out: 0 if counter statements are correct, 1 otherwise.
  Note: A statement is incorrect if a non-closed manifold region
        tries to count a freely diffusing molecule.  Fixes up all
        count requests to point at the data we care about.
********************************************************************/
int prepare_counters(struct volume *world) {
  /* First give everything a sensible name, if needed */
  for (struct output_block *block = world->output_block_head; block != NULL;
       block = block->next) {
    for (struct output_set *set = block->data_set_head; set != NULL;
         set = set->next) {
      if (set->header_comment == NULL)
        continue;
      for (struct output_column *column = set->column_head; column != NULL;
           column = column->next) {
        if (column->expr->title == NULL)
          column->expr->title = oexpr_title(column->expr);
        if (column->expr->title == NULL)
          mcell_allocfailed("Unable to create title for reaction data output.");
      }
    }
  }

  /* Then convert all requests to real counts */
  for (struct output_request *request = world->output_request_head;
       request != NULL; request = request->next) {
    /* check whether the "count_location" refers to the instantiated
       object or region */
    if (request->count_location != NULL) {
<<<<<<< HEAD
      if (!((is_object_instantiated(request->count_location, world->root_instance)) ||
          (retrieve_sym(request->count_location->name, world->dg_parse->reg_sym_table) != NULL) ||
          (retrieve_sym(request->count_location->name, world->dg_parse->obj_sym_table) != NULL)))
=======
      char *name = request->count_location->name;
      if (!((is_object_instantiated(request->count_location, world->root_instance)) ||
          ((world->dg_parse != NULL ) &&
          ((retrieve_sym(name, world->dg_parse->reg_sym_table) != NULL) ||
          (retrieve_sym(name, world->dg_parse->obj_sym_table) != NULL)))))
>>>>>>> a9bc5b88

        mcell_error("The object/region name '%s' in the COUNT/TRIGGER "
                    "statement is not fully referenced.\n"
                    "  This occurs when a count is requested on an object "
                    "which has not been referenced\n"
                    "  (directly or indirectly) from an INSTANTIATE block in "
                    "the MDL file.", name);
    }

    if (request->count_target->sym_type == MOL) {
      struct species *sp = (struct species *)(request->count_target->value);

      /* For volume molecules: */
      if ((sp->flags & ON_GRID) == 0) {
        /* Make sure orientation is not set */
        if (request->count_orientation != ORIENT_NOT_SET) {
          switch (world->notify->useless_vol_orient) {
          case WARN_WARN:
            mcell_warn("An orientation has been given for the molecule '%s', "
                       "which is a volume molecule.\n"
                       "  Orientation is valid only for surface molecules, and "
                       "will be ignored.",
                       request->count_target->name);
          /* Fall through */
          case WARN_COPE:
            request->count_orientation = ORIENT_NOT_SET;
            break;

          case WARN_ERROR:
            mcell_error("An orientation has been given for the molecule '%s', "
                        "which is a volume molecule.\n"
                        "  Orientation is valid only for surface molecules.",
                        request->count_target->name);
            /*break;*/
          }
        }
      }
    }

    if (request->count_location != NULL &&
        request->count_location->sym_type == OBJ) {
      if (expand_object_output(request,
                               (struct object *)request->count_location->value,
                               world->reg_sym_table))
        mcell_error("Failed to expand request to count on object.");
    }

    if (instantiate_count_request(
        world->dynamic_geometry_flag, request, world->count_hashmask,
        world->count_hash, world->trig_request_mem, &world->elapsed_time,
        world->counter_mem)) {
      mcell_error("Failed to instantiate count request.");
    }
  }

  return 0;
}

/******************************************************************
is_object_instantiated:
  In: entry: symbol table entry to check
      root_instance: symbol_table entry against which the object is tested
  Out: 1 if the name of the object or one of its descendants matches the name
       of the symbol passed, 0 otherwise.
  Note: Checking is performed for all instantiated objects
********************************************************************/
int is_object_instantiated(struct sym_entry *entry,
                           struct object *root_instance) {
  struct object *obj = NULL;
  if (entry->sym_type == REG) {
    struct region *reg = entry->value;
    obj = ((struct region *)(entry->value))->parent;
    if (region_listed(obj->regions, reg)) {
      return 1; 
    }
    else {
      return 0; 
    }
  }
  else if (entry->sym_type == OBJ && entry->count != 0)
    obj = ((struct object *)(entry->value));
  else
    return 0;

  for (; obj != NULL; obj = obj->parent) {
    if (obj == root_instance)
      return 1;
  }

  return 0;
}

/*************************************************************************
check_counter_geometry:
   In: count_hashmask:
       count_hash:
       place_waypoints_flag:
   Out: 0 on success, 1 on failure.
        Checks all counters to make sure that if they are ENCLOSING,
        they count on closed regions.  If not, the function prints out
        the offending region name and returns 1.
*************************************************************************/
int check_counter_geometry(int count_hashmask, struct counter **count_hash,
                           byte *place_waypoints_flag) {
  /* Check to make sure what we've created is geometrically sensible */
  for (int i = 0; i < count_hashmask + 1; i++) {
    for (struct counter *cp = count_hash[i]; cp != NULL; cp = cp->next) {
      if ((cp->counter_type & ENCLOSING_COUNTER) != 0) {
        struct region *rp = cp->reg_type;

        if (rp->manifold_flag == MANIFOLD_UNCHECKED) {
          int count_regions_flag = 1;
          if (is_manifold(rp, count_regions_flag))
            rp->manifold_flag = IS_MANIFOLD;
          else
            rp->manifold_flag = NOT_MANIFOLD;
        }

        if (rp->manifold_flag == NOT_MANIFOLD)
          mcell_error("Cannot count molecules or events inside non-manifold "
                      "object region '%s'.  Please make sure that all "
                      "objects/regions used to count 3D molecules are "
                      "closed/watertight.",
                      rp->sym->name);

        (*place_waypoints_flag) = 1;
      }
    }
  }

  return 0;
}

/*************************************************************************
expand_object_output:
   In: request: request for a count
       obj: object upon which the request is made.
   Out: 0 on success, 1 on failure (memory allocation only?).
        Request is split into a separate request for each BOX and POLY
        object's ALL region that is a child of this object.  The result
        is then added up here.
   Note: This is probably broken for concentration.  It may also not be
         the most intuitive interpretation when used inside a large
         object with multiple layers of nesting--if one molecule is
         inside three sub-objects, it will be counted three times!
   PostNote: Checks that COUNT/TRIGGER statements are not allowed for
             metaobjects and release objects.
*************************************************************************/
int expand_object_output(
    struct output_request *request,
    struct object *obj,
    struct sym_table_head *reg_sym_table) {
#ifdef ALLOW_COUNTS_ON_METAOBJECT
  int n_expanded;
#endif

  switch (obj->object_type) {
  case REL_SITE_OBJ:
    mcell_error("COUNT and TRIGGER statements on release object '%s' are not "
                "allowed.\n",
                obj->sym->name);
    /*break;*/

  case META_OBJ:
/* XXX: Should this really be disabled?  Some comments by Tom lead me to
 * believe that, despite the potential confusion for users, this should
 * not be disabled.
 */
#ifndef ALLOW_COUNTS_ON_METAOBJECT
    mcell_error(
        "COUNT and TRIGGER statements on metaobject '%s' are not allowed.\n",
        obj->sym->name);
#else
#error "Support for counting in/on a metaobject doesn't work right now."
    n_expanded = 0;
    for (struct object *child = obj->first_child; child != NULL;
         child = child->next) {
      if (!object_has_geometry(child))
        continue; /* NOTE -- for objects nested N deep, we check this
                     N+(N-1)+...+2+1 times (slow) */
      if (n_expanded > 0) {
        struct output_request *new_request =
            (struct output_request *)mem_get(world->outp_request_mem);
        struct output_expression *oe = request->requester;
        struct output_expression *oel = new_output_expr(world->oexpr_mem);
        struct output_expression *oer = new_output_expr(world->oexpr_mem);
        if (new_request == NULL || oel == NULL || oer == NULL)
          mcell_allocfailed("Failed to expand count expression on object %s.",
                            obj->sym->name);
        oel->column = oer->column = oe->column;
        oel->expr_flags = oer->expr_flags = oe->expr_flags;
        oel->up = oer->up = oe;
        oel->left = request;
        oer->left = new_request;
        oel->oper = oer->oper = '#';
        oe->expr_flags = (oe->expr_flags & OEXPR_TYPE_MASK) | OEXPR_LEFT_OEXPR |
                         OEXPR_RIGHT_OEXPR;
        oe->left = oel;
        oe->right = oer;
        oe->oper = '+';

        new_request->report_type = request->report_type;
        new_request->count_target = request->count_target;
        new_request->requester = oer;
        request->requester = oel;
        new_request->next = request->next;
        request->next = new_request;
        request = new_request;
      }
      if (expand_object_output(request, child, reg_sym_table))
        return 1;
      ++n_expanded;
    }
    if (n_expanded == 0)
      mcell_error("Trying to count on object %s but it has no geometry.",
                  obj->sym->name);
#endif
    break;

  case BOX_OBJ:
  case POLY_OBJ:
    request->count_location = NULL;
    for (struct region_list *rl = obj->regions; rl != NULL; rl = rl->next) {
      if (is_reverse_abbrev(",ALL", rl->reg->sym->name)) {
        request->count_location = rl->reg->sym;
        break;
      }
    }
    char *region_name = CHECKED_SPRINTF("%s,ALL", obj->sym->name);
    if (request->count_location == NULL)
      request->count_location = retrieve_sym(region_name, reg_sym_table);
    free(region_name);
    if (request->count_location == NULL)
      mcell_internal_error("ALL region missing on object %s", obj->sym->name);
    break;

  default:
    UNHANDLED_CASE(obj->object_type);
    /*return 1;*/
  }
  return 0;
}

/*************************************************************************
object_has_geometry:
   In: obj: object (instantiated in world)
   Out: 0 if there are no geometrical objects within that object (and it
        is not a geometrical object itself).  1 if there are such object.
*************************************************************************/
int object_has_geometry(struct object *obj) {
  struct object *child;
  switch (obj->object_type) {
  case BOX_OBJ:
  case POLY_OBJ:
    return 1;
    /*break;*/

  case META_OBJ:
    for (child = obj->first_child; child != NULL; child = child->next) {
      if (object_has_geometry(child))
        return 1;
    }
    break;

  case REL_SITE_OBJ:
  case VOXEL_OBJ:
  default:
    return 0;
    /*break;*/
  }
  return 0;
}

/*************************************************************************
instantiate_count_request:
   In: request: request for a count
       count_hashmask:
       count_hash:
       trig_request_mem:
       elapsed_time:
       counter_mem:
   Out: 0 on success, 1 on failure (memory allocation only?).
        Requesting output tree gets appropriate node pointed to the
        memory location where we will be collecting data.
*************************************************************************/
static int instantiate_count_request(
  int dyn_geom_flag, struct output_request *request, int count_hashmask,
  struct counter **count_hash, struct mem_helper *trig_request_mem,
  double *elapsed_time, struct mem_helper *counter_mem) {

  int request_hash = 0;
  struct rxn_pathname *rxpn_to_count;
  struct rxn *rx_to_count = NULL;
  struct species *mol_to_count = NULL;
  struct region *reg_of_count;
  struct counter *count = NULL;
  struct trigger_request *trig_req;
  u_int report_type_only;
  byte count_type;
  int is_enclosed;

  /* Set up and figure out hash value */
  void *to_count = request->count_target->value;
  switch (request->count_target->sym_type) {
  case MOL:
    rxpn_to_count = NULL;
    rx_to_count = NULL;
    mol_to_count = (struct species *)to_count;
    if ((mol_to_count->flags & NOT_FREE) == 0 &&
        (request->report_type & REPORT_TYPE_MASK) == REPORT_CONTENTS) {
      request->report_type |= REPORT_ENCLOSED;
    }
    request_hash = mol_to_count->hashval;
    break;

  case RXPN:
    rxpn_to_count = (struct rxn_pathname *)to_count;
    rx_to_count = rxpn_to_count->rx;
    mol_to_count = NULL;
    if ((rx_to_count->players[0]->flags & NOT_FREE) == 0 &&
        (rx_to_count->n_reactants == 1 ||
         (rx_to_count->players[1]->flags & NOT_FREE) == 0)) {
      request->report_type |= REPORT_ENCLOSED;
    }
    request_hash = rxpn_to_count->hashval;
    break;

  default:
    UNHANDLED_CASE(request->count_target->sym_type);
    /*return 1;*/
  }

  if (request->count_location != NULL) {
    if (request->count_location->sym_type != REG)
      mcell_internal_error(
          "Non-region location symbol (type=%d) in count request.",
          request->count_location->sym_type);
    reg_of_count = (struct region *)request->count_location->value;

    request_hash += reg_of_count->hashval;

  } else
    reg_of_count = NULL;
  request_hash &= count_hashmask;

  /* Now create count structs and set output expression to point to data */
  report_type_only = request->report_type & REPORT_TYPE_MASK;
  if (!dyn_geom_flag) {
    request->requester->expr_flags &= ~OEXPR_LEFT_REQUEST;
  }
  if ((request->report_type & REPORT_TRIGGER) == 0 &&
      request->count_location == NULL) /* World count is easy! */
  {
    request->report_type &= ~REPORT_ENCLOSED;
    switch (report_type_only) {
    case REPORT_CONTENTS:
      request->requester->expr_flags |= OEXPR_LEFT_INT;
      request->requester->left = (void *)&(mol_to_count->population);
      break;
    case REPORT_RXNS:
      assert(rx_to_count != NULL);
      request->requester->expr_flags |= OEXPR_LEFT_DBL;
      request->requester->left =
          (void *)&(rx_to_count->info[rxpn_to_count->path_num].count);
      break;
    default:
      mcell_internal_error("Invalid report type 0x%x in count request.",
                           report_type_only);
      /*return 1;*/
    }
  } else /* Triggered count or count on region */
  {
    /* Set count type flags */
    if (report_type_only == REPORT_RXNS)
      count_type = RXN_COUNTER;
    else
      count_type = MOL_COUNTER;
    if (request->report_type & REPORT_ENCLOSED) {
      assert(reg_of_count != NULL);
      reg_of_count->flags |= COUNT_ENCLOSED;
      count_type |= ENCLOSING_COUNTER;
      if (mol_to_count != NULL)
        mol_to_count->flags |= COUNT_ENCLOSED;
    }
    if (request->report_type & REPORT_TRIGGER) {
      assert(reg_of_count != NULL);
      count_type |= TRIG_COUNTER;
      reg_of_count->flags |= COUNT_TRIGGER;
    }

    for (count = count_hash[request_hash]; count != NULL; count = count->next) {
      if (count->reg_type == reg_of_count && count->target == to_count &&
          count_type == count->counter_type &&
          count->orientation == request->count_orientation &&
          periodic_boxes_are_identical(count->periodic_box, request->periodic_box))
        break;
    }
    if (count == NULL) {
      count = create_new_counter(reg_of_count, request->count_target->value,
                                 count_type, request->periodic_box, counter_mem);
      if (request->count_orientation != ORIENT_NOT_SET) {
        count->orientation = request->count_orientation;
      }

      count->next = count_hash[request_hash];
      count_hash[request_hash] = count;
    }

    is_enclosed = ((request->report_type & REPORT_ENCLOSED) != 0);

    /* set periodic box */
    count->periodic_box = request->periodic_box;

    /* Point appropriately */
    if (request->report_type & REPORT_TRIGGER) {
      trig_req = (struct trigger_request *)CHECKED_MEM_GET(
          trig_request_mem, "trigger notification request");
      trig_req->next = count->data.trig.listeners;
      count->data.trig.listeners = trig_req;
      trig_req->ear = request;

      request->requester->expr_flags |= OEXPR_TYPE_TRIG;

      if (mol_to_count != NULL)
        mol_to_count->flags |= COUNT_TRIGGER;
      assert(reg_of_count != NULL);
      switch (report_type_only) {
      case REPORT_CONTENTS:
        if (mol_to_count != NULL)
          mol_to_count->flags |= COUNT_CONTENTS;
        reg_of_count->flags |= COUNT_CONTENTS;
        break;
      case REPORT_RXNS:
        if (mol_to_count != NULL)
          mol_to_count->flags |= COUNT_RXNS;
        reg_of_count->flags |= COUNT_RXNS;
        break;
      case REPORT_FRONT_HITS:
      case REPORT_BACK_HITS:
      case REPORT_FRONT_CROSSINGS:
      case REPORT_BACK_CROSSINGS:
      case REPORT_ALL_HITS:
      case REPORT_ALL_CROSSINGS:
        if (mol_to_count != NULL)
          mol_to_count->flags |= COUNT_HITS;
        reg_of_count->flags |= COUNT_HITS;
        break;
      case REPORT_CONCENTRATION:
        if (mol_to_count != NULL) {
          if (mol_to_count->flags & ON_GRID) {
            mcell_error("ESTIMATE_CONC counting on regions is implemented only "
                        "for volume molecules, while %s is a surface molecule.",
                        mol_to_count->sym->name);
          } else {
            mol_to_count->flags |= COUNT_HITS;
            reg_of_count->flags |= COUNT_HITS;
          }
        }
        break;
      default:
        UNHANDLED_CASE(report_type_only);
        /*return 1;*/
      }
    } else /* Not trigger--set up for regular count */
    {
      assert(reg_of_count != NULL);
      request->requester->expr_flags |= OEXPR_LEFT_DBL; /* Assume double */
      switch (report_type_only) {
      case REPORT_CONTENTS:
        request->requester->expr_flags -= OEXPR_LEFT_DBL;
        request->requester->expr_flags |= OEXPR_LEFT_INT;

        if (mol_to_count != NULL)
          mol_to_count->flags |= COUNT_CONTENTS;
        reg_of_count->flags |= COUNT_CONTENTS;
        if (!is_enclosed)
          request->requester->left = (void *)&(count->data.move.n_at);
        else
          request->requester->left = (void *)&(count->data.move.n_enclosed);
        break;
      case REPORT_RXNS:
        if (mol_to_count != NULL)
          mol_to_count->flags |= COUNT_RXNS;
        reg_of_count->flags |= COUNT_RXNS;
        if (!is_enclosed)
          request->requester->left = (void *)&(count->data.rx.n_rxn_at);
        else
          request->requester->left = (void *)&(count->data.rx.n_rxn_enclosed);
        break;
      case REPORT_FRONT_HITS:
        if (mol_to_count != NULL)
          mol_to_count->flags |= COUNT_HITS;
        reg_of_count->flags |= COUNT_HITS;
        request->requester->left = (void *)&(count->data.move.front_hits);
        break;
      case REPORT_BACK_HITS:
        if (mol_to_count != NULL)
          mol_to_count->flags |= COUNT_HITS;
        reg_of_count->flags |= COUNT_HITS;
        request->requester->left = (void *)&(count->data.move.back_hits);
        break;
      case REPORT_FRONT_CROSSINGS:
        if (mol_to_count != NULL)
          mol_to_count->flags |= COUNT_HITS;
        reg_of_count->flags |= COUNT_HITS;
        request->requester->left = (void *)&(count->data.move.front_to_back);
        break;
      case REPORT_BACK_CROSSINGS:
        if (mol_to_count != NULL)
          mol_to_count->flags |= COUNT_HITS;
        reg_of_count->flags |= COUNT_HITS;
        request->requester->left = (void *)&(count->data.move.back_to_front);
        break;
      case REPORT_ALL_HITS:
        request->requester->expr_flags |= OEXPR_RIGHT_DBL;
        if (mol_to_count != NULL)
          mol_to_count->flags |= COUNT_HITS;
        reg_of_count->flags |= COUNT_HITS;
        request->requester->left = (void *)&(count->data.move.front_hits);
        request->requester->right = (void *)&(count->data.move.back_hits);
        break;
      case REPORT_ALL_CROSSINGS:
        request->requester->expr_flags |= OEXPR_RIGHT_DBL;
        reg_of_count->flags |= COUNT_HITS;
        if (mol_to_count != NULL)
          mol_to_count->flags |= COUNT_HITS;
        request->requester->left = (void *)&(count->data.move.front_to_back);
        request->requester->right = (void *)&(count->data.move.back_to_front);
        break;
      case REPORT_CONCENTRATION:
        request->requester->expr_flags |= OEXPR_RIGHT_DBL;
        if (mol_to_count != NULL) {
          if (mol_to_count->flags & ON_GRID) {
            mcell_error("ESTIMATE_CONC counting on regions is implemented only "
                        "for volume molecules, while %s is a surface molecule.",
                        mol_to_count->sym->name);
          } else {
            mol_to_count->flags |= COUNT_HITS;
          }
        }
        reg_of_count->flags |= COUNT_HITS;
        request->requester->left = (void *)&(count->data.move.scaled_hits);
        request->requester->right = (void *)(elapsed_time);
        request->requester->oper = '/';
        break;

      default:
        UNHANDLED_CASE(report_type_only);
        /*return 1;*/
      }
    }
  }

  return 0;
}

/*************************************************************************
create_new_counter:
   In: where: region upon which to count
       who: target we're going to count (species or rxn pathname)
       what: what to count (*_COUNTER flags)
       img: in what periodic image to count
       counter_mem:
   Out: Newly allocated counter initialized with the given region and
        target, or NULL if there is a memory allocation error.
   Note: memory is allocated from world->counter_mem using mem_get,
         not from the global heap using malloc.
*************************************************************************/
static struct counter *create_new_counter(struct region *where, void *who,
  byte what, struct periodic_image *img, struct mem_helper *counter_mem) {

  struct counter *c;

  c = (struct counter *)CHECKED_MEM_GET(counter_mem, "counter");
  c->next = NULL;
  c->reg_type = where;
  c->target = who;
  c->orientation = ORIENT_NOT_SET;
  c->counter_type = what;
  c->periodic_box = img;
  if (what & TRIG_COUNTER) {
    c->data.trig.t_event = 0.0;
    c->data.trig.loc.x = c->data.trig.loc.y = c->data.trig.loc.z = 0.0;
    c->data.trig.orient = SHRT_MIN;
    c->data.trig.listeners = NULL;
  } else if (what & RXN_COUNTER) {
    c->data.rx.n_rxn_at = c->data.rx.n_rxn_enclosed = 0.0;
  } else if (what & MOL_COUNTER) {
    c->data.move.n_at = c->data.move.n_enclosed = 0;
    c->data.move.front_hits = c->data.move.back_hits = 0.0;
    c->data.move.front_to_back = c->data.move.back_to_front = 0.0;
    c->data.move.scaled_hits = 0.0;
  }
  return c;
}

/*************************************************************************
clean_region_lists:
   Cleans the region and antiregion lists, annihilating any items which appear
   on both lists.

   In: my_sv: subvolume containing waypoint
       p_all_regs: pointer to receive list of regions
       p_all_antiregs: pointer to receive list of antiregions
   Out: None
*************************************************************************/
static void clean_region_lists(struct subvolume *my_sv,
                               struct region_list **p_all_regs,
                               struct region_list **p_all_antiregs) {
  if ((*p_all_regs)->next != NULL || (*p_all_antiregs)->next != NULL) {
    struct region_list pre_sentry, pre_antisentry;
    struct region_list *prl, *parl, *rl, *arl;

    /* Sort by memory address to make mutual annihilation faster */
    if ((*p_all_regs)->next != NULL)
      *p_all_regs =
          (struct region_list *)void_list_sort((struct void_list *)*p_all_regs);
    if ((*p_all_antiregs)->next != NULL)
      *p_all_antiregs = (struct region_list *)void_list_sort(
          (struct void_list *)*p_all_antiregs);

    /* Need previous entry to fix up list, so we'll make an imaginary one for
     * 1st list element */
    pre_sentry.next = *p_all_regs;
    pre_antisentry.next = *p_all_antiregs;
    prl = &pre_sentry;
    parl = &pre_antisentry;

    /* If we cross a region both ways, throw both out (once) */
    for (rl = *p_all_regs, arl = *p_all_antiregs; rl != NULL && arl != NULL;
         prl = rl, rl = rl->next, parl = arl, arl = arl->next) {
      if (rl->reg == arl->reg) /* Mutual annihilation */
      {
        prl->next = rl->next;
        parl->next = arl->next;
        mem_put(my_sv->local_storage->regl, rl);
        mem_put(my_sv->local_storage->regl, arl);
        rl = prl;
        arl = parl;
      }
    }
    *p_all_regs = pre_sentry.next;
    *p_all_antiregs = pre_antisentry.next;
  } else if ((*p_all_regs)->reg == (*p_all_antiregs)->reg) {
    /* Crossed one region both ways, toss them */
    mem_put(my_sv->local_storage->regl, *p_all_regs);
    mem_put(my_sv->local_storage->regl, *p_all_antiregs);
    *p_all_regs = NULL;
    *p_all_antiregs = NULL;
  }
}

/*
 * function updating the hit counts during diffusion of a 2d
 * molecule if the latter hits a counted on region border on
 * the target wall.
 *
 * in:
 * ----
 *
 * hd_head  : head to linked list of hit_data for target region
 * current  : wall we are currently on
 * target   : wall we are hitting and which is counted on
 * sm        : surface molecule which is diffusing
 * direction: direction in which we are hitting the region border
 *            (0: outside in, 1: inside out)
 * crossed  : indicates if we crossed the region border or not
 *            (0: did not cross, 1: crossed)
 *
 * out:
 * ----
 *
 * nothing
 *
 *
 * side effects:
 * -------------
 *
 * a new hit_data structure is created and appended to the linked
 * list hd_head
 *
 * */
void update_hit_data(struct hit_data **hd_head, struct wall *current,
                     struct wall *target, struct surface_molecule *sm,
                     struct vector2 boundary_pos, int direction, int crossed) {

  struct hit_data *hd;

  hd = CHECKED_MALLOC_STRUCT(struct hit_data, "hit_data");
  hd->count_regions = target->counting_regions;
  hd->direction = direction;
  hd->crossed = crossed;
  hd->orientation = sm->orient;
  uv2xyz(&boundary_pos, current, &(hd->loc));
  hd->t = sm->t;
  if (*hd_head == NULL) {
    hd->next = NULL;
    *hd_head = hd;
  } else {
    hd->next = *hd_head;
    *hd_head = hd;
  }
}


/* count_regions_list updates COUNTS and TRIGGERS for surface_molecule sm
 * for all regions in the provided region_list */
void count_region_list(
    struct volume *world,
    struct region_list *regions,
    struct surface_molecule *sm,
    struct vector3 *where,
    int count_hashmask,
    int inc,
    struct periodic_image *previous_box) {

  struct counter **count_hash = world->count_hash;
  for (struct region_list *rl = regions; rl != NULL; rl = rl->next) {
    int hash_bin = (sm->properties->hashval + rl->reg->hashval) & count_hashmask;
    for (struct counter *c = count_hash[hash_bin]; c != NULL; c = c->next) {
      if (c->target == sm->properties && c->reg_type == rl->reg &&
          (c->counter_type & ENCLOSING_COUNTER) == 0) {
        if (c->counter_type & TRIG_COUNTER) {
          c->data.trig.t_event = sm->t;
          c->data.trig.orient = sm->orient;
          fire_count_event(world, c, inc, where, REPORT_CONTENTS | REPORT_TRIGGER);
        } else if ((c->orientation == ORIENT_NOT_SET) ||
                   (c->orientation == sm->orient) || (c->orientation == 0)) {
          if ((inc == 1) && (periodic_boxes_are_identical(
              sm->periodic_box, c->periodic_box))) {
            c->data.move.n_at++;
          }
          else if ((inc == -1) && (previous_box != NULL) &&
                   (periodic_boxes_are_identical(previous_box, c->periodic_box))) {
            c->data.move.n_at--;
          }
        }
      }
    }
  }
}<|MERGE_RESOLUTION|>--- conflicted
+++ resolved
@@ -1312,17 +1312,11 @@
     /* check whether the "count_location" refers to the instantiated
        object or region */
     if (request->count_location != NULL) {
-<<<<<<< HEAD
-      if (!((is_object_instantiated(request->count_location, world->root_instance)) ||
-          (retrieve_sym(request->count_location->name, world->dg_parse->reg_sym_table) != NULL) ||
-          (retrieve_sym(request->count_location->name, world->dg_parse->obj_sym_table) != NULL)))
-=======
       char *name = request->count_location->name;
       if (!((is_object_instantiated(request->count_location, world->root_instance)) ||
           ((world->dg_parse != NULL ) &&
           ((retrieve_sym(name, world->dg_parse->reg_sym_table) != NULL) ||
           (retrieve_sym(name, world->dg_parse->obj_sym_table) != NULL)))))
->>>>>>> a9bc5b88
 
         mcell_error("The object/region name '%s' in the COUNT/TRIGGER "
                     "statement is not fully referenced.\n"
