/******************************************************************************
 *
 * Copyright (C) 2006-2015 by
 * The Salk Institute for Biological Studies and
 * Pittsburgh Supercomputing Center, Carnegie Mellon University
 *
 * This program is free software; you can redistribute it and/or
 * modify it under the terms of the GNU General Public License
 * as published by the Free Software Foundation; either version 2
 * of the License, or (at your option) any later version.
 *
 * This program is distributed in the hope that it will be useful,
 * but WITHOUT ANY WARRANTY; without even the implied warranty of
 * MERCHANTABILITY or FITNESS FOR A PARTICULAR PURPOSE.  See the
 * GNU General Public License for more details.
 *
 * You should have received a copy of the GNU General Public License
 * along with this program; if not, write to the Free Software
 * Foundation, Inc., 51 Franklin Street, Fifth Floor, Boston, MA  02110-1301,
 * USA.
 *
******************************************************************************/

#include <assert.h>
#include <string.h>
#include <stdlib.h>
#include <stdio.h>

#include "sym_table.h"
#include "logging.h"
#include "mcell_species.h"
#include "mcell_release.h"
#include "mcell_objects.h"

/* static helper functions */
struct sym_entry *existing_region(MCELL_STATE *state,
								  struct sym_entry *obj_symp,
								  char *region_name);

static struct release_site_obj *new_release_site(MCELL_STATE *state,
												 char *name);

static struct release_evaluator *
pack_release_expr(struct release_evaluator *rel_eval_L,
				  struct release_evaluator *rel_eval_R, byte op);


/******************************************************************************
 *
 * mcell_create_list_release_site is the main API function for creating
 * release sites from a list of points (LIST based).
 * INPUT:
 * state = world
 * parent = scene
 * site_name
 * mol = really a list of all the mcell_species, constructed using the
 * 		inconvenient mcell_add_to_species_list command
 * x,y,z pos
 * number of sites
 * diameter to search for release
 * release object
 *
 ******************************************************************************/
MCELL_STATUS mcell_create_list_release_site(
	MCELL_STATE *state, struct object *parent, char *site_name,
	struct mcell_species *mol, double *x_pos, double *y_pos, double *z_pos, int n_site,
	struct vector3 *diameter, struct object **new_obj) {

	// Create a qualified object name
	// Note: stolen from below. How does this yield a qualified name?
	char qualified_name[20];
  	sprintf(qualified_name, "Scene.%s", site_name);

  	// Make a new release object - this is later copied into new_obj
	int error_code = 0;
	struct object *release_object = make_new_object(state, qualified_name, &error_code);

	// Add it to the scene
	// Set the parent of the object to be the root object. Not reciprocal until
	// add_child_objects is called.
	release_object->parent = parent;
	add_child_objects(parent, release_object, release_object);

	/////
	// "Start" the new release site - just like we do in MDL land
	/////
	struct object *dummy = NULL;
	mcell_start_release_site(state, release_object->sym, &dummy);

	// Get a release_site_obj
	struct release_site_obj *releaser = (struct release_site_obj *)release_object->contents;

  	// Set it to be a list shape (DOES THIS MATTER?)
	releaser->release_shape = SHAPE_LIST;

	// Set the initial count
	releaser->release_number = 0;

	// Set the diameter - this is the diameter it uses to search for where to place surface mols
	// Note: can be NULL => search diameter = 0, but this means we likely fail to place a lot of surface mols
	releaser->diameter = CHECKED_MALLOC_STRUCT(struct vector3, "release site diameter");
	if (releaser->diameter == NULL) 
	{
		/*free(qualified_name);*/
		return MCELL_FAIL;
	}
	releaser->diameter->x = diameter->x * state->r_length_unit;
	releaser->diameter->y = diameter->y * state->r_length_unit;
	releaser->diameter->z = diameter->z * state->r_length_unit;

	// Go through all the molecules
	int i_site=0;
	struct release_single_molecule *curr_rsm = NULL;
	struct release_single_molecule *rsm = NULL;
	while(i_site < n_site)
	{
		rsm = CHECKED_MALLOC_STRUCT(struct release_single_molecule, "release site molecule position");
		if (rsm == NULL) {
			// Out of memory reading molecule positions
			return MCELL_FAIL;
		}
		
		// Set release properties
		rsm->orient = mol->orient;
		rsm->loc.x = x_pos[i_site] * state->r_length_unit;
		rsm->loc.y = y_pos[i_site] * state->r_length_unit;
		rsm->loc.z = z_pos[i_site] * state->r_length_unit;
		rsm->mol_type = (struct species *)(mol->mol_type->value);
		rsm->next = NULL;

		// mcell_log_raw("Released: %d %s\n", i_site, mol->mol_type->name);

		// If its the first mol, start off the list
		if (i_site == 0)
		{
			releaser->mol_list = rsm; // The head
			curr_rsm = rsm; // For linking the list
		}
		else
		{
			curr_rsm->next = rsm; // Link the previous element to this one
			curr_rsm = rsm; // Advance by one to the tail of the list in anticipation of more linking
		}

		releaser->release_number++; // The count

		// Go to the next site
		i_site++;

		// Make sure to grab the next mol
		mol = mol->next;
	}

	/////
	// "Finish" the release site - yay?
  	/////
	mcell_finish_release_site(release_object->sym, &dummy);

	// Copy the new release object into what was passed into the function
	// There probably is something better to do here?
	*new_obj = release_object;

	return MCELL_SUCCESS;
}

/******************************************************************************
 *
 * mcell_create_geometrical_release_site is the main API function for creating
 * geometrical release sites (SHAPE based).
 *
 ******************************************************************************/
MCELL_STATUS mcell_create_geometrical_release_site(
<<<<<<< HEAD
    MCELL_STATE *state, struct object *parent, char *site_name, int shape,
    struct vector3 *position, struct vector3 *diameter,
    struct mcell_species *mol, double num, int num_type, double rel_prob,
    struct release_pattern *rpatp, struct object **new_obj) {


  assert(shape != SHAPE_REGION && shape != SHAPE_LIST);
  assert((((struct species *)mol->mol_type->value)->flags & NOT_FREE) == 0);


  // create qualified object name
  // ecc replaced by sprintf for swig function (macros are bad)
  char *qualified_name = CHECKED_SPRINTF("%s.%s", parent->sym->name, site_name);
  /*char qualified_name[20];*/
  /*sprintf(qualified_name, "Scene.%s", site_name);*/

  int error_code = 0;
  struct dyngeom_parse_vars *dg_parse = state->dg_parse;
  struct object *release_object = make_new_object(
      dg_parse,
      state->obj_sym_table,
      qualified_name,
      &error_code);
  // release_object->parent = state->root_instance;

  // Set the parent of the object to be the root object. Not reciprocal until
  // add_child_objects is called.
  release_object->parent = parent;
  add_child_objects(parent, release_object, release_object);

  struct object *dummy = NULL;
  mcell_start_release_site(state, release_object->sym, &dummy);

  // release site geometry and locations
  struct release_site_obj *releaser =
      (struct release_site_obj *)release_object->contents;
  releaser->release_shape = shape;
  set_release_site_location(state, releaser, position);

  releaser->diameter =
      CHECKED_MALLOC_STRUCT(struct vector3, "release site diameter");
  if (releaser->diameter == NULL) {
    /*free(qualified_name);*/
    return MCELL_FAIL;
  }
  releaser->diameter->x = diameter->x * state->r_length_unit;
  releaser->diameter->y = diameter->y * state->r_length_unit;
  releaser->diameter->z = diameter->z * state->r_length_unit;

  // release probability and release patterns
  if (rel_prob < 0 || rel_prob > 1) {
    /*free(qualified_name);*/
    return MCELL_FAIL;
  }

  if (rpatp != NULL) {
    releaser->pattern = rpatp;
  } else {
    releaser->release_prob = rel_prob;
  }

  /* molecule and molecule number */
  if (num_type == 0) {
    set_release_site_constant_number(releaser, num);
  } else if (num_type == 1) {
    set_release_site_concentration(releaser, num);
  } else {
    return MCELL_FAIL;
  }

  releaser->mol_type = (struct species *)mol->mol_type->value;
  releaser->orientation = mol->orient;

  mcell_finish_release_site(release_object->sym, &dummy);

  *new_obj = release_object;


  //ecc removed for swig function 
  //  free(qualified_name);
 
  return MCELL_SUCCESS;
=======
	MCELL_STATE *state, struct object *parent, char *site_name, int shape,
	struct vector3 *position, struct vector3 *diameter,
	struct mcell_species *mol, double num, int num_type, double rel_prob,
	struct release_pattern *rpatp, struct object **new_obj) {


	assert(shape != SHAPE_REGION && shape != SHAPE_LIST);
	assert((((struct species *)mol->mol_type->value)->flags & NOT_FREE) == 0);


	// create qualified object name
	// ecc replaced by sprintf for swig function (macros are bad)
	//  char *qualified_name = CHECKED_SPRINTF("%s.%s", parent->sym->name, site_name);
	char qualified_name[20];
	sprintf(qualified_name, "Scene.%s", site_name);

	int error_code = 0;
	struct object *release_object = make_new_object(state, qualified_name, &error_code);
	// release_object->parent = state->root_instance;

	// Set the parent of the object to be the root object. Not reciprocal until
	// add_child_objects is called.
	release_object->parent = parent;
	add_child_objects(parent, release_object, release_object);

	struct object *dummy = NULL;
	mcell_start_release_site(state, release_object->sym, &dummy);

	// release site geometry and locations
	struct release_site_obj *releaser =
	  (struct release_site_obj *)release_object->contents;
	releaser->release_shape = shape;
	set_release_site_location(state, releaser, position);

	releaser->diameter =
	  CHECKED_MALLOC_STRUCT(struct vector3, "release site diameter");
	if (releaser->diameter == NULL) {
	/*free(qualified_name);*/
	return MCELL_FAIL;
	}
	releaser->diameter->x = diameter->x * state->r_length_unit;
	releaser->diameter->y = diameter->y * state->r_length_unit;
	releaser->diameter->z = diameter->z * state->r_length_unit;

	// release probability and release patterns
	if (rel_prob < 0 || rel_prob > 1) {
	/*free(qualified_name);*/
	return MCELL_FAIL;
	}

	if (rpatp != NULL) {
	releaser->pattern = rpatp;
	} else {
	releaser->release_prob = rel_prob;
	}

	/* molecule and molecule number */
	if (num_type == 0) {
	set_release_site_constant_number(releaser, num);
	} else if (num_type == 1) {
	set_release_site_concentration(releaser, num);
	} else {
	return MCELL_FAIL;
	}

	releaser->mol_type = (struct species *)mol->mol_type->value;
	releaser->orientation = mol->orient;

	mcell_finish_release_site(release_object->sym, &dummy);

	*new_obj = release_object;


	//ecc removed for swig function 
	//  free(qualified_name);

	return MCELL_SUCCESS;
>>>>>>> aa54c625
}

/**************************************************************************
 start_release_site:
	Start parsing the innards of a release site.

 In: state: system state
	 sym_ptr: symbol for the release site
 Out: 0 on success, 1 on failure
**************************************************************************/
MCELL_STATUS mcell_start_release_site(MCELL_STATE *state,
									  struct sym_entry *sym_ptr,
									  struct object **obj) {

  struct object *obj_ptr = (struct object *)sym_ptr->value;
  obj_ptr->object_type = REL_SITE_OBJ;
  obj_ptr->contents = new_release_site(state, sym_ptr->name);
  if (obj_ptr->contents == NULL) {
	return MCELL_FAIL;
  }

  *obj = obj_ptr;

  return MCELL_SUCCESS;
}

/**************************************************************************
 finish_release_site:
	Finish parsing the innards of a release site.

 In: sym_ptr: symbol for the release site
 Out: the object, on success, or NULL on failure
**************************************************************************/
MCELL_STATUS mcell_finish_release_site(struct sym_entry *sym_ptr,
									   struct object **obj) {

  struct object *obj_ptr_new = (struct object *)sym_ptr->value;
  no_printf("Release site %s defined:\n", sym_ptr->name);
  if (is_release_site_valid((struct release_site_obj *)obj_ptr_new->contents)) {
	return MCELL_FAIL;
  }
  *obj = obj_ptr_new;

  return MCELL_SUCCESS;
}

/******************************************************************************
 *
 * mcell_create_region_release is the main API function for creating release
 * sites on regions.
 *
 ******************************************************************************/
MCELL_STATUS
mcell_create_region_release(MCELL_STATE *state, struct object *parent,
							struct object *release_on_in, char *site_name,
							char *reg_name, struct mcell_species *mol,
							double num, int num_type, double rel_prob,
							struct release_pattern *rpatp, struct object **new_obj) {

  // create qualified release object name
  char *qualified_name = CHECKED_SPRINTF("%s.%s", parent->sym->name, site_name);

  int error_code = 0;
  struct dyngeom_parse_vars *dg_parse = state->dg_parse;
  struct object *release_object = make_new_object(
      dg_parse,
      state->obj_sym_table,
      qualified_name,
      &error_code);

  // Set the parent of the object to be the root object. Not reciprocal until
  // add_child_objects is called.
  release_object->parent = parent;
  add_child_objects(parent, release_object, release_object);

  struct object *dummy = NULL;
  mcell_start_release_site(state, release_object->sym, &dummy);

  struct release_site_obj *releaser =
	  (struct release_site_obj *)release_object->contents;

  struct sym_entry *sym_ptr =
	  existing_region(state, release_on_in->sym, reg_name);
  struct release_evaluator *rel_eval = new_release_region_expr_term(sym_ptr);
  mcell_set_release_site_geometry_region(state, releaser, release_on_in,
										 rel_eval);

  // release probability and release patterns
  if (rel_prob < 0 || rel_prob > 1) {
	free(qualified_name);
	return MCELL_FAIL;
  }

  if (rpatp != NULL) {
	releaser->pattern = rpatp;
  } else {
	releaser->release_prob = rel_prob;
  }

  /* molecule and molecule number */
  if (num_type == 0) {
	set_release_site_constant_number(releaser, num);
  } else if (num_type == 1) {
	set_release_site_concentration(releaser, num);
  } else {
	return MCELL_FAIL;
  }

  releaser->mol_type = (struct species *)mol->mol_type->value;
  releaser->orientation = mol->orient;

  mcell_finish_release_site(release_object->sym, &dummy);

  *new_obj = release_object;
  free(qualified_name);
  return MCELL_SUCCESS;
}

/******************************************************************************
 *
 * mcell_create_region_release_boolean is the main API function for creating release
 * sites on regions with boolean logic.
 *
 ******************************************************************************/
MCELL_STATUS
mcell_create_region_release_boolean(MCELL_STATE *state, struct object *parent,
							char *site_name, struct mcell_species *mol,
							double num, int num_type, double rel_prob,
							struct release_pattern *rpatp, struct release_evaluator *rel_eval,
							struct object **new_obj) {

  // create qualified release object name
  char *qualified_name = CHECKED_SPRINTF("%s.%s", parent->sym->name, site_name);

  int error_code = 0;
  struct dyngeom_parse_vars *dg_parse = state->dg_parse;
  struct object *release_object = make_new_object(
      dg_parse,
      state->obj_sym_table,
      qualified_name,
      &error_code);

  // Set the parent of the object to be the root object. Not reciprocal until
  // add_child_objects is called.
  release_object->parent = parent;
  add_child_objects(parent, release_object, release_object);

  struct object *obj_ptr = NULL;
  mcell_start_release_site(state, release_object->sym, &obj_ptr);

  struct release_site_obj *releaser =
	  (struct release_site_obj *)release_object->contents;

  mcell_set_release_site_geometry_region(state, releaser, obj_ptr->contents,
										 rel_eval);

  // release probability and release patterns
  if (rel_prob < 0 || rel_prob > 1) {
	free(qualified_name);
	return MCELL_FAIL;
  }

  if (rpatp != NULL) {
	releaser->pattern = rpatp;
  } else {
	releaser->release_prob = rel_prob;
  }

  /* molecule and molecule number */
  if (num_type == 0) {
	set_release_site_constant_number(releaser, num);
  } else if (num_type == 1) {
	set_release_site_concentration(releaser, num);
  } else {
	return MCELL_FAIL;
  }

  releaser->mol_type = (struct species *)mol->mol_type->value;
  releaser->orientation = mol->orient;

  mcell_finish_release_site(release_object->sym, &obj_ptr);

  *new_obj = release_object;
  free(qualified_name);
  return MCELL_SUCCESS;
}

/******************************************************************************
 *
 * mcell_new_release_pattern is the main API function for creating a new
 * release pattern.
 *
 ******************************************************************************/
struct sym_entry *mcell_new_release_pattern(MCELL_STATE *state, char *name) {
  struct sym_entry *st;
  if (retrieve_sym(name, state->rpat_sym_table) != NULL) {
	// Release pattern already defined
	// TO-DO: Ich verlange anstaendige Meldungen, verdammt noch mal!
	// free(name);
	mcell_log_raw("ERROR: Release pattern already defined.");
	return NULL;
  } else if ((st = store_sym(name, RPAT, state->rpat_sym_table,
							 NULL)) == NULL) {
	// Out of memory while creating release pattern
	// TO-DO: Ich verlange anstaendige Meldungen, verdammt noch mal!
	// free(name);
	mcell_log_raw("ERROR: Out of memory while creating release pattern.");
	return NULL;
  }

  // free(name);
  return st;
}

/**************************************************************************
* mcell_create_release_pattern:
*    Create a release pattern
**************************************************************************/
struct release_pattern *mcell_create_release_pattern(MCELL_STATE *state, char *name, double delay, 
								 double release_interval, double train_interval,
								 double train_duration, int number_of_trains) {
  struct sym_entry *rpat_sym = mcell_new_release_pattern(state,name);

  if (rpat_sym == NULL) {
	mcell_log_raw("ERROR: Could not create release pattern.");
	return NULL;
  }

  struct release_pattern *rpatp = (struct release_pattern *)rpat_sym->value;

  if (release_interval/state->time_unit <= 0) {
	// Release interval must be set to a positive number
	// TO-DO: Ich verlange anstaendige Meldungen, verdammt noch mal!
	mcell_log_raw("ERROR: Release interval must be set to a positive number.");
	return NULL;
  }
  if (train_interval/state->time_unit <= 0) {
	// Train interval must be set to a positive number
	// TO-DO: Ich verlange anstaendige Meldungen, verdammt noch mal!
	mcell_log_raw("ERROR: Train interval must be set to a positive number.");
	return NULL;
  }
  if (train_duration/state->time_unit > train_interval/state->time_unit) {
	// Train duration must not be longer than the train interval
	// TO-DO: Ich verlange anstaendige Meldungen, verdammt noch mal!
	mcell_log_raw("ERROR: Train duration must not be longer than the train interval.");
	return NULL;
  }
  if (train_duration/state->time_unit <= 0) {
	// Train duration must be set to a positive number
	// TO-DO: Ich verlange anstaendige Meldungen, verdammt noch mal!
	mcell_log_raw("ERROR: Train duration must be set to a positive number.");
	return NULL;
  }

  /* Copy in release pattern */
  if (distinguishable(delay, 0.0, EPS_C)) {
	rpatp->delay = delay/state->time_unit;
  } 
  else {
	rpatp->delay = 0;
  }
  if (distinguishable(release_interval, FOREVER, EPS_C)) {
	rpatp->release_interval = release_interval/state->time_unit;
  } 
  else {
	rpatp->release_interval = FOREVER;
  }
  if (distinguishable(train_interval, FOREVER, EPS_C)) {
	rpatp->train_interval = train_interval/state->time_unit;
  }
  else {
	rpatp->train_interval = FOREVER;
  }
  if (distinguishable(train_duration, FOREVER, EPS_C)) {
	rpatp->train_duration = train_duration/state->time_unit;
  }
  else {
	rpatp->train_duration = FOREVER;
  }
  rpatp->number_of_trains = number_of_trains;

  no_printf("Release pattern %s defined:\n", rpat_sym->name);
  no_printf("\tdelay = %f\n", rpatp->delay);
  no_printf("\trelease_interval = %f\n", rpatp->release_interval);
  no_printf("\ttrain_interval = %f\n", rpatp->train_interval);
  no_printf("\ttrain_duration = %f\n", rpatp->train_duration);
  no_printf("\tnumber_of_trains = %d\n", rpatp->number_of_trains);
  return rpatp;
}


/*************************************************************************
 In: state: system state
	 rel_site_obj_ptr: the release site object to validate
	 obj_ptr: the object representing this release site
	 rel_eval: the release evaluator representing the region of release
 Out: 0 on success, 1 on failure
**************************************************************************/
int mcell_set_release_site_geometry_region(
	MCELL_STATE *state, struct release_site_obj *rel_site_obj_ptr,
	struct object *obj_ptr, struct release_evaluator *rel_eval) {

  rel_site_obj_ptr->release_shape = SHAPE_REGION;
  state->place_waypoints_flag = 1;

  struct release_region_data *rel_reg_data = CHECKED_MALLOC_STRUCT(
	  struct release_region_data, "release site on region");
  if (rel_reg_data == NULL) {
	return 1;
  }

  rel_reg_data->n_walls_included = -1; /* Indicates uninitialized state */
  rel_reg_data->cum_area_list = NULL;
  rel_reg_data->wall_index = NULL;
  rel_reg_data->obj_index = NULL;
  rel_reg_data->n_objects = -1;
  rel_reg_data->owners = NULL;
  rel_reg_data->in_release = NULL;
  rel_reg_data->self = obj_ptr;

  rel_reg_data->expression = rel_eval;

  if (check_release_regions(rel_eval, obj_ptr, state->root_instance)) {
	// Trying to release on a region that the release site cannot see! Try
	// grouping the release site and the corresponding geometry with an OBJECT.
	free(rel_reg_data);
	return 2;
  }

  rel_site_obj_ptr->region_data = rel_reg_data;
  return 0;
}

/**************************************************************************
 set_release_site_location:
	Set the location of a release site.

 In: state: system state
	 rel_site_obj_ptr: release site
	 location: location for release site
 Out: none
**************************************************************************/
void set_release_site_location(MCELL_STATE *state,
							   struct release_site_obj *rel_site_obj_ptr,
							   struct vector3 *location) {
  rel_site_obj_ptr->location = location;
  rel_site_obj_ptr->location->x *= state->r_length_unit;
  rel_site_obj_ptr->location->y *= state->r_length_unit;
  rel_site_obj_ptr->location->z *= state->r_length_unit;
}

/**************************************************************************
 set_release_site_constant_number:
	Set a constant release quantity from this release site, in units of
	molecules.

 In: rel_site_obj_ptr: the release site
	 num:  count of molecules to release
 Out: none.  release site object is updated
**************************************************************************/
void set_release_site_constant_number(struct release_site_obj *rel_site_obj_ptr,
									  double num) {
  rel_site_obj_ptr->release_number_method = CONSTNUM;
  rel_site_obj_ptr->release_number = num;
}

/**************************************************************************
 set_release_site_gaussian_number:
	Set a gaussian-distributed release quantity from this release site, in
	units of molecules.

 In: rel_site_obj_ptr: the release site
	 mean: mean value of distribution
	 stdev: std. dev. of distribution
 Out: none.  release site object is updated
**************************************************************************/
void set_release_site_gaussian_number(struct release_site_obj *rel_site_obj_ptr,
									  double mean, double stdev) {
  rel_site_obj_ptr->release_number_method = GAUSSNUM;
  rel_site_obj_ptr->release_number = mean;
  rel_site_obj_ptr->standard_deviation = stdev;
}

/**************************************************************************
 new_release_region_expr_binary:
	Set the geometry for a particular release site to be a region expression.

 In: parse_state: parser state
	 reL:  release evaluation tree (set operations) for left side of expression
	 reR:  release evaluation tree for right side of expression
	 op:   flags indicating the operation performed by this node
 Out: the release expression, or NULL if an error occurs
**************************************************************************/
struct release_evaluator *
new_release_region_expr_binary(struct release_evaluator *rel_eval_L,
							   struct release_evaluator *rel_eval_R, int op) {
  return pack_release_expr(rel_eval_L, rel_eval_R, op);
}

/*************************************************************************
 check_release_regions:

 In: state:    system state
	 rel_eval: an release evaluator (set operations applied to regions)
	 parent:   the object that owns this release evaluator
	 instance: the root object that begins the instance tree
 Out: 0 if all regions refer to instanced objects or to a common ancestor of
	  the object with the evaluator, meaning that the object can be found. 1 if
	  any referred-to region cannot be found.
*************************************************************************/
int check_release_regions(struct release_evaluator *rel_eval,
						  struct object *parent, struct object *instance) {
  struct object *obj_ptr;

  if (rel_eval->left != NULL) {
	if (rel_eval->op & REXP_LEFT_REGION) {
	  obj_ptr =
		  common_ancestor(parent, ((struct region *)rel_eval->left)->parent);
	  if (obj_ptr == NULL || (obj_ptr->parent == NULL && obj_ptr != instance)) {
		obj_ptr = common_ancestor(instance,
								  ((struct region *)rel_eval->left)->parent);
	  }

	  if (obj_ptr == NULL) {
		// Region neither instanced nor grouped with release site
		return 2;
	  }
	} else if (check_release_regions(rel_eval->left, parent, instance)) {
	  return 1;
	}
  }

  if (rel_eval->right != NULL) {
	if (rel_eval->op & REXP_RIGHT_REGION) {
	  obj_ptr =
		  common_ancestor(parent, ((struct region *)rel_eval->right)->parent);
	  if (obj_ptr == NULL || (obj_ptr->parent == NULL && obj_ptr != instance)) {
		obj_ptr = common_ancestor(instance,
								  ((struct region *)rel_eval->right)->parent);
	  }

	  if (obj_ptr == NULL) {
		// Region not grouped with release site.
		return 3;
	  }
	} else if (check_release_regions(rel_eval->right, parent, instance)) {
	  return 1;
	}
  }

  return 0;
}

/**************************************************************************
 is_release_site_valid:
	Validate a release site.

 In: rel_site_obj_ptr: the release site object to validate
 Out: 0 if it is valid, 1 if not
**************************************************************************/
int is_release_site_valid(struct release_site_obj *rel_site_obj_ptr) {
  // Unless it's a list release, user must specify MOL type
  if (rel_site_obj_ptr->release_shape != SHAPE_LIST) {
	// Must specify molecule to release using MOLECULE=molecule_name.
	if (rel_site_obj_ptr->mol_type == NULL) {
	  return 2;
	}

	// Make sure it's not a surface class
	if ((rel_site_obj_ptr->mol_type->flags & IS_SURFACE) != 0) {
	  return 3;
	}
  }

  /* Check that concentration/density status of release site agrees with
   * volume/grid status of molecule */
  if (rel_site_obj_ptr->release_number_method == CCNNUM) {
	// CONCENTRATION may only be used with molecules that can diffuse in 3D.
	if ((rel_site_obj_ptr->mol_type->flags & NOT_FREE) != 0) {
	  return 4;
	}
  } else if (rel_site_obj_ptr->release_number_method == DENSITYNUM) {
	// DENSITY may only be used with molecules that can diffuse in 2D.
	if ((rel_site_obj_ptr->mol_type->flags & NOT_FREE) == 0) {
	  return 5;
	}
  }

  /* Molecules can only be removed via a region release */
  if (rel_site_obj_ptr->release_shape != SHAPE_REGION &&
	  rel_site_obj_ptr->release_number < 0) {
	return 2;
  }

  /* Unless it's a region release we must have a location */
  if (rel_site_obj_ptr->release_shape != SHAPE_REGION) {
	if (rel_site_obj_ptr->location == NULL) {
	  // Release site is missing location.
	  if (rel_site_obj_ptr->release_shape != SHAPE_LIST ||
		  rel_site_obj_ptr->mol_list == NULL) {
		return 6;
	  } else {
		// Give it a default location of (0, 0, 0)
		rel_site_obj_ptr->location =
			CHECKED_MALLOC_STRUCT(struct vector3, "release site location");
		if (rel_site_obj_ptr->location == NULL)
		  return 1;
		rel_site_obj_ptr->location->x = 0;
		rel_site_obj_ptr->location->y = 0;
		rel_site_obj_ptr->location->z = 0;
	  }
	}
	no_printf("\tLocation = [%f,%f,%f]\n", rel_site_obj_ptr->location->x,
			  rel_site_obj_ptr->location->y, rel_site_obj_ptr->location->z);
  }
  return 0;
}

/**************************************************************************
 set_release_site_concentration:
	Set a release quantity from this release site based on a fixed
	concentration within the release-site's area.

 In: rel_site_obj_ptr: the release site
	 conc: concentration for release
 Out: 0 on success, 1 on failure.  release site object is updated
**************************************************************************/
int set_release_site_concentration(struct release_site_obj *rel_site_obj_ptr,
								   double conc) {
  if (rel_site_obj_ptr->release_shape == SHAPE_SPHERICAL_SHELL) {
	return 1;
  }
  rel_site_obj_ptr->release_number_method = CCNNUM;
  rel_site_obj_ptr->concentration = conc;
  return 0;
}

/**************************************************************************
 mdl_new_release_region_expr_term:
	Create a new "release on region" expression term.

 In: my_sym: the symbol for the region comprising this term in the expression
 Out: the release evaluator on success, or NULL if allocation fails
**************************************************************************/
struct release_evaluator *
new_release_region_expr_term(struct sym_entry *my_sym) {

  struct release_evaluator *rel_eval =
	  CHECKED_MALLOC_STRUCT(struct release_evaluator, "release site on region");
  if (rel_eval == NULL) {
	return NULL;
  }

  rel_eval->op = REXP_NO_OP | REXP_LEFT_REGION;
  rel_eval->left = my_sym->value;
  rel_eval->right = NULL;

  ((struct region *)rel_eval->left)->flags |= COUNT_CONTENTS;
  return rel_eval;
}

/******************************************************************************
 *
 * static helper functions
 *
 *****************************************************************************/

/*************************************************************************
 existing_region:
	Find an existing region.  Print an error message if it isn't found.

 In:  obj_symp: object on which to find the region
	  name: region name
 Out: the region, or NULL if not found
 NOTE: This is similar to mdl_existing_region
*************************************************************************/
struct sym_entry *existing_region(MCELL_STATE *state,
								  struct sym_entry *obj_symp,
								  char *region_name) {
  char *full_name = CHECKED_SPRINTF("%s,%s", obj_symp->name, region_name);
  if (full_name == NULL) {
	// free(full_name);
	return NULL;
  }

  struct sym_entry *symp = retrieve_sym(full_name, state->reg_sym_table);

  free(full_name);
  return symp;
}

/**************************************************************************
 new_release_site:
	Create a new release site.

 In: state: system state
	 name: name for the new site
 Out: an empty release site, or NULL if allocation failed
**************************************************************************/
struct release_site_obj *new_release_site(MCELL_STATE *state, char *name) {
  struct release_site_obj *rel_site_obj_ptr;
  if ((rel_site_obj_ptr = CHECKED_MALLOC_STRUCT(struct release_site_obj,
												"release site")) == NULL)
	return NULL;
  rel_site_obj_ptr->location = NULL;
  rel_site_obj_ptr->mol_type = NULL;
  rel_site_obj_ptr->release_number_method = CONSTNUM;
  rel_site_obj_ptr->release_shape = SHAPE_UNDEFINED;
  rel_site_obj_ptr->orientation = 0;
  rel_site_obj_ptr->release_number = 0;
  rel_site_obj_ptr->mean_diameter = 0;
  rel_site_obj_ptr->concentration = 0;
  rel_site_obj_ptr->standard_deviation = 0;
  rel_site_obj_ptr->diameter = NULL;
  rel_site_obj_ptr->region_data = NULL;
  rel_site_obj_ptr->mol_list = NULL;
  rel_site_obj_ptr->release_prob = 1.0;
  rel_site_obj_ptr->pattern = state->default_release_pattern;
  struct periodic_image *periodic_box = CHECKED_MALLOC_STRUCT(
	struct periodic_image, "periodic image descriptor");
  rel_site_obj_ptr->periodic_box = periodic_box;
  rel_site_obj_ptr->periodic_box->x = 0;
  rel_site_obj_ptr->periodic_box->y = 0;
  rel_site_obj_ptr->periodic_box->z = 0;
  // if ((rel_site_obj_ptr->name = mdl_strdup(name)) == NULL)
  if ((rel_site_obj_ptr->name = strdup(name)) == NULL) {
	free(rel_site_obj_ptr);
	return NULL;
  }
  return rel_site_obj_ptr;
}

/*************************************************************************
 pack_release_expr:

 In: rel_eval_L:  release evaluation tree (set operations) for left side of
expression
	 rel_eval_R:  release evaluation tree for right side of expression
	 op:   flags indicating the operation performed by this node
 Out: release evaluation tree containing the two subtrees and the
	  operation
 Note: singleton elements (with REXP_NO_OP operation) are compacted by
	   this function and held simply as the corresponding region, not
	   the NO_OP operation of that region (the operation is needed for
	   efficient parsing)
*************************************************************************/
struct release_evaluator *
pack_release_expr(struct release_evaluator *rel_eval_L,
				  struct release_evaluator *rel_eval_R, byte op) {

  struct release_evaluator *rel_eval = NULL;

  if ((rel_eval_R->op & REXP_MASK) == REXP_NO_OP &&
	  (rel_eval_R->op & REXP_LEFT_REGION) != 0) {
	if ((rel_eval_L->op & REXP_MASK) == REXP_NO_OP &&
		(rel_eval_L->op & REXP_LEFT_REGION) != 0) {
	  rel_eval = rel_eval_L;
	  rel_eval->right = rel_eval_R->left;
	  rel_eval->op = op | REXP_LEFT_REGION | REXP_RIGHT_REGION;
	  free(rel_eval_R);
	} else {
	  rel_eval = rel_eval_R;
	  rel_eval->right = rel_eval->left;
	  rel_eval->left = (void *)rel_eval_L;
	  rel_eval->op = op | REXP_RIGHT_REGION;
	}
  } else if ((rel_eval_L->op & REXP_MASK) == REXP_NO_OP &&
			 (rel_eval_L->op & REXP_LEFT_REGION) != 0) {
	rel_eval = rel_eval_L;
	rel_eval->right = (void *)rel_eval_R;
	rel_eval->op = op | REXP_LEFT_REGION;
  } else {
	rel_eval = CHECKED_MALLOC_STRUCT(struct release_evaluator,
									 "release region expression");
	if (rel_eval == NULL) {
	  return NULL;
	}

	rel_eval->left = (void *)rel_eval_L;
	rel_eval->right = (void *)rel_eval_R;
	rel_eval->op = op;
  }

  return rel_eval;
}<|MERGE_RESOLUTION|>--- conflicted
+++ resolved
@@ -73,7 +73,9 @@
 
   	// Make a new release object - this is later copied into new_obj
 	int error_code = 0;
-	struct object *release_object = make_new_object(state, qualified_name, &error_code);
+  struct dyngeom_parse_vars *dg_parse = state->dg_parse;
+	struct object *release_object = make_new_object(
+      dg_parse, state->obj_sym_table, qualified_name, &error_code);
 
 	// Add it to the scene
 	// Set the parent of the object to be the root object. Not reciprocal until
@@ -170,16 +172,13 @@
  *
  ******************************************************************************/
 MCELL_STATUS mcell_create_geometrical_release_site(
-<<<<<<< HEAD
     MCELL_STATE *state, struct object *parent, char *site_name, int shape,
     struct vector3 *position, struct vector3 *diameter,
     struct mcell_species *mol, double num, int num_type, double rel_prob,
     struct release_pattern *rpatp, struct object **new_obj) {
 
-
   assert(shape != SHAPE_REGION && shape != SHAPE_LIST);
   assert((((struct species *)mol->mol_type->value)->flags & NOT_FREE) == 0);
-
 
   // create qualified object name
   // ecc replaced by sprintf for swig function (macros are bad)
@@ -253,85 +252,6 @@
   //  free(qualified_name);
  
   return MCELL_SUCCESS;
-=======
-	MCELL_STATE *state, struct object *parent, char *site_name, int shape,
-	struct vector3 *position, struct vector3 *diameter,
-	struct mcell_species *mol, double num, int num_type, double rel_prob,
-	struct release_pattern *rpatp, struct object **new_obj) {
-
-
-	assert(shape != SHAPE_REGION && shape != SHAPE_LIST);
-	assert((((struct species *)mol->mol_type->value)->flags & NOT_FREE) == 0);
-
-
-	// create qualified object name
-	// ecc replaced by sprintf for swig function (macros are bad)
-	//  char *qualified_name = CHECKED_SPRINTF("%s.%s", parent->sym->name, site_name);
-	char qualified_name[20];
-	sprintf(qualified_name, "Scene.%s", site_name);
-
-	int error_code = 0;
-	struct object *release_object = make_new_object(state, qualified_name, &error_code);
-	// release_object->parent = state->root_instance;
-
-	// Set the parent of the object to be the root object. Not reciprocal until
-	// add_child_objects is called.
-	release_object->parent = parent;
-	add_child_objects(parent, release_object, release_object);
-
-	struct object *dummy = NULL;
-	mcell_start_release_site(state, release_object->sym, &dummy);
-
-	// release site geometry and locations
-	struct release_site_obj *releaser =
-	  (struct release_site_obj *)release_object->contents;
-	releaser->release_shape = shape;
-	set_release_site_location(state, releaser, position);
-
-	releaser->diameter =
-	  CHECKED_MALLOC_STRUCT(struct vector3, "release site diameter");
-	if (releaser->diameter == NULL) {
-	/*free(qualified_name);*/
-	return MCELL_FAIL;
-	}
-	releaser->diameter->x = diameter->x * state->r_length_unit;
-	releaser->diameter->y = diameter->y * state->r_length_unit;
-	releaser->diameter->z = diameter->z * state->r_length_unit;
-
-	// release probability and release patterns
-	if (rel_prob < 0 || rel_prob > 1) {
-	/*free(qualified_name);*/
-	return MCELL_FAIL;
-	}
-
-	if (rpatp != NULL) {
-	releaser->pattern = rpatp;
-	} else {
-	releaser->release_prob = rel_prob;
-	}
-
-	/* molecule and molecule number */
-	if (num_type == 0) {
-	set_release_site_constant_number(releaser, num);
-	} else if (num_type == 1) {
-	set_release_site_concentration(releaser, num);
-	} else {
-	return MCELL_FAIL;
-	}
-
-	releaser->mol_type = (struct species *)mol->mol_type->value;
-	releaser->orientation = mol->orient;
-
-	mcell_finish_release_site(release_object->sym, &dummy);
-
-	*new_obj = release_object;
-
-
-	//ecc removed for swig function 
-	//  free(qualified_name);
-
-	return MCELL_SUCCESS;
->>>>>>> aa54c625
 }
 
 /**************************************************************************
