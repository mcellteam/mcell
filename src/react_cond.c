--- conflicted
+++ resolved
@@ -109,60 +109,35 @@
 int test_bimolecular(struct rxn *rx, double scaling, double local_prob_factor,
                      struct abstract_molecule *a1, struct abstract_molecule *a2,
                      struct rng_state *rng) {
-<<<<<<< HEAD
-  double p; /* random number probability */
-  double min_noreaction_p;
-=======
-
   if (a1 != NULL && a2 != NULL) {
     assert(periodic_boxes_are_identical(a1->periodic_box, a2->periodic_box));
   }
-
-  double varying_cum_probs[rx->n_pathways];
->>>>>>> d118b6f9
 
   /* rescale probabilities for the case of the reaction
      between two surface molecules */
   double min_noreaction_p = rx->min_noreaction_p;
-  double max_fixed_p = rx->max_fixed_p;
   if (local_prob_factor > 0) {
     min_noreaction_p = rx->min_noreaction_p * local_prob_factor;
-<<<<<<< HEAD
-  } else {
-    min_noreaction_p = rx->min_noreaction_p;
-=======
-    max_fixed_p = rx->max_fixed_p * local_prob_factor;
->>>>>>> d118b6f9
-  }
-
+  }
 
   /* Check if we missed any reactions
      Instead of scaling rx->cum_probs array we scale random probability */
   double p = 0.0; /* random number probability */
-  /* Check if we missed any reactions */
   if (min_noreaction_p < scaling) /* Definitely CAN scale enough */
   {
     /* Instead of scaling rx->cum_probs array we scale random probability */
     p = rng_dbl(rng) * scaling;
-    if (p >= min_noreaction_p) {
+
+    if (p >= min_noreaction_p)
       return RX_NO_RX;
-<<<<<<< HEAD
   } else /* May or may not scale enough. check varying pathways. */
   {
-=======
-    }
-  } else { /* May or may not scale enough. check varying pathways. */
-
->>>>>>> d118b6f9
     double max_p = rx->cum_probs[rx->n_pathways - 1];
     if (local_prob_factor > 0)
       max_p *= local_prob_factor;
 
-    if (local_prob_factor > 0) {
-      max_p *= local_prob_factor;
-    }
-
-    if (max_p >= scaling) { /* we cannot scale enough. add missed rxns */
+    if (max_p >= scaling) /* we cannot scale enough. add missed rxns */
+    {
       /* How may reactions will we miss? */
       if (scaling == 0.0)
         rx->n_skipped += GIGANTIC;
@@ -171,52 +146,22 @@
 
       /* Keep the proportions of outbound pathways the same. */
       p = rng_dbl(rng) * max_p;
-    } else { /* we can scale enough */
+    } else /* we can scale enough */
+    {
       /* Instead of scaling rx->cum_probs array we scale random probability */
       p = rng_dbl(rng) * scaling;
+
       if (p >= max_p)
         return RX_NO_RX;
     }
   }
 
   /* If we have only fixed pathways... */
-<<<<<<< HEAD
   int M = rx->n_pathways - 1;
   if (local_prob_factor > 0)
     return binary_search_double(rx->cum_probs, p, M, local_prob_factor);
   else
     return binary_search_double(rx->cum_probs, p, M, 1);
-=======
-  int M;
-  if (p < max_fixed_p) {
-  novarying:
-    /* Perform binary search for reaction pathway */
-    M = rx->n_pathways - 1;
-    if (local_prob_factor > 0)
-      return binary_search_double(rx->cum_probs, p, M, local_prob_factor);
-    else
-      return binary_search_double(rx->cum_probs, p, M, 1);
-  } else {
-    /* Look up varying rxn rates, if needed */
-    goto novarying;
-
-    /* Check that we aren't in the non-reacting region of p-space */
-    if (local_prob_factor > 0) {
-      if (p > varying_cum_probs[rx->n_pathways - 1] * local_prob_factor)
-        return RX_NO_RX;
-    } else {
-      if (p > varying_cum_probs[rx->n_pathways - 1])
-        return RX_NO_RX;
-    }
-
-    /* Perform binary search for reaction pathway */
-    M = rx->n_pathways - 1;
-    if (local_prob_factor > 0)
-      return binary_search_double(varying_cum_probs, p, M, local_prob_factor);
-    else
-      return binary_search_double(varying_cum_probs, p, M, 1);
-  }
->>>>>>> d118b6f9
 }
 
 /*************************************************************************
