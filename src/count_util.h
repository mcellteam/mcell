/******************************************************************************
 *
 * Copyright (C) 2006-2017 by
 * The Salk Institute for Biological Studies and
 * Pittsburgh Supercomputing Center, Carnegie Mellon University
 *
 * This program is free software; you can redistribute it and/or
 * modify it under the terms of the GNU General Public License
 * as published by the Free Software Foundation; either version 2
 * of the License, or (at your option) any later version.
 *
 * This program is distributed in the hope that it will be useful,
 * but WITHOUT ANY WARRANTY; without even the implied warranty of
 * MERCHANTABILITY or FITNESS FOR A PARTICULAR PURPOSE.  See the
 * GNU General Public License for more details.
 *
 * You should have received a copy of the GNU General Public License
 * along with this program; if not, write to the Free Software
 * Foundation, Inc., 51 Franklin Street, Fifth Floor, Boston, MA  02110-1301,
 * USA.
 *
******************************************************************************/

#pragma once

#include "mcell_structs.h"
#include "dyngeom_parse_extras.h"
#include "vol_util.h"

int region_listed(struct region_list *rl, struct region *r);

void count_region_update(
    struct volume *world,
    struct species *sp,
    struct periodic_image *img,
    struct region_list *rl,
    int dir,
    int crossed,
    struct vector3 *loc,
    double t);

void count_region_border_update(struct volume *world, struct species *sp,
                                struct hit_data *hd_info);

void count_region_from_scratch(struct volume *world,
                               struct abstract_molecule *am,
                               struct rxn_pathname *rxpn, int n,
                               struct vector3 *loc, struct wall *my_wall,
                               double t, struct periodic_image *periodic_box);

void count_moved_surface_mol(struct volume *world, struct surface_molecule *sm,
  struct surface_grid *sg, struct vector2 *loc, int count_hashmask,
  struct counter **count_hash, long long *ray_polygon_colls,
  struct periodic_image *previous_box);

void fire_count_event(struct volume *world, struct counter *event, int n,
                      struct vector3 *where, byte what);

int place_waypoints(struct volume *world);

int prepare_counters(struct volume *world);

int check_counter_geometry(int count_hashmask, struct counter **count_hash,
                           byte *place_waypoints_flag);

int expand_object_output(struct output_request *request,
                         struct object *obj,
                         struct sym_table_head *reg_sym_table);
int object_has_geometry(struct object *obj);

/* hit data for region borders */
void update_hit_data(struct hit_data **hd_head, struct wall *current,
                     struct wall *target, struct surface_molecule *sm,
                     struct vector2 boundary_pos, int direction, int crossed);
<<<<<<< HEAD

int is_object_instantiated(struct sym_entry *entry,
                           struct object *root_instance);

#endif
=======
int is_object_instantiated(struct sym_entry *entry,
                           struct object *root_instance);
>>>>>>> a9bc5b88
<|MERGE_RESOLUTION|>--- conflicted
+++ resolved
@@ -72,13 +72,5 @@
 void update_hit_data(struct hit_data **hd_head, struct wall *current,
                      struct wall *target, struct surface_molecule *sm,
                      struct vector2 boundary_pos, int direction, int crossed);
-<<<<<<< HEAD
-
 int is_object_instantiated(struct sym_entry *entry,
-                           struct object *root_instance);
-
-#endif
-=======
-int is_object_instantiated(struct sym_entry *entry,
-                           struct object *root_instance);
->>>>>>> a9bc5b88
+                           struct object *root_instance);