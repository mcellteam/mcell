/******************************************************************************
 *
 * Copyright (C) 2006-2015 by
 * The Salk Institute for Biological Studies and
 * Pittsburgh Supercomputing Center, Carnegie Mellon University
 *
 * This program is free software; you can redistribute it and/or
 * modify it under the terms of the GNU General Public License
 * as published by the Free Software Foundation; either version 2
 * of the License, or (at your option) any later version.
 *
 * This program is distributed in the hope that it will be useful,
 * but WITHOUT ANY WARRANTY; without even the implied warranty of
 * MERCHANTABILITY or FITNESS FOR A PARTICULAR PURPOSE.  See the
 * GNU General Public License for more details.
 *
 * You should have received a copy of the GNU General Public License
 * along with this program; if not, write to the Free Software
 * Foundation, Inc., 51 Franklin Street, Fifth Floor, Boston, MA  02110-1301,
 * USA.
 *
******************************************************************************/

#ifndef MCELL_COUNT_UTIL
#define MCELL_COUNT_UTIL

#include "mcell_structs.h"
#include "dyngeom_parse_extras.h"

int region_listed(struct region_list *rl, struct region *r);

void count_region_update(struct volume *world, struct species *sp,
                         struct region_list *rl, int direction, int crossed,
                         struct vector3 *loc, double t);

void count_region_border_update(struct volume *world, struct species *sp,
                                struct hit_data *hd_info);

void count_region_from_scratch(struct volume *world,
                               struct abstract_molecule *am,
                               struct rxn_pathname *rxpn, int n,
                               struct vector3 *loc, struct wall *my_wall,
                               double t);

void count_moved_surface_mol(struct volume *world, struct surface_molecule *sm,
                             struct surface_grid *sg, struct vector2 *loc,
                             int count_hashmask, struct counter **count_hash,
                             long long *ray_polygon_colls);

void fire_count_event(struct volume *world, struct counter *event, int n,
                      struct vector3 *where, byte what);

int place_waypoints(struct volume *world);

int prepare_counters(struct volume *world);

int check_counter_geometry(int count_hashmask, struct counter **count_hash,
                           byte *place_waypoints_flag);

int expand_object_output(struct output_request *request,
                         struct object *obj,
                         struct sym_table_head *reg_sym_table);
int object_has_geometry(struct object *obj);

/* hit data for region borders */
void update_hit_data(struct hit_data **hd_head, struct wall *current,
                     struct wall *target, struct surface_molecule *sm,
                     struct vector2 boundary_pos, int direction, int crossed);

<<<<<<< HEAD
int is_object_instantiated(struct sym_entry *entry,
                           struct object *root_instance);

/************************************************************
 * Complex counting
 ************************************************************/
int count_complex(struct volume *world, struct volume_molecule *cmplex,
                  struct volume_molecule *replaced_subunit,
                  int replaced_subunit_idx);
int count_complex_surface(struct surface_molecule *cmplex,
                          struct surface_molecule *replaced_subunit,
                          int replaced_subunit_idx);
int count_complex_surface_new(struct surface_molecule *cmplex);

=======
>>>>>>> ccd74d01
#endif<|MERGE_RESOLUTION|>--- conflicted
+++ resolved
@@ -67,21 +67,7 @@
                      struct wall *target, struct surface_molecule *sm,
                      struct vector2 boundary_pos, int direction, int crossed);
 
-<<<<<<< HEAD
 int is_object_instantiated(struct sym_entry *entry,
                            struct object *root_instance);
 
-/************************************************************
- * Complex counting
- ************************************************************/
-int count_complex(struct volume *world, struct volume_molecule *cmplex,
-                  struct volume_molecule *replaced_subunit,
-                  int replaced_subunit_idx);
-int count_complex_surface(struct surface_molecule *cmplex,
-                          struct surface_molecule *replaced_subunit,
-                          int replaced_subunit_idx);
-int count_complex_surface_new(struct surface_molecule *cmplex);
-
-=======
->>>>>>> ccd74d01
 #endif