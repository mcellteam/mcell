/******************************************************************************
 *
 * Copyright (C) 2006-2015 by
 * The Salk Institute for Biological Studies and
 * Pittsburgh Supercomputing Center, Carnegie Mellon University
 *
 * This program is free software; you can redistribute it and/or
 * modify it under the terms of the GNU General Public License
 * as published by the Free Software Foundation; either version 2
 * of the License, or (at your option) any later version.
 *
 * This program is distributed in the hope that it will be useful,
 * but WITHOUT ANY WARRANTY; without even the implied warranty of
 * MERCHANTABILITY or FITNESS FOR A PARTICULAR PURPOSE.  See the
 * GNU General Public License for more details.
 *
 * You should have received a copy of the GNU General Public License
 * along with this program; if not, write to the Free Software
 * Foundation, Inc., 51 Franklin Street, Fifth Floor, Boston, MA  02110-1301,
 * USA.
 *
******************************************************************************/

#include "config.h"

#include <math.h>
#include <string.h>
#include <stdlib.h>

#include "rng.h"
#include "logging.h"
#include "vector.h"
#include "util.h"
#include "init.h"
#include "sym_table.h"
#include "vol_util.h"
#include "mdlparse_util.h"
#include "grid_util.h"
#include "count_util.h"
#include "wall_util.h"
#include "react.h"

/* tetrahedralVol returns the (signed) volume of the tetrahedron spanned by
 * the vertices a, b, c, and d.
 * The formula was taken from "Computational Geometry" (2nd Ed) by J. O'Rourke
 */
static double tetrahedralVol(struct vector3 *a, struct vector3 *b,
                             struct vector3 *c, struct vector3 *d) {
  return 1.0 / 6.0 * (-1 * (a->z - d->z) * (b->y - d->y) * (c->x - d->x) +
                      (a->y - d->y) * (b->z - d->z) * (c->x - d->x) +
                      (a->z - d->z) * (b->x - d->x) * (c->y - d->y) -
                      (a->x - d->x) * (b->z - d->z) * (c->y - d->y) -
                      (a->y - d->y) * (b->x - d->x) * (c->z - d->z) +
                      (a->x - d->x) * (b->y - d->y) * (c->z - d->z));
}

/* abs_max_2vec picks out the largest (absolute) value found among two vectors
 * (useful for properly handling floating-point rounding error). */
static inline double abs_max_2vec(struct vector3 *v1, struct vector3 *v2) {
  return max2d(max3d(fabs(v1->x), fabs(v1->y), fabs(v1->z)),
               max3d(fabs(v2->x), fabs(v2->y), fabs(v2->z)));
}

// create_new_poly_edge creates a new poly_edge and attaches it to the
// past pointer to linked list of poly_edges
static struct poly_edge* create_new_poly_edge(struct poly_edge* list);

// have_common_region checks if wall1 and wall2 located on the (same) object
// are part of a common region or not
static bool have_common_region(struct object *obj, int wall1, int wall2);


/**************************************************************************\
 ** Edge hash table section--finds common edges in polygons              **
\**************************************************************************/

/***************************************************************************
edge_equals:
  In: pointers to two poly_edge structs
  Out: Returns 1 if the edges are the same, 0 otherwise.
  Note: Orientation invariant, so an edge between vertex 1 and 2
        is the same as an edge between vertex 2 and 1.
***************************************************************************/

int edge_equals(struct poly_edge *e1, struct poly_edge *e2) {
  if ((!distinguishable(e1->v1x, e2->v1x, EPS_C)) &&
      (!distinguishable(e1->v1y, e2->v1y, EPS_C)) &&
      (!distinguishable(e1->v1z, e2->v1z, EPS_C)) &&
      (!distinguishable(e1->v2x, e2->v2x, EPS_C)) &&
      (!distinguishable(e1->v2y, e2->v2y, EPS_C)) &&
      (!distinguishable(e1->v2z, e2->v2z, EPS_C))) {
    return 1;
  }
  if ((!distinguishable(e1->v1x, e2->v2x, EPS_C)) &&
      (!distinguishable(e1->v1y, e2->v2y, EPS_C)) &&
      (!distinguishable(e1->v1z, e2->v2z, EPS_C)) &&
      (!distinguishable(e1->v2x, e2->v1x, EPS_C)) &&
      (!distinguishable(e1->v2y, e2->v1y, EPS_C)) &&
      (!distinguishable(e1->v2z, e2->v1z, EPS_C))) {
    return 1;
  }
  return 0;
}

/***************************************************************************
edge_hash:
  In: pe: pointer to a poly_edge struct
      nkeys: number of keys in the hash table
  Out: Returns a hash value between 0 and nkeys-1.
  Note: Orientation invariant, so a hash with the two endpoints swapped
        will be the same.
***************************************************************************/

int edge_hash(struct poly_edge *pe, int nkeys) {
  /* Get hash of X,Y,Z set of doubles for 1st and 2nd points */
  /* (Assume they're laid out consecutively in memory) */
  /* FIXME: This seems like a hack. Since poly_edge is a struct there's no
   * guarantee what the memory layout will be and the compiler may pad */
  unsigned int hashL = jenkins_hash((ub1 *)&(pe->v1x), 3 * sizeof(double));
  unsigned int hashR = jenkins_hash((ub1 *)&(pe->v2x), 3 * sizeof(double));

  return (hashL + hashR) %
         nkeys; /* ^ is symmetric so doesn't matter which is L and which is R */
}

/***************************************************************************
ehtable_init:
  In: eht: pointer to an edge_hashtable struct
      nkeys: number of keys that the hash table uses
  Out: Returns 0 on success, 1 on failure.
       Hash table is initialized.
***************************************************************************/

int ehtable_init(struct edge_hashtable *eht, int nkeys) {
  eht->nkeys = nkeys;
  eht->stored = 0;
  eht->distinct = 0;
  eht->data =
      CHECKED_MALLOC_ARRAY_NODIE(struct poly_edge, nkeys, "edge hash table");
  if (eht->data == NULL)
    return 1;

  for (int i = 0; i < nkeys; i++) {
    eht->data[i].next = NULL;
    eht->data[i].n = 0;
    eht->data[i].face[0] = eht->data[i].face[1] = -1;
  }

  return 0;
}


/***************************************************************************
 *
 * create_new_poly_edge creates a new poly_edge and attaches it to the
 * past pointer to linked list of poly_edges
 *
 ***************************************************************************/
struct poly_edge* create_new_poly_edge(struct poly_edge* list) {

  struct poly_edge *pei = CHECKED_MALLOC_STRUCT_NODIE(struct poly_edge, "polygon edge");
  if (pei == NULL) {
    return NULL;
  }

  pei->next = list->next;
  list->next = pei;
  pei->n = 0;
  pei->face[0] = -1;
  pei->face[1] = -1;
  pei->edge[0] = -1;
  pei->edge[1] = -1;
  return pei;
}

/***************************************************************************
ehtable_add:
  In: pointer to an edge_hashtable struct
      pointer to the poly_edge to add
  Out: Returns 0 on success, 1 on failure.
       Edge is added to the hash table.
***************************************************************************/
int ehtable_add(struct edge_hashtable *eht, struct poly_edge *pe) {

  int i = edge_hash(pe, eht->nkeys);
  struct poly_edge *pep = &(eht->data[i]);

  while (pep != NULL) {
    if (pep->n == 0) /* New entry */
    {
      pep->n = 1;
      pep->face[0] = pe->face[0];
      pep->edge[0] = pe->edge[0];
      pep->v1x = pe->v1x;
      pep->v1y = pe->v1y;
      pep->v1z = pe->v1z;
      pep->v2x = pe->v2x;
      pep->v2y = pe->v2y;
      pep->v2z = pe->v2z;
      eht->stored++;
      eht->distinct++;
      return 0;
    }

    if (edge_equals(pep, pe)) /* This edge exists already ... */
    {
      if (pep->face[1] == -1) /* ...and we're the 2nd one */
      {
        pep->face[1] = pe->face[0];
        pep->edge[1] = pe->edge[0];
        pep->n++;
        eht->stored++;
        return 0;
      } else /* ...or we're 3rd and need more space */
      {
        if (pep->next != NULL) {
          if (edge_equals(pep->next, pe)) /* Space already there */
          {
            pep->n++;
            pep = pep->next;
            continue; /* Use space on next loop */
          }
        }

        struct poly_edge *pei = create_new_poly_edge(pep);
        if (pei == NULL) {
          return 1;
        }
        pep->n++;
        pep = pei;
        eht->distinct--; /* Not really distinct, just need more space */
      }
    } else if (pep->next != NULL) {
      pep = pep->next;
    } else { /* Hit end of list, so make space for use next loop. */
      struct poly_edge *pei = create_new_poly_edge(pep);
      if (pei == NULL) {
        return 1;
      }
      pep = pei;
    }
  }

  return 0;
}

/***************************************************************************
ehtable_kill:
  In: eht: pointer to an edge_hashtable struct
  Out: No return value.  Hashtable data is deallocated.
  Note: eht itself is not freed, since it isn't created with ehtable_init.
***************************************************************************/
void ehtable_kill(struct edge_hashtable *eht) {
  struct poly_edge *pe;

  for (int i = 0; i < eht->nkeys; i++) {
    while (eht->data[i].next != NULL) {
      pe = eht->data[i].next;
      eht->data[i].next = pe->next;
      free(pe);
    }
  }
  free(eht->data);
  eht->data = NULL;
  eht->nkeys = 0;
}

/**************************************************************************\
 ** Edge construction section--builds permanent edges from hash table    **
\**************************************************************************/

/***************************************************************************
compatible_edges:
  In: array of pointers to walls
      index of first wall
      index of edge in first wall
      index of second wall
      index of edge in second wall
  Out: 1 if the edge joins the two walls
       0 if not (i.e. the wall doesn't contain the edge or the edge is
       traversed in the same direction in each or the two walls are
       actually the same wall)
***************************************************************************/
static int compatible_edges(struct wall **faces, int wA, int eA, int wB,
                            int eB) {
  struct vector3 *vA0, *vA1, *vA2, *vB0, *vB1, *vB2;

  if ((wA < 0) || (eA < 0) || (wB < 0) || (eB < 0))
    return 0;

  vA0 = faces[wA]->vert[eA];
  if (eA == 2)
    vA1 = faces[wA]->vert[0];
  else
    vA1 = faces[wA]->vert[eA + 1];
  if (eA == 0)
    vA2 = faces[wA]->vert[2];
  else
    vA2 = faces[wA]->vert[eA - 1];

  vB0 = faces[wB]->vert[eB];
  if (eB == 2)
    vB1 = faces[wB]->vert[0];
  else
    vB1 = faces[wB]->vert[eB + 1];
  if (eB == 0)
    vB2 = faces[wB]->vert[2];
  else
    vB2 = faces[wB]->vert[eB - 1];

  return ((vA0 == vB1 && vA1 == vB0 && vA2 != vB2) ||
          (vA0->x == vB1->x && vA0->y == vB1->y && vA0->z == vB1->z &&
           vA1->x == vB0->x && vA1->y == vB0->y && vA1->z == vB0->z &&
           !(vA2->x == vB2->x && vA2->y == vB2->y && vA2->z == vB2->z)));
}

/*****************************************************************************
 have_common_region checks if wall1 and wall2 located on the (same) object
 are part of a common region or not
******************************************************************************/
bool have_common_region(struct object *obj, int wall1, int wall2) {

  struct region_list *rl = obj->regions;
  bool common_region = false;
  while (rl != NULL) {
    struct region *r = rl->reg;
    if (strcmp(r->region_last_name, "ALL") == 0) {
      rl = rl->next;
      continue;
    }
    if (get_bit(r->membership, wall1) && get_bit(r->membership, wall2)) {
      common_region = true;
      break;
    }
    rl = rl->next;
  }
  return common_region;
}

/***************************************************************************
refine_edge_pairs:
  In: the head of a linked list of shared edges
      array of pointers to walls
  Out: No return value.  The best-matching pair of edges percolates up
       to be first in the list.  "Best-matching" means that the edge
       is traversed in different directions by each face, and that the
       normals of the two faces are as divergent as possible.
***************************************************************************/
static void refine_edge_pairs(struct poly_edge *p, struct wall **faces) {
#define TSWAP(x, y)                                                            \
  temp = (x);                                                                  \
  (x) = (y);                                                                   \
  (y) = temp

  int temp;

  double best_align = 2;
  bool share_region = false;
  struct poly_edge *best_p1 = p, *best_p2 = p;
  int best_n1 = 1;
  int best_n2 = 2;

  struct poly_edge *p1 = p;
  int n1 = 1;
  while (p1 != NULL && p1->n >= n1) {
    int wA, eA;
    if (n1 == 1) {
      wA = p1->face[0];
      eA = p1->edge[0];
    } else {
      wA = p1->face[1];
      eA = p1->edge[1];
    }

    struct poly_edge *p2;
    int n2;
    if (n1 == 1) {
      n2 = n1 + 1;
      p2 = p1;
    } else {
      n2 = 1;
      p2 = p1->next;
    }
    while (p2 != NULL && p2->n >= n2) {
      int wB, eB;
      if (n2 == 1) {
        wB = p2->face[0];
        eB = p2->edge[0];
      } else {
        wB = p2->face[1];
        eB = p2->edge[1];
      }

      // as soon as we hit an incompatible edge we can break out of the p2 loop
      // and continue scanning the next p1
      if (compatible_edges(faces, wA, eA, wB, eB)) {
        double align = faces[wA]->normal.x * faces[wB]->normal.x +
                       faces[wA]->normal.y * faces[wB]->normal.y +
                       faces[wA]->normal.z * faces[wB]->normal.z;

        // as soon as two walls have a common region we only consider walls who
        // share (any) region. We need to reset the best_align to make sure we
        // don't pick any wall that don't share a region discovered previously
        bool common_region = have_common_region(faces[wA]->parent_object, wA, wB);
        if (common_region) {
          if (!share_region) {
            best_align = 2;
          }
          share_region = true;
        }

        if (common_region || !share_region) {
          if (align < best_align) {
            best_p1 = p1;
            best_p2 = p2;
            best_n1 = n1;
            best_n2 = n2;
            best_align = align;
          }
        }
      } else {
        break;
      }

      if (n2 == 1)
        n2++;
      else {
        p2 = p2->next;
        n2 = 1;
      }
    }

    if (n1 == 1)
      n1++;
    else {
      p1 = p1->next;
      n1 = 1;
    }
  }

  /* swap best match into top spot */
  if (best_align > 1.0)
    return; /* No good pairs. */

  TSWAP(best_p1->face[best_n1-1], p->face[0]);
  TSWAP(best_p1->edge[best_n1-1], p->edge[0]);
  TSWAP(best_p2->face[best_n2-1], p->face[1]);
  TSWAP(best_p2->edge[best_n2-1], p->edge[1]);

#undef TSWAP
}

/***************************************************************************
surface_net:
  In: array of pointers to walls
      integer length of array
  Out: -1 if the surface is a manifold, 0 if it is not, 1 on malloc failure
       Walls end up connected across their edges.
  Note: Two edges must have their vertices listed in opposite order (i.e.
        connect two faces pointing the same way) to be linked.  If more than
        two faces share the same edge and can be linked, the faces with
        normals closest to each other will be linked.  We do not assume that
        the object is connected.  All pieces must be a manifold, however,
        for the entire object to be a manifold.  (That is, there must not
        be any free edges anywhere.)  It is possible to build weird, twisty
        self-intersecting things.  The behavior of these things during a
        simulation is not guaranteed to be well-defined.
***************************************************************************/
int surface_net(struct wall **facelist, int nfaces) {
  struct edge *e;
  int is_closed = 1;

  struct edge_hashtable eht;
  int nkeys = (3 * nfaces) / 2;
  if (ehtable_init(&eht, nkeys))
    return 1;

  for (int i = 0; i < nfaces; i++) {
    if (facelist[i] == NULL)
      continue;

    int k;
    int nedge = 3;
    for (int j = 0; j < nedge; j++) {

      if (j + 1 < nedge)
        k = j + 1;
      else
        k = 0;

      struct poly_edge pe;
      pe.v1x = facelist[i]->vert[j]->x;
      pe.v1y = facelist[i]->vert[j]->y;
      pe.v1z = facelist[i]->vert[j]->z;
      pe.v2x = facelist[i]->vert[k]->x;
      pe.v2y = facelist[i]->vert[k]->y;
      pe.v2z = facelist[i]->vert[k]->z;
      pe.face[0] = i;
      pe.edge[0] = j;

      if (ehtable_add(&eht, &pe))
        return 1;
    }
  }

  for (int i = 0; i < nkeys; i++) {
    struct poly_edge *pep = (eht.data + i);
    while (pep != NULL) {
      if (pep->n > 2) {
        refine_edge_pairs(pep, facelist);
      }
      if (pep->n >= 2) {
        if (pep->face[0] != -1 && pep->face[1] != -1) {
          if (compatible_edges(facelist, pep->face[0], pep->edge[0], pep->face[1],
                               pep->edge[1])) {
            facelist[pep->face[0]]->nb_walls[pep->edge[0]] = facelist[pep->face[1]];
            facelist[pep->face[1]]->nb_walls[pep->edge[1]] = facelist[pep->face[0]];
            e = (struct edge *)CHECKED_MEM_GET_NODIE(
                facelist[pep->face[0]]->birthplace->join, "edge");
            if (e == NULL)
              return 1;

            e->forward = facelist[pep->face[0]];
            e->backward = facelist[pep->face[1]];
            init_edge_transform(e, pep->edge[0]);
            facelist[pep->face[0]]->edges[pep->edge[0]] = e;
            facelist[pep->face[1]]->edges[pep->edge[1]] = e;
          }

        } else {
          is_closed = 0;
        }
      } else if (pep->n == 1) {
        is_closed = 0;
        e = (struct edge *)CHECKED_MEM_GET_NODIE(
            facelist[pep->face[0]]->birthplace->join, "edge");
        if (e == NULL)
          return 1;

        e->forward = facelist[pep->face[0]];
        e->backward = NULL;
        /* Don't call init_edge_transform unless both edges are set */
        facelist[pep->face[0]]->edges[pep->edge[0]] = e;
      }
      pep = pep->next;
    }
  }

  ehtable_kill(&eht);
  return -is_closed; /* We use 1 to indicate malloc failure so return 0/-1 */
}

/***************************************************************************
init_edge_transform
  In: e: pointer to an edge
      edgenum: integer telling which edge (0-2) of the "forward" face we are
  Out: No return value.  Coordinate transform in edge struct is set.
  Note: Don't call this on a non-shared edge.
***************************************************************************/

void init_edge_transform(struct edge *e, int edgenum) {
  struct vector2 O_f, O_b;
  struct vector2 ehat_f, ehat_b;
  struct vector2 fhat_f, fhat_b;

  struct wall *wf = e->forward;
  struct wall *wb = e->backward;
  int i = edgenum;
  int j = i + 1;
  if (j > 2)
    j = 0;

  /* Intermediate basis from the perspective of the forward frame */

  struct vector3 temp3d;
  temp3d.x = wf->vert[i]->x - wf->vert[0]->x;
  temp3d.y = wf->vert[i]->y - wf->vert[0]->y;
  temp3d.z = wf->vert[i]->z - wf->vert[0]->z;
  O_f.u = dot_prod(&temp3d, &(wf->unit_u));
  O_f.v = dot_prod(&temp3d, &(wf->unit_v)); /* Origin */

  temp3d.x = wf->vert[j]->x - wf->vert[0]->x;
  temp3d.y = wf->vert[j]->y - wf->vert[0]->y;
  temp3d.z = wf->vert[j]->z - wf->vert[0]->z;
  struct vector2 temp;
  temp.u = dot_prod(&temp3d, &(wf->unit_u)) - O_f.u;
  temp.v = dot_prod(&temp3d, &(wf->unit_v)) - O_f.v; /* Far side of e */

  double d = 1.0 / sqrt(temp.u * temp.u + temp.v * temp.v);
  ehat_f.u = temp.u * d;
  ehat_f.v = temp.v * d; /* ehat along edge */
  fhat_f.u = -ehat_f.v;
  fhat_f.v = ehat_f.u; /* fhat 90 degrees CCW */

  /* Intermediate basis from the perspective of the backward frame */

  temp3d.x = wf->vert[i]->x - wb->vert[0]->x;
  temp3d.y = wf->vert[i]->y - wb->vert[0]->y;
  temp3d.z = wf->vert[i]->z - wb->vert[0]->z;
  O_b.u = dot_prod(&temp3d, &(wb->unit_u));
  O_b.v = dot_prod(&temp3d, &(wb->unit_v)); /* Origin */

  temp3d.x = wf->vert[j]->x - wb->vert[0]->x;
  temp3d.y = wf->vert[j]->y - wb->vert[0]->y;
  temp3d.z = wf->vert[j]->z - wb->vert[0]->z;
  temp.u = dot_prod(&temp3d, &(wb->unit_u)) - O_b.u;
  temp.v = dot_prod(&temp3d, &(wb->unit_v)) - O_b.v; /* Far side of e */

  d = 1.0 / sqrt(temp.u * temp.u + temp.v * temp.v);
  ehat_b.u = temp.u * d;
  ehat_b.v = temp.v * d; /* ehat along edge */
  fhat_b.u = -ehat_b.v;
  fhat_b.v = ehat_b.u; /* fhat 90 degrees CCW */

  /* Calculate transformation matrix */

  double mtx[2][2];
  mtx[0][0] = ehat_f.u * ehat_b.u + fhat_f.u * fhat_b.u;
  mtx[0][1] = ehat_f.v * ehat_b.u + fhat_f.v * fhat_b.u;
  mtx[1][0] = ehat_f.u * ehat_b.v + fhat_f.u * fhat_b.v;
  mtx[1][1] = ehat_f.v * ehat_b.v + fhat_f.v * fhat_b.v;

  /* Calculate translation vector */

  struct vector2 q;
  q.u = O_b.u;
  q.v = O_b.v;

  q.u -= mtx[0][0] * O_f.u + mtx[0][1] * O_f.v;
  q.v -= mtx[1][0] * O_f.u + mtx[1][1] * O_f.v;

  /* Store the results */

  e->cos_theta = mtx[0][0];
  e->sin_theta = mtx[0][1];
  e->translate.u = q.u;
  e->translate.v = q.v;
}

/***************************************************************************
sharpen_object:
  In: parent: pointer to an object
  Out: 0 on success, 1 on failure.
       Adds edges to the object and all its children.
***************************************************************************/

int sharpen_object(struct object *parent) {
  if (parent->object_type == POLY_OBJ || parent->object_type == BOX_OBJ) {
    int i = surface_net(parent->wall_p, parent->n_walls);

    if (i == 1)
      mcell_allocfailed(
          "Failed to connect walls of object %s along shared edges.",
          parent->sym->name);
  } else if (parent->object_type == META_OBJ) {
    for (struct object *o = parent->first_child; o != NULL; o = o->next) {
      if (sharpen_object(o))
        return 1;
    }
  }

  return 0;
}

/***************************************************************************
sharpen_world:
  In: nothing.  Assumes if there are polygon objects then they have been
      initialized and placed in the world in their correct memory locations.
  Out: 0 on success, 1 on failure.  Adds edges to every object.
***************************************************************************/
int sharpen_world(struct volume *world) {
  for (struct object *o = world->root_instance; o != NULL; o = o->next) {
    if (sharpen_object(o))
      return 1;
  }
  return 0;
}

/**************************************************************************\
 ** Geometry section--report on and use geometrical properties of object **
\**************************************************************************/

/***************************************************************************
closest_interior_point:
  In: a point in 3D
      a wall
      the surface coordinates of the closest interior point on the wall
      how far away the point can be before we give up
  Out: return the distance^2 between the input point and closest point.
       Sets closest interior point.
  Note: the search distance currently isn't used.  This function is just
        a wrapper for closest_pt_point_triangle.  If the closest point is
        on an edge or corner, we scoot the point towards the centroid of
        the triangle so we're contained fully within the triangle.
***************************************************************************/

double closest_interior_point(struct vector3 *pt, struct wall *w,
                              struct vector2 *ip, double r2) {
  UNUSED(r2);

  struct vector3 v;

  closest_pt_point_triangle(pt, w->vert[0], w->vert[1], w->vert[2], &v);
  xyz2uv(&v, w, ip);

  /* Check to see if we're lying on an edge; if so, scoot towards centroid. */
  /* ip lies on edge of wall if cross products are zero */

  int give_up_ctr = 0;
  int give_up = 10;
  double a1 = ip->u * w->uv_vert2.v - ip->v * w->uv_vert2.u;
  double a2 = w->uv_vert1_u * ip->v;
  while (give_up_ctr < give_up &&
         (!distinguishable(ip->v, 0, EPS_C) || !distinguishable(a1, 0, EPS_C) ||
          !distinguishable(a1 + a2, 2.0 * w->area, EPS_C))) {
    /* Move toward centroid. It's possible for this movement to be so small
     * that we are essentially stuck in this loop, so bail out after a set
     * number of tries. The number chosen is somewhat arbitrary. In most cases,
     * one try is sufficent. */
    ip->u = (1.0 - 5 * EPS_C) * ip->u +
            5 * EPS_C * 0.333333333333333 * (w->uv_vert1_u + w->uv_vert2.u);
    ip->v = (1.0 - 5 * EPS_C) * ip->v +
            5 * EPS_C * 0.333333333333333 * w->uv_vert2.v;

    a1 = ip->u * w->uv_vert2.v - ip->v * w->uv_vert2.u;
    a2 = w->uv_vert1_u * ip->v;

    give_up_ctr++;
  }
  return (v.x - pt->x) * (v.x - pt->x) + (v.y - pt->y) * (v.y - pt->y) +
         (v.z - pt->z) * (v.z - pt->z);
}

/***************************************************************************
find_edge_point:
  In: here: a wall
      loc: a point in the coordinate system of that wall where we are now
           (assumed to be on or inside triangle)
      disp: a 2D displacement vector to move
      edgept: a place to store the coordinate on the edge, if we hit it
  Out: index of the edge we hit (0, 1, or 2), or -1 if the new location
       is within the wall, or -2 if we can't tell.  If the result is
       0, 1, or 2, edgept is set to the new location.
***************************************************************************/
int find_edge_point(struct wall *here,
                    struct vector2 *loc,
                    struct vector2 *disp,
                    struct vector2 *edgept) {
  double f, s, t;

  double lxd = loc->u * disp->v - loc->v * disp->u;

  double lxc1 = -loc->v * here->uv_vert1_u;
  double dxc1 = -disp->v * here->uv_vert1_u;

  // Make sure that the displacement vector isn't on v0v1
  if (dxc1 < -EPS_C || dxc1 > EPS_C) {
    f = 1.0 / dxc1; /* f>0 is passing outwards */
    s = -lxd * f;
    if (0.0 < s && s < 1.0 && f > 0.0) {
      t = -lxc1 * f;
      if (EPS_C < t && t < 1.0) {
        edgept->u = loc->u + t * disp->u;
        edgept->v = loc->v + t * disp->v;
        return 0;
      } else if (t > 1.0 + EPS_C)
        return -1;
      /* else can't tell if we hit this edge, assume not */
    }
  }

  double lxc2 = loc->u * here->uv_vert2.v - loc->v * here->uv_vert2.u;
  double dxc2 = disp->u * here->uv_vert2.v - disp->v * here->uv_vert2.u;

  // Make sure that the displacement vector isn't on v1v2
  if (dxc2 < -EPS_C || dxc2 > EPS_C) {
    f = 1.0 / dxc2; /* f<0 is passing outwards */
    s = 1.0 + lxd * f;
    if (0.0 < s && s < 1.0 && f < 0.0) {
      t = -lxc2 * f;
      if (EPS_C < t && t < 1.0) {
        edgept->u = loc->u + t * disp->u;
        edgept->v = loc->v + t * disp->v;
        return 2;
      } else if (t > 1.0 + EPS_C)
        return -1;
      /* else can't tell */
    }
  }

  f = dxc2 - dxc1;

  if (f < -EPS_C || f > EPS_C) {
    f = 1.0 / f; /* f>0 is passing outwards */
    s = -(lxd + dxc1) * f;
    if (0.0 < s && s < 1.0 && f > 0.0) {
      t = (here->uv_vert1_u * here->uv_vert2.v + lxc1 - lxc2) * f;
      if (EPS_C < t && t < 1.0) {
        edgept->u = loc->u + t * disp->u;
        edgept->v = loc->v + t * disp->v;
        return 1;
      } else if (t > 1.0 + EPS_C)
        return -1;
      /* else can't tell */
    }
  }

  return -2; /* Couldn't tell whether we hit or not--calling function should
                pick another displacement */
}

/***************************************************************************
traverse_surface:
  In: here: a wall
      loc: a point in the coordinate system of that wall
      which: which edge to travel off of
      newloc: a vector to set for the new wall
  Out: NULL if the edge is not shared, or a pointer to the wall in that
       direction if it is shared. newloc is set to loc in the coordinate system
       of the new wall (after flattening the walls along their shared edge)
***************************************************************************/
struct wall *traverse_surface(struct wall *here, struct vector2 *loc, int which,
  struct vector2 *newloc) {

  struct wall *there;
  double u, v;

  struct edge *e = here->edges[which];

  if (e == NULL)
    return NULL;

  if (e->forward == here) {
    /* Apply forward transform to loc */
    there = e->backward;

    /* rotation */
    u = e->cos_theta * loc->u + e->sin_theta * loc->v;
    v = -e->sin_theta * loc->u + e->cos_theta * loc->v;

    /* translation */
    newloc->u = u + e->translate.u;
    newloc->v = v + e->translate.v;

    return there;
  } else {
    /* Apply inverse transform to loc */
    there = e->forward;

    /* inverse translation */
    u = loc->u - e->translate.u;
    v = loc->v - e->translate.v;

    /* inverse rotation */
    newloc->u = e->cos_theta * u - e->sin_theta * v;
    newloc->v = e->sin_theta * u + e->cos_theta * v;

    return there;
  }
}

/***************************************************************************
is_manifold:
  In: a region.  This region must already be painted on walls.  The edges
      must have already been added to the object (i.e. sharpened).
  Out: 1 if the region is a manifold, 0 otherwise.
  Note: by "manifold" we mean "orientable compact two-dimensional
        manifold without boundaries embedded in R3"
***************************************************************************/
int is_manifold(struct region *r) {
  struct wall **wall_array = NULL, *w = NULL;
  struct region_list *rl = NULL;

  if (r->bbox == NULL)
    r->bbox = create_region_bbox(r);

  wall_array = r->parent->wall_p;

  if (wall_array == NULL) {
    mcell_internal_error("Region '%s' has NULL wall array!", r->sym->name);
    /*return 1;*/
  }

  // use the center of the region bounding box as reference point for
  // computing the volume
  struct vector3 llc = r->bbox[0];
  struct vector3 urc = r->bbox[1];
  struct vector3 d;
  d.x = (llc.x + 0.5 * urc.x);
  d.y = (llc.y + 0.5 * urc.y);
  d.z = (llc.z + 0.5 * urc.z);

  r->volume = 0.0;
  for (int n_wall = 0; n_wall < r->parent->n_walls; n_wall++) {
    if (!get_bit(r->membership, n_wall))
      continue; /* Skip wall not in region */
    w = wall_array[n_wall];
    for (int nb = 0; nb < 3; nb++) {
      if (w->nb_walls[nb] == NULL) {
        mcell_error_nodie("BARE EDGE on wall %u edge %d.", n_wall, nb);
        return 0; /* Bare edge--not a manifold */
      }

      for (rl = w->nb_walls[nb]->counting_regions; rl != NULL; rl = rl->next) {
        if (rl->reg == r)
          break;
      }
      if (rl == NULL) {
        mcell_error_nodie("Wall %u edge %d leaves region!", n_wall, nb);
        return 0; /* Can leave region--not a manifold */
      }
    }
    // compute volume of tetrahedron with w as its face
    r->volume += tetrahedralVol(w->vert[0], w->vert[1], w->vert[2], &d);
  }
  return 1;
}

/**************************************************************************\
 ** Collision section--detect whether rays intersect walls               **
\**************************************************************************/

/***************************************************************************
jump_away_line:
  In: starting coordinate
      vector we were going to move along and need to change
      fraction of way we moved before noticing we were hitting a edge
      location of the first vertex of the edge
      location of the second vertex of the edge
      normal vector to the surface containing our edge
  Out: No return value.  Movement vector is slightly changed.
***************************************************************************/
void jump_away_line(struct vector3 *p, struct vector3 *v, double k,
                    struct vector3 *A, struct vector3 *B, struct vector3 *n,
                    struct rng_state *rng) {
  struct vector3 e, f;
  double le_1, tiny;

  e.x = B->x - A->x;
  e.y = B->y - A->y;
  e.z = B->z - A->z;

  le_1 = 1.0 / sqrt(e.x * e.x + e.y * e.y + e.z * e.z);

  e.x *= le_1;
  e.y *= le_1;
  e.z *= le_1;

  f.x = n->y * e.z - n->z * e.y;
  f.y = n->z * e.x - n->x * e.z;
  f.z = n->x * e.y - n->y * e.x;

  tiny = EPS_C * (abs_max_2vec(p, v) + 1.0) /
         (k * max3d(fabs(f.x), fabs(f.y), fabs(f.z)));
  if ((rng_uint(rng) & 1) == 0) {
    tiny = -tiny;
  }
  v->x -= tiny * f.x;
  v->y -= tiny * f.y;
  v->z -= tiny * f.z;
}

/***************************************************************************
collide_wall:
  In: point: starting coordinate
      move: vector to move along
      face: wall we're checking for a collision
      t: double to store time of collision
      hitpt: vector to store the location of the collision
      update_move: flag to signal whether we should modify the movement vector
        in an ambiguous case (i.e. if we hit an edge or corner); if not, any
        ambiguous cases are treated as a miss.
  Out: Integer value indicating what happened
         COLLIDE_MISS  missed
         COLLIDE_FRONT hit the front face (face normal points out of)
         COLLIDE_BACK  hit the back face
         COLLIDE_REDO  hit an edge and modified movement vector; redo
  Note: t and/or hitpt may be modified even if there is no collision
        Not highly optimized yet.  May want to project to Cartesian
        coordinates for speed (as MCell2 did, and Rex implemented
        in pre-40308 backups in vol_utils.c).  When reflecting, use
        the value of t returned, not hitpt (reflections happen slightly
        early to avoid rounding errors with superimposed planes).
***************************************************************************/
int collide_wall(struct vector3 *point, struct vector3 *move, struct wall *face,
                 double *t, struct vector3 *hitpt, int update_move,
                 struct rng_state *rng, struct notifications *notify,
                 long long *ray_polygon_tests) {
  double dp, dv, dd;
  double nx, ny, nz;
  double a, b, c;
  double f, g, h;
  double d_eps;
  struct vector3 local;

  if (notify->final_summary == NOTIFY_FULL) {
    (*ray_polygon_tests)++;
  }

  nx = face->normal.x;
  ny = face->normal.y;
  nz = face->normal.z;

  dp = nx * point->x + ny * point->y + nz * point->z;
  dv = nx * move->x + ny * move->y + nz * move->z;
  dd = dp - face->d;

  if (dd > 0.0) {
    d_eps = EPS_C;
    if (dd < d_eps)
      d_eps = 0.5 * dd;

    /* Start & end above plane */
    if (dd + dv > d_eps)
      return COLLIDE_MISS;
  } else {
    d_eps = -EPS_C;
    if (dd > d_eps)
      d_eps = 0.5 * dd;

    /* Start & end below plane */
    if (dd < 0.0 && dd + dv < d_eps)
      return COLLIDE_MISS;
  }

  if (dd == 0.0) {
    /* Start beside plane, end above or below */
    if (dv != 0.0)
      return COLLIDE_MISS;

    if (update_move) {
      a = (abs_max_2vec(point, move) + 1.0) * EPS_C;
      if ((rng_uint(rng) & 1) == 0)
        a = -a;
      if (dd == 0.0) {
        move->x -= a * nx;
        move->y -= a * ny;
        move->z -= a * nz;
      } else {
        move->x *= (1.0 - a);
        move->y *= (1.0 - a);
        move->z *= (1.0 - a);
      }
      return COLLIDE_REDO;
    } else
      return COLLIDE_MISS;
  }

  a = 1.0 / dv;
  a *= -dd; /* Time we actually hit */
  *t = a;

  hitpt->x = point->x + a * move->x;
  hitpt->y = point->y + a * move->y;
  hitpt->z = point->z + a * move->z;

  local.x = hitpt->x - face->vert[0]->x;
  local.y = hitpt->y - face->vert[0]->y;
  local.z = hitpt->z - face->vert[0]->z;

  b = local.x * face->unit_u.x + local.y * face->unit_u.y +
      local.z * face->unit_u.z;
  c = local.x * face->unit_v.x + local.y * face->unit_v.y +
      local.z * face->unit_v.z;

  if (face->uv_vert2.v < 0.0) {
    c = -c;
    f = -face->uv_vert2.v;
  } else
    f = face->uv_vert2.v;

  if (c > 0) {
    g = b * f;
    h = c * face->uv_vert2.u;
    if (g > h) {
      if (c * face->uv_vert1_u + g < h + face->uv_vert1_u * face->uv_vert2.v) {
        if (dv > 0)
          return COLLIDE_BACK;
        else
          return COLLIDE_FRONT;
      } else if ((!distinguishable(
          c * face->uv_vert1_u + g,
          h + face->uv_vert1_u * face->uv_vert2.v,
          EPS_C))) {
        if (update_move) {
          jump_away_line(point, move, a, face->vert[1], face->vert[2],
                         &(face->normal), rng);
          return COLLIDE_REDO;
        } else
          return COLLIDE_MISS;
      } else
        return COLLIDE_MISS;
    } else if (!distinguishable(g, h, EPS_C)) {
      if (update_move) {
        jump_away_line(point, move, a, face->vert[2], face->vert[0],
                       &(face->normal), rng);
        return COLLIDE_REDO;
      } else
        return COLLIDE_MISS;
    } else
      return COLLIDE_MISS;
  } else if (!distinguishable(c, 0, EPS_C)) /* Hit first edge! */
  {
    if (update_move) {
      jump_away_line(point, move, a, face->vert[0], face->vert[1],
                     &(face->normal), rng);
      return COLLIDE_REDO;
    } else
      return COLLIDE_MISS;
  } else
    return COLLIDE_MISS;
}

/***************************************************************************
collide_mol:
  In: starting coordinate
      vector to move along
      molecule we're checking for a collision
      double to store time of collision
      vector to store the location of the collision
  Out: Integer value indicating what happened
         COLLIDE_MISS   missed
         COLLIDE_VOL_M  hit
  Note: t and/or hitpt may be modified even if there is no collision
        Not highly optimized yet.
***************************************************************************/
int collide_mol(struct vector3 *point, struct vector3 *move,
                struct abstract_molecule *a, double *t, struct vector3 *hitpt,
                double rx_radius_3d) {
  struct vector3 dir;  /* From starting point of moving molecule to target */
  struct vector3 *pos; /* Position of target molecule */

  double movelen2; /* Square of distance the moving molecule travels */
  double dirlen2;  /* Square of distance between moving and target molecules */
  double d;        /* Dot product of movement vector and vector to target */
  double sigma2;   /* Square of interaction radius */

  if ((a->properties->flags & ON_GRID) != 0)
    return COLLIDE_MISS; /* Should never call on surface molecule! */

  pos = &(((struct volume_molecule *)a)->pos);

  sigma2 = rx_radius_3d * rx_radius_3d;

  dir.x = pos->x - point->x;
  dir.y = pos->y - point->y;
  dir.z = pos->z - point->z;

  d = dir.x * move->x + dir.y * move->y + dir.z * move->z;

  /* Miss the molecule if it's behind us */
  if (d < 0)
    return COLLIDE_MISS;

  movelen2 = move->x * move->x + move->y * move->y + move->z * move->z;

  /* check whether the test molecule is further than the displacement. */
  if (d > movelen2)
    return COLLIDE_MISS;

  dirlen2 = dir.x * dir.x + dir.y * dir.y + dir.z * dir.z;

  /* check whether the moving molecule will miss interaction disk of the
     test molecule.*/
  if (movelen2 * dirlen2 - d * d > movelen2 * sigma2)
    return COLLIDE_MISS;

  *t = d / movelen2;
  //  *t = d/sqrt(movelen2*dirlen2);
  hitpt->x = point->x + (*t) * move->x;
  hitpt->y = point->y + (*t) * move->y;
  hitpt->z = point->z + (*t) * move->z;
  return COLLIDE_VOL_M;
}

/***************************************************************************
wall_in_box:
  In: array of pointers to vertices for wall (should be 3)
      normal vector for wall
      distance from wall to origin (point normal form)
      first corner of bounding box
      opposite corner of bounding box
  Out: 1 if the wall intersects the box.  0 otherwise.
***************************************************************************/
static int wall_in_box(struct vector3 **vert, struct vector3 *normal, double d,
                       struct vector3 *b0, struct vector3 *b1) {
#define n_vert 3
  int temp;
  int i, j, k;
  struct vector3 *v1, *v2;
  struct vector3 n, u, v;
  struct vector3 ba, bb, c;
  double r, a1, a2, a3, a4, cu, cv;
  double vu_[6]; /* Assume wall has 3 vertices */
  double *vv_;
  double d_box[8];
  int n_opposite;

  /* Lookup table for vertex-edge mapping for a cube */
  int which_x1[12] = { 0, 0, 0, 0, 1, 1, 1, 1, 0, 0, 0, 1 };
  int which_y1[12] = { 0, 0, 1, 1, 1, 1, 0, 0, 0, 0, 1, 0 };
  int which_z1[12] = { 0, 1, 1, 0, 0, 1, 1, 0, 0, 1, 1, 0 };
  int which_x2[12] = { 0, 0, 0, 1, 1, 1, 1, 0, 0, 1, 1, 0 };
  int which_y2[12] = { 0, 1, 1, 1, 1, 0, 0, 0, 1, 0, 1, 1 };
  int which_z2[12] = { 1, 1, 0, 0, 1, 1, 0, 0, 0, 1, 1, 0 };

  int edge1_vt[12] = { 0, 1, 3, 2, 6, 7, 5, 4, 0, 1, 3, 4 };
  int edge2_vt[12] = { 1, 3, 2, 6, 7, 5, 4, 0, 2, 5, 7, 2 };

  /* Check if any vertex of the wall is in the box. */
  for (i = 0; i < n_vert; i++) {
    v2 = vert[i];
    if (v2->x >= b0->x && v2->x <= b1->x && v2->y >= b0->y && v2->y <= b1->y &&
        v2->z >= b0->z && v2->z <= b1->z)
      return 1;
  }

  /* Check if any wall edge intersects any face of the box */
  for (i = 0; i < n_vert; i++) {
    v2 = vert[i];
    v1 = (i == 0) ? vert[n_vert - 1] : vert[i - 1];

    /* x-faces */
    if ((v1->x <= b0->x && b0->x < v2->x) ||
        (v1->x > b0->x && b0->x >= v2->x)) {
      r = (b0->x - v1->x) / (v2->x - v1->x);
      a3 = v1->y + r * (v2->y - v1->y);
      a4 = v1->z + r * (v2->z - v1->z);
      if (b0->y <= a3 && a3 <= b1->y && b0->z <= a4 && a4 <= b1->z)
        return 2;
    }
    if ((v1->x <= b1->x && b1->x < v2->x) ||
        (v1->x > b1->x && b1->x >= v2->x)) {
      r = (b1->x - v1->x) / (v2->x - v1->x);
      a3 = v1->y + r * (v2->y - v1->y);
      a4 = v1->z + r * (v2->z - v1->z);
      if (b0->y <= a3 && a3 <= b1->y && b0->z <= a4 && a4 <= b1->z)
        return 3;
    }

    /* y-faces */
    if ((v1->y <= b0->y && b0->y < v2->y) ||
        (v1->y > b0->y && b0->y >= v2->y)) {
      r = (b0->y - v1->y) / (v2->y - v1->y);
      a3 = v1->x + r * (v2->x - v1->x);
      a4 = v1->z + r * (v2->z - v1->z);
      if (b0->x <= a3 && a3 <= b1->x && b0->z <= a4 && a4 <= b1->z)
        return 4;
    }
    if ((v1->y <= b1->y && b1->y < v2->y) ||
        (v1->y > b1->y && b1->y >= v2->y)) {
      r = (b1->y - v1->y) / (v2->y - v1->y);
      a3 = v1->x + r * (v2->x - v1->x);
      a4 = v1->z + r * (v2->z - v1->z);
      if (b0->x <= a3 && a3 <= b1->x && b0->z <= a4 && a4 <= b1->z)
        return 5;
    }

    /* z-faces */
    if ((v1->z <= b0->z && b0->z < v2->z) ||
        (v1->z > b0->z && b0->z >= v2->z)) {
      r = (b0->z - v1->z) / (v2->z - v1->z);
      a3 = v1->y + r * (v2->y - v1->y);
      a4 = v1->x + r * (v2->x - v1->x);
      if (b0->y <= a3 && a3 <= b1->y && b0->x <= a4 && a4 <= b1->x)
        return 6;
    }
    if ((v1->z <= b1->z && b1->z < v2->z) ||
        (v1->z > b1->z && b1->z >= v2->z)) {
      r = (b1->z - v1->z) / (v2->z - v1->z);
      a3 = v1->y + r * (v2->y - v1->y);
      a4 = v1->x + r * (v2->x - v1->x);
      if (b0->y <= a3 && a3 <= b1->y && b0->x <= a4 && a4 <= b1->x)
        return 7;
    }
  }

  /* Check if any box edge intersects the wall */

  n_opposite = 0;
  vv_ = &(vu_[n_vert]);

  /* Wall coordinate system n,u,v */
  n.x = normal->x;
  n.y = normal->y;
  n.z = normal->z;
  u.x = vert[1]->x - vert[0]->x;
  u.y = vert[1]->y - vert[0]->y;
  u.z = vert[1]->z - vert[0]->z;
  r = 1 / sqrt(u.x * u.x + u.y * u.y + u.z * u.z);
  u.x *= r;
  u.y *= r;
  u.z *= r;
  v.x = n.y * u.z - n.z * u.y;
  v.y = -(n.x * u.z - n.z * u.x);
  v.z = n.x * u.y - n.y * u.x;
  for (j = 0; j < n_vert; j++) {
    vu_[j] = vert[j]->x * u.x + vert[j]->y * u.y + vert[j]->z * u.z;
    vv_[j] = vert[j]->x * v.x + vert[j]->y * v.y + vert[j]->z * v.z;
  }

  /* Test every edge. */
  bb.x = b0->x;
  bb.y = b0->y;
  bb.z = b0->z;
  d_box[0] = bb.x * n.x + bb.y * n.y + bb.z * n.z;
  for (i = 0; i < 12; i++) {
    if (i < 7) /* Visiting new vertices in order */
    {
      ba.x = bb.x;
      ba.y = bb.y;
      ba.z = bb.z;
      bb.x = (which_x2[i]) ? b1->x : b0->x;
      bb.y = (which_y2[i]) ? b1->y : b0->y;
      bb.z = (which_z2[i]) ? b1->z : b0->z;
      a2 = d_box[edge2_vt[i]] = bb.x * n.x + bb.y * n.y + bb.z * n.z;
      a1 = d_box[edge1_vt[i]];

      if ((a1 - d < 0 && a2 - d < 0) || (a1 - d > 0 && a2 - d > 0))
        continue;
      else
        n_opposite++;
    } else /* Revisiting old vertices out of order */
    {
      /*      if (!n_opposite) return 0; */
      a1 = d_box[edge1_vt[i]];
      a2 = d_box[edge2_vt[i]];

      if ((a1 - d < 0 && a2 - d < 0) || (a1 - d > 0 && a2 - d > 0))
        continue;

      n_opposite++;
      ba.x = (which_x1[i]) ? b1->x : b0->x;
      ba.y = (which_y1[i]) ? b1->y : b0->y;
      ba.z = (which_z1[i]) ? b1->z : b0->z;
      bb.x = (which_x2[i]) ? b1->x : b0->x;
      bb.y = (which_y2[i]) ? b1->y : b0->y;
      bb.z = (which_z2[i]) ? b1->z : b0->z;
    }
    /* Now ba,bb = box edge endpoints ; a1,a2 = distances along wall normal */
    r = (d - a1) / (a2 - a1);
    c.x = ba.x + r * (bb.x - ba.x);
    c.y = ba.y + r * (bb.y - ba.y);
    c.z = ba.z + r * (bb.z - ba.z);
    cu = c.x * u.x + c.y * u.y + c.z * u.z;
    cv = c.x * v.x + c.y * v.y + c.z * v.z;
    /* Test for internal intersection point in wall coordinate space */
    temp = 0;
    for (j = 0; j < n_vert; j++) {
      k = (j == 0) ? n_vert - 1 : j - 1;
      if ((vu_[k] < cu && cu <= vu_[j]) || (vu_[k] >= cu && cu > vu_[j])) {
        r = (cu - vu_[k]) / (vu_[j] - vu_[k]);
        if ((vv_[k] + r * (vv_[j] - vv_[k])) > cv)
          temp++;
      }
    }
    if (temp & 1)
      return 8 + i;
  }

  return 0;
#undef n_vert
}

/***************************************************************************
init_tri_wall:
  In: object to which the wall belongs
      index of the wall within that object
      three vectors defining the vertices of the wall.
  Out: No return value.  The wall is properly initialized with normal
       vectors, local coordinate vectors, and so on.
***************************************************************************/

void init_tri_wall(struct object *objp, int side, struct vector3 *v0,
                   struct vector3 *v1, struct vector3 *v2) {
  struct wall *w; /* The wall we're working with */
  double f, fx, fy, fz;
  struct vector3 vA, vB, vX;

  w = &objp->walls[side];
  w->next = NULL;
  w->surf_class_head = NULL;
  w->num_surf_classes = 0;

  w->side = side;

  w->vert[0] = v0;
  w->vert[1] = v1;
  w->vert[2] = v2;

  w->edges[0] = NULL;
  w->edges[1] = NULL;
  w->edges[2] = NULL;
  w->nb_walls[0] = NULL;
  w->nb_walls[1] = NULL;
  w->nb_walls[2] = NULL;

  vectorize(v0, v1, &vA);
  vectorize(v0, v2, &vB);
  cross_prod(&vA, &vB, &vX);
  w->area = 0.5 * vect_length(&vX);

  if (!distinguishable(w->area, 0, EPS_C)) {
    /* this is a degenerate polygon.
    * perform initialization and quit. */
    w->unit_u.x = 0;
    w->unit_u.y = 0;
    w->unit_u.z = 0;

    w->normal.x = 0;
    w->normal.y = 0;
    w->normal.z = 0;

    w->unit_v.x = 0;
    w->unit_v.y = 0;
    w->unit_v.z = 0;
    w->d = 0;
    w->uv_vert1_u = 0;
    w->uv_vert2.u = 0;
    w->uv_vert2.v = 0;

    w->grid = NULL;

    w->parent_object = objp;
    w->flags = 0;
    w->counting_regions = NULL;

    return;
  }

  fx = (v1->x - v0->x);
  fy = (v1->y - v0->y);
  fz = (v1->z - v0->z);
  f = 1 / sqrt(fx * fx + fy * fy + fz * fz);

  w->unit_u.x = fx * f;
  w->unit_u.y = fy * f;
  w->unit_u.z = fz * f;

  fx = (v2->x - v0->x);
  fy = (v2->y - v0->y);
  fz = (v2->z - v0->z);

  w->normal.x = w->unit_u.y * fz - w->unit_u.z * fy;
  w->normal.y = w->unit_u.z * fx - w->unit_u.x * fz;
  w->normal.z = w->unit_u.x * fy - w->unit_u.y * fx;
  f = 1 / sqrt(w->normal.x * w->normal.x + w->normal.y * w->normal.y +
               w->normal.z * w->normal.z);
  w->normal.x *= f;
  w->normal.y *= f;
  w->normal.z *= f;
  w->unit_v.x = w->normal.y * w->unit_u.z - w->normal.z * w->unit_u.y;
  w->unit_v.y = w->normal.z * w->unit_u.x - w->normal.x * w->unit_u.z;
  w->unit_v.z = w->normal.x * w->unit_u.y - w->normal.y * w->unit_u.x;
  w->d = v0->x * w->normal.x + v0->y * w->normal.y + v0->z * w->normal.z;

  w->uv_vert1_u = (w->vert[1]->x - w->vert[0]->x) * w->unit_u.x +
                  (w->vert[1]->y - w->vert[0]->y) * w->unit_u.y +
                  (w->vert[1]->z - w->vert[0]->z) * w->unit_u.z;
  w->uv_vert2.u = (w->vert[2]->x - w->vert[0]->x) * w->unit_u.x +
                  (w->vert[2]->y - w->vert[0]->y) * w->unit_u.y +
                  (w->vert[2]->z - w->vert[0]->z) * w->unit_u.z;
  w->uv_vert2.v = (w->vert[2]->x - w->vert[0]->x) * w->unit_v.x +
                  (w->vert[2]->y - w->vert[0]->y) * w->unit_v.y +
                  (w->vert[2]->z - w->vert[0]->z) * w->unit_v.z;

  w->grid = NULL;

  w->parent_object = objp;
  w->flags = 0;
  w->counting_regions = NULL;
}

/***************************************************************************
wall_bounding_box:
  In: a wall
      vector to store one corner of the bounding box for that wall
      vector to store the opposite corner
  Out: No return value.  The vectors are set to define the smallest box
       that contains the wall.
***************************************************************************/
static void wall_bounding_box(struct wall *w, struct vector3 *llf,
                              struct vector3 *urb) {
  llf->x = urb->x = w->vert[0]->x;
  llf->y = urb->y = w->vert[0]->y;
  llf->z = urb->z = w->vert[0]->z;

  if (w->vert[1]->x < llf->x)
    llf->x = w->vert[1]->x;
  else if (w->vert[1]->x > urb->x)
    urb->x = w->vert[1]->x;
  if (w->vert[2]->x < llf->x)
    llf->x = w->vert[2]->x;
  else if (w->vert[2]->x > urb->x)
    urb->x = w->vert[2]->x;

  if (w->vert[1]->y < llf->y)
    llf->y = w->vert[1]->y;
  else if (w->vert[1]->y > urb->y)
    urb->y = w->vert[1]->y;
  if (w->vert[2]->y < llf->y)
    llf->y = w->vert[2]->y;
  else if (w->vert[2]->y > urb->y)
    urb->y = w->vert[2]->y;

  if (w->vert[1]->z < llf->z)
    llf->z = w->vert[1]->z;
  else if (w->vert[1]->z > urb->z)
    urb->z = w->vert[1]->z;
  if (w->vert[2]->z < llf->z)
    llf->z = w->vert[2]->z;
  else if (w->vert[2]->z > urb->z)
    urb->z = w->vert[2]->z;
}

/***************************************************************************
wall_to_vol:
  In: a wall
      the subvolume to which the wall belongs
  Out: The updated list of walls for that subvolume that now contains the
       wall requested.
***************************************************************************/
struct wall_list *wall_to_vol(struct wall *w, struct subvolume *sv) {
  struct wall_list *wl =
      CHECKED_MEM_GET_NODIE(sv->local_storage->list, "wall list");
  if (wl == NULL)
    return NULL;

  wl->this_wall = w;
  wl->next = sv->wall_head;
  sv->wall_head = wl;

  return wl;
}

/***************************************************************************
localize_wall:
  In: a wall
      the local memory storage area where this wall should be stored
  Out: A pointer to the copy of that wall in local memory, or NULL on
       memory allocation failure.
***************************************************************************/
struct wall *localize_wall(struct wall *w, struct storage *stor) {
  struct wall *ww;
  ww = CHECKED_MEM_GET_NODIE(stor->face, "wall");
  if (ww == NULL)
    return NULL;

  memcpy(ww, w, sizeof(struct wall));
  ww->next = stor->wall_head;
  stor->wall_head = ww;
  stor->wall_count++;
  ww->birthplace = stor;

  return ww;
}

/***************************************************************************
distribute_wall:
  In: a wall belonging to an object
  Out: A pointer to the wall as copied into appropriate local memory, or
       NULL on memory allocation error.  Also, the wall is added to the
       appropriate wall lists for all subvolumes it intersects; if this
       fails due to memory allocation errors, NULL is also returned.
***************************************************************************/
static struct wall *distribute_wall(struct volume *world, struct wall *w) {
  struct wall *where_am_i;       /* Version of the wall in local memory */
  struct vector3 llf, urb, cent; /* Bounding box for wall */
  int x_max, x_min, y_max, y_min, z_max,
      z_min;           /* Enlarged box to avoid rounding */
  int h, i, j, k;      /* Iteration variables for subvolumes */
  double leeway = 1.0; /* Margin of error */

  wall_bounding_box(w, &llf, &urb);

  if (llf.x < -leeway)
    leeway = -llf.x;
  if (llf.y < -leeway)
    leeway = -llf.y;
  if (llf.z < -leeway)
    leeway = -llf.z;
  if (urb.x > leeway)
    leeway = urb.x;
  if (urb.y > leeway)
    leeway = urb.y;
  if (urb.z > leeway)
    leeway = urb.z;
  leeway = EPS_C + leeway * EPS_C;
  if (world->use_expanded_list) {
    leeway += world->rx_radius_3d;
  }

  llf.x -= leeway;
  llf.y -= leeway;
  llf.z -= leeway;
  urb.x += leeway;
  urb.y += leeway;
  urb.z += leeway;

  cent.x = 0.33333333333 * (w->vert[0]->x + w->vert[1]->x + w->vert[2]->x);
  cent.y = 0.33333333333 * (w->vert[0]->y + w->vert[1]->y + w->vert[2]->y);
  cent.z = 0.33333333333 * (w->vert[0]->z + w->vert[1]->z + w->vert[2]->z);

  x_min = bisect(world->x_partitions, world->nx_parts, llf.x);
  if (urb.x < world->x_partitions[x_min + 1])
    x_max = x_min + 1;
  else
    x_max = bisect(world->x_partitions, world->nx_parts, urb.x) + 1;

  y_min = bisect(world->y_partitions, world->ny_parts, llf.y);
  if (urb.y < world->y_partitions[y_min + 1])
    y_max = y_min + 1;
  else
    y_max = bisect(world->y_partitions, world->ny_parts, urb.y) + 1;

  z_min = bisect(world->z_partitions, world->nz_parts, llf.z);
  if (urb.z < world->z_partitions[z_min + 1])
    z_max = z_min + 1;
  else
    z_max = bisect(world->z_partitions, world->nz_parts, urb.z) + 1;

  if ((z_max - z_min) * (y_max - y_min) * (x_max - x_min) == 1) {
    h = z_min + (world->nz_parts - 1) * (y_min + (world->ny_parts - 1) * x_min);
    where_am_i = localize_wall(w, world->subvol[h].local_storage);
    if (where_am_i == NULL)
      return NULL;

    if (wall_to_vol(where_am_i, &(world->subvol[h])) == NULL)
      return NULL;

    return where_am_i;
  }

  for (i = x_min; i < x_max; i++) {
    if (cent.x < world->x_partitions[i])
      break;
  }
  for (j = y_min; j < y_max; j++) {
    if (cent.y < world->y_partitions[j])
      break;
  }
  for (k = z_min; k < z_max; k++) {
    if (cent.z < world->z_partitions[k])
      break;
  }

  h = (k - 1) +
      (world->nz_parts - 1) * ((j - 1) + (world->ny_parts - 1) * (i - 1));
  where_am_i = localize_wall(w, world->subvol[h].local_storage);
  if (where_am_i == NULL)
    return NULL;

  for (k = z_min; k < z_max; k++) {
    for (j = y_min; j < y_max; j++) {
      for (i = x_min; i < x_max; i++) {
        h = k + (world->nz_parts - 1) * (j + (world->ny_parts - 1) * i);
        llf.x = world->x_fineparts[world->subvol[h].llf.x] - leeway;
        llf.y = world->y_fineparts[world->subvol[h].llf.y] - leeway;
        llf.z = world->z_fineparts[world->subvol[h].llf.z] - leeway;
        urb.x = world->x_fineparts[world->subvol[h].urb.x] + leeway;
        urb.y = world->y_fineparts[world->subvol[h].urb.y] + leeway;
        urb.z = world->z_fineparts[world->subvol[h].urb.z] + leeway;

        if (wall_in_box(w->vert, &(w->normal), w->d, &llf, &urb)) {
          if (wall_to_vol(where_am_i, &(world->subvol[h])) == NULL)
            return NULL;
        }
      }
    }
  }

  return where_am_i;
}

/***************************************************************************
distribute_object:
  In: an object
  Out: 0 on success, 1 on memory allocation failure.  The object's walls
       are copied to local memory and the wall lists in the appropriate
       subvolumes are set to refer to that wall.  The object's own copy
       of the wall is deallocated and it is set to point to the new version.
  Note: this function is recursive and is called on any children of the
        object passed to it.
***************************************************************************/
int distribute_object(struct volume *world, struct object *parent) {
  struct object *o; /* Iterator for child objects */
  int i;
  long long vert_index; /* index of the vertex in the global array
                     "world->all_vertices" */

  if (parent->object_type == BOX_OBJ || parent->object_type == POLY_OBJ) {
    for (i = 0; i < parent->n_walls; i++) {
      if (parent->wall_p[i] == NULL)
        continue; /* Wall removed. */

      parent->wall_p[i] = distribute_wall(world, parent->wall_p[i]);

      if (parent->wall_p[i] == NULL)
        mcell_allocfailed("Failed to distribute wall %d on object %s.", i,
                          parent->sym->name);

      /* create information about shared vertices */
      if (world->create_shared_walls_info_flag) {
        vert_index = (long long)(parent->wall_p[i]->vert[0] - world->all_vertices);
        push_wall_to_list(&(world->walls_using_vertex[vert_index]),
                          parent->wall_p[i]);
        vert_index = (long long)(parent->wall_p[i]->vert[1] - world->all_vertices);
        push_wall_to_list(&(world->walls_using_vertex[vert_index]),
                          parent->wall_p[i]);
        vert_index = (long long)(parent->wall_p[i]->vert[2] - world->all_vertices);
        push_wall_to_list(&(world->walls_using_vertex[vert_index]),
                          parent->wall_p[i]);
      }
    }
    if (parent->walls != NULL) {
      free(parent->walls);
      parent->walls = NULL; /* Use wall_p from now on! */
    }
  } else if (parent->object_type == META_OBJ) {
    for (o = parent->first_child; o != NULL; o = o->next) {
      if (distribute_object(world, o) != 0)
        return 1;
    }
  }

  return 0;
}

/***************************************************************************
distribute_world:
  In: No arguments.
  Out: 0 on success, 1 on memory allocation failure.  Every geometric object
       is distributed to local memory and into appropriate subvolumes.
***************************************************************************/
int distribute_world(struct volume *world) {
  struct object *o; /* Iterator for objects in the world */

  for (o = world->root_instance; o != NULL; o = o->next) {
    if (distribute_object(world, o) != 0)
      return 1;
  }

  return 0;
}

/***************************************************************************
closest_pt_point_triangle:
  In:  p - point
       a,b,c - vectors defining the vertices of the triangle.
  Out: final_result - closest point on triangle ABC to a point p.
       The code is adapted from "Real-time Collision Detection" by Christer
Ericson, ISBN 1-55860-732-3, p.141.

***************************************************************************/
void closest_pt_point_triangle(struct vector3 *p, struct vector3 *a,
                               struct vector3 *b, struct vector3 *c,
                               struct vector3 *final_result) {
  struct vector3 ab, ac, ap, bp, cp, result1;
  double d1, d2, d3, d4, vc, d5, d6, vb, va, denom, v, w;

  /* Check if P in vertex region outside A */
  vectorize(a, b, &ab);
  vectorize(a, c, &ac);
  vectorize(a, p, &ap);
  d1 = dot_prod(&ab, &ap);
  d2 = dot_prod(&ac, &ap);
  if (d1 <= 0.0f && d2 <= 0.0f) {
    memcpy(final_result, a,
           sizeof(struct vector3)); /* barycentric coordinates (1,0,0) */
    return;
  }

  /* Check if P in vertex region outside B */
  vectorize(b, p, &bp);
  d3 = dot_prod(&ab, &bp);
  d4 = dot_prod(&ac, &bp);
  if (d3 >= 0.0f && d4 <= d3) {
    memcpy(final_result, b,
           sizeof(struct vector3)); /* barycentric coordinates (0,1,0) */
    return;
  }

  /* Check if P in edge region of AB, if so return projection of P onto AB */
  vc = d1 * d4 - d3 * d2;
  if (vc <= 0.0f && d1 >= 0.0f && d3 <= 0.0f) {
    v = d1 / (d1 - d3);
    scalar_prod(&ab, v, &result1);
    vect_sum(a, &result1, final_result);
    return; /* barycentric coordinates (1-v,v,0) */
  }

  /* Check if P in vertex region outside C */
  vectorize(c, p, &cp);
  d5 = dot_prod(&ab, &cp);
  d6 = dot_prod(&ac, &cp);
  if (d6 >= 0.0f && d5 <= d6) {
    memcpy(final_result, c,
           sizeof(struct vector3)); /* barycentric coordinates (0,0,1) */
    return;
  }

  /* Check if P in edge region of AC, if so return projection of P onto AC */
  vb = d5 * d2 - d1 * d6;
  if (vb <= 0.0f && d2 >= 0.0f && d6 <= 0.0f) {
    w = d2 / (d2 - d6);
    scalar_prod(&ac, w, &result1);
    vect_sum(a, &result1, final_result);
    return; /* barycentric coordinates (0, 1-w,w) */
  }

  /* Check if P in edge region of BC, if so return projection of P onto BC */
  va = d3 * d6 - d5 * d4;
  if (va <= 0.0f && (d4 - d3) >= 0.0f && (d5 - d6) >= 0.0f) {
    w = (d4 - d3) / ((d4 - d3) + (d5 - d6));
    vectorize(b, c, &result1);
    scalar_prod(&result1, w, &result1);
    vect_sum(b, &result1, final_result);
    return; /*barycentric coordinates (0,1-w, w) */
  }

  /* P inside face region. Compute Q through its barycentric
     coordinates (u,v,w) */
  denom = 1.0f / (va + vb + vc);
  v = vb * denom;
  w = vc * denom;
  scalar_prod(&ab, v, &ab);
  scalar_prod(&ac, w, &ac);
  vect_sum(&ab, &ac, &result1);
  vect_sum(a, &result1, final_result);
  return; /* = u*a + v*b + w*c, u = va * denom = 1.0f - v -w */
}

/***************************************************************************
test_bounding_boxes:
  In:  llf1 - lower left corner of the 1st box
       urb1 - upper right back corner of the 1st box
       llf2 - lower left corner of the 2nd box
       urb2 - upper right back corner of the 2nd box
  Out: Returns 1 if boxes intersect, 0 - otherwise
       The code is adapted from "Real-time Collision Detection"
       by Christer Ericson, ISBN 1-55860-732-3, p.79.

***************************************************************************/
int test_bounding_boxes(struct vector3 *llf1, struct vector3 *urb1,
                        struct vector3 *llf2, struct vector3 *urb2) {
  /* Two boxes overlap only if they overlap on all three axes
     while their extent along each dimension is seen as an interval
     on the corresponding axis. */

  /* exit with no intersection is separated along axis */
  if ((urb1->x < llf2->x) || (llf1->x > urb2->x))
    return 0;
  if ((urb1->y < llf2->y) || (llf1->y > urb2->y))
    return 0;
  if ((urb1->z < llf2->z) || (llf1->z > urb2->z))
    return 0;
  /* Overlapping on all axis means that boxes are intersecting. */
  return 1;
}

/* Helper struct for release_onto_regions and vacuum_from_regions */
struct reg_rel_helper_data {
  struct reg_rel_helper_data *next;
  struct surface_grid *grid;
  unsigned int index;
  double my_area;
};

/***************************************************************************
vacuum_from_regions:
  In: a release site object
      a template surface molecule we're going to remove
      the number of molecules to remove
  Out: 0 on success, 1 on failure.  Molecules of the specified type are
       removed uniformly at random from the free area in the regions
       specified by the release site object.
  Note: if the user requests to remove more molecules than actually exist,
        the function will return success and not give a warning.  The only
        reason to return failure is an out of memory condition.
***************************************************************************/
static int vacuum_from_regions(struct volume *world,
                               struct release_site_obj *rso,
                               struct surface_molecule *sm, int n) {
  struct release_region_data *rrd;
  struct mem_helper *mh;
  struct reg_rel_helper_data *rrhd_head, *p;
  int n_rrhd;
  struct wall *w;
  struct surface_molecule *smp;

  rrd = rso->region_data;

  mh = create_mem(sizeof(struct reg_rel_helper_data), 1024);
  if (mh == NULL)
    return 1;

  rrhd_head = NULL;
  n_rrhd = 0;

  for (int n_object = 0; n_object < rrd->n_objects; n_object++) {
    if (rrd->walls_per_obj[n_object] == 0)
      continue;
    for (int n_wall = 0; n_wall < rrd->in_release[n_object]->nbits; n_wall++) {
      if (!get_bit(rrd->in_release[n_object], n_wall))
        continue;

      w = rrd->owners[n_object]->wall_p[n_wall];

      if (w->grid == NULL)
        continue;

      for (unsigned int n_tile = 0; n_tile < w->grid->n_tiles; n_tile++) {
        struct surface_molecule_list *sm_list = w->grid->sm_list[n_tile];
        if (sm_list && sm_list->sm) {
          smp = w->grid->sm_list[n_tile]->sm;
          if (smp != NULL) {
            if (smp->properties == sm->properties) {
              p = CHECKED_MEM_GET_NODIE(mh, "release region helper data");
              if (p == NULL)
                return 1;

              p->next = rrhd_head;
              p->grid = w->grid;
              p->index = n_tile;
              rrhd_head = p;

              n_rrhd++;
            }
          }
        }
      }
    }
  }

  for (p = rrhd_head; n < 0 && n_rrhd > 0 && p != NULL; p = p->next, n_rrhd--) {
    if (rng_dbl(world->rng) < ((double)(-n)) / ((double)n_rrhd)) {
      smp = p->grid->sm_list[p->index]->sm;
      smp->properties->population--;
      if ((smp->properties->flags & (COUNT_CONTENTS | COUNT_ENCLOSED)) != 0)
        count_region_from_scratch(world, (struct abstract_molecule *)smp, NULL,
                                  -1, NULL, smp->grid->surface, smp->t, NULL);
      smp->properties = NULL;
      p->grid->sm_list[p->index]->sm = NULL;
      p->grid->n_occupied--;
      if (smp->flags & IN_SCHEDULE) {
        smp->grid->subvol->local_storage->timer->defunct_count++; /* Tally for
                                                                    garbage
                                                                    collection
                                                                    */
      }

      n++;
    }
  }

  delete_mem(mh);

  return 0;
}

/***************************************************************************
release_onto_regions:
  In: a release site object
      a template surface molecule we're going to release
      the number of molecules to release
  Out: 0 on success, 1 on failure.  Molecules are released uniformly at
       random onto the free area in the regions specified by the release
      site object.
  Note: if the CCNNUM method is used, the number passed in is ignored.
***************************************************************************/
int release_onto_regions(struct volume *world, struct release_site_obj *rso,
                         struct surface_molecule *sm, int n) {
  struct mem_helper *mh;
  int i;
  unsigned int grid_index;
  double A, num_to_release;
  struct wall *w;

  struct release_region_data *rrd = rso->region_data;

  int success = 0, failure = 0;
  double seek_cost = 0;

  double max_A = rrd->cum_area_list[rrd->n_walls_included - 1];
  double est_sites_avail = (int)max_A;
  const double rel_list_gen_cost = 10.0; /* Just a guess */
  double pick_cost = rel_list_gen_cost * est_sites_avail;

  if (rso->release_number_method == DENSITYNUM) {
    num_to_release = rso->concentration * est_sites_avail / world->grid_density;
    if (num_to_release > (double)INT_MAX)
      mcell_error("Release site \"%s\" tries to release more than INT_MAX "
                  "(2147483647) molecules.",
                  rso->name);
    n = (int)(num_to_release);
  }

  if (n < 0)
    return vacuum_from_regions(world, rso, sm, n);

  const int too_many_failures = 10; /* Just a guess */
  while (n > 0) {
    if (failure >= success + too_many_failures) {
      seek_cost =
          n * (((double)(success + failure + 2)) / ((double)(success + 1)));
    }
    if (seek_cost < pick_cost) {
      A = rng_dbl(world->rng) * max_A;
      i = bisect_high(rrd->cum_area_list, rrd->n_walls_included, A);
      w = rrd->owners[rrd->obj_index[i]]->wall_p[rrd->wall_index[i]];

      if (w->grid == NULL) {
        if (create_grid(world, w, NULL))
          return 1;
      }
      if (i)
        A -= rrd->cum_area_list[i - 1];
      grid_index = (unsigned int)((w->grid->n * w->grid->n) * (A / w->area));
      if (grid_index >= w->grid->n_tiles)
        grid_index = w->grid->n_tiles - 1;

        struct surface_molecule_list *sm_list = w->grid->sm_list[grid_index];
        if (sm_list && sm_list->sm) {
          failure++;
        }
        else {
<<<<<<< HEAD
          struct surface_molecule *new_sm = place_single_molecule(world, w, grid_index, sm->properties,
                                    sm->graph_data, sm->flags, rso->orientation, sm->t, sm->t2,
                                    sm->birthday);
          if(new_sm == NULL){
=======
          struct vector3 pos3d = {.x = 0, .y = 0, .z = 0};
          if (place_single_molecule(world, w, grid_index, sm->properties,
                                    sm->flags, rso->orientation, sm->t, sm->t2,
                                    sm->birthday, sm->periodic_box, &pos3d) == NULL) {
            struct vector3 llf, urb;
            if (world->periodic_box_obj) {
              struct polygon_object *p = (struct polygon_object*)(world->periodic_box_obj->contents);
              struct subdivided_box *sb = p->sb;
              llf = (struct vector3) {sb->x[0], sb->y[0], sb->z[0]};
              urb = (struct vector3) {sb->x[1], sb->y[1], sb->z[1]};
            }
            if (world->periodic_box_obj && !point_in_box(&llf, &urb, &pos3d)) {
              mcell_log("Cannot release '%s' outside of periodic boundaries.",
                        sm->properties->sym->name);
              failure++;
              continue;
            }
>>>>>>> d606a65f
            return 1;
          }
          //JJT: copy over nfsim graph pattern information


          success++;
          n--;
        }
    } else {
      if (world->periodic_box_obj) {
        return 1;
      }
      mh = create_mem(sizeof(struct reg_rel_helper_data), 1024);
      if (mh == NULL)
        return 1;

      struct reg_rel_helper_data *rrhd_head = NULL;
      int n_rrhd = 0;
      max_A = 0;
      for (int n_object = 0; n_object < rrd->n_objects; n_object++) {
        if (rrd->walls_per_obj[n_object] == 0)
          continue;
        for (int n_wall = 0; n_wall < rrd->in_release[n_object]->nbits;
             n_wall++) {
          if (!get_bit(rrd->in_release[n_object], n_wall))
            continue;

          w = rrd->owners[n_object]->wall_p[n_wall];

          if (w->grid == NULL) {
            if (create_grid(world, w, NULL)) {
              delete_mem(mh);
              return 1;
            }
          } else if (w->grid->n_occupied == w->grid->n_tiles)
            continue;

          A = w->area / (w->grid->n_tiles);

          for (unsigned int n_tile = 0; n_tile < w->grid->n_tiles; n_tile++) {
            if (w->grid->sm_list[n_tile] == NULL || w->grid->sm_list[n_tile]->sm == NULL) {
              struct reg_rel_helper_data *new_rrd =
                  CHECKED_MEM_GET_NODIE(mh, "release region helper data");
              if (new_rrd == NULL)
                return 1;

              new_rrd->next = rrhd_head;
              new_rrd->grid = w->grid;
              new_rrd->index = n_tile;
              new_rrd->my_area = A;
              max_A += A;

              rrhd_head = new_rrd;
              n_rrhd++;
            }
          }
        }
      }

      for (struct reg_rel_helper_data *this_rrd = rrhd_head;
           this_rrd != NULL && n > 0; this_rrd = this_rrd->next) {
        if (n >= n_rrhd ||
            rng_dbl(world->rng) < (this_rrd->my_area / max_A) * ((double)n)) {
<<<<<<< HEAD
            struct surface_molecule *new_sm = place_single_molecule(world, this_rrd->grid->surface,
                                    this_rrd->index, sm->properties, sm->graph_data, sm->flags,
                                    rso->orientation, sm->t, sm->t2,
                                    sm->birthday);
            if(new_sm ==NULL){
=======
          struct vector3 pos3d = {.x = 0, .y = 0, .z = 0};
          if (place_single_molecule(world, this_rrd->grid->surface,
                                    this_rrd->index, sm->properties, sm->flags,
                                    rso->orientation, sm->t, sm->t2,
                                    sm->birthday, sm->periodic_box, &pos3d) == NULL) {
>>>>>>> d606a65f
            return 1;
            }
            //JJT: copy over nfsim graph pattern information

            
          n--;
          n_rrhd--;
        }
        max_A -= this_rrd->my_area;
      }

      delete_mem(mh);

      if (n > 0) {
        switch (world->notify->mol_placement_failure) {
        case WARN_COPE:
          break;

        case WARN_WARN:
          mcell_warn("Could not release %d of %s (surface full).", n,
                     sm->properties->sym->name);
          break;

        case WARN_ERROR:
          mcell_error("Could not release %d of %s (surface full).", n,
                      sm->properties->sym->name);
          /*return 1;*/

        default:
          UNHANDLED_CASE(world->notify->mol_placement_failure);
        }
        break;
      }
    }
  }

  return 0;
}

/****************************************************************************
place_single_molecule:
   In: state: the simulation state
       w: the wall to receive the surface molecule
       grid_index:
       spec: the molecule
       flags:
       orientation: the orientation of the molecule
   Out: the new surface molecule is returned on success, NULL otherwise
*****************************************************************************/
struct surface_molecule *place_single_molecule(struct volume *state,
                                               struct wall *w,
                                               unsigned int grid_index,
                                               struct species *spec,
                                               struct graph_data* graph,
                                               short flags, short orientation,
                                               double t, double t2,
                                               double birthday,
                                               struct periodic_image *periodic_box,
                                               struct vector3 *pos3d) {

  struct vector2 s_pos;

  if (state->randomize_smol_pos)
    grid2uv_random(w->grid, grid_index, &s_pos, state->rng);
  else
    grid2uv(w->grid, grid_index, &s_pos);
  uv2xyz(&s_pos, w, pos3d);

  struct vector3 llf, urb;
  if (state->periodic_box_obj) {
    struct polygon_object *p = (struct polygon_object*)(state->periodic_box_obj->contents);
    struct subdivided_box *sb = p->sb;
    llf = (struct vector3) {sb->x[0], sb->y[0], sb->z[0]};
    urb = (struct vector3) {sb->x[1], sb->y[1], sb->z[1]};
  }

  if (state->periodic_box_obj && !point_in_box(&llf, &urb, pos3d)) {
    mcell_log("Cannot release '%s' outside of periodic boundaries.",
              spec->sym->name);
    return NULL;
  }

  struct subvolume *gsv = NULL;
  gsv = find_subvolume(state, pos3d, gsv);

  struct surface_molecule *new_sm;
  new_sm = (struct surface_molecule *)CHECKED_MEM_GET(gsv->local_storage->smol,
                                                      "surface molecule");
  if (new_sm == NULL)
    return NULL;
  new_sm->t = t;
  new_sm->t2 = t2;
  new_sm->birthday = birthday;
  new_sm->birthplace = w->birthplace->smol;
  new_sm->id = state->current_mol_id++;
  new_sm->grid_index = grid_index;
  new_sm->s_pos.u = s_pos.u;
  new_sm->s_pos.v = s_pos.v;
  new_sm->properties = spec;
<<<<<<< HEAD
  new_sm->graph_data = graph;
  initialize_diffusion_function((struct abstract_molecule *)new_sm);
=======
  new_sm->periodic_box = CHECKED_MALLOC_STRUCT(struct periodic_image,
    "periodic image descriptor");
  new_sm->periodic_box->x = periodic_box->x;
  new_sm->periodic_box->y = periodic_box->y;
  new_sm->periodic_box->z = periodic_box->z;
>>>>>>> d606a65f

  if (orientation == 0)
    new_sm->orient = (rng_uint(state->rng) & 1) ? 1 : -1;
  else
    new_sm->orient = orientation;

  new_sm->grid = w->grid;

  if (w->grid->sm_list[grid_index] == NULL) {
    struct surface_molecule_list *sm_entry = CHECKED_MALLOC_STRUCT(
      struct surface_molecule_list, "surface molecule list");
    sm_entry->next = NULL;
    w->grid->sm_list[grid_index] = sm_entry;
  }
  w->grid->sm_list[grid_index]->sm = new_sm;
  w->grid->n_occupied++;
  new_sm->properties->population++;

  new_sm->flags = flags;

  if (new_sm->get_space_step(new_sm) > 0)
    new_sm->flags |= ACT_DIFFUSE;

  if ((new_sm->properties->flags & COUNT_ENCLOSED) != 0)
    new_sm->flags |= COUNT_ME;

  if (new_sm->properties->flags & (COUNT_CONTENTS | COUNT_ENCLOSED))
    count_region_from_scratch(state, (struct abstract_molecule *)new_sm, NULL,
                              1, NULL, new_sm->grid->surface, new_sm->t,
                              new_sm->periodic_box);

  if (schedule_add(gsv->local_storage->timer, new_sm)) {
    mcell_allocfailed("Failed to add volume molecule '%s' to scheduler.",
                      new_sm->properties->sym->name);
    return NULL;
  }

  return new_sm;
}

/****************************************************************************
push_wall_to_list:
   In: head of the linked list of walls
       wall to be added to the list
   Out: none. The linked list is updated.
   Note: No check for duplicates is performed
*****************************************************************************/
void push_wall_to_list(struct wall_list **wall_nbr_head, struct wall *w) {
  struct wall_list *old_head, *wlp;

  old_head = *wall_nbr_head;

  wlp = CHECKED_MALLOC_STRUCT(struct wall_list, "wall_list");
  wlp->this_wall = w;

  if (old_head == NULL) {
    wlp->next = NULL;
    old_head = wlp;
  } else {
    wlp->next = old_head;
    old_head = wlp;
  }

  *wall_nbr_head = old_head;
}

/*************************************************************************
delete_wall_list:
   In: linked list of walls
   Out: none. The memory is freed.
*************************************************************************/
void delete_wall_list(struct wall_list *wl_head) {
  struct wall_list *nnext;
  while (wl_head != NULL) {
    nnext = wl_head->next;
    free(wl_head);
    wl_head = nnext;
  }
}

/*************************************************************************
find_nbr_walls_shared_one_vertex:
   In: the origin wall
       array with information about which vertices of the origin wall
          are shared with neighbor wall (they are indices in the
          global "world->walls_using_vertex" array).
   Out: linked list of the neighbor walls that have only one common
        vertex with the origin wall (not edge-to-edge walls, but
        vertex-to-vertex walls).
   Note: the "origin" wall is not included in the list
**************************************************************************/
struct wall_list *find_nbr_walls_shared_one_vertex(struct volume *world,
                                                   struct wall *origin,
                                                   long long int *shared_vert) {
  int i;
  struct wall_list *wl;
  struct wall_list *head = NULL;

  if (!world->create_shared_walls_info_flag)
    mcell_internal_error("Function 'find_nbr_walls_shared_one_vertex()' is "
                         "called but shared walls information is not created.");

  for (i = 0; i < 3; i++) {
    if (shared_vert[i] >= 0) {
      for (wl = world->walls_using_vertex[shared_vert[i]]; wl != NULL;
           wl = wl->next) {
        if (wl->this_wall == origin)
          continue;

        if (!walls_share_full_edge(origin, wl->this_wall)) {
          push_wall_to_list(&head, wl->this_wall);
        }
      }
    }
  }

  return head;
}

/***********************************************************************
walls_share_full_edge:
  In: two walls
  Out: 1 if the walls share a full edge, 0 - otherwise.
       Here by "full" we mean that the shared edge has two endpoints
       that are the vertices of both walls w1 and w2.
************************************************************************/
int walls_share_full_edge(struct wall *w1, struct wall *w2) {
  int i, k;
  int count = 0; /* count number of shared vertices between two walls */

  for (i = 0; i < 3; i++) {
    for (k = 0; k < 3; k++) {
      if (!distinguishable_vec3(w1->vert[i], w2->vert[k], EPS_C))
        count++;
    }
  }

  if (count == 2)
    return 1;

  return 0;
}

/***********************************************************************
find_region_by_wall:
  In:  wall
  Out: an object's region list if the wall belongs to one, NULL - otherwise.
  Note: regions called "ALL" or the ones that have ALL_ELEMENTS are not
        included in the return "region list".  This is done intentionally
        since the function is used to determine region border and the
        above regions do not have region borders.
************************************************************************/
struct region_list *find_region_by_wall(struct wall *this_wall) {

  struct region_list *rlp_head = NULL;
  for (struct region_list *rlp = this_wall->parent_object->regions; rlp != NULL;
    rlp = rlp->next) {

    struct region *rp = rlp->reg;
    if ((strcmp(rp->region_last_name, "ALL") == 0) ||
        (rp->region_has_all_elements))
      continue;

    if (rp->membership == NULL)
      mcell_internal_error("Missing region membership for '%s'.",
                           rp->sym->name);

    if (get_bit(rp->membership, this_wall->side)) {
      struct region_list *rlps = CHECKED_MALLOC_STRUCT(struct region_list,
        "region_list");
      rlps->reg = rp;

      if (rlp_head == NULL) {
        rlps->next = NULL;
        rlp_head = rlps;
      } else {
        rlps->next = rlp_head;
        rlp_head = rlps;
      }
    }
  }

  return rlp_head;
}

/***********************************************************************
find_restricted_regions_by_wall:
  In: wall
      surface molecule
  Out: an object's region list if the wall belongs to the region
          that is restrictive (REFL/ABSORB) to the surface molecule
       NULL - if no such regions found
  Note: regions called "ALL" or the ones that have ALL_ELEMENTS are not
        included in the return "region list".
************************************************************************/
struct region_list *
find_restricted_regions_by_wall(struct volume *world, struct wall *this_wall,
                                struct surface_molecule *sm) {

  if ((sm->properties->flags & CAN_REGION_BORDER) == 0)
    return NULL;

  struct rxn *matching_rxns[MAX_MATCHING_RXNS];
  for (int kk = 0; kk < MAX_MATCHING_RXNS; kk++) {
    matching_rxns[kk] = NULL;
  }

  int num_matching_rxns = trigger_intersect(
      world->reaction_hash, world->rx_hashsize, world->all_mols,
      world->all_volume_mols, world->all_surface_mols, sm->properties->hashval,
      (struct abstract_molecule *)sm, sm->orient, this_wall, matching_rxns, 1,
      1, 1);

  struct species *restricted_surf_class[MAX_MATCHING_RXNS];
  int num_res = 0;
  for (int kk = 0; kk < num_matching_rxns; kk++) {
    if ((matching_rxns[kk]->n_pathways == RX_REFLEC) ||
        (matching_rxns[kk]->n_pathways == RX_ABSORB_REGION_BORDER)) {
      restricted_surf_class[num_res++] = matching_rxns[kk]->players[1];
    }
  }

  struct region *rp;
  struct region_list *rlp_head = NULL;
  for (struct region_list *rlp = this_wall->parent_object->regions; rlp != NULL;
    rlp = rlp->next) {
    rp = rlp->reg;

    if (rp->membership == NULL) {
      mcell_internal_error("Missing region membership for '%s'.", rp->sym->name);
    }

    if (rp->surf_class == NULL) {
      continue;
    }

    if ((strcmp(rp->region_last_name, "ALL") == 0) ||
        (rp->region_has_all_elements)) {
      continue;
    }

    if (get_bit(rp->membership, this_wall->side)) {
      /* is this region's boundary restricted for surface molecule? */
      for (int i = 0; i < num_res; ++i) {
        if (rp->surf_class == restricted_surf_class[i]) {
          struct region_list *rlps = CHECKED_MALLOC_STRUCT(struct region_list,
            "region_list");
          rlps->reg = rp;
          if (rlp_head == NULL) {
            rlps->next = NULL;
            rlp_head = rlps;
          } else {
            rlps->next = rlp_head;
            rlp_head = rlps;
          }
          break;
        }
      }
    }
  }
  return rlp_head;
}

/***********************************************************************
find_restricted_regions_by_object:
  In: object
      surface molecule
  Out: an object's region list that are restrictive (REFL/ABSORB)
       to the surface molecule
       NULL - if no such regions found
  Note: regions called "ALL" or the ones that have ALL_ELEMENTS are not
        included in the return "region list".
************************************************************************/
struct region_list *
find_restricted_regions_by_object(struct volume *world, struct object *obj,
                                  struct surface_molecule *sm) {
  struct region *rp;
  struct region_list *rlp, *rlps, *rlp_head = NULL;
  int kk, i, wall_idx = INT_MIN;
  struct rxn *matching_rxns[MAX_MATCHING_RXNS];

  if ((sm->properties->flags & CAN_REGION_BORDER) == 0)
    return NULL;

  for (kk = 0; kk < MAX_MATCHING_RXNS; kk++) {
    matching_rxns[kk] = NULL;
  }

  for (rlp = obj->regions; rlp != NULL; rlp = rlp->next) {
    rp = rlp->reg;
    if ((strcmp(rp->region_last_name, "ALL") == 0) ||
        (rp->region_has_all_elements)) {
      continue;
    }

    /* find any wall that belongs to this region */
    for (i = 0; i < obj->n_walls; i++) {
      if (get_bit(rp->membership, i)) {
        wall_idx = i;
        break;
      }
    }

    if (wall_idx < 0)
      mcell_internal_error("Cannot find wall in the region.");

    int num_matching_rxns = 0;
    if (rp->surf_class) {
      num_matching_rxns = find_unimol_reactions_with_surf_classes(
          world->reaction_hash, world->rx_hashsize,
          (struct abstract_molecule *)sm, obj->wall_p[wall_idx],
          sm->properties->hashval, sm->orient, num_matching_rxns, 1, 1, 1,
          matching_rxns);
      num_matching_rxns = find_surface_mol_reactions_with_surf_classes(
          world->reaction_hash, world->rx_hashsize, world->all_mols,
          world->all_surface_mols, sm->orient, rp->surf_class,
          num_matching_rxns, 1, 1, 1, matching_rxns);
    }

    for (kk = 0; kk < num_matching_rxns; kk++) {
      if ((matching_rxns[kk]->n_pathways == RX_REFLEC) ||
          (matching_rxns[kk]->n_pathways == RX_ABSORB_REGION_BORDER)) {
        rlps = CHECKED_MALLOC_STRUCT(struct region_list, "region_list");
        rlps->reg = rp;

        if (rlp_head == NULL) {
          rlps->next = NULL;
          rlp_head = rlps;
        } else {
          rlps->next = rlp_head;
          rlp_head = rlps;
        }
      }
    }
  }

  return rlp_head;
}

/***********************************************************************
are_restricted_regions_for_species_on_object:
  In: object
      surface molecule
  Out: 1 if there are regions that are restrictive (REFL/ABSORB)
       to the surface molecule on this object
       0 - if no such regions found
************************************************************************/
int are_restricted_regions_for_species_on_object(struct volume *world,
                                                 struct object *obj,
                                                 struct surface_molecule *sm) {
  int wall_idx = INT_MIN;
  struct rxn *matching_rxns[MAX_MATCHING_RXNS];

  if ((sm->properties->flags & CAN_REGION_BORDER) == 0)
    return 0;

  for (int kk = 0; kk < MAX_MATCHING_RXNS; kk++) {
    matching_rxns[kk] = NULL;
  }

  for (struct region_list *rlp = obj->regions; rlp != NULL; rlp = rlp->next) {
    struct region *rp = rlp->reg;
    if ((strcmp(rp->region_last_name, "ALL") == 0) ||
        (rp->region_has_all_elements)) {
      continue;
    }

    /* find any wall that belongs to this region */
    for (int i = 0; i < obj->n_walls; i++) {
      if (get_bit(rp->membership, i)) {
        wall_idx = i;
        break;
      }
    }

    if (wall_idx < 0) {
      mcell_internal_error("Cannot find wall in the region.");
    }

    int num_matching_rxns = trigger_intersect(
        world->reaction_hash, world->rx_hashsize, world->all_mols,
        world->all_volume_mols, world->all_surface_mols,
        sm->properties->hashval, (struct abstract_molecule *)sm, sm->orient,
        obj->wall_p[wall_idx], matching_rxns, 1, 1, 1);

    if (num_matching_rxns > 0) {
      for (int kk = 0; kk < num_matching_rxns; kk++) {
        if ((matching_rxns[kk]->n_pathways == RX_REFLEC) ||
            (matching_rxns[kk]->n_pathways == RX_ABSORB_REGION_BORDER)) {
          return 1;
        }
      }
    }
  }

  return 0;
}

/***********************************************************************
is_wall_edge_region_border:
  In: wall
      wall's edge
  Out: 1 if the edge is a region's border, and 0 - otherwise.
  Note: we do not specify any particular region here, any region will
        suffice
************************************************************************/
int is_wall_edge_region_border(struct wall *this_wall, struct edge *this_edge) {
  struct region_list *rlp, *rlp_head;
  struct region *rp;
  void *key;
  unsigned int keyhash;

  int is_region_border = 0; /* flag */

  rlp_head = find_region_by_wall(this_wall);

  /* If this wall is not a part of any region (note that we do not consider
     region called ALL here) */
  if (rlp_head == NULL)
    return is_region_border;

  for (rlp = rlp_head; rlp != NULL; rlp = rlp->next) {
    rp = rlp->reg;

    if (rp->boundaries == NULL)
      mcell_internal_error("Region '%s' of the object '%s' has no boundaries.",
                           rp->region_last_name,
                           this_wall->parent_object->sym->name);

    keyhash = (unsigned int)(intptr_t)(this_edge);
    key = (void *)(this_edge);

    if (pointer_hash_lookup(rp->boundaries, key, keyhash)) {
      is_region_border = 1;
      break;
    }
  }

  if (rlp_head != NULL)
    delete_void_list((struct void_list *)rlp_head);

  return is_region_border;
}

/***********************************************************************
is_wall_edge_restricted_region_border:
  In: wall
      wall's edge
      surface molecule
  Out: 1 if the edge is a restricted region's border for above surface molecule
       0 - otherwise.
  Note: we do not specify any particular region here, any region will
        suffice for which special reactions (REFL/ABSORB) are defined.
************************************************************************/
int is_wall_edge_restricted_region_border(struct volume *world,
                                          struct wall *this_wall,
                                          struct edge *this_edge,
                                          struct surface_molecule *sm) {
  struct region_list *rlp, *rlp_head;
  struct region *rp;
  void *key;
  unsigned int keyhash;

  int is_region_border = 0; /* flag */

  rlp_head = find_restricted_regions_by_wall(world, this_wall, sm);

  /* If this wall is not a part of any region (note that we do not consider
     region called ALL here) */
  if (rlp_head == NULL)
    return is_region_border;

  for (rlp = rlp_head; rlp != NULL; rlp = rlp->next) {
    rp = rlp->reg;
    if (rp->boundaries == NULL)
      mcell_internal_error("Region '%s' of the object '%s' has no boundaries.",
                           rp->region_last_name,
                           this_wall->parent_object->sym->name);

    keyhash = (unsigned int)(intptr_t)(this_edge);
    key = (void *)(this_edge);

    if (pointer_hash_lookup(rp->boundaries, key, keyhash)) {
      is_region_border = 1;
      break;
    }
  }

  if (rlp_head != NULL)
    delete_void_list((struct void_list *)rlp_head);

  return is_region_border;
}

/*************************************************************************
find_shared_edge_index_of_neighbor_wall:
  In: original wall
      neighbor wall
  Out: index of the shared edge in the coordinate system of neighbor wall.

**************************************************************************/
int find_shared_edge_index_of_neighbor_wall(struct wall *orig_wall,
                                            struct wall *nbr_wall) {
  int nbr_edge_ind = -1;
  int shared_vert_ind_1 = -1, shared_vert_ind_2 = -1;

  find_shared_vertices_for_neighbor_walls(
      orig_wall, nbr_wall, &shared_vert_ind_1, &shared_vert_ind_2);

  if ((shared_vert_ind_1 + shared_vert_ind_2) == 1) {
    nbr_edge_ind = 0;
  } else if ((shared_vert_ind_1 + shared_vert_ind_2) == 2) {
    nbr_edge_ind = 2;
  } else if ((shared_vert_ind_1 + shared_vert_ind_2) == 3) {
    nbr_edge_ind = 1;
  } else {
    mcell_internal_error(
        "Error in the function 'find_shared_edge_index_of_neighbor_wall()");
  }

  return nbr_edge_ind;
}

/****************************************************************************
find_neighbor_wall_and_edge:
  In: orig_wall: wall
      orig_edge_ind: wall edge index (in the coordinate system of "wall")
      nbr_wall: neighbor wall (return value)
      nbr_edge_ind: index of the edge in the coordinate system of "neighbor
                    wall" that is shared with "wall" and coincides with the
                    edge with "wall edge index" (return value)

****************************************************************************/
void find_neighbor_wall_and_edge(struct wall *orig_wall, int orig_edge_ind,
                                 struct wall **nbr_wall, int *nbr_edge_ind) {
  struct wall *w;
  struct vector3 *vert_A = NULL, *vert_B = NULL;

  switch (orig_edge_ind) {
  case 0:
    vert_A = orig_wall->vert[0];
    vert_B = orig_wall->vert[1];
    break;
  case 1:
    vert_A = orig_wall->vert[1];
    vert_B = orig_wall->vert[2];
    break;
  case 2:
    vert_A = orig_wall->vert[2];
    vert_B = orig_wall->vert[0];
    break;
  default:
    mcell_internal_error("Error in function 'find_neighbor_wall_and_edge()'.");
    /*break;*/
  }

  for (int ii = 0; ii < 3; ii++) {
    w = orig_wall->nb_walls[ii];
    if (w == NULL)
      continue;

    if (wall_contains_both_vertices(w, vert_A, vert_B)) {
      *nbr_wall = w;
      *nbr_edge_ind = find_shared_edge_index_of_neighbor_wall(orig_wall, w);
      break;
    }
  }
}

/***************************************************************************
wall_contains_both_vertices:
  In: wall
      two vertices
  Out: Returns 1 if the wall contains both vertices above, and 0 otherwise.
***************************************************************************/
int wall_contains_both_vertices(struct wall *w, struct vector3 *vert_A,
                                struct vector3 *vert_B) {
  int count = 0;

  for (int ii = 0; ii < 3; ii++) {
    struct vector3 *v = w->vert[ii];

    if ((!distinguishable_vec3(v, vert_A, EPS_C)) ||
        (!(distinguishable_vec3(v, vert_B, EPS_C)))) {
      count++;
    }
  }

  if (count == 2)
    return 1;
  else
    return 0;
}

/*******************************************************************
are_walls_coincident:
  In: first wall
      second wall
      accuracy of the comparison
  Out: 0 if the walls are not coincident
       1 if the walls are coincident
*******************************************************************/
int are_walls_coincident(struct wall *w1, struct wall *w2, double eps) {
  if ((w1 == NULL) || (w2 == NULL))
    return 0;

  int count = 0;

  if (!distinguishable_vec3(w1->vert[0], w2->vert[0], eps))
    count++;
  if (!distinguishable_vec3(w1->vert[0], w2->vert[1], eps))
    count++;
  if (!distinguishable_vec3(w1->vert[0], w2->vert[2], eps))
    count++;
  if (!distinguishable_vec3(w1->vert[1], w2->vert[0], eps))
    count++;
  if (!distinguishable_vec3(w1->vert[1], w2->vert[1], eps))
    count++;
  if (!distinguishable_vec3(w1->vert[1], w2->vert[2], eps))
    count++;
  if (!distinguishable_vec3(w1->vert[2], w2->vert[0], eps))
    count++;
  if (!distinguishable_vec3(w1->vert[2], w2->vert[1], eps))
    count++;
  if (!distinguishable_vec3(w1->vert[2], w2->vert[2], eps))
    count++;

  if (count >= 3)
    return 1;

  return 0;
}

/******************************************************************
are_walls_coplanar:
  In: first wall
      second wall
      accuracy of the comparison
  Out: 1 if the walls are coplanar
       0 if walls are not coplanar
  Note: see "Real-time rendering" 2nd Ed., by Tomas Akenine-Moller and
        Eric Haines, pp. 590-591
******************************************************************/
int are_walls_coplanar(struct wall *w1, struct wall *w2, double eps) {

  /* find the plane equation of the second wall in the form (n*x + d2 = 0) */

  double d2, d1_0, d1_1, d1_2;

  d2 = -dot_prod(&(w2->normal), w2->vert[0]);

  /* check whether all vertices of the first wall satisfy
     plane equation of the second wall */
  d1_0 = dot_prod(&(w2->normal), w1->vert[0]) + d2;
  d1_1 = dot_prod(&(w2->normal), w1->vert[1]) + d2;
  d1_2 = dot_prod(&(w2->normal), w1->vert[2]) + d2;

  if ((!distinguishable(d1_0, 0, eps)) && (!distinguishable(d1_1, 0, eps)) &&
      (!distinguishable(d1_2, 0, eps))) {
    return 1;
  }

  return 0;
}

/**********************************************************************
* sorted_insert_wall_aux_list:
* In: linked list
*     new node
* Out: new node is added to the linked list in the sorted order
***********************************************************************/
void sorted_insert_wall_aux_list(struct wall_aux_list **headRef,
                                 struct wall_aux_list *newNode) {
  /* special case for the head end */
  if (*headRef == NULL || (*headRef)->d_prod >= newNode->d_prod) {
    newNode->next = *headRef;
    *headRef = newNode;
  } else {
    /* Locate the node before the point of insertion */
    struct wall_aux_list *curr = *headRef;
    while (curr->next != NULL && curr->next->d_prod < newNode->d_prod) {
      curr = curr->next;
    }
    newNode->next = curr->next;
    curr->next = newNode;
  }
}

/*******************************************************************
delete_wall_aux_list:
  In: linked list
  Out: None.  The linked list is deleted and memory is freed.
*******************************************************************/
void delete_wall_aux_list(struct wall_aux_list *head) {
  struct wall_aux_list *nnext;
  while (head != NULL) {
    nnext = head->next;
    free(head);
    head = nnext;
  }
}

/*****************************************************************
walls_belong_to_at_least_one_different_restricted_region:
  In: wall and surface molecule on it
      wall and surface molecule on it
  Out: 1 if both walls belong to at least one different restricted region
       relative to the properties of surface molecule,
       0 otherwise.
  Note: Wall can be belong to several regions simultaneously.
        Restricted region is one for the boundary of which the reactions
        REFL/ABSORB are declared.
******************************************************************/
int walls_belong_to_at_least_one_different_restricted_region(
    struct volume *world, struct wall *w1, struct surface_molecule *sm1,
    struct wall *w2, struct surface_molecule *sm2) {

  if ((w1 == NULL) || (w2 == NULL))
    return 0;

  struct region_list *rl_1 = find_restricted_regions_by_wall(world, w1, sm1);
  struct region_list *rl_2 = find_restricted_regions_by_wall(world, w2, sm2);

  if ((rl_1 == NULL) && (rl_2 == NULL))
    return 0;

  int error_code = 0;
  if (rl_1 == NULL) {
    /* Is wall 1 part of all restricted regions rl_2, then these restricted
     * regions just encompass wall 1 */
    if (wall_belongs_to_all_regions_in_region_list(w1, rl_2))
      error_code = 0;
    else
      error_code = 1;
    delete_region_list(rl_2);
    return error_code;
  }

  if (rl_2 == NULL) {
    /* Is wall 2 part of all restricted regions rl_1, then these restricted
     * regions just encompass wall 2 */
    if (wall_belongs_to_all_regions_in_region_list(w2, rl_1))
      error_code = 0;
    else
      error_code = 1;
    delete_region_list(rl_1);
    return error_code;
  }

  for (struct region_list *rl_t1 = rl_1; rl_t1 != NULL; rl_t1 = rl_t1->next) {
    struct region *rp_1 = rl_t1->reg;

    if (!region_belongs_to_region_list(rp_1, rl_2)) {
      error_code = 1;
      break;
    }
  }

  delete_region_list(rl_1);
  delete_region_list(rl_2);
  return error_code;
}

/**************************************************************************
region_belongs_to_region_list:
  In: region
      linked list of regions
  Out: 1 if region is present in the linked list of regions
       0 otherwise
***************************************************************************/
int region_belongs_to_region_list(struct region *rp, struct region_list *head) {
  int found = 0;

  for (struct region_list *rlp = head; rlp != NULL; rlp = rlp->next) {
    if (rlp->reg == rp)
      found = 1;
  }

  if (!found)
    return 0;

  return 1;
}

/*****************************************************************
wall_belongs_to_all_regions_in_region_list:
  In: wall
      region_list
  Out: 1 if wall belongs to all regions in the region list
       0 otherwise.
  Note: Wall can belong to several regions simultaneously.
******************************************************************/
int wall_belongs_to_all_regions_in_region_list(struct wall *this_wall,
                                               struct region_list *rlp_head) {
  struct region_list *rlp;
  struct region *rp;

  if (rlp_head == NULL)
    return 0;

  for (rlp = rlp_head; rlp != NULL; rlp = rlp->next) {
    rp = rlp->reg;

    if (!get_bit(rp->membership, this_wall->side))
      return 0;
  }

  return 1;
}

/*****************************************************************
wall_belongs_to_any_region_in_region_list:
  In: wall
      region_list
  Out: 1 if wall belongs to any region in the region list
       0 otherwise.
  Note: Wall can be belong to several regions simultaneously.
  Note: It is assumed that both wall and region list are defined for
        the same object.
******************************************************************/
int wall_belongs_to_any_region_in_region_list(struct wall *this_wall,
                                              struct region_list *rlp_head) {
  struct region_list *rlp;
  struct region *rp;

  if (rlp_head == NULL)
    return 0;

  for (rlp = rlp_head; rlp != NULL; rlp = rlp->next) {
    rp = rlp->reg;

    if (get_bit(rp->membership, this_wall->side))
      return 1;
  }

  return 0;
}<|MERGE_RESOLUTION|>--- conflicted
+++ resolved
@@ -2024,15 +2024,9 @@
           failure++;
         }
         else {
-<<<<<<< HEAD
-          struct surface_molecule *new_sm = place_single_molecule(world, w, grid_index, sm->properties,
-                                    sm->graph_data, sm->flags, rso->orientation, sm->t, sm->t2,
-                                    sm->birthday);
-          if(new_sm == NULL){
-=======
           struct vector3 pos3d = {.x = 0, .y = 0, .z = 0};
           if (place_single_molecule(world, w, grid_index, sm->properties,
-                                    sm->flags, rso->orientation, sm->t, sm->t2,
+                                    sm->graph_data, sm->flags, rso->orientation, sm->t, sm->t2,
                                     sm->birthday, sm->periodic_box, &pos3d) == NULL) {
             struct vector3 llf, urb;
             if (world->periodic_box_obj) {
@@ -2047,7 +2041,6 @@
               failure++;
               continue;
             }
->>>>>>> d606a65f
             return 1;
           }
           //JJT: copy over nfsim graph pattern information
@@ -2111,19 +2104,11 @@
            this_rrd != NULL && n > 0; this_rrd = this_rrd->next) {
         if (n >= n_rrhd ||
             rng_dbl(world->rng) < (this_rrd->my_area / max_A) * ((double)n)) {
-<<<<<<< HEAD
-            struct surface_molecule *new_sm = place_single_molecule(world, this_rrd->grid->surface,
+          struct vector3 pos3d = {.x = 0, .y = 0, .z = 0};
+          if (place_single_molecule(world, this_rrd->grid->surface,
                                     this_rrd->index, sm->properties, sm->graph_data, sm->flags,
                                     rso->orientation, sm->t, sm->t2,
-                                    sm->birthday);
-            if(new_sm ==NULL){
-=======
-          struct vector3 pos3d = {.x = 0, .y = 0, .z = 0};
-          if (place_single_molecule(world, this_rrd->grid->surface,
-                                    this_rrd->index, sm->properties, sm->flags,
-                                    rso->orientation, sm->t, sm->t2,
                                     sm->birthday, sm->periodic_box, &pos3d) == NULL) {
->>>>>>> d606a65f
             return 1;
             }
             //JJT: copy over nfsim graph pattern information
@@ -2223,16 +2208,13 @@
   new_sm->s_pos.u = s_pos.u;
   new_sm->s_pos.v = s_pos.v;
   new_sm->properties = spec;
-<<<<<<< HEAD
   new_sm->graph_data = graph;
-  initialize_diffusion_function((struct abstract_molecule *)new_sm);
-=======
+  //initialize_diffusion_function((struct abstract_molecule *)new_sm);
   new_sm->periodic_box = CHECKED_MALLOC_STRUCT(struct periodic_image,
     "periodic image descriptor");
   new_sm->periodic_box->x = periodic_box->x;
   new_sm->periodic_box->y = periodic_box->y;
   new_sm->periodic_box->z = periodic_box->z;
->>>>>>> d606a65f
 
   if (orientation == 0)
     new_sm->orient = (rng_uint(state->rng) & 1) ? 1 : -1;
