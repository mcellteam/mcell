/***********************************************************************************
 *                                                                                 *
 * Copyright (C) 2006-2013 by                                                      *
 * The Salk Institute for Biological Studies and                                   *
 * Pittsburgh Supercomputing Center, Carnegie Mellon University                    *
 *                                                                                 *
 * This program is free software; you can redistribute it and/or                   *
 * modify it under the terms of the GNU General Public License                     *
 * as published by the Free Software Foundation; either version 2                  *
 * of the License, or (at your option) any later version.                          *
 *                                                                                 *
 * This program is distributed in the hope that it will be useful,                 *
 * but WITHOUT ANY WARRANTY; without even the implied warranty of                  *
 * MERCHANTABILITY or FITNESS FOR A PARTICULAR PURPOSE.  See the                   *
 * GNU General Public License for more details.                                    *
 *                                                                                 *
 * You should have received a copy of the GNU General Public License               *
 * along with this program; if not, write to the Free Software                     *
 * Foundation, Inc., 51 Franklin Street, Fifth Floor, Boston, MA  02110-1301, USA. *
 *                                                                                 *
 ***********************************************************************************/

/**************************************************************************\
 ** File: wall_util.c                                                    **
 **                                                                      **
 ** Purpose: Build walls and surfaces, create edges from vertices and    **
 **    polygons.  All wall elements are assumed to be triangles.         **
 **                                                                      **
\**************************************************************************/

#include "config.h"

#include <math.h>
#include <string.h>
#include <stdio.h>
#include <stdlib.h>

#include "rng.h"
#include "logging.h"
#include "vector.h"
#include "util.h"
#include "sym_table.h"
#include "mem_util.h"
#include "vol_util.h"
#include "mcell_structs.h"
#include "react_output.h"
#include "mdlparse_util.h"
#include "grid_util.h"
#include "count_util.h"
#include "wall_util.h"
#include "macromolecule.h"
#include <float.h>
#include "react.h"

/**************************************************************************\
 ** Internal utility function section--max/min stuff                     **
\**************************************************************************/

/**** This function is used only in this file.  It picks out the   ****/
/**** largest (absolute) value found among two vectors (useful for ****/
/**** properly handling floating-point rounding error).            ****/

static inline double abs_max_2vec(struct vector3 *v1,struct vector3 *v2)
{
  return max2d(max3d(fabs(v1->x), fabs(v1->y), fabs(v1->z)),
               max3d(fabs(v2->x), fabs(v2->y), fabs(v2->z)));
}

/**************************************************************************\
 ** Edge hash table section--finds common edges in polygons              **
\**************************************************************************/


/***************************************************************************
edge_equals:
  In: pointers to two poly_edge structs
  Out: Returns 1 if the edges are the same, 0 otherwise.
  Note: Orientation invariant, so an edge between vertex 1 and 2
        is the same as an edge between vertex 2 and 1.
***************************************************************************/

int edge_equals(struct poly_edge *e1,struct poly_edge *e2)
{
  if ((e1->v1x == e2->v1x) && (e1->v1y == e2->v1y) && (e1->v1z == e2->v1z) &&
       (e1->v2x == e2->v2x) && (e1->v2y == e2->v2y) && (e1->v2z == e2->v2z))
  {
    return 1;
  }
  if ((e1->v1x == e2->v2x) && (e1->v1y == e2->v2y) && (e1->v1z == e2->v2z) &&
       (e1->v2x == e2->v1x) && (e1->v2y == e2->v1y) && (e1->v2z == e2->v1z))
  {
    return 1;
  }
  return 0;
}


/***************************************************************************
edge_hash:
  In: pointer to a poly_edge struct
      number of keys in the hash table
  Out: Returns a hash value between 0 and nkeys-1.
  Note: Orientation invariant, so a hash with the two endpoints swapped
        will be the same.
***************************************************************************/

int edge_hash (struct poly_edge *pe,int nkeys)
{
  /* Get hash of X,Y,Z set of doubles for 1st and 2nd points */
  /* (Assume they're laid out consecutively in memory) */
  unsigned int hashL = jenkins_hash((ub1*) &(pe->v1x) , 3*sizeof(double));
  unsigned int hashR = jenkins_hash((ub1*) &(pe->v2x) , 3*sizeof(double));

  return (hashL+hashR)%nkeys;       /* ^ is symmetric so doesn't matter which is L and which is R */
}

/***************************************************************************
ehtable_init:
  In: pointer to an edge_hashtable struct
      number of keys that the hash table uses
  Out: Returns 0 on success, 1 on failure.
       Hash table is initialized.
***************************************************************************/

int ehtable_init(struct edge_hashtable *eht,int nkeys)
{
  int i;

  no_printf("Using %d keys to find edges.\n",nkeys);
  eht->nkeys = nkeys;
  eht->stored = 0;
  eht->distinct = 0;
  eht->data = CHECKED_MALLOC_ARRAY_NODIE(struct poly_edge,
                                         nkeys,
                                         "edge hash table");
  if (eht->data == NULL) return 1;

  for (i=0;i<nkeys;i++)
  {
    eht->data[i].next = NULL;
    eht->data[i].n = 0;
    eht->data[i].face1 = eht->data[i].face2 = -1;
  }

  return 0;
}

/***************************************************************************
ehtable_add:
  In: pointer to an edge_hashtable struct
      pointer to the poly_edge to add
  Out: Returns 0 on success, 1 on failure.
       Edge is added to the hash table.
***************************************************************************/
int ehtable_add(struct edge_hashtable *eht,struct poly_edge *pe)
{
  int i;
  struct poly_edge *pep,*pei;

  i = edge_hash(pe , eht->nkeys);
  pep = &(eht->data[i]);

  while (pep != NULL)
  {
    if (pep->n==0)   /* New entry */
    {
      pep->n = 1;
      pep->face1 = pe->face1;
      pep->edge1 = pe->edge1;
      pep->v1x = pe->v1x; pep->v1y = pe->v1y; pep->v1z = pe->v1z;
      pep->v2x = pe->v2x; pep->v2y = pe->v2y; pep->v2z = pe->v2z;
      eht->stored++;
      eht->distinct++;
      return 0;
    }

    if (edge_equals(pep,pe))  /* This edge exists already ... */
    {
      if (pep->face2 == -1)   /* ...and we're the 2nd one */
      {
        pep->face2 = pe->face1;
        pep->edge2 = pe->edge1;
        pep->n++;
        eht->stored++;
        return 0;
      }
      else                    /* ...or we're 3rd and need more space */
      {
        if (pep->next != NULL)
        {
          if (edge_equals(pep->next,pe))  /* Space already there */
          {
            pep->n++;
            pep = pep->next;
            continue;                     /* Use space on next loop */
          }
        }

        pei = CHECKED_MALLOC_STRUCT_NODIE(struct poly_edge,
                                          "polygon edge");
        if (pei==NULL) return 1;

        pep->n++;
        pei->next = pep->next;
        pep->next = pei;
        pei->n = 0;
        pei->face1 = -1;
        pei->face2 = -1;
        pei->edge1 = -1;
        pei->edge2 = -1;
        pep = pei;
        eht->distinct--;  /* Not really distinct, just need more space */
      }
    }

    else if (pep->next != NULL) pep = pep->next;

    else  /* Hit end of list, so make space for use next loop. */
    {
      pei = CHECKED_MALLOC_STRUCT_NODIE(struct poly_edge,
                                        "polygon edge");
      if (pei==NULL) return 1;
      pei->next = pep->next;
      pep->next = pei;
      pei->n = 0;
      pei->face1 = -1;
      pei->face2 = -1;
      pei->edge1 = -1;
      pei->edge2 = -1;
      pep = pei;
    }
  }

  return 0;
}


/***************************************************************************
ehtable_kill:
  In: pointer to an edge_hashtable struct
  Out: No return value.  Hashtable data is deallocated.
  Note: eht itself is not freed, since it isn't created with ehtable_init.
***************************************************************************/
void ehtable_kill(struct edge_hashtable *eht)
{
  struct poly_edge *pe;
  int i;

  for (i=0;i<eht->nkeys;i++)
  {
    while (eht->data[i].next != NULL)
    {
      pe = eht->data[i].next;
      eht->data[i].next = pe->next;
      free(pe);
    }
  }
  free(eht->data);
  eht->data = NULL;
  eht->nkeys = 0;
}




/**************************************************************************\
 ** Edge construction section--builds permanent edges from hash table    **
\**************************************************************************/


/***************************************************************************
compatible_edges:
  In: array of pointers to walls
      index of first wall
      index of edge in first wall
      index of second wall
      index of edge in second wall
  Out: 1 if the edge joins the two walls
       0 if not (i.e. the wall doesn't contain the edge or the edge is
       traversed in the same direction in each or the two walls are
       actually the same wall)
***************************************************************************/
static int compatible_edges(struct wall **faces,int wA,int eA,int wB,int eB)
{
  struct vector3 *vA0,*vA1,*vA2,*vB0,*vB1,*vB2;

  if ((wA < 0) || (eA < 0) || (wB < 0) || (eB < 0)) return 0;

  vA0 = faces[wA]->vert[eA];
  if (eA==2) vA1 = faces[wA]->vert[0];
  else vA1 = faces[wA]->vert[eA+1];
  if (eA==0) vA2 = faces[wA]->vert[2];
  else vA2 = faces[wA]->vert[eA-1];

  vB0 = faces[wB]->vert[eB];
  if (eB==2) vB1 = faces[wB]->vert[0];
  else vB1 = faces[wB]->vert[eB+1];
  if (eB==0) vB2 = faces[wB]->vert[2];
  else vB2 = faces[wB]->vert[eB-1];

  return ((vA0==vB1 && vA1==vB0 && !(vA2==vB2)) ||
           (vA0->x==vB1->x && vA0->y==vB1->y && vA0->z==vB1->z &&
             vA1->x==vB0->x && vA1->y==vB0->y && vA1->z==vB0->z &&
             !(vA2->x==vB2->x && vA2->y==vB2->y && vA2->z==vB2->z)
          )
        );
}


/***************************************************************************
refine_edge_pairs:
  In: the head of a linked list of shared edges
      array of pointers to walls
  Out: No return value.  The best-matching pair of edges percolates up
       to be first in the list.  "Best-matching" means that the edge
       is traversed in different directions by each face, and that the
       normals of the two faces are as divergent as possible.
***************************************************************************/
static void refine_edge_pairs(struct poly_edge *p,struct wall **faces)
{
#define TSWAP(x,y) temp=(x); (x)=(y); (y)=temp
  struct poly_edge *p1,*p2,*best_p1,*best_p2;
  int n1,n2,best_n1,best_n2;
  double align,best_align;
  int wA,wB,eA,eB;
  int temp;

  best_align = 2;
  best_p1 = best_p2 = p;
  best_n1 = 1;
  best_n2 = 2;

  p1 = p;
  n1 = 1;
  while (p1 != NULL && p1->n >= n1)
  {
    if (n1==1)
    {
      wA = p1->face1;
      eA = p1->edge1;
    }
    else
    {
      wA = p1->face2;
      eA = p1->edge2;
    }

    if (n1==1)
    {
      n2 = n1+1;
      p2 = p1;
    }
    else
    {
      n2 = 1;
      p2 = p1->next;
    }
    while (p2 != NULL && p2->n >= n2)
    {
      if (n2==1)
      {
        wB = p2->face1;
        eB = p2->edge1;
      }
      else
      {
        wB = p2->face2;
        eB = p2->edge2;
      }

      if (compatible_edges(faces,wA,eA,wB,eB))
      {
        align = faces[wA]->normal.x * faces[wB]->normal.x +
                faces[wA]->normal.y * faces[wB]->normal.y +
                faces[wA]->normal.z * faces[wB]->normal.z;

        if (align < best_align)
        {
          best_p1 = p1;
          best_p2 = p2;
          best_n1 = n1;
          best_n2 = n2;
          best_align = align;
        }
      }

      if (n2==1) n2++;
      else
      {
        p2=p2->next;
        n2=1;
      }
    }

    if (n1==1) n1++;
    else
    {
      p1=p1->next;
      n1=1;
    }
  }

  /* Now lots of boring logic to swap the values into the right spots.  Yawn. */

  if (best_align > 1.0) return;  /* No good pairs. */

  if (best_p1 == best_p2)
  {
    if (best_p1==p) return;  /* Best pair is already first */

    TSWAP(best_p1->face1,p->face1);
    TSWAP(best_p1->face2,p->face2);
    TSWAP(best_p1->edge1,p->edge1);
    TSWAP(best_p1->edge2,p->edge2);

    return;
  }

  if (best_p1==p)
  {
    if (best_n1==1)
    {
      if (best_n2==1)
      {
        TSWAP(best_p2->face1,p->face2);
        TSWAP(best_p2->edge1,p->edge2);
      }
      else
      {
        TSWAP(best_p2->face2,p->face2);
        TSWAP(best_p2->edge2,p->edge2);
      }
    }
    else
    {
      if (best_n2==1)
      {
        TSWAP(best_p2->face1,p->face1);
        TSWAP(best_p2->edge1,p->edge1);
      }
      else
      {
        TSWAP(best_p2->face2,p->face1);
        TSWAP(best_p2->edge2,p->edge1);
      }
    }
  }
  else if (best_p2==p)
  {
    if (best_n1==1)
    {
      if (best_n2==1)
      {
        TSWAP(best_p1->face1,p->face2);
        TSWAP(best_p1->edge1,p->edge2);
      }
      else
      {
        TSWAP(best_p1->face2,p->face2);
        TSWAP(best_p1->edge2,p->edge2);
      }
    }
    else
    {
      if (best_n2==1)
      {
        TSWAP(best_p1->face1,p->face1);
        TSWAP(best_p1->edge1,p->edge1);
      }
      else
      {
        TSWAP(best_p1->face2,p->face1);
        TSWAP(best_p1->edge2,p->edge1);
      }
    }
  }
  else
  {
    if (best_n1==1)
    {
      TSWAP(best_p1->face1,p->face1);
      TSWAP(best_p1->edge1,p->edge1);
    }
    else
    {
      TSWAP(best_p1->face2,p->face1);
      TSWAP(best_p1->edge2,p->edge1);
    }
    if (best_n2==1)
    {
      TSWAP(best_p2->face1,p->face2);
      TSWAP(best_p2->edge1,p->edge2);
    }
    else
    {
      TSWAP(best_p2->face2,p->face2);
      TSWAP(best_p2->edge2,p->edge2);
    }
  }
#undef TSWAP
}

/***************************************************************************
surface_net:
  In: array of pointers to walls
      integer length of array
  Out: -1 if the surface is a manifold, 0 if it is not, 1 on malloc failure
       Walls end up connected across their edges.
  Note: Two edges must have their vertices listed in opposite order (i.e.
        connect two faces pointing the same way) to be linked.  If more than
        two faces share the same edge and can be linked, the faces with
        normals closest to each other will be linked.  We do not assume that
        the object is connected.  All pieces must be a manifold, however,
        for the entire object to be a manifold.  (That is, there must not
        be any free edges anywhere.)  It is possible to build weird, twisty
        self-intersecting things.  The behavior of these things during a
        simulation is not guaranteed to be well-defined.
***************************************************************************/

int surface_net(struct wall **facelist, int nfaces)
{
  struct poly_edge pe,*pep;
  struct edge *e;
  struct edge_hashtable eht;
  int i,j,k;
  int nedge;
  int nkeys;
  int is_closed = 1;

  nkeys = (3*nfaces)/2;
  if (ehtable_init(&eht,nkeys)) return 1;

  for (i=0;i<nfaces;i++)
  {
    if (facelist[i]==NULL) continue;

    nedge = 3;
    for (j=0;j<nedge;j++)
    {

      if (j+1 < nedge) k = j+1;
      else k = 0;

      pe.v1x = facelist[i]->vert[j]->x;
      pe.v1y = facelist[i]->vert[j]->y;
      pe.v1z = facelist[i]->vert[j]->z;
      pe.v2x = facelist[i]->vert[k]->x;
      pe.v2y = facelist[i]->vert[k]->y;
      pe.v2z = facelist[i]->vert[k]->z;
      pe.face1 = i;
      pe.edge1 = j;

      if (ehtable_add(&eht,&pe)) return 1;
    }
  }

  for (i=0;i<nkeys;i++)
  {
    pep = (eht.data + i);
    while (pep!=NULL)
    {
      if (pep->n > 2)
      {
        no_printf("Edge with more than two faces attached! Refining.\n");
        refine_edge_pairs(pep,facelist);
      }
      if (pep->n >= 2)
      {
        if (pep->face1 != -1 && pep->face2 != -1)
        {
          if (compatible_edges(facelist,pep->face1,pep->edge1,pep->face2,pep->edge2))
          {
            facelist[pep->face1]->nb_walls[pep->edge1] = facelist[pep->face2];
            facelist[pep->face2]->nb_walls[pep->edge2] = facelist[pep->face1];
            e = (struct edge*) CHECKED_MEM_GET_NODIE(facelist[pep->face1]->birthplace->join, "edge");
            if (e==NULL) return 1;

            e->forward = facelist[pep->face1];
            e->backward = facelist[pep->face2];
            init_edge_transform(e,pep->edge1);
            facelist[pep->face1]->edges[pep->edge1] = e;
            facelist[pep->face2]->edges[pep->edge2] = e;
            no_printf("  Edge: %d on %d and %d on %d\n",pep->edge1,pep->face1,pep->edge2,pep->face2);
          }

        }
        else is_closed = 0;
      }
      else if (pep->n==1)
      {
        is_closed = 0;
        e = (struct edge*) CHECKED_MEM_GET_NODIE(facelist[pep->face1]->birthplace->join, "edge");
        if (e==NULL) return 1;

        e->forward = facelist[pep->face1];
        e->backward = NULL;
        /* Don't call init_edge_transform unless both edges are set */
        facelist[pep->face1]->edges[pep->edge1] = e;
        no_printf("  Edge: %d on %d\n",pep->edge1,pep->face1);
      }
      pep = pep->next;
    }
  }

  ehtable_kill(&eht);
  return -is_closed;  /* We use 1 to indicate malloc failure so return 0/-1 */

}


/***************************************************************************
init_edge_transform
  In: pointer to an edge
      integer telling which edge (0-2) of the "forward" face we are
  Out: No return value.  Coordinate transform in edge struct is set.
  Note: Don't call this on a non-shared edge.
***************************************************************************/

void init_edge_transform(struct edge *e,int edgenum)
{
  struct vector2 O_f,O_b;
  struct vector2 ehat_f,ehat_b;
  struct vector2 fhat_f,fhat_b;
  struct wall *wf,*wb;
  struct vector2 temp;
  struct vector3 temp3d;
  double d;
  int i,j;
  double mtx[2][2];
  struct vector2 q;

  wf = e->forward;
  wb = e->backward;
  i=edgenum;
  j=i+1;
  if (j>2) j=0;

  /* Intermediate basis from the perspective of the forward frame */

  temp3d.x = wf->vert[i]->x - wf->vert[0]->x;
  temp3d.y = wf->vert[i]->y - wf->vert[0]->y;
  temp3d.z = wf->vert[i]->z - wf->vert[0]->z;
  O_f.u = dot_prod(&temp3d,&(wf->unit_u));
  O_f.v = dot_prod(&temp3d,&(wf->unit_v));                        /* Origin */

  temp3d.x = wf->vert[j]->x - wf->vert[0]->x;
  temp3d.y = wf->vert[j]->y - wf->vert[0]->y;
  temp3d.z = wf->vert[j]->z - wf->vert[0]->z;
  temp.u = dot_prod(&temp3d,&(wf->unit_u)) - O_f.u;
  temp.v = dot_prod(&temp3d,&(wf->unit_v)) - O_f.v;        /* Far side of e */

  d = 1.0/sqrt(temp.u*temp.u + temp.v*temp.v);
  ehat_f.u = temp.u*d;
  ehat_f.v = temp.v*d;                                   /* ehat along edge */
  fhat_f.u = -ehat_f.v;
  fhat_f.v = ehat_f.u;                               /* fhat 90 degrees CCW */

  /* Intermediate basis from the perspective of the backward frame */

  temp3d.x = wf->vert[i]->x - wb->vert[0]->x;
  temp3d.y = wf->vert[i]->y - wb->vert[0]->y;
  temp3d.z = wf->vert[i]->z - wb->vert[0]->z;
  O_b.u = dot_prod(&temp3d,&(wb->unit_u));
  O_b.v = dot_prod(&temp3d,&(wb->unit_v));                        /* Origin */

  temp3d.x = wf->vert[j]->x - wb->vert[0]->x;
  temp3d.y = wf->vert[j]->y - wb->vert[0]->y;
  temp3d.z = wf->vert[j]->z - wb->vert[0]->z;
  temp.u = dot_prod(&temp3d,&(wb->unit_u)) - O_b.u;
  temp.v = dot_prod(&temp3d,&(wb->unit_v)) - O_b.v;        /* Far side of e */

  d = 1.0/sqrt(temp.u*temp.u + temp.v*temp.v);
  ehat_b.u = temp.u*d;
  ehat_b.v = temp.v*d;                                   /* ehat along edge */
  fhat_b.u = -ehat_b.v;
  fhat_b.v = ehat_b.u;                               /* fhat 90 degrees CCW */

  /* Calculate transformation matrix */

  mtx[0][0] = ehat_f.u*ehat_b.u + fhat_f.u*fhat_b.u;
  mtx[0][1] = ehat_f.v*ehat_b.u + fhat_f.v*fhat_b.u;
  mtx[1][0] = ehat_f.u*ehat_b.v + fhat_f.u*fhat_b.v;
  mtx[1][1] = ehat_f.v*ehat_b.v + fhat_f.v*fhat_b.v;

  /* Calculate translation vector */

  q.u = O_b.u;
  q.v = O_b.v;

  q.u -= mtx[0][0]*O_f.u + mtx[0][1]*O_f.v;
  q.v -= mtx[1][0]*O_f.u + mtx[1][1]*O_f.v;

  /* Store the results */

  e->cos_theta = mtx[0][0];
  e->sin_theta = mtx[0][1];
  e->translate.u = q.u;
  e->translate.v = q.v;
}



/***************************************************************************
sharpen_object:
  In: pointer to an object
  Out: 0 on success, 1 on failure.
       Adds edges to the object and all its children.
***************************************************************************/

int sharpen_object(struct object *parent)
{
  struct object *o;
  int i;

  if (parent->object_type == POLY_OBJ || parent->object_type == BOX_OBJ)
  {
    i = surface_net(parent->wall_p , parent->n_walls);

    if (i == 1)
      mcell_allocfailed("Failed to connect walls of object %s along shared edges.",
                        parent->sym->name);
  }
  else if (parent->object_type == META_OBJ)
  {
    for (o = parent->first_child ; o != NULL ; o = o->next)
    {
      if (sharpen_object(o)) return 1;
    }
  }

  return 0;
}


/***************************************************************************
sharpen_world:
  In: nothing.  Assumes if there are polygon objects then they have been
      initialized and placed in the world in their correct memory locations.
  Out: 0 on success, 1 on failure.  Adds edges to every object.
***************************************************************************/
int 
sharpen_world(struct volume *world)
{
  struct object *o;

  for (o = world->root_instance ; o != NULL ; o = o->next)
  {
    if (sharpen_object(o)) return 1;
  }
  return 0;
}




/**************************************************************************\
 ** Geometry section--report on and use geometrical properties of object **
\**************************************************************************/

/***************************************************************************
closest_interior_point:
  In: a point in 3D
      a wall
      the surface coordinates of the closest interior point on the wall
      how far away the point can be before we give up
  Out: return the distance^2 between the input point and closest point.
       Sets closest interior point.
  Note: the search distance currently isn't used.  This function is just
        a wrapper for closest_pt_point_triangle.  If the closest point is
        on an edge or corner, we scoot the point towards the centroid of
        the triangle so we're contained fully within the triangle.
***************************************************************************/

double closest_interior_point(struct vector3 *pt,struct wall *w,struct vector2 *ip,double r2)
{
  UNUSED(r2);

  struct vector3 v;
  double a1,a2;

  closest_pt_point_triangle(pt , w->vert[0] , w->vert[1] , w->vert[2] , &v);
  xyz2uv(&v,w,ip);

  /* Check to see if we're lying on an edge; if so, scoot towards centroid. */
  /* ip lies on edge of wall if cross products are zero */

  a1 = ip->u*w->uv_vert2.v-ip->v*w->uv_vert2.u;
  a2 = w->uv_vert1_u*ip->v;
  while (!distinguishable(ip->v,0,EPS_C) ||
         !distinguishable(a1,0,EPS_C) ||
         !distinguishable(a1+a2,2.0*w->area,EPS_C))
  {
    /* Need to move centrally by a fraction larger than EPS_C or we'll have to do this many times! */
    ip->u = (1.0-5*EPS_C)*ip->u + 5*EPS_C*0.333333333333333*(w->uv_vert1_u+w->uv_vert2.u);
    ip->v = (1.0-5*EPS_C)*ip->v + 5*EPS_C*0.333333333333333*w->uv_vert2.v;

    a1 = ip->u*w->uv_vert2.v-ip->v*w->uv_vert2.u;
    a2 = w->uv_vert1_u*ip->v;
  }
  return (v.x-pt->x)*(v.x-pt->x) + (v.y-pt->y)*(v.y-pt->y) + (v.z-pt->z)*(v.z-pt->z);
}


/***************************************************************************
find_edge_point:
  In: a wall
      a point in the coordinate system of that wall where we are now
         (assumed to be on or inside triangle)
      a 2D displacement vector to move
      a place to store the coordinate on the edge, if we hit it
  Out: index of the edge we hit (0, 1, or 2), or -1 if the new location
       is within the wall, or -2 if we can't tell.  If the result is
       0, 1, or 2, edgept is set to the new location.
***************************************************************************/

int find_edge_point(struct wall *here,struct vector2 *loc,struct vector2 *disp,struct vector2 *edgept)
{
  double lxd;
  double lxc1,lxc2;
  double dxc1,dxc2;
  double f,s,t;

  lxd = loc->u*disp->v - loc->v*disp->u;

  lxc1 = -loc->v*here->uv_vert1_u;
  dxc1 = -disp->v*here->uv_vert1_u;

  if (dxc1 < -EPS_C || dxc1 > EPS_C)
  {
    f = 1.0/dxc1; /* f>0 is passing outwards */
    s = -lxd*f;
    if (0.0<s && s<1.0 && f>0.0)
    {
      t = -lxc1*f;
      if (EPS_C<t && t<1.0)
      {
        edgept->u = loc->u + t*disp->u;
        edgept->v = loc->v + t*disp->v;
        return 0;
      }
      else if (t > 1.0+EPS_C) return -1;
      /* else can't tell if we hit this edge, assume not */
    }
  }

  lxc2 = loc->u*here->uv_vert2.v - loc->v*here->uv_vert2.u;
  dxc2 = disp->u*here->uv_vert2.v - disp->v*here->uv_vert2.u;

  if (dxc2 < -EPS_C || dxc2 > EPS_C)
  {
    f = 1.0/dxc2; /* f<0 is passing outwards */
    s = 1.0 + lxd*f;
    if (0.0<s && s<1.0 && f<0.0)
    {
      t = -lxc2*f;
      if (EPS_C<t && t<1.0)
      {
        edgept->u = loc->u + t*disp->u;
        edgept->v = loc->v + t*disp->v;
        return 2;
      }
      else if (t > 1.0+EPS_C) return -1;
      /* else can't tell */
    }
  }

  f = dxc2-dxc1;

  if (f < -EPS_C || f > EPS_C)
  {
    f = 1.0/f; /* f>0 is passing outwards */
    s = -(lxd + dxc1)*f;
    if (0.0<s && s<1.0 && f>0.0)
    {
      t = (here->uv_vert1_u*here->uv_vert2.v + lxc1 - lxc2) * f;
      if (EPS_C<t && t<1.0)
      {
        edgept->u = loc->u + t*disp->u;
        edgept->v = loc->v + t*disp->v;
        return 1;
      }
      else if (t > 1.0+EPS_C) return -1;
      /* else can't tell */
    }
  }

  return -2;  /* Couldn't tell whether we hit or not--calling function should pick another displacement */
}


/***************************************************************************
traverse_surface:
  In: a wall
      a point in the coordinate system of that wall
      which edge to travel off of
      a vector to set for the new wall
  Out: NULL if the edge is not shared, or a pointer to the wall in that direction
       if it is shared.  newloc is set to loc in the coordinate system of the new
       wall (after flattening the walls along their shared edge)
***************************************************************************/

struct wall* traverse_surface(struct wall *here,struct vector2 *loc,int which,struct vector2 *newloc)
{
  struct edge *e;
  struct wall *there;
  double u,v;

  e = here->edges[which];

  if (e==NULL) return NULL;

  if (e->forward == here)
  {
    /* Apply forward transform to loc */
    there = e->backward;

    /* rotation */
    u =  e->cos_theta*loc->u + e->sin_theta*loc->v;
    v = -e->sin_theta*loc->u + e->cos_theta*loc->v;

    /* translation */
    newloc->u = u + e->translate.u;
    newloc->v = v + e->translate.v;

    return there;
  }
  else
  {
    /* Apply inverse transform to loc */
    there = e->forward;

    /* inverse translation */
    u = loc->u - e->translate.u;
    v = loc->v - e->translate.v;

    /* inverse rotation */
    newloc->u =  e->cos_theta*u - e->sin_theta*v;
    newloc->v =  e->sin_theta*u + e->cos_theta*v;

    return there;
  }
}


/***************************************************************************
is_manifold:
  In: a region.  This region must already be painted on walls.  The edges
      must have already been added to the object (i.e. sharpened).
  Out: 1 if the region is a manifold, 0 otherwise.
  Note: by "manifold" we mean "orientable compact two-dimensional
        manifold without boundaries embedded in R3"
***************************************************************************/

int is_manifold(struct region *r)
{
  struct wall **wall_array = NULL, *w = NULL;
  struct region_list *rl = NULL;

  wall_array = r->parent->wall_p;

  if (wall_array == NULL)
  {
    mcell_internal_error("Region '%s' has NULL wall array!", r->sym->name);
    return 0;
  }

  for (int n_wall=0; n_wall<r->parent->n_walls; n_wall++)
  {
    if (!get_bit(r->membership, n_wall)) continue;  /* Skip wall not in region */
    w = wall_array[n_wall];
    for (int nb=0; nb<2; nb++)
    {
      if (w->nb_walls[nb] == NULL)
      {
        mcell_error_nodie("BARE EDGE on wall %u edge %d.", n_wall, nb);
        return 0; /* Bare edge--not a manifold */
      }

      for (rl = w->nb_walls[nb]->counting_regions ; rl != NULL ; rl = rl->next)
      {
        if (rl->reg == r) break;
      }
      if (rl==NULL)
      {
        mcell_error_nodie("Wall %u edge %d leaves region!", n_wall, nb);
        return 0;  /* Can leave region--not a manifold */
      }
    }
  }
  return 1;
}



/**************************************************************************\
 ** Collision section--detect whether rays intersect walls               **
\**************************************************************************/


/***************************************************************************
jump_away_line:
  In: starting coordinate
      vector we were going to move along and need to change
      fraction of way we moved before noticing we were hitting a edge
      location of the first vertex of the edge
      location of the second vertex of the edge
      normal vector to the surface containing our edge
  Out: No return value.  Movement vector is slightly changed.
***************************************************************************/
void 
jump_away_line(struct vector3 *p, struct vector3 *v, double k,
    struct vector3 *A, struct vector3 *B, struct vector3 *n,
    struct rng_state *rng)
{
  struct vector3 e,f;
  double le_1,tiny;

  e.x = B->x - A->x;
  e.y = B->y - A->y;
  e.z = B->z - A->z;

  le_1 = 1.0/sqrt(e.x*e.x + e.y*e.y + e.z*e.z);

  e.x *= le_1;
  e.y *= le_1;
  e.z *= le_1;

  f.x = n->y*e.z - n->z*e.y;
  f.y = n->z*e.x - n->x*e.z;
  f.z = n->x*e.y - n->y*e.x;

  tiny = EPS_C * (abs_max_2vec(p,v) + 1.0) / (k * max3d(fabs(f.x),fabs(f.y),fabs(f.z)));
<<<<<<< HEAD
  if ((rng_uint(world->rng) & 1) == 0)
  {
=======
  if ( (rng_uint(rng) & 1) == 0 ) {
>>>>>>> 235f249d
     tiny = -tiny;
  }
  v->x -= tiny*f.x;
  v->y -= tiny*f.y;
  v->z -= tiny*f.z;
}


/***************************************************************************
touch_wall:
  In: starting coordinate
      vector to move along (forwards and backwards)
      wall we're checking for a collision
  Out: Double value between -1.0 and 1.0 if the movement ray intersected
         the wall within range.  Returns 1.0 if out of range or missed.
  Note: This code is used to estimate probabilities in constrained spaces.
        Use collide_wall to detect collisions between molecules and
        surfaces.
***************************************************************************/

double touch_wall(struct vector3 *point,struct vector3 *move,struct wall *face)
{
  double dp,dv,dd;
  double nx,ny,nz;
  double b,c,t;
  double f,g,h;
  struct vector3 local;

  nx = face->normal.x;
  ny = face->normal.y;
  nz = face->normal.z;

  dp = nx*point->x + ny*point->y + nz*point->z;
  dv = nx*move->x + ny*move->y + nz*move->z;
  dd = dp - face->d;

  if (dd==0.0 || dd*dd >= dv*dv) return 1.0;

  t = -dd/dv;

  local.x = point->x + t*move->x - face->vert[0]->x;
  local.y = point->y + t*move->y - face->vert[0]->y;
  local.z = point->z + t*move->z - face->vert[0]->z;

  b = local.x*face->unit_u.x + local.y*face->unit_u.y + local.z*face->unit_u.z;
  c = local.x*face->unit_v.x + local.y*face->unit_v.y + local.z*face->unit_v.z;

  if (face->uv_vert2.v < 0.0)
  {
    c = -c;
    f = -face->uv_vert2.v;
  }
  else f = face->uv_vert2.v;

  if (c > 0)
  {
    g = b*f;
    h = c*face->uv_vert2.u;
    if (g > h)
    {
      if (c*face->uv_vert1_u + g < h + face->uv_vert1_u*face->uv_vert2.v) return t;
    }
  }

  return 1.0;
}


/***************************************************************************
collide_wall:
  In: starting coordinate
      vector to move along
      wall we're checking for a collision
      double to store time of collision
      vector to store the location of the collision
      flag to signal whether we should modify the movement vector in an
        ambiguous case (i.e. if we hit an edge or corner); if not, any
        ambiguous cases are treated as a miss.
  Out: Integer value indicating what happened
         COLLIDE_MISS  missed
         COLLIDE_FRONT hit the front face (face normal points out of)
         COLLIDE_BACK  hit the back face
         COLLIDE_REDO  hit an edge and modified movement vector; redo
  Note: t and/or hitpt may be modified even if there is no collision
        Not highly optimized yet.  May want to project to Cartesian
        coordinates for speed (as MCell2 did, and Rex implemented
        in pre-40308 backups in vol_utils.c).  When reflecting, use
        the value of t returned, not hitpt (reflections happen slightly
        early to avoid rounding errors with superimposed planes).
***************************************************************************/
int 
collide_wall(struct vector3 *point,struct vector3 *move,struct wall *face,
    double *t,struct vector3 *hitpt,int update_move, struct rng_state *rng,
    struct notifications *notify, long long *ray_polygon_tests)
{
  double dp,dv,dd;
  double nx,ny,nz;
  double a,b,c;
  double f,g,h;
  double d_eps;
  struct vector3 local;

<<<<<<< HEAD
  if (world->notify->final_summary == NOTIFY_FULL)
  {
      world->ray_polygon_tests++;
=======
  if(notify->final_summary == NOTIFY_FULL){
      (*ray_polygon_tests)++;
>>>>>>> 235f249d
  }

  nx = face->normal.x;
  ny = face->normal.y;
  nz = face->normal.z;

  dp = nx*point->x + ny*point->y + nz*point->z;
  dv = nx*move->x + ny*move->y + nz*move->z;
  dd = dp - face->d;

  if (dd > 0.0)
  {
    d_eps = EPS_C;
    if (dd < d_eps) d_eps = 0.5*dd;

    /* Start & end above plane */
    if (dd+dv > d_eps) return COLLIDE_MISS;
  }
  else
  {
    d_eps = -EPS_C;
    if (dd > d_eps) d_eps = 0.5*dd;

    /* Start & end below plane */
    if (dd<0.0 && dd+dv<d_eps) return COLLIDE_MISS;
  }

  if (dd==0.0)
  {
    /* Start beside plane, end above or below */
    if (dv != 0.0) return COLLIDE_MISS;

    if (update_move)
    {
<<<<<<< HEAD
      a = (abs_max_2vec(point , move) + 1.0) * EPS_C;
      if ((rng_uint(world->rng)&1)==0) a = -a;
=======
      a = (abs_max_2vec( point , move ) + 1.0) * EPS_C;
      if ((rng_uint(rng)&1)==0) a = -a;
>>>>>>> 235f249d
      if (dd==0.0)
      {
        move->x -= a*nx;
        move->y -= a*ny;
        move->z -= a*nz;
      }
      else
      {
        move->x *= (1.0-a);
        move->y *= (1.0-a);
        move->z *= (1.0-a);
      }
      return COLLIDE_REDO;
    }
    else return COLLIDE_MISS;
  }

  a = 1.0/dv;
  a *= -dd;         /* Time we actually hit */
  *t = a;

  hitpt->x = point->x + a*move->x;
  hitpt->y = point->y + a*move->y;
  hitpt->z = point->z + a*move->z;

  local.x = hitpt->x - face->vert[0]->x;
  local.y = hitpt->y - face->vert[0]->y;
  local.z = hitpt->z - face->vert[0]->z;

  b = local.x*face->unit_u.x + local.y*face->unit_u.y + local.z*face->unit_u.z;
  c = local.x*face->unit_v.x + local.y*face->unit_v.y + local.z*face->unit_v.z;

  if (face->uv_vert2.v < 0.0)
  {
    c = -c;
    f = -face->uv_vert2.v;
  }
  else f = face->uv_vert2.v;

  if (c > 0)
  {
    g = b*f;
    h = c*face->uv_vert2.u;
    if (g > h)
    {
      if (c*face->uv_vert1_u + g < h + face->uv_vert1_u*face->uv_vert2.v)
      {
        if (dv>0) return COLLIDE_BACK;
        else return COLLIDE_FRONT;
      }
      else if (c*face->uv_vert1_u + g == h + face->uv_vert1_u*face->uv_vert2.v)
      {
        if (update_move)
        {
          jump_away_line(point,move,a,face->vert[1],face->vert[2],
              &(face->normal), rng);
          return COLLIDE_REDO;
        }
        else return COLLIDE_MISS;
      }
      else return COLLIDE_MISS;
    }
    else if (g == h)
    {
      if (update_move)
      {
        jump_away_line(point,move,a,face->vert[2],face->vert[0],
            &(face->normal), rng);
        return COLLIDE_REDO;
      }
      else return COLLIDE_MISS;
    }
    else return COLLIDE_MISS;
  }
  else if (c == 0) /* Hit first edge! */
  {
    if (update_move)
    {
      jump_away_line(point,move,a,face->vert[0],face->vert[1],&(face->normal),
          rng);
      return COLLIDE_REDO;
    }
    else return COLLIDE_MISS;
  }
  else return COLLIDE_MISS;
}


/***************************************************************************
collide_mol:
  In: starting coordinate
      vector to move along
      molecule we're checking for a collision
      double to store time of collision
      vector to store the location of the collision
  Out: Integer value indicating what happened
         COLLIDE_MISS   missed
         COLLIDE_MOL_M  hit
  Note: t and/or hitpt may be modified even if there is no collision
        Not highly optimized yet.
***************************************************************************/
int 
collide_mol(struct vector3 *point, struct vector3 *move,
    struct abstract_molecule *a, double *t, struct vector3 *hitpt,
    double rx_radius_3d)
{
  struct vector3 dir; /* From starting point of moving molecule to target */
  struct vector3 *pos; /* Position of target molecule */

  double movelen2; /* Square of distance the moving molecule travels */
  double dirlen2;  /* Square of distance between moving and target molecules */
  double d;        /* Dot product of movement vector and vector to target */
  double sigma2;   /* Square of interaction radius */

  if ((a->properties->flags & ON_GRID)!=0) return COLLIDE_MISS; /* Should never call on grid molecule! */

  pos = &(((struct volume_molecule*)a)->pos);

  sigma2 = rx_radius_3d*rx_radius_3d;

  dir.x = pos->x - point->x;
  dir.y = pos->y - point->y;
  dir.z = pos->z - point->z;

  d = dir.x*move->x + dir.y*move->y + dir.z*move->z;

  /* Miss the molecule if it's behind us */
  if (d<0) return COLLIDE_MISS;

  movelen2 = move->x*move->x + move->y*move->y + move->z*move->z;

  /* check whether the test molecule is futher than the displacement. */
  if (d > movelen2) return COLLIDE_MISS;

  dirlen2 = dir.x*dir.x + dir.y*dir.y + dir.z*dir.z;

  /* check whether the moving molecule will miss interaction disk of the
     test molecule.*/
  if (movelen2*dirlen2 - d*d > movelen2*sigma2) return COLLIDE_MISS;

  *t = d/movelen2;
//  *t = d/sqrt(movelen2*dirlen2);
  hitpt->x = point->x + (*t)*move->x;
  hitpt->y = point->y + (*t)*move->y;
  hitpt->z = point->z + (*t)*move->z;
  return COLLIDE_MOL_M;
}



/***************************************************************************
wall_in_box:
  In: array of pointers to vertices for wall (should be 3)
      normal vector for wall
      distance from wall to origin (point normal form)
      first corner of bounding box
      opposite corner of bounding box
  Out: 1 if the wall intersects the box.  0 otherwise.
***************************************************************************/
static int wall_in_box(struct vector3 **vert,struct vector3 *normal,
                double d,struct vector3 *b0,struct vector3 *b1)
{
#define n_vert 3
  int temp;
  int i,j,k;
  struct vector3 *v1,*v2;
  struct vector3 n,u,v;
  struct vector3 ba,bb,c;
  double r,a1,a2,a3,a4,cu,cv;
  double vu_[6]; /* Assume wall has 3 vertices */
  double *vv_;
  int v_set;
  double d_box[8];
  int n_opposite;

/* Lookup table for vertex-edge mapping for a cube */
  int which_x1[12] = {0,0,0,0,1,1,1,1,0,0,0,1};
  int which_y1[12] = {0,0,1,1,1,1,0,0,0,0,1,0};
  int which_z1[12] = {0,1,1,0,0,1,1,0,0,1,1,0};
  int which_x2[12] = {0,0,0,1,1,1,1,0,0,1,1,0};
  int which_y2[12] = {0,1,1,1,1,0,0,0,1,0,1,1};
  int which_z2[12] = {1,1,0,0,1,1,0,0,0,1,1,0};

  int edge1_vt[12] = {0,1,3,2,6,7,5,4,0,1,3,4};
  int edge2_vt[12] = {1,3,2,6,7,5,4,0,2,5,7,2};

/* Check if any vertex of the wall is in the box. */
  for (i=0;i<n_vert;i++)
  {
    v2 = vert[i];
    if (v2->x >= b0->x && v2->x <= b1->x &&
        v2->y >= b0->y && v2->y <= b1->y &&
        v2->z >= b0->z && v2->z <= b1->z) return 1;
  }


/* Check if any wall edge intersects any face of the box */
  for (i=0;i<n_vert;i++)
  {
    v2 = vert[i];
    v1 = (i==0) ? vert[n_vert-1] : vert[i-1];

/* x-faces */
    if ((v1->x <= b0->x && b0->x < v2->x) || (v1->x > b0->x && b0->x >= v2->x))
    {
      r = (b0->x - v1->x)/(v2->x - v1->x);
      a3 = v1->y + r*(v2->y - v1->y);
      a4 = v1->z + r*(v2->z - v1->z);
      if (b0->y <= a3 && a3 <= b1->y && b0->z <= a4 && a4 <= b1->z) return 2;
    }
    if ((v1->x <= b1->x && b1->x < v2->x) || (v1->x > b1->x && b1->x >= v2->x))
    {
      r = (b1->x - v1->x)/(v2->x - v1->x);
      a3 = v1->y + r*(v2->y - v1->y);
      a4 = v1->z + r*(v2->z - v1->z);
      if (b0->y <= a3 && a3 <= b1->y && b0->z <= a4 && a4 <= b1->z) return 3;
    }

/* y-faces */
    if ((v1->y <= b0->y && b0->y < v2->y) || (v1->y > b0->y && b0->y >= v2->y))
    {
      r = (b0->y - v1->y)/(v2->y - v1->y);
      a3 = v1->x + r*(v2->x - v1->x);
      a4 = v1->z + r*(v2->z - v1->z);
      if (b0->x <= a3 && a3 <= b1->x && b0->z <= a4 && a4 <= b1->z) return 4;
    }
    if ((v1->y <= b1->y && b1->y < v2->y) || (v1->y > b1->y && b1->y >= v2->y))
    {
      r = (b1->y - v1->y)/(v2->y - v1->y);
      a3 = v1->x + r*(v2->x - v1->x);
      a4 = v1->z + r*(v2->z - v1->z);
      if (b0->x <= a3 && a3 <= b1->x && b0->z <= a4 && a4 <= b1->z) return 5;
    }

/* z-faces */
    if ((v1->z <= b0->z && b0->z < v2->z) || (v1->z > b0->z && b0->z >= v2->z))
    {
      r = (b0->z - v1->z)/(v2->z - v1->z);
      a3 = v1->y + r*(v2->y - v1->y);
      a4 = v1->x + r*(v2->x - v1->x);
      if (b0->y <= a3 && a3 <= b1->y && b0->x <= a4 && a4 <= b1->x) return 6;
    }
    if ((v1->z <= b1->z && b1->z < v2->z) || (v1->z > b1->z && b1->z >= v2->z))
    {
      r = (b1->z - v1->z)/(v2->z - v1->z);
      a3 = v1->y + r*(v2->y - v1->y);
      a4 = v1->x + r*(v2->x - v1->x);
      if (b0->y <= a3 && a3 <= b1->y && b0->x <= a4 && a4 <= b1->x) return 7;
    }

  }


/* Check if any box edge intersects the wall */

  n_opposite = 0;
  vv_ = &(vu_[n_vert]);
  v_set = 0;

/* Wall coordinate system n,u,v */
  n.x = normal->x; n.y = normal->y; n.z = normal->z;
  u.x = vert[1]->x - vert[0]->x;
  u.y = vert[1]->y - vert[0]->y;
  u.z = vert[1]->z - vert[0]->z;
  r = 1/sqrt(u.x*u.x + u.y*u.y + u.z*u.z);
  u.x *= r; u.y *=r; u.z *= r;
  v.x = n.y*u.z - n.z*u.y;
  v.y = - (n.x*u.z - n.z*u.x);
  v.z = n.x*u.y - n.y*u.x;


/* Test every edge. */
  bb.x = b0->x; bb.y = b0->y; bb.z = b0->z;
  d_box[0] = bb.x*n.x + bb.y*n.y + bb.z*n.z;
  for (i=0;i<12;i++)
  {
    if (i<7) /* Visiting new vertices in order */
    {
      ba.x = bb.x; ba.y = bb.y; ba.z = bb.z;
      bb.x = (which_x2[i]) ? b1->x : b0->x;
      bb.y = (which_y2[i]) ? b1->y : b0->y;
      bb.z = (which_z2[i]) ? b1->z : b0->z;
      a2 = d_box[ edge2_vt[i] ] = bb.x*n.x + bb.y*n.y + bb.z*n.z;
      a1 = d_box[ edge1_vt[i] ];

      if ((a1 - d < 0 && a2 - d < 0) ||
           (a1 - d > 0 && a2 - d > 0)) continue;
      else n_opposite++;
    }
    else /* Revisiting old vertices out of order */
    {
/*      if (!n_opposite) return 0; */
      a1 = d_box[ edge1_vt[i] ];
      a2 = d_box[ edge2_vt[i] ];

      if ((a1 - d < 0 && a2 - d < 0) ||
           (a1 - d > 0 && a2 - d > 0)) continue;

      n_opposite++;
      ba.x = (which_x1[i]) ? b1->x : b0->x;
      ba.y = (which_y1[i]) ? b1->y : b0->y;
      ba.z = (which_z1[i]) ? b1->z : b0->z;
      bb.x = (which_x2[i]) ? b1->x : b0->x;
      bb.y = (which_y2[i]) ? b1->y : b0->y;
      bb.z = (which_z2[i]) ? b1->z : b0->z;
    }
/* Now ba,bb = box edge endpoints ; a1,a2 = distances along wall normal */
    r = (d - a1)/(a2-a1);
    c.x = ba.x + r*(bb.x-ba.x);
    c.y = ba.y + r*(bb.y-ba.y);
    c.z = ba.z + r*(bb.z-ba.z);
    cu = c.x*u.x + c.y*u.y + c.z*u.z;
    cv = c.x*v.x + c.y*v.y + c.z*v.z;
    if (!v_set)
    {
      v_set=1;
      for (j=0;j<n_vert;j++)
      {
        vu_[j] = vert[j]->x*u.x + vert[j]->y*u.y + vert[j]->z*u.z;
        vv_[j] = vert[j]->x*v.x + vert[j]->y*v.y + vert[j]->z*v.z;
      }
    }
/* Test for internal intersection point in wall coordinate space */
    temp=0;
    for (j=0;j<n_vert;j++)
    {
      k = (j==0) ? n_vert-1 : j-1;
      if ((vu_[k] < cu && cu <= vu_[j]) ||
           (vu_[k] >= cu && cu > vu_[j]))
      {
        r = (cu - vu_[k])/(vu_[j] - vu_[k]);
        if ((vv_[k] + r*(vv_[j]-vv_[k])) > cv) temp++;
      }
    }
    if (temp & 1) return 8+i;
  }

  return 0;
#undef n_vert
}


/***************************************************************************
init_tri_wall:
  In: object to which the wall belongs
      index of the wall within that object
      three vectors defining the vertices of the wall.
  Out: No return value.  The wall is properly initialized with normal
       vectors, local coordinate vectors, and so on.
***************************************************************************/

void init_tri_wall(struct object *objp, int side, struct vector3 *v0, struct vector3 *v1, struct vector3 *v2)
{
  struct wall *w;            /* The wall we're working with */
  double f,fx,fy,fz;
  struct vector3 vA,vB,vX;

  w=&objp->walls[side];
  w->next = NULL;
  w->surf_class_head = NULL;
  w->num_surf_classes = 0;

  w->side = side;

  w->vert[0] = v0;
  w->vert[1] = v1;
  w->vert[2] = v2;

  w->edges[0] = NULL;
  w->edges[1] = NULL;
  w->edges[2] = NULL;
  w->nb_walls[0] = NULL;
  w->nb_walls[1] = NULL;
  w->nb_walls[2] = NULL;

  vectorize(v0, v1, &vA);
  vectorize(v0, v2, &vB);
  cross_prod(&vA , &vB , &vX);
  w->area = 0.5 * vect_length(&vX);

  if (w->area == 0)
  {
    /* this is a degenerate polygon.
    * perform initialization and quit. */
    w->unit_u.x = 0;
    w->unit_u.y = 0;
    w->unit_u.z = 0;

    w->normal.x = 0;
    w->normal.y = 0;
    w->normal.z = 0;

    w->unit_v.x = 0;
    w->unit_v.y = 0;
    w->unit_v.z = 0;
    w->d = 0;
    w->uv_vert1_u = 0;
    w->uv_vert2.u = 0;
    w->uv_vert2.v = 0;

    w->grid = NULL;

    w->parent_object = objp;
    w->flags=0;
    w->counting_regions = NULL;

    return;
  }

  fx = (v1->x - v0->x);
  fy = (v1->y - v0->y);
  fz = (v1->z - v0->z);
  f = 1 / sqrt(fx*fx + fy*fy + fz*fz);

  w->unit_u.x = fx * f;
  w->unit_u.y = fy * f;
  w->unit_u.z = fz * f;

  fx = (v2->x - v0->x);
  fy = (v2->y - v0->y);
  fz = (v2->z - v0->z);

  w->normal.x = w->unit_u.y * fz - w->unit_u.z * fy;
  w->normal.y = w->unit_u.z * fx - w->unit_u.x * fz;
  w->normal.z = w->unit_u.x * fy - w->unit_u.y * fx;
  f = 1 / sqrt(w->normal.x*w->normal.x + w->normal.y*w->normal.y + w->normal.z*w->normal.z);
  w->normal.x *= f;
  w->normal.y *= f;
  w->normal.z *= f;
  w->unit_v.x = w->normal.y * w->unit_u.z - w->normal.z * w->unit_u.y;
  w->unit_v.y = w->normal.z * w->unit_u.x - w->normal.x * w->unit_u.z;
  w->unit_v.z = w->normal.x * w->unit_u.y - w->normal.y * w->unit_u.x;
  w->d = v0->x * w->normal.x + v0->y * w->normal.y + v0->z * w->normal.z;

  w->uv_vert1_u = (w->vert[1]->x - w->vert[0]->x)*w->unit_u.x +
                  (w->vert[1]->y - w->vert[0]->y)*w->unit_u.y +
                  (w->vert[1]->z - w->vert[0]->z)*w->unit_u.z;
  w->uv_vert2.u = (w->vert[2]->x - w->vert[0]->x)*w->unit_u.x +
                  (w->vert[2]->y - w->vert[0]->y)*w->unit_u.y +
                  (w->vert[2]->z - w->vert[0]->z)*w->unit_u.z;
  w->uv_vert2.v = (w->vert[2]->x - w->vert[0]->x)*w->unit_v.x +
                  (w->vert[2]->y - w->vert[0]->y)*w->unit_v.y +
                  (w->vert[2]->z - w->vert[0]->z)*w->unit_v.z;

  w->grid = NULL;

  w->parent_object = objp;
  w->flags=0;
  w->counting_regions = NULL;
  no_printf("Created wall %d on object %s at:\n",w->side,w->parent_object->sym->name);
  no_printf("  vertex 0: %.9g, %.9g, %.9g\n",w->vert[0]->x,w->vert[0]->y,w->vert[0]->z);
  no_printf("  vertex 1: %.9g, %.9g, %.9g\n",w->vert[1]->x,w->vert[1]->y,w->vert[1]->z);
  no_printf("  vertex 2: %.9g, %.9g, %.9g\n",w->vert[2]->x,w->vert[2]->y,w->vert[2]->z);
}


/***************************************************************************
wall_bounding_box:
  In: a wall
      vector to store one corner of the bounding box for that wall
      vector to store the opposite corner
  Out: No return value.  The vectors are set to define the smallest box
       that contains the wall.
***************************************************************************/
static void wall_bounding_box(struct wall *w , struct vector3 *llf, struct vector3 *urb)
{
  llf->x = urb->x = w->vert[0]->x;
  llf->y = urb->y = w->vert[0]->y;
  llf->z = urb->z = w->vert[0]->z;

  if (w->vert[1]->x < llf->x) llf->x = w->vert[1]->x;
  else if (w->vert[1]->x > urb->x) urb->x = w->vert[1]->x;
  if (w->vert[2]->x < llf->x) llf->x = w->vert[2]->x;
  else if (w->vert[2]->x > urb->x) urb->x = w->vert[2]->x;

  if (w->vert[1]->y < llf->y) llf->y = w->vert[1]->y;
  else if (w->vert[1]->y > urb->y) urb->y = w->vert[1]->y;
  if (w->vert[2]->y < llf->y) llf->y = w->vert[2]->y;
  else if (w->vert[2]->y > urb->y) urb->y = w->vert[2]->y;

  if (w->vert[1]->z < llf->z) llf->z = w->vert[1]->z;
  else if (w->vert[1]->z > urb->z) urb->z = w->vert[1]->z;
  if (w->vert[2]->z < llf->z) llf->z = w->vert[2]->z;
  else if (w->vert[2]->z > urb->z) urb->z = w->vert[2]->z;
}


/***************************************************************************
wall_to_vol:
  In: a wall
      the subvolume to which the wall belongs
  Out: The updated list of walls for that subvolume that now contains the
       wall requested.
***************************************************************************/
struct wall_list* wall_to_vol(struct wall *w, struct subvolume *sv)
{
  struct wall_list *wl = CHECKED_MEM_GET_NODIE(sv->local_storage->list, "wall list");
  if (wl == NULL) return NULL;

  wl->this_wall = w;
  wl->next = sv->wall_head;
  sv->wall_head = wl;

  return wl;
}

/***************************************************************************
localize_wall:
  In: a wall
      the local memory storage area where this wall should be stored
  Out: A pointer to the copy of that wall in local memory, or NULL on
       memory allocation failure.
***************************************************************************/
struct wall* localize_wall(struct wall *w, struct storage *stor)
{
  struct wall *ww;
  ww = CHECKED_MEM_GET_NODIE(stor->face, "wall");
  if (ww==NULL) return NULL;

  memcpy(ww , w , sizeof(struct wall));
  ww->next = stor->wall_head;
  stor->wall_head = ww;
  stor->wall_count++;
  ww->birthplace = stor;

  return ww;
}


/***************************************************************************
distribute_wall:
  In: a wall belonging to an object
  Out: A pointer to the wall as copied into appropriate local memory, or
       NULL on memory allocation error.  Also, the wall is added to the
       appropriate wall lists for all subvolumes it intersects; if this
       fails due to memory allocation errors, NULL is also returned.
***************************************************************************/
static struct wall* 
distribute_wall(struct volume *world, struct wall *w)
{
  struct wall *where_am_i;            /* Version of the wall in local memory */
  struct vector3 llf,urb,cent;                      /* Bounding box for wall */
  int x_max,x_min,y_max,y_min,z_max,z_min; /* Enlarged box to avoid rounding */
  int h,i,j,k;                         /* Iteration variables for subvolumes */
  double leeway = 1.0;                                    /* Margin of error */

  wall_bounding_box(w,&llf,&urb);

  if (llf.x<-leeway) leeway=-llf.x;
  if (llf.y<-leeway) leeway=-llf.y;
  if (llf.z<-leeway) leeway=-llf.z;
  if (urb.x>leeway) leeway=urb.x;
  if (urb.y>leeway) leeway=urb.y;
  if (urb.z>leeway) leeway=urb.z;
  leeway = EPS_C + leeway*EPS_C;
  if (world->use_expanded_list)
  {
    leeway += world->rx_radius_3d;
  }

  llf.x -= leeway;
  llf.y -= leeway;
  llf.z -= leeway;
  urb.x += leeway;
  urb.y += leeway;
  urb.z += leeway;

  cent.x = 0.33333333333*(w->vert[0]->x + w->vert[1]->x + w->vert[2]->x);
  cent.y = 0.33333333333*(w->vert[0]->y + w->vert[1]->y + w->vert[2]->y);
  cent.z = 0.33333333333*(w->vert[0]->z + w->vert[1]->z + w->vert[2]->z);

  x_min = bisect(world->x_partitions , world->nx_parts , llf.x);
  if (urb.x < world->x_partitions[x_min+1]) x_max = x_min+1;
  else x_max = bisect(world->x_partitions , world->nx_parts , urb.x) + 1;

  y_min = bisect(world->y_partitions , world->ny_parts , llf.y);
  if (urb.y < world->y_partitions[y_min+1]) y_max = y_min+1;
  else y_max = bisect(world->y_partitions , world->ny_parts , urb.y) + 1;

  z_min = bisect(world->z_partitions , world->nz_parts , llf.z);
  if (urb.z < world->z_partitions[z_min+1]) z_max = z_min+1;
  else z_max = bisect(world->z_partitions , world->nz_parts , urb.z) + 1;

  if ((z_max-z_min)*(y_max-y_min)*(x_max-x_min) == 1)
  {
    h = z_min + (world->nz_parts - 1)*(y_min + (world->ny_parts - 1)*x_min);
    where_am_i = localize_wall(w , world->subvol[h].local_storage);
    if (where_am_i == NULL) return NULL;

    if (wall_to_vol(where_am_i , &(world->subvol[h])) == NULL) return NULL;

    return where_am_i;
  }

  for (i=x_min;i<x_max;i++) { if (cent.x < world->x_partitions[i]) break; }
  for (j=y_min;j<y_max;j++) { if (cent.y < world->y_partitions[j]) break; }
  for (k=z_min;k<z_max;k++) { if (cent.z < world->z_partitions[k]) break; }

  h = (k-1) + (world->nz_parts - 1)*((j-1) + (world->ny_parts - 1)*(i-1));
  where_am_i = localize_wall(w , world->subvol[h].local_storage);
  if (where_am_i == NULL) return NULL;

  for (k=z_min;k<z_max;k++)
  {
    for (j=y_min;j<y_max;j++)
    {
      for (i=x_min;i<x_max;i++)
      {
        h = k + (world->nz_parts - 1)*(j + (world->ny_parts - 1)*i);
        llf.x = world->x_fineparts[ world->subvol[h].llf.x ] - leeway;
        llf.y = world->y_fineparts[ world->subvol[h].llf.y ] - leeway;
        llf.z = world->z_fineparts[ world->subvol[h].llf.z ] - leeway;
        urb.x = world->x_fineparts[ world->subvol[h].urb.x ] + leeway;
        urb.y = world->y_fineparts[ world->subvol[h].urb.y ] + leeway;
        urb.z = world->z_fineparts[ world->subvol[h].urb.z ] + leeway;

        if (wall_in_box(w->vert,&(w->normal),w->d,&llf,&urb))
        {
          if (wall_to_vol(where_am_i,&(world->subvol[h])) == NULL) return NULL;
        }
      }
    }
  }

  return where_am_i;
}


/***************************************************************************
distribute_object:
  In: an object
  Out: 0 on success, 1 on memory allocation failure.  The object's walls
       are copied to local memory and the wall lists in the appropriate
       subvolumes are set to refer to that wall.  The object's own copy
       of the wall is deallocated and it is set to point to the new version.
  Note: this function is recursive and is called on any children of the
        object passed to it.
***************************************************************************/
int 
distribute_object(struct volume *world, struct object *parent)
{
  struct object *o;   /* Iterator for child objects */
  int i;
  int vert_index; /* index of the vertex in the global array
                     "world->all_vertices" */

  if (parent->object_type == BOX_OBJ || parent->object_type == POLY_OBJ)
  {
    for (i=0;i<parent->n_walls;i++)
    {
      if (parent->wall_p[i]==NULL) continue;  /* Wall removed. */

      parent->wall_p[i] = distribute_wall(world, parent->wall_p[i]);

      if (parent->wall_p[i]==NULL)
        mcell_allocfailed("Failed to distribute wall %d on object %s.", i, parent->sym->name);

      /* create information about shared vertices */
      if (world->create_shared_walls_info_flag)
      {
         vert_index = parent->wall_p[i]->vert[0] - world->all_vertices;
         push_wall_to_list(&(world->walls_using_vertex[vert_index]), parent->wall_p[i]);
         vert_index = parent->wall_p[i]->vert[1] - world->all_vertices;
         push_wall_to_list(&(world->walls_using_vertex[vert_index]), parent->wall_p[i]);
         vert_index = parent->wall_p[i]->vert[2] - world->all_vertices;
         push_wall_to_list(&(world->walls_using_vertex[vert_index]), parent->wall_p[i]);

      }
    }
    if (parent->walls!=NULL)
    {
      free(parent->walls);
      parent->walls = NULL;  /* Use wall_p from now on! */
    }
  }
  else if (parent->object_type == META_OBJ)
  {
    for (o = parent->first_child; o != NULL; o = o->next)
    {
      if (distribute_object(world, o) != 0) return 1;
    }
  }

  return 0;
}


/***************************************************************************
distribute_world:
  In: No arguments.
  Out: 0 on success, 1 on memory allocation failure.  Every geometric object
       is distributed to local memory and into appropriate subvolumes.
***************************************************************************/
int 
distribute_world(struct volume *world)
{
  struct object *o;     /* Iterator for objects in the world */

  for (o = world->root_instance ; o != NULL ; o = o->next)
  {
    if (distribute_object(world, o) != 0) return 1;
  }

  return 0;
}

/***************************************************************************
closest_pt_point_triangle:
  In:  p - point
       a,b,c - vectors defining the vertices of the triangle.
  Out: final_result - closest point on triangle ABC to a point p.
       The code is adapted from "Real-time Collision Detection" by Christer Ericson, ISBN 1-55860-732-3, p.141.

***************************************************************************/
void closest_pt_point_triangle(struct vector3 *p, struct vector3 *a, struct vector3 *b, struct vector3 *c, struct vector3 *final_result)
{
   struct vector3 ab, ac, ap, bp, cp, result1;
   double d1, d2, d3, d4, vc, d5, d6, vb, va, denom, v, w;

   /* Check if P in vertex region outside A */
   vectorize(a, b, &ab);
   vectorize(a, c, &ac);
   vectorize(a, p, &ap);
   d1 = dot_prod(&ab, &ap);
   d2 = dot_prod(&ac, &ap);
   if (d1 <= 0.0f && d2 <= 0.0f)
   {
       memcpy(final_result,a,sizeof(struct vector3)); /* barycentric coordinates (1,0,0) */
       return;
   }

   /* Check if P in vertex region outside B */
   vectorize(b, p, &bp);
   d3 = dot_prod(&ab, &bp);
   d4 = dot_prod(&ac, &bp);
   if (d3 >= 0.0f && d4 <= d3)
   {
      memcpy(final_result,b,sizeof(struct vector3)); /* barycentric coordinates (0,1,0) */
      return;
   }

   /* Check if P in edge region of AB, if so return projection of P onto AB */
   vc = d1*d4 - d3*d2;
   if (vc <= 0.0f && d1 >= 0.0f && d3 <= 0.0f)
   {
        v = d1 / (d1 - d3);
        scalar_prod(&ab, v, &result1);
        vect_sum(a, &result1, final_result);
        return;  /* barycentric coordinates (1-v,v,0) */
   }

   /* Check if P in vertex region outside C */
   vectorize(c, p, &cp);
   d5 = dot_prod(&ab, &cp);
   d6 = dot_prod(&ac, &cp);
   if (d6 >=0.0f && d5 <= d6)
   {
        memcpy(final_result,c,sizeof(struct vector3));  /* barycentric coordinates (0,0,1) */
        return;
   }

   /* Check if P in edge region of AC, if so return projection of P onto AC */
   vb = d5*d2 - d1*d6;
   if (vb <= 0.0f && d2 >= 0.0f && d6 <= 0.0f)
   {
      w = d2/ (d2 - d6);
      scalar_prod(&ac, w, &result1);
      vect_sum(a, &result1, final_result);
      return;      /* barycentric coordinates (0, 1-w,w) */
   }

   /* Check if P in edge region of BC, if so return projection of P onto BC */
   va = d3*d6 - d5*d4;
   if (va <= 0.0f && (d4 - d3) >= 0.0f && (d5 - d6) >= 0.0f)
   {
        w = (d4 - d3) / ((d4 - d3) + (d5 - d6));
        vectorize(b, c, &result1);
        scalar_prod(&result1, w, &result1);
        vect_sum(b, &result1, final_result);
        return;  /*barycentric coordinates (0,1-w, w) */
   }

   /* P inside face region. Compute Q through its barycentric
      coordinates (u,v,w) */
   denom = 1.0f / (va + vb + vc);
   v = vb * denom;
   w = vc * denom;
   scalar_prod(&ab, v, &ab);
   scalar_prod(&ac, w, &ac);
   vect_sum(&ab, &ac, &result1);
   vect_sum(a, &result1, final_result);
   return;   /* = u*a + v*b + w*c, u = va * denom = 1.0f - v -w */

}
/***************************************************************************
test_sphere_triangle:
  In:  s - center of the sphere
       radius - radius of the sphere
       a,b,c - vectors to the vertices of the triangle.
  Out: Returns 1 if sphere intersects triangle ABC, 0 - otherwise.
       The point p on ABC closest to the sphere center is also returned.
       The code is adapted from "Real-time Collision Detection" by Christer Ericson, ISBN 1-55860-732-3, p.167.

***************************************************************************/
int test_sphere_triangle(struct vector3 *s, double radius, struct vector3 *a, struct vector3 *b, struct vector3 *c, struct vector3 *p)
{
   struct vector3 v;
   v.x = 0;
   v.y = 0;
   v.z = 0;

   /* Find point P on triangle ABC closest to the sphere center. */
   closest_pt_point_triangle(s,a,b,c,p);

   /* Sphere and triangle intersect if the (squared) distance from the sphere
      center to point p is less than the (squared) sphere radius. */

    vectorize(s, p, &v);
    return (dot_prod(&v,&v) <= radius*radius);

}

/***************************************************************************
compute_plane:
  In:  a,b,c - vectors to the three noncollinear points.
       p - pointer to the struct plane.
  Out: Computes plane equation.
       Returnes plane.
       The code is adapted from "Real-time Collision Detection" by Christer Ericson, ISBN 1-55860-732-3, p.55.

***************************************************************************/

void compute_plane(struct vector3 *a, struct vector3 *b, struct vector3 *c, struct plane *p)
{
        struct vector3 ba, ca;

        vectorize(a, b, &ba);
        vectorize(a, c, &ca);

        cross_prod(&ba, &ca, &(p->n));
        /* normalize the plane normal */
        normalize(&(p->n));

        p->d = dot_prod(&(p->n), a);

        return;
}

/***************************************************************************
test_sphere_plane:
  In:  s - center of the sphere
       radius - radius of the sphere
       p - struct plane.
  Out: Returns 1 if sphere intersects plane p, 0 - otherwise.
       The code is adapted from "Real-time Collision Detection" by Christer Ericson, ISBN 1-55860-732-3, p.160.

***************************************************************************/
int test_sphere_plane(struct vector3 *s, double radius, struct plane *p)
{
        /* For a normalized plane (|p.n = 1|), evaluating the plane equation
           for a point gives the signed distance of the point to the plane */

        double dist;

        dist = dot_prod(s, &(p->n)) - p->d;
        /* If sphere center within +/- radius from the plane, plane
           intersects sphere */
        return fabs(dist) <= radius;

}
/***************************************************************************
test_sphere_ray:
  In:  p - start point of the ray
       d - unit vector of the ray
       s - center of the sphere
       radius - radius of the sphere
       t - parameter in the ray equation (r = p + t*d)
       q - point of the intersection
  Out: Returns 1 if sphere intersects ray, 0 - otherwise.
       The code is adapted from "Real-time Collision Detection" by Christer Ericson, ISBN 1-55860-732-3, p.178.

***************************************************************************/
int test_sphere_ray(struct vector3 *p, struct vector3 *d, struct vector3 *s,
       double radius, double *t, struct vector3 *q)
{
        struct vector3 m, result;
        double b,c, discr;

        vectorize(s, p, &m);
        b = dot_prod(&m, d);
        c = dot_prod(&m,&m) - radius*radius;
        /* exit if ray's origin outside sphere (c > 0) and ray pointing
           away from sphere (b > 0) */
        if (c > 0.0 && b > 0.0) return 0;

        discr = b*b - c;
        /* A negative discriminant corresponds to the ray missing sphere */
        if (discr < 0.0) return 0;
        /* ray now found to intersect sphere, compute smallest t value of
           intersection */
        *t = - b - sqrt(discr);
        /* If t is negative, ray started inside sphere so clamp t to zero */
        if (*t < 0.0) *t = 0.0;
        scalar_prod(d, *t, &result);
        vect_sum(p, &result, q);
        return 1;

}

/***************************************************************************
test_segment_plane:
  In:  a - start point of the segment
       b - end point of the segment
       p - plane
       t - parameter in the ray equation (r = p + t*d)
       q - point of the intersection
  Out: Returns 1 if segment intersects plane, 0 - otherwise.
       The code is adapted from "Real-time Collision Detection" by Christer Ericson, ISBN 1-55860-732-3, p.176.

***************************************************************************/
int test_segment_plane(struct vector3 *a, struct vector3 *b, struct plane *p, double *t, struct vector3 *q)
{
   struct vector3 ab, t_ab;
   double n_a, n_ab;

    /* Compute the t value for the directed line ab intersecting the plane */
    vectorize(a, b, &ab);
    n_a = dot_prod(&(p->n), a);
    n_ab = dot_prod(&(p->n), &ab);

    if (n_ab == 0) return 0; /* segment is parallel to the plane */

    *t = (p->d - n_a) / n_ab;

    /* If t in [0..1] compute and return intersection point */

   if ((*t >= 0.0) && (*t <= 1.0))
   {
        scalar_prod(&ab, *t, &t_ab);
        vect_sum(a, &t_ab, q);
        return 1;
   }
   /* Else no intersection */
   return 0;

}

/***************************************************************************
test_bounding_boxes:
  In:  llf1 - lower left corner of the 1st box
       urb1 - upper right back corner of the 1st box
       llf2 - lower left corner of the 2nd box
       urb2 - upper right back corner of the 2nd box
  Out: Returns 1 if boxes intersect, 0 - otherwise
       The code is adapted from "Real-time Collision Detection"
       by Christer Ericson, ISBN 1-55860-732-3, p.79.

***************************************************************************/
int test_bounding_boxes(struct vector3 *llf1, struct vector3 *urb1, struct vector3 *llf2, struct vector3 *urb2)
{
  /* Two boxes overlap only if they overlap on all three axes
     while their extent along each dimension is seen as an interval
     on the corresponding axis. */

  /* exit with no intersection is separated along axis */
  if ((urb1->x <  llf2->x) || (llf1->x > urb2->x)) return 0;
  if ((urb1->y <  llf2->y) || (llf1->y > urb2->y)) return 0;
  if ((urb1->z <  llf2->z) || (llf1->z > urb2->z)) return 0;
  /* Overlapping on all axis means that boxes are intersecting. */
  return 1;
}



/***************************************************************************
surface_point_in_region:
  In: object upon which the point is
      index of the wall on that object
      vector of the actual point
      expression for where we should release
  Out: Returns 1 if the surface point is in the release specification,
       0 otherwise.
***************************************************************************/
int 
surface_point_in_region(struct volume *world, struct object *ob,
    int wall_n,struct vector3 *v,struct release_evaluator *expr)
{
  struct subvolume *sv = find_subvolume(world, v,NULL);
  struct waypoint *wp = &(world->waypoints[sv - world->subvol]);
  struct wall_list *wl;
  struct wall_list pre_wall,my_wall;
  struct vector3 delta,hit;
  struct region_list *irl,*trl,*ttrl,*rl,*arl,**qrl,**prl;
  double t;
  int i;

  rl = arl = NULL;
  delta.x = v->x - wp->loc.x;
  delta.y = v->y - wp->loc.y;
  delta.z = v->z - wp->loc.z;
  pre_wall.next = &my_wall;
  my_wall.next = NULL;
  my_wall.this_wall = ob->wall_p[wall_n];

  for (wl=sv->wall_head ; wl!=NULL ; wl=wl->next)
  {
    if (wl!=&my_wall)
    {
      if (wl->this_wall==my_wall.this_wall) continue;  /* Don't try to collide with the wall the point is on */
      i = collide_wall(&(wp->loc) , &delta , wl->this_wall , &t , &hit , 0,
          world->rng, world->notify, &(world->ray_polygon_tests));
      if (i==COLLIDE_MISS || i==COLLIDE_REDO || !(t >= 0 && t < 1.0)) continue;
    }
    else i = COLLIDE_FRONT;

    for (irl = wl->this_wall->parent_object->regions ; irl!=NULL ; irl=irl->next)
    {
      if (!get_bit(irl->reg->membership,wl->this_wall->side)) continue;
      if (i==COLLIDE_FRONT)
      { prl=&rl; qrl=&arl; }
      else { qrl=&rl; prl=&arl; }

      if (*prl==irl)
      { trl=(*prl)->next; mem_put(sv->local_storage->regl,*prl); (*prl)=trl; }
      else if (*prl!=NULL)
      {
        for (trl=*prl; trl->next!=NULL && trl->next!=irl ; trl=trl->next) {}
        if (trl->next!=NULL)
        { ttrl = trl->next; trl->next=ttrl->next; mem_put(sv->local_storage->regl,ttrl); }
        else { trl = (struct region_list*) CHECKED_MEM_GET(sv->local_storage->regl, "region list"); trl->reg=irl->reg; trl->next=*qrl; *qrl=trl; }
      }
    }
    if (wl->next==NULL && wl!=&my_wall) wl=&pre_wall; /* Cheat to go through loop one extra time with the wall on which the point is */
  }

  i = eval_rel_region_3d(expr,wp,rl,arl);

  if (rl!=NULL) mem_put_list(sv->local_storage->regl,rl);
  if (arl!=NULL) mem_put_list(sv->local_storage->regl,arl);

  return i;
}


/* Helper struct for release_onto_regions and vacuum_from_regions */
struct reg_rel_helper_data
{
  struct reg_rel_helper_data *next;
  struct surface_grid *grid;
  int index;
  double my_area;
};


/***************************************************************************
vacuum_from_regions:
  In: a release site object
      a template grid molecule we're going to remove
      the number of molecules to remove
  Out: 0 on success, 1 on failure.  Molecules of the specified type are
       removed uniformly at random from the free area in the regions
       specified by the release site object.
  Note: if the user requests to remove more molecules than actually exist,
        the function will return success and not give a warning.  The only
        reason to return failure is an out of memory condition.
***************************************************************************/
static int 
vacuum_from_regions(struct volume *world, struct release_site_obj *rso,
    struct grid_molecule *g,int n)
{
  struct release_region_data *rrd;
  struct mem_helper *mh;
  struct reg_rel_helper_data *rrhd_head,*p;
  int n_rrhd;
  struct wall *w;
  struct grid_molecule *gp;

  rrd = rso->region_data;

  mh = create_mem(sizeof(struct reg_rel_helper_data) , 1024);
  if (mh==NULL) return 1;

  rrhd_head = NULL;
  n_rrhd=0;

  for (int n_object=0; n_object<rrd->n_objects; n_object++)
  {
    if (rrd->walls_per_obj[n_object]==0) continue;
    for (int n_wall=0; n_wall<rrd->in_release[n_object]->nbits; n_wall++)
    {
      if (!get_bit(rrd->in_release[n_object], n_wall)) continue;

      w = rrd->owners[n_object]->wall_p[n_wall];

      if (w->grid==NULL) continue;

      for (unsigned int n_tile=0; n_tile<w->grid->n_tiles; n_tile++)
      {
        gp = w->grid->mol[n_tile];
        if (gp!=NULL)
        {
          if (gp->properties == g->properties)
          {
            if (rrd->refinement && !grid_release_check(world, rrd, n_object, 
                  n_wall, n_tile, NULL)) continue;
            p = CHECKED_MEM_GET_NODIE(mh, "release region helper data");
            if (p==NULL) return 1;

            p->next = rrhd_head;
            p->grid = w->grid;
            p->index = n_tile;
            rrhd_head = p;

            n_rrhd++;
          }
        }
      }
    }
  }

  for (p=rrhd_head ; n<0 && n_rrhd>0 && p!=NULL ; p=p->next , n_rrhd--)
  {
    if (rng_dbl(world->rng) < ((double)(-n))/((double)n_rrhd))
    {
      gp = p->grid->mol[ p->index ];
      gp->properties->population--;
      if ((gp->properties->flags & (COUNT_CONTENTS|COUNT_ENCLOSED)) != 0)
        count_region_from_scratch(world, (struct abstract_molecule*)gp, NULL,
            -1,NULL,gp->grid->surface,gp->t);
      gp->properties = NULL;
      p->grid->mol[ p->index ] = NULL;
      p->grid->n_occupied--;
      if (gp->flags & IN_SCHEDULE)
      {
        gp->grid->subvol->local_storage->timer->defunct_count++; /* Tally for garbage collection */
      }

      n++;
    }
  }

  delete_mem(mh);

  return 0;
}

/***************************************************************************
release_onto_regions:
  In: a release site object
      a template grid molecule we're going to release
      the number of molecules to release
  Out: 0 on success, 1 on failure.  Molecules are released uniformly at
       random onto the free area in the regions specified by the release
      site object.
  Note: if the CCNNUM method is used, the number passed in is ignored.
***************************************************************************/
int 
release_onto_regions(struct volume *world, struct release_site_obj *rso,
    struct grid_molecule *g,int n)
{
  int success,failure;
  double est_sites_avail;
  double seek_cost,pick_cost;
  const double rel_list_gen_cost = 10.0;  /* Just a guess */
  const int too_many_failures = 10;       /* Also a guess */
  struct release_region_data *rrd;
  struct mem_helper *mh;
  int i;
  unsigned int grid_index;
  double A,max_A, num_to_release;
  struct wall *w;
  struct grid_molecule *new_g;
  struct subvolume *gsv = NULL;
  struct vector3 pos3d;

  long long skipped_placements = 0;
  int is_complex = 0;
  if (g->properties->flags & IS_COMPLEX)
    is_complex = 1;

  rrd = rso->region_data;

  success = failure = 0;
  seek_cost = 0;

  max_A = rrd->cum_area_list[rrd->n_walls_included-1];
  est_sites_avail = (int)max_A;
  pick_cost = rel_list_gen_cost * est_sites_avail;

  if (rso->release_number_method == DENSITYNUM)
  {
    num_to_release = rso->concentration * est_sites_avail / world->grid_density;
    if (num_to_release > (double) INT_MAX)
      mcell_error("Release site \"%s\" tries to release more than INT_MAX (2147483647) molecules.", rso->name);
    n = (int)(num_to_release);

  }

<<<<<<< HEAD
  if (n<0) return vacuum_from_regions(rso,g,n);
  if (world->notify->release_events==NOTIFY_FULL)
=======
  if (n<0) return vacuum_from_regions(world, rso,g,n);
  if(world->notify->release_events==NOTIFY_FULL)
>>>>>>> 235f249d
  {
    if (n > 0)
      mcell_log_raw("Releasing %d molecules %s ...", n, g->properties->sym->name);
  }

  while (n>0)
  {
    if (! is_complex  &&  failure >= success+too_many_failures)
    {
      seek_cost = n*(((double)(success+failure+2))/((double)(success+1)));
    }
    if (seek_cost < pick_cost)
    {
      A = rng_dbl(world->rng)*max_A;
      i = bisect_high(rrd->cum_area_list , rrd->n_walls_included , A);
      w = rrd->owners[rrd->obj_index[i]]->wall_p[ rrd->wall_index[i] ];

      if (w->grid==NULL)
      {
        if (create_grid(world, w, NULL))
          return 1;
      }
      if (i) A -= rrd->cum_area_list[i-1];
      grid_index = (int)((w->grid->n*w->grid->n)*(A/w->area));
      if (grid_index>=w->grid->n_tiles) grid_index=w->grid->n_tiles-1;

      if (is_complex)
      {
        short orient = 0;
        if (rso->orientation > 0) orient = 1;
        else if (rso->orientation < 0) orient = -1;
        else
        {
          orient = (rng_uint(world->rng)&1)?1:-1;
        }
        struct grid_molecule *gp = macro_insert_molecule_grid_2(world,
            g->properties, orient, w, grid_index, g->t, NULL, rrd);
        if (gp == NULL)
        {
          ++ failure;
          if (failure == world->complex_placement_attempts)
          {
            -- n;
            if (++ skipped_placements >= world->notify->complex_placement_failure_threshold)
            {
              switch (world->notify->complex_placement_failure)
              {
                case WARN_COPE:
                  break;

                case WARN_WARN:
                  mcell_warn("Could not release %lld of %s (surface full).",
                             skipped_placements + n,
                             g->properties->sym->name);
                  break;

                case WARN_ERROR:
                  mcell_error("Could not release %lld of %s (surface full).",
                              skipped_placements + n,
                              g->properties->sym->name);
                  return 1;

                default: UNHANDLED_CASE(world->notify->complex_placement_failure);
              }
              break;
            }
          }
        }
        else
        {
          failure = 0;
          ++ success;
          -- n;
        }
      }
      else
      {
        if (w->grid->mol[grid_index] != NULL || (rrd->refinement 
              && !grid_release_check(world, rrd, rrd->obj_index[i],
                rrd->wall_index[i],grid_index,NULL))) failure++;
        else
        {
          struct vector2 s_pos;
          if (world->randomize_gmol_pos) grid2uv_random(w->grid,
              grid_index, &s_pos, world->rng);
          else grid2uv(w->grid,grid_index,&s_pos);
          uv2xyz(&s_pos, w, &pos3d);
          gsv = find_subvolume(world, &pos3d, gsv);

          new_g = (struct grid_molecule*)CHECKED_MEM_GET(gsv->local_storage->gmol, "grid molecule");
          if (new_g==NULL) return 1;
          memcpy(new_g,g,sizeof(struct grid_molecule));
          new_g->birthplace = w->grid->subvol->local_storage->gmol;
          new_g->id=world->current_mol_id++;
          new_g->grid_index = grid_index;
          new_g->s_pos.u = s_pos.u;
          new_g->s_pos.v = s_pos.v;

          if (rso->orientation > 0) new_g->orient = 1;
          else if (rso->orientation < 0) new_g->orient = -1;
          else 
          {
            new_g->orient = (rng_uint(world->rng)&1)?1:-1;
          }

          new_g->grid = w->grid;

          w->grid->mol[grid_index] = new_g;

          w->grid->n_occupied++;
          new_g->properties->population++;
          if ((new_g->properties->flags&COUNT_ENCLOSED) != 0) new_g->flags |= COUNT_ME;
          if (new_g->properties->flags & (COUNT_CONTENTS|COUNT_ENCLOSED))
            count_region_from_scratch(world, (struct abstract_molecule*)new_g,
                NULL,1,NULL,new_g->grid->surface,new_g->t);

          if (schedule_add(gsv->local_storage->timer, new_g))
            return 1;

          success++;
          n--;
        }
      }
    }
    else
    {
      mh = create_mem(sizeof(struct reg_rel_helper_data) , 1024);
      if (mh==NULL) return 1;

      struct reg_rel_helper_data *rrhd_head = NULL;
      int n_rrhd=0;
      max_A=0;
      for (int n_object=0; n_object<rrd->n_objects; n_object++)
      {
        if (rrd->walls_per_obj[n_object]==0) continue;
        for (int n_wall=0; n_wall<rrd->in_release[n_object]->nbits; n_wall++)
        {
          if (!get_bit(rrd->in_release[n_object], n_wall)) continue;

          w = rrd->owners[n_object]->wall_p[n_wall];

          if (w->grid==NULL)
          {
            if (create_grid(world, w,NULL))
              return 1;
          }
          else if (w->grid->n_occupied == w->grid->n_tiles) continue;

          A = w->area / (w->grid->n_tiles);

          for (unsigned int n_tile=0; n_tile<w->grid->n_tiles; n_tile++)
          {
            if (w->grid->mol[n_tile]==NULL && !(rrd->refinement 
                  && !grid_release_check(world, rrd, n_object, n_wall, 
                    n_tile, NULL)))
            {
              struct reg_rel_helper_data *new_rrd = CHECKED_MEM_GET_NODIE(mh, "release region helper data");
              if (new_rrd == NULL) return 1;

              new_rrd->next = rrhd_head;
              new_rrd->grid = w->grid;
              new_rrd->index = n_tile;
              new_rrd->my_area = A;
              max_A += A;

              rrhd_head = new_rrd;
              n_rrhd++;
            }
          }
        }
      }


      for (struct reg_rel_helper_data *this_rrd = rrhd_head; this_rrd != NULL && n>0; this_rrd = this_rrd->next)
      {
        if (n>=n_rrhd || rng_dbl(world->rng)<(this_rrd->my_area/max_A)*((double)n))
        {
          struct vector2 s_pos;
          if (world->randomize_gmol_pos) 
            grid2uv_random(this_rrd->grid,this_rrd->index,&s_pos, world->rng);
          else grid2uv(this_rrd->grid,this_rrd->index,&s_pos);
          uv2xyz(&s_pos, this_rrd->grid->surface, &pos3d);
          gsv = find_subvolume(world, &pos3d, gsv);

          new_g = (struct grid_molecule*)CHECKED_MEM_GET(gsv->local_storage->gmol, "grid molecule");
          if (new_g==NULL) return 1;
          memcpy(new_g,g,sizeof(struct grid_molecule));
          new_g->birthplace = this_rrd->grid->subvol->local_storage->gmol;
          new_g->id=world->current_mol_id++;
          new_g->grid_index = this_rrd->index;
          new_g->s_pos.u = s_pos.u;
          new_g->s_pos.v = s_pos.v;

          if (rso->orientation>0) new_g->orient=1;
          else if (rso->orientation<0) new_g->orient=-1;
          else 
          {
            new_g->orient = (rng_uint(world->rng)&1)?1:-1;
          }
          new_g->grid = this_rrd->grid;

          this_rrd->grid->mol[ this_rrd->index ] = new_g;

          this_rrd->grid->n_occupied++;
          new_g->properties->population++;
          if ((new_g->properties->flags&COUNT_ENCLOSED) != 0) new_g->flags |= COUNT_ME;
          if (new_g->properties->flags & (COUNT_CONTENTS|COUNT_ENCLOSED))
            count_region_from_scratch(world, (struct abstract_molecule*)new_g,
                NULL, 1, NULL, NULL, new_g->t);

          if (schedule_add(gsv->local_storage->timer, new_g))
            return 1;

          n--;
          n_rrhd--;
        }
        max_A -= this_rrd->my_area;
      }

      delete_mem(mh);

      if (n>0)
      {
        switch (world->notify->mol_placement_failure)
        {
          case WARN_COPE:
            break;

          case WARN_WARN:
            mcell_warn("Could not release %d of %s (surface full).", n, g->properties->sym->name);
            break;

          case WARN_ERROR:
            mcell_error("Could not release %d of %s (surface full).", n, g->properties->sym->name);
            return 1;

          default: UNHANDLED_CASE(world->notify->mol_placement_failure);
        }
        break;
      }
    }
  }

  return 0;
}


/****************************************************************************
push_wall_to_list:
   In: head of the linked list of walls
       wall to be added to the list
   Out: none. The linked list is updated.
   Note: No check for duplicates is performed
*****************************************************************************/
void push_wall_to_list(struct wall_list **wall_nbr_head, struct wall *w)
{
   struct wall_list *old_head, *wlp;

   old_head = *wall_nbr_head;

   wlp = CHECKED_MALLOC_STRUCT(struct wall_list, "wall_list");
   wlp->this_wall = w;

   if (old_head == NULL)
   {
      wlp->next = NULL;
      old_head = wlp;
   }
   else 
   {
      wlp->next = old_head;
      old_head = wlp;
   }

   *wall_nbr_head = old_head;

}

/*************************************************************************
delete_wall_list:
   In: linked list of walls
   Out: none. The memory is freed.
*************************************************************************/
void delete_wall_list(struct wall_list *wl_head)
{
   struct wall_list *nnext;
   while(wl_head != NULL)
   {
     nnext = wl_head->next;
     free(wl_head);
     wl_head = nnext;
   }
}

/*************************************************************************
find_nbr_walls_shared_one_vertex:
   In: the origin wall
       array with information about which vertices of the origin wall
          are shared with neighbor wall (they are indices in the
          global "world->walls_using_vertex" array).
   Out: linked list of the neighbor walls that have only one common
        vertex with the origin wall (not edge-to-edge walls, but
        vertex-to-vertex walls).
   Note: the "origin" wall is not included in the list
**************************************************************************/
struct wall_list* 
find_nbr_walls_shared_one_vertex(struct volume *world, struct wall *origin, 
    int *shared_vert)
{
  int i;
  struct wall_list *wl;
  struct wall_list *head = NULL;

  if (!world->create_shared_walls_info_flag) mcell_internal_error("Function 'find_nbr_walls_shared_one_vertex()' is called but shared walls information is not created.");

  for (i = 0; i < 3; i++)
  {
     if (shared_vert[i] >= 0)
     {
<<<<<<< HEAD
        for (wl = world->walls_using_vertex[shared_vert[i]]; wl != NULL; wl = wl->next)
=======
       for(wl = world->walls_using_vertex[shared_vert[i]]; wl != NULL; wl = wl->next)
>>>>>>> 235f249d
        {
           if (wl->this_wall == origin) continue;

           if (!walls_share_full_edge(origin, wl->this_wall))
           {
              push_wall_to_list(&head, wl->this_wall);
           }
        }

     }
  }

  return head;
}


/************************************************************************
wall_share_vertex:
   In:  wall
        vertex of another wall
   Out: 1 if wall share the argument vertex, 0 - otherwise
************************************************************************/
int wall_share_vertex(struct wall *w, struct vector3 *vert)
{
   int i;

   for (i = 0; i < 3; i++)
   {
     if (!distinguishable_vec3(w->vert[i], vert, EPS_C)) return 1;
   }
   return 0;

}

/***********************************************************************
walls_share_full_edge:
  In: two walls
  Out: 1 if the walls share a full edge, 0 - otherwise.
       Here by "full" we mean that the shared edge has two endpoints
       that are the vertices of both walls w1 and w2.
************************************************************************/
int walls_share_full_edge(struct wall *w1, struct wall *w2)
{
   int i, k;
   int  count = 0; /* count number of shared vertices between two walls */

   for (i = 0; i < 3; i++)
   {
     for (k = 0; k < 3; k++)
     {
        if (!distinguishable_vec3(w1->vert[i], w2->vert[k], EPS_C)) count++;
     }
   }

   if (count == 2) return 1;

   return 0;
}

/***********************************************************************
find_region_by_wall:
  In:  wall
  Out: an object's region list if the wall belongs to one, NULL - otherwise.
  Note: regions called "ALL" or the ones that have ALL_ELEMENTS are not
        included in the return "region list".  This is done intentionally
        since the function is used to determine region border and the
        above regions do not have region borders.
************************************************************************/
struct region_list * find_region_by_wall(struct wall *this_wall)
{
  struct region *rp;
  struct region_list *rlp, *rlps, *rlp_head = NULL;
  int this_wall_idx = -1;

  for (int i = 0; i < this_wall->parent_object->n_walls; i++)
  {
    if (this_wall->parent_object->wall_p[i] == this_wall)
    {
       this_wall_idx = i;
       break;
    }
  }

  for (rlp = this_wall->parent_object->regions; rlp != NULL; rlp = rlp->next)
  {
    rp = rlp->reg;
    if ((strcmp(rp->region_last_name,"ALL") == 0) || (rp->region_has_all_elements))  continue;

    if (rp->membership == NULL)
       mcell_internal_error("Missing region membership for '%s'.", rp->sym->name);

    if (get_bit(rp->membership, this_wall_idx))
    {
      rlps = CHECKED_MALLOC_STRUCT(struct region_list, "region_list");
      rlps->reg = rp;

      if (rlp_head == NULL)
      {
        rlps->next = NULL;
        rlp_head = rlps;
      }
      else 
      {
        rlps->next = rlp_head;
        rlp_head = rlps;

      }
    }
  }

  return rlp_head;

}


/***********************************************************************
find_restricted_regions_by_wall:
  In: wall
      grid molecule
  Out: an object's region list if the wall belongs to the region
          that is restrictive (REFL/ABSORB) to the grid molecule
       NULL - if no such regions found
  Note: regions called "ALL" or the ones that have ALL_ELEMENTS are not
        included in the return "region list".
************************************************************************/
struct region_list * 
find_restricted_regions_by_wall(struct volume *world,
    struct wall *this_wall, struct grid_molecule *g)
{
  struct region *rp;
  struct region_list *rlp, *rlps, *rlp_head = NULL;
  int this_wall_idx = -1;
  int kk;
  int num_matching_rxns;
  struct rxn *matching_rxns[MAX_MATCHING_RXNS];
  struct species * restricted_surf_class = NULL;

  if ((g->properties->flags & CAN_REGION_BORDER) == 0) return NULL;

  for (int i = 0; i < this_wall->parent_object->n_walls; i++)
  {
    if (this_wall->parent_object->wall_p[i] == this_wall)
    {
       this_wall_idx = i;
       break;
    }
  }

  if (this_wall_idx == -1) return NULL;

  for (kk = 0; kk < MAX_MATCHING_RXNS; kk++)
  {
     matching_rxns[kk] = NULL;
  }

  num_matching_rxns = trigger_intersect(world->reaction_hash, 
      world->rx_hashsize, world->all_mols, world->all_volume_mols, 
      world->all_surface_mols, g->properties->hashval,
      (struct abstract_molecule *)g, g->orient, this_wall,
      matching_rxns, 1, 1, 1);

  for (kk = 0; kk < num_matching_rxns; kk++)
  {
    if ((matching_rxns[kk]->n_pathways == RX_REFLEC) ||
       (matching_rxns[kk]->n_pathways == RX_ABSORB_REGION_BORDER))
    {
      restricted_surf_class = matching_rxns[kk]->players[1];
      break;
    }
  }

  for (rlp = this_wall->parent_object->regions; rlp != NULL; rlp = rlp->next)
  {
    rp = rlp->reg;
    if ((strcmp(rp->region_last_name,"ALL") == 0) ||
       (rp->region_has_all_elements))
    {
      continue;
    }

    if (rp->membership == NULL)
    {
      mcell_internal_error("Missing region membership for '%s'.",
                           rp->sym->name);
    }

    if (get_bit(rp->membership, this_wall_idx))
    {
      /* is this region's boundary restricted for grid molecule? */
      if ((rp->surf_class != NULL) &&
         (rp->surf_class == restricted_surf_class))
      {
        rlps = CHECKED_MALLOC_STRUCT(struct region_list, "region_list");
        rlps->reg = rp;

        if (rlp_head == NULL)
        {
          rlps->next = NULL;
          rlp_head = rlps;
        }
        else
        {
          rlps->next = rlp_head;
          rlp_head = rlps;
        }
      }
    }
  }

  return rlp_head;
}

/***********************************************************************
find_restricted_regions_by_object:
  In: object
      grid molecule
  Out: an object's region list that are restrictive (REFL/ABSORB)
       to the grid molecule
       NULL - if no such regions found
  Note: regions called "ALL" or the ones that have ALL_ELEMENTS are not
        included in the return "region list".
************************************************************************/
struct region_list * 
find_restricted_regions_by_object(struct volume *world, struct object *obj,
    struct grid_molecule *g)
{
  struct region *rp;
  struct region_list *rlp, *rlps, *rlp_head = NULL;
  int kk, i, wall_idx = INT_MIN;
  struct rxn *matching_rxns[MAX_MATCHING_RXNS];

  if ((g->properties->flags & CAN_REGION_BORDER) == 0) return NULL;

  for (kk = 0; kk < MAX_MATCHING_RXNS; kk++)
  {
     matching_rxns[kk] = NULL;
  }

  for (rlp = obj->regions; rlp != NULL; rlp = rlp->next)
  {
    rp = rlp->reg;
    if ((strcmp(rp->region_last_name,"ALL") == 0)
        || (rp->region_has_all_elements))
    {
      continue;
    }

    /* find any wall that belongs to this region */
    for (i = 0; i < obj->n_walls; i++)
    {
      if (get_bit(rp->membership, i))
      {
        wall_idx = i;
        break;
      }
    }

    if (wall_idx < 0) mcell_internal_error("Cannot find wall in the region.");


    int num_matching_rxns = 0;
    if (rp->surf_class)
    {
      num_matching_rxns = \
        find_unimol_reactions_with_surf_classes(world->reaction_hash,
            world->rx_hashsize, (struct abstract_molecule *)g,
            obj->wall_p[wall_idx], g->properties->hashval, g->orient,
            num_matching_rxns, 1,1,1, matching_rxns);
      num_matching_rxns = \
          find_surface_mol_reactions_with_surf_classes(world->reaction_hash,
              world->rx_hashsize, world->all_mols, world->all_surface_mols, 
              g->orient, rp->surf_class, num_matching_rxns, 1,1,1, 
              matching_rxns);
    }

    for (kk = 0; kk < num_matching_rxns; kk++)
    {
      if ((matching_rxns[kk]->n_pathways == RX_REFLEC) ||
          (matching_rxns[kk]->n_pathways == RX_ABSORB_REGION_BORDER))
      {
        rlps = CHECKED_MALLOC_STRUCT(struct region_list, "region_list");
        rlps->reg = rp;

        if (rlp_head == NULL)
        {
          rlps->next = NULL;
          rlp_head = rlps;
        }
        else
        {
          rlps->next = rlp_head;
          rlp_head = rlps;
        }
      }
    }
  }

  return rlp_head;

}


/***********************************************************************
are_restricted_regions_for_species_on_object:
  In: object
      grid molecule
  Out: 1 if there are regions that are restrictive (REFL/ABSORB)
       to the grid molecule on this object
       0 - if no such regions found
************************************************************************/
int 
are_restricted_regions_for_species_on_object(struct volume *world,
  struct object *obj, struct grid_molecule *g)
{
  struct region *rp;
  struct region_list *rlp;
  int kk, i, wall_idx = INT_MIN;
  int num_matching_rxns;
  struct rxn *matching_rxns[MAX_MATCHING_RXNS];

  if ((g->properties->flags & CAN_REGION_BORDER) == 0) return 0;

  for (kk = 0; kk < MAX_MATCHING_RXNS; kk++)
  {
     matching_rxns[kk] = NULL;
  }

  for (rlp = obj->regions; rlp != NULL; rlp = rlp->next)
  {
    rp = rlp->reg;
    if ((strcmp(rp->region_last_name,"ALL") == 0) ||
       (rp->region_has_all_elements))
    {
      continue;
    }

    /* find any wall that belongs to this region */
    for (i = 0; i < obj->n_walls; i++)
    {
      if (get_bit(rp->membership, i))
      {
        wall_idx = i;
        break;
      }
    }

    if (wall_idx < 0)
    {
      mcell_internal_error("Cannot find wall in the region.");
    }

    num_matching_rxns = trigger_intersect(world->reaction_hash,
        world->rx_hashsize, world->all_mols, world->all_volume_mols,
        world->all_surface_mols, g->properties->hashval,
        (struct abstract_molecule *)g, g->orient, obj->wall_p[wall_idx],
        matching_rxns,1,1,1);

    if (num_matching_rxns > 0)
    {
      for (kk = 0; kk < num_matching_rxns; kk++)
      {
        if ((matching_rxns[kk]->n_pathways == RX_REFLEC) ||
           (matching_rxns[kk]->n_pathways == RX_ABSORB_REGION_BORDER))
        {
           return 1;
        }
      }
    }

  }

  return 0;
}

/***********************************************************************
is_wall_edge_region_border:
  In: wall
      wall's edge
  Out: 1 if the edge is a region's border, and 0 - otherwise.
  Note: we do not specify any particular region here, any region will
        suffice
************************************************************************/
int is_wall_edge_region_border(struct wall *this_wall, struct edge *this_edge)
{
  struct region_list *rlp, *rlp_head;
  struct region *rp;
  void *key;
  unsigned int keyhash;

  int is_region_border = 0;  /* flag */

  rlp_head = find_region_by_wall(this_wall);

  /* If this wall is not a part of any region (note that we do not consider
     region called ALL here) */
  if (rlp_head == NULL) return is_region_border;

  for (rlp = rlp_head; rlp != NULL; rlp = rlp->next)
  {
    rp = rlp->reg;

    if (rp->boundaries == NULL) mcell_internal_error("Region '%s' of the object '%s' has no boundaries.", rp->region_last_name, this_wall->parent_object->sym->name);

    keyhash = (unsigned int)(intptr_t)(this_edge);
    key = (void *)(this_edge);

    if (pointer_hash_lookup(rp->boundaries, key, keyhash))
    {
      is_region_border = 1;
      break;
    }
  }

  if (rlp_head != NULL) delete_void_list((struct void_list *)rlp_head);

  return is_region_border;

}

/***********************************************************************
is_wall_edge_restricted_region_border:
  In: wall
      wall's edge
      grid molecule
  Out: 1 if the edge is a restricted region's border for above grid molecule
       0 - otherwise.
  Note: we do not specify any particular region here, any region will
        suffice for which special reactions (REFL/ABSORB) are defined.
************************************************************************/
int 
is_wall_edge_restricted_region_border(struct volume *world, 
    struct wall *this_wall, struct edge *this_edge, struct grid_molecule *g)
{
  struct region_list *rlp, *rlp_head;
  struct region *rp;
  void *key;
  unsigned int keyhash;

  int is_region_border = 0;  /* flag */

  rlp_head = find_restricted_regions_by_wall(world, this_wall, g);

  /* If this wall is not a part of any region (note that we do not consider
     region called ALL here) */
  if (rlp_head == NULL) return is_region_border;

  for (rlp = rlp_head; rlp != NULL; rlp = rlp->next)
  {
    rp = rlp->reg;

    if (rp->boundaries == NULL) mcell_internal_error("Region '%s' of the object '%s' has no boundaries.", rp->region_last_name, this_wall->parent_object->sym->name);

    keyhash = (unsigned int)(intptr_t)(this_edge);
    key = (void *)(this_edge);

    if (pointer_hash_lookup(rp->boundaries, key, keyhash))
    {
      is_region_border = 1;
      break;
    }
  }

  if (rlp_head != NULL) delete_void_list((struct void_list *)rlp_head);

  return is_region_border;

}


/*************************************************************************
find_shared_edge_index_of_neighbor_wall:
  In: original wall
      neighbor wall
  Out: index of the shared edge in the coordinate system of neighbor wall.

**************************************************************************/
int find_shared_edge_index_of_neighbor_wall(struct wall *orig_wall, struct wall *nbr_wall)
{
   int nbr_edge_ind = -1;
   int shared_vert_ind_1 = -1, shared_vert_ind_2 = -1;

   find_shared_vertices_for_neighbor_walls(orig_wall, nbr_wall, &shared_vert_ind_1, &shared_vert_ind_2);

   if ((shared_vert_ind_1 + shared_vert_ind_2) == 1)
   {
      nbr_edge_ind = 0;
   }
   else if ((shared_vert_ind_1 + shared_vert_ind_2) == 2)
   {
      nbr_edge_ind = 2;
   }
   else if ((shared_vert_ind_1 + shared_vert_ind_2) == 3)
   {
      nbr_edge_ind = 1;
   }
   else 
   {
      mcell_internal_error("Error in the function 'find_shared_edge_index_of_neighbor_wall()");
   }

   return nbr_edge_ind;

}

/****************************************************************************
find_neighbor_wall_and_edge:
  In: wall
      wall edge index (in the coordinate system of "wall")
      neighbor wall (return value)
      index of the edge in the coordinate system of
      "neighbor wall" that is shared with "wall" and
      coincides with the edge with "wall edge index" (return value)

****************************************************************************/
void find_neighbor_wall_and_edge(struct wall *orig_wall, int orig_edge_ind, struct wall **nbr_wall, int *nbr_edge_ind)
{
  int ii;
  struct wall *w;
  struct vector3 *vert_A, *vert_B;

  switch(orig_edge_ind)
  {
    case 0:
       vert_A = orig_wall->vert[0];
       vert_B = orig_wall->vert[1];
       break;
    case 1:
       vert_A = orig_wall->vert[1];
       vert_B = orig_wall->vert[2];
       break;
    case 2:
       vert_A = orig_wall->vert[2];
       vert_B = orig_wall->vert[0];
       break;
    default:
       mcell_internal_error("Error in function 'find_neighbor_wall_and_edge()'.");
       break;
  }

  for (ii = 0; ii < 3; ii++)
  {
    w = orig_wall->nb_walls[ii];
    if (w == NULL) continue;


    if (wall_contains_both_vertices(w, vert_A, vert_B))
    {
      *nbr_wall = w;
      *nbr_edge_ind = find_shared_edge_index_of_neighbor_wall(orig_wall, w);
      break;
    }
  }

}

/***************************************************************************
wall_contains_both_vertices:
  In: wall
      two vertices
  Out: Returns 1 if the wall contains both vertices above, and 0 otherwise.
***************************************************************************/
int wall_contains_both_vertices(struct wall *w, struct vector3 *vert_A, struct vector3 *vert_B)
{
  int count = 0, ii;
  struct vector3 *v;

  for (ii = 0; ii < 3; ii++)
  {
    v = w->vert[ii];

    if ((!distinguishable_vec3(v, vert_A, EPS_C)) || (!(distinguishable_vec3(v, vert_B, EPS_C))))
    {
      count++;
    }

  }

  if (count == 2) return 1;
  else return 0;

}

/*******************************************************************
are_walls_coincident:
  In: first wall
      second wall
      accuracy of the comparison
  Out: 0 if the walls are not coincident
       1 if the walls are coincident
*******************************************************************/
int are_walls_coincident(struct wall *w1, struct wall *w2, double eps)
{
  if ((w1 == NULL) || (w2 == NULL)) return 0;

  int count = 0;

  if (!distinguishable_vec3(w1->vert[0], w2->vert[0], eps)) count ++;
  if (!distinguishable_vec3(w1->vert[0], w2->vert[1], eps)) count ++;
  if (!distinguishable_vec3(w1->vert[0], w2->vert[2], eps)) count ++;
  if (!distinguishable_vec3(w1->vert[1], w2->vert[0], eps)) count ++;
  if (!distinguishable_vec3(w1->vert[1], w2->vert[1], eps)) count ++;
  if (!distinguishable_vec3(w1->vert[1], w2->vert[2], eps)) count ++;
  if (!distinguishable_vec3(w1->vert[2], w2->vert[0], eps)) count ++;
  if (!distinguishable_vec3(w1->vert[2], w2->vert[1], eps)) count ++;
  if (!distinguishable_vec3(w1->vert[2], w2->vert[2], eps)) count ++;

  if (count >= 3) return 1;

  return 0;

}


/******************************************************************
are_walls_coplanar:
  In: first wall
      second wall
      accuracy of the comparison
  Out: 1 if the walls are coplanar
       0 if walls are not coplanar
  Note: see "Real-time rendering" 2nd Ed., by Tomas Akenine-Moller and
        Eric Haines, pp. 590-591
******************************************************************/
int are_walls_coplanar(struct wall *w1, struct wall *w2, double eps)
{

  /* find the plane equation of the second wall in the form (n*x + d2 = 0) */

  double d2, d1_0, d1_1, d1_2;

  d2 = -dot_prod(&(w2->normal), w2->vert[0]);

  /* check whether all vertices of the first wall satisfy
     plane equation of the second wall */
  d1_0 = dot_prod(&(w2->normal), w1->vert[0]) + d2;
  d1_1 = dot_prod(&(w2->normal), w1->vert[1]) + d2;
  d1_2 = dot_prod(&(w2->normal), w1->vert[2]) + d2;

  if ((!distinguishable(d1_0, 0, eps)) && (!distinguishable(d1_1, 0, eps))
     && (!distinguishable(d1_2, 0, eps)))
  {
     return 1;
  }

  return 0;

}


/**********************************************************************
* overlap_coplanar_walls:
* In: first wall
*     second wall
*      accuracy of the comparison
* Out: 1 if the walls overlap
*      0 if the walls do not overlap
* Note: the walls are assumed to be coplanar and no special check is
*       performed here for coplanarity.
***********************************************************************/
int overlap_coplanar_walls(struct wall *w1, struct wall *w2, double eps)
{

  if (are_walls_coincident(w1, w2, eps)) return 1;

  /* check whether each of the vertices of w1 lie inside w2
     and vice versa */
  if (point_inside_triangle(w1->vert[0], w2->vert[0], w2->vert[1], w2->vert[2], eps))
  {
     return 1;
  }
  if (point_inside_triangle(w1->vert[1], w2->vert[0], w2->vert[1], w2->vert[2], eps))
  {
      return 1;
  }
  if (point_inside_triangle(w1->vert[2], w2->vert[0], w2->vert[1], w2->vert[2], eps))
  {
     return 1;
  }


  if (point_inside_triangle(w2->vert[0], w1->vert[0], w1->vert[1], w1->vert[2], eps))
  {
     return 1;
  }
  if (point_inside_triangle(w2->vert[1], w1->vert[0], w1->vert[1], w1->vert[2], eps))
  {
     return 1;
  }
  if (point_inside_triangle(w2->vert[2], w1->vert[0], w1->vert[1], w1->vert[2], eps))
  {
     return 1;
  }

  return 0;
}

/***********************************************************************
* overlap_tri_tri_3d:
*  In: arrays of doubles representing coordinates of vertices
*      and normal of the triangles
*  Out: 1 if triangles overlap
*       0 if triangles do not overlap
  Note: see "Real-time rendering" 2nd Ed., by Tomas Akenine-Moller and
        Eric Haines, pp. 582, 592.  Also based on "Fast and Robust
        Triangle-Triangle Overlap Test Using Orientation Predicates"
        by P. Guigue and O. Devillers, Journal of Graphic Tools,
        8(1), 2003.
  Note: walls are assumed to be coplanar. No separate check is done
        for coplanarity inside this function.
***********************************************************************/
int overlap_tri_tri_3d(double p1[3], double q1[3], double r1[3],
                       double p2[3], double q2[3], double r2[3],
                       double normal_1[3])
{
  /* Since triangles are coplanar they are projected onto
     the axis-aligned plane where the areas of the triangles
     are maximized. Then a simple two-dimensional triangle-triangle
     overlap test is performed. Let the normal to the wall n
     has coordinates (n_x, n_y, n_z). The coordinate
     component that corresponds to max(n_x, n_y, n_z) can be skipped
     and the others are kept as two-dimensional coordinates. */

  double P1[2],Q1[2],R1[2];
  double P2[2],Q2[2],R2[2];

  double n_x, n_y, n_z;

  n_x = ((normal_1[0]<0)?-normal_1[0]:normal_1[0]);
  n_y = ((normal_1[1]<0)?-normal_1[1]:normal_1[1]);
  n_z = ((normal_1[2]<0)?-normal_1[2]:normal_1[2]);


  /* Projection of the triangle in 3D onto 2D such that the area
     of the projection is maximized */

  if ((n_x > n_z) && (n_x >= n_y))
  {
    // Project onto plane YZ

      P1[0] = q1[2]; P1[1] = q1[1];
      Q1[0] = p1[2]; Q1[1] = p1[1];
      R1[0] = r1[2]; R1[1] = r1[1];

      P2[0] = q2[2]; P2[1] = q2[1];
      Q2[0] = p2[2]; Q2[1] = p2[1];
      R2[0] = r2[2]; R2[1] = r2[1];
  }
  else if ((n_y > n_z) && (n_y >= n_x))
 {
    // Project onto plane XZ

    P1[0] = q1[0]; P1[1] = q1[2];
    Q1[0] = p1[0]; Q1[1] = p1[2];
    R1[0] = r1[0]; R1[1] = r1[2];

    P2[0] = q2[0]; P2[1] = q2[2];
    Q2[0] = p2[0]; Q2[1] = p2[2];
    R2[0] = r2[0]; R2[1] = r2[2];

  }
  else 
  {
    // Project onto plane XY

    P1[0] = p1[0]; P1[1] = p1[1];
    Q1[0] = q1[0]; Q1[1] = q1[1];
    R1[0] = r1[0]; R1[1] = r1[1];

    P2[0] = p2[0]; P2[1] = p2[1];
    Q2[0] = q2[0]; Q2[1] = q2[1];
    R2[0] = r2[0]; R2[1] = r2[1];
  }

  return tri_tri_overlap_test_2d(P1,Q1,R1,P2,Q2,R2);

}


 /* some 2D macros */
#define ORIENT_2D(a, b, c)  ((a[0]-c[0])*(b[1]-c[1])-(a[1]-c[1])*(b[0]-c[0]))

#define INTERSECTION_TEST_VERTEX(P1, Q1, R1, P2, Q2, R2) { \
  if (ORIENT_2D(R2,P2,Q1) >= 0.0f)                         \
    if (ORIENT_2D(R2,Q2,Q1) <= 0.0f)                       \
      if (ORIENT_2D(P1,P2,Q1) > 0.0f)                      \
      {                                                    \
        if (ORIENT_2D(P1,Q2,Q1) <= 0.0f) return 1;         \
        else return 0;}                                    \
      else {                                               \
        if (ORIENT_2D(P1,P2,R1) >= 0.0f)                   \
          if (ORIENT_2D(Q1,R1,P2) >= 0.0f) return 1;       \
          else return 0;                                   \
        else return 0;}                                    \
    else                                                   \
      if (ORIENT_2D(P1,Q2,Q1) <= 0.0f)                     \
        if (ORIENT_2D(R2,Q2,R1) <= 0.0f)                   \
          if (ORIENT_2D(Q1,R1,Q2) >= 0.0f) return 1;       \
          else return 0;                                   \
        else return 0;                                     \
      else return 0;                                       \
  else                                                     \
    if (ORIENT_2D(R2,P2,R1) >= 0.0f)                       \
      if (ORIENT_2D(Q1,R1,R2) >= 0.0f)                     \
        if (ORIENT_2D(P1,P2,R1) >= 0.0f) return 1;         \
        else return 0;                                     \
      else                                                 \
        if (ORIENT_2D(Q1,R1,Q2) >= 0.0f)                   \
        {                                                  \
          if (ORIENT_2D(R2,R1,Q2) >= 0.0f) return 1;       \
          else return 0; }                                 \
        else return 0;                                     \
    else  return 0;                                        \
 };

#define INTERSECTION_TEST_EDGE(P1, Q1, R1, P2, Q2, R2) {              \
  if (ORIENT_2D(R2,P2,Q1) >= 0.0f)                                    \
  {                                                                   \
    if (ORIENT_2D(P1,P2,Q1) >= 0.0f)                                  \
    {                                                                 \
        if (ORIENT_2D(P1,Q1,R2) >= 0.0f) return 1;                    \
        else return 0;}                                               \
    else {                                                            \
      if (ORIENT_2D(Q1,R1,P2) >= 0.0f){                               \
        if (ORIENT_2D(R1,P1,P2) >= 0.0f) return 1; else return 0;}    \
      else return 0; }                                                \
  }                                                                   \
  else {                                                              \
    if (ORIENT_2D(R2,P2,R1) >= 0.0f)                                  \
    {                                                                 \
      if (ORIENT_2D(P1,P2,R1) >= 0.0f)                                \
      {                                                               \
        if (ORIENT_2D(P1,R1,R2) >= 0.0f) return 1;                    \
        else {                                                        \
          if (ORIENT_2D(Q1,R1,R2) >= 0.0f) return 1; else return 0;}} \
      else  return 0; }                                               \
    else return 0; }}

int ccw_tri_tri_intersection_2d(double p1[2], double q1[2], double r1[2],
                                double p2[2], double q2[2], double r2[2]) 
                                {
  if (ORIENT_2D(p2,q2,p1) >= 0.0f)
  {
    if (ORIENT_2D(q2,r2,p1) >= 0.0f)
    {
      if (ORIENT_2D(r2,p2,p1) >= 0.0f) return 1;
      else INTERSECTION_TEST_EDGE(p1,q1,r1,p2,q2,r2)
    }
    else 
    {
      if (ORIENT_2D(r2,p2,p1) >= 0.0f)
        INTERSECTION_TEST_EDGE(p1,q1,r1,r2,p2,q2)
      else INTERSECTION_TEST_VERTEX(p1,q1,r1,p2,q2,r2)}}
  else 
  {
    if (ORIENT_2D(q2,r2,p1) >= 0.0f)
    {
      if (ORIENT_2D(r2,p2,p1) >= 0.0f)
        INTERSECTION_TEST_EDGE(p1,q1,r1,q2,r2,p2)
      else  INTERSECTION_TEST_VERTEX(p1,q1,r1,q2,r2,p2)}
    else INTERSECTION_TEST_VERTEX(p1,q1,r1,r2,p2,q2)}
};

/**********************************************************************
* tri_tri_overlap_test_2d:
*  In: coordinates of the vertices of the two triangles
*  Out: 1 if triangles overlap
*       0 if triangles do not overlap
*  Note: triangles are assumed to be coplanar
*  Note:  Code based on "Fast and Robust Triangle-Triangle Overlap Test
*         Using Orientation Predicates" by P. Guigue and O. Devillers,
*         Journal of Graphic Tools, 8(1), 2003.
* http://jgt.akpeters.com/papers/GuigueDevillers03/triangle_triangle_intersectio* n.html
**********************************************************************/
int tri_tri_overlap_test_2d(double p1[2], double q1[2], double r1[2],
                            double p2[2], double q2[2], double r2[2])
{
  if (ORIENT_2D(p1,q1,r1) < 0.0f)
    if (ORIENT_2D(p2,q2,r2) < 0.0f)
      return ccw_tri_tri_intersection_2d(p1,r1,q1,p2,r2,q2);
    else
      return ccw_tri_tri_intersection_2d(p1,r1,q1,p2,q2,r2);
  else
    if (ORIENT_2D(p2,q2,r2) < 0.0f)
      return ccw_tri_tri_intersection_2d(p1,q1,r1,p2,r2,q2);
    else
      return ccw_tri_tri_intersection_2d(p1,q1,r1,p2,q2,r2);

}

/**********************************************************************
* sorted_insert_wall_aux_list:
* In: linked list
*     new node
* Out: new node is added to the linked list in the sorted order
***********************************************************************/
void sorted_insert_wall_aux_list(struct wall_aux_list **headRef, struct wall_aux_list *newNode)
{
  /* special case for the head end */
  if (*headRef == NULL || (*headRef)->d_prod >= newNode->d_prod)
  {
    newNode->next = *headRef;
    *headRef = newNode;
  }
  else 
  {
    /* Locate the node before the point of insertion */
    struct wall_aux_list *curr = *headRef;
    while (curr->next != NULL && curr->next->d_prod < newNode->d_prod) 
    {
       curr = curr->next;
    }
    newNode->next = curr->next;
    curr->next = newNode;
  }

}


/*******************************************************************
delete_wall_aux_list:
  In: linked list
  Out: None.  The linked list is deleted and memory is freed.
*******************************************************************/
void delete_wall_aux_list(struct wall_aux_list *head)
{
  struct wall_aux_list *nnext;
  while(head != NULL)
  {
    nnext = head->next;
    free(head);
    head = nnext;
  }
}

/*****************************************************************
walls_belong_to_at_least_one_different_restricted_region:
  In: wall and surface molecule on it
      wall and surface molecule on it
  Out: 1 if both walls belong to at least one different restricted region
       relative to the properties of surface molecule,
       0 otherwise.
  Note: Wall can be belong to several regions simultaneously.
        Restricted region is one for the boundary of which the reactions
        REFL/ABSORB are declared.
******************************************************************/
int 
walls_belong_to_at_least_one_different_restricted_region(
    struct volume *world, struct wall *w1, struct grid_molecule *g1, 
    struct wall *w2, struct grid_molecule *g2)
{
  struct region_list *rl_1, *rl_2, *rl_t1;
  struct region *rp_1;

  if ((w1 == NULL) || (w2 == NULL)) return 0;

  rl_1 = find_restricted_regions_by_wall(world, w1, g1);
  rl_2 = find_restricted_regions_by_wall(world, w2, g2);

  if ((rl_1 == NULL) && (rl_2 == NULL)) return 0;

  if (rl_1 == NULL)
  {
    /* Is wall 1 part of all restricted regions rl_2, then these
       restricted regions just encompass wall 1 */
    if (wall_belongs_to_all_regions_in_region_list(w1, rl_2)) return 0;
    else return 1;
  }

  if (rl_2 == NULL)
  {
    /* Is wall 2 part of all restricted regions rl_1, then these
       restricted regions just encompass wall 2 */
    if (wall_belongs_to_all_regions_in_region_list(w2, rl_1)) return 0;
    else return 1;
  }

  for (rl_t1 = rl_1; rl_t1 != NULL; rl_t1 = rl_t1->next)
  {
    rp_1 = rl_t1->reg;

    if (!region_belongs_to_region_list(rp_1, rl_2)) return 1;

  }

  return 0;

}

/**************************************************************************
region_belongs_to_region_list:
  In: region
      linked list of regions
  Out: 1 if region is present in the linked list of regions
       0 otherwise
***************************************************************************/
int region_belongs_to_region_list(struct region *rp, struct region_list *head)
{
   struct region_list *rlp;
   int found = 0;

   for (rlp = head; rlp != NULL; rlp = rlp->next)
   {
     if (rlp->reg == rp) found = 1;
   }

   if (!found) return 0;

   return 1;
}

/*****************************************************************
wall_belongs_to_surface_class:
  In: wall
      surface class
  Out: 1 if walls belongs to the surface class above
       0 otherwise.
  Note: Wall can be belong to several surface classes simultaneously.
******************************************************************/
int wall_belongs_to_surface_class(struct wall *w, struct species *surf_class)
{
   struct surf_class_list *scl;

   if (surf_class == NULL) return 0;

   for (scl = w->surf_class_head; scl != NULL; scl = scl->next)
   {
     if (scl->surf_class == surf_class) return 1;
   }

   return 0;
}

/*****************************************************************
wall_belongs_to_all_regions_in_region_list:
  In: wall
      region_list
  Out: 1 if wall belongs to all regions in the region list
       0 otherwise.
  Note: Wall can belong to several regions simultaneously.
******************************************************************/
int wall_belongs_to_all_regions_in_region_list(struct wall *this_wall, struct region_list *rlp_head)
{
   struct region_list *rlp;
   struct region *rp;

   if (rlp_head == NULL) return 0;

   for (rlp = rlp_head; rlp != NULL; rlp = rlp->next)
   {
     rp = rlp->reg;

     if (!get_bit(rp->membership, this_wall->side)) return 0;

   }

   return 1;

}


/*****************************************************************
wall_belongs_to_any_region_in_region_list:
  In: wall
      region_list
  Out: 1 if wall belongs to any region in the region list
       0 otherwise.
  Note: Wall can be belong to several regions simultaneously.
  Note: It is assumed that both wall and region list are defined for
        the same object.
******************************************************************/
int wall_belongs_to_any_region_in_region_list(struct wall *this_wall, struct region_list *rlp_head)
{
   struct region_list *rlp;
   struct region *rp;

   if (rlp_head == NULL) return 0;

   for (rlp = rlp_head; rlp != NULL; rlp = rlp->next)
   {
     rp = rlp->reg;

     if (get_bit(rp->membership, this_wall->side)) return 1;
   }

   return 0;
}<|MERGE_RESOLUTION|>--- conflicted
+++ resolved
@@ -1030,12 +1030,7 @@
   f.z = n->x*e.y - n->y*e.x;
 
   tiny = EPS_C * (abs_max_2vec(p,v) + 1.0) / (k * max3d(fabs(f.x),fabs(f.y),fabs(f.z)));
-<<<<<<< HEAD
-  if ((rng_uint(world->rng) & 1) == 0)
-  {
-=======
   if ( (rng_uint(rng) & 1) == 0 ) {
->>>>>>> 235f249d
      tiny = -tiny;
   }
   v->x -= tiny*f.x;
@@ -1138,14 +1133,8 @@
   double d_eps;
   struct vector3 local;
 
-<<<<<<< HEAD
-  if (world->notify->final_summary == NOTIFY_FULL)
-  {
-      world->ray_polygon_tests++;
-=======
   if(notify->final_summary == NOTIFY_FULL){
       (*ray_polygon_tests)++;
->>>>>>> 235f249d
   }
 
   nx = face->normal.x;
@@ -1180,13 +1169,8 @@
 
     if (update_move)
     {
-<<<<<<< HEAD
-      a = (abs_max_2vec(point , move) + 1.0) * EPS_C;
-      if ((rng_uint(world->rng)&1)==0) a = -a;
-=======
       a = (abs_max_2vec( point , move ) + 1.0) * EPS_C;
       if ((rng_uint(rng)&1)==0) a = -a;
->>>>>>> 235f249d
       if (dd==0.0)
       {
         move->x -= a*nx;
@@ -2385,13 +2369,8 @@
 
   }
 
-<<<<<<< HEAD
-  if (n<0) return vacuum_from_regions(rso,g,n);
-  if (world->notify->release_events==NOTIFY_FULL)
-=======
-  if (n<0) return vacuum_from_regions(world, rso,g,n);
+  if (n<0) return vacuum_from_regions(world, rso, g,n);
   if(world->notify->release_events==NOTIFY_FULL)
->>>>>>> 235f249d
   {
     if (n > 0)
       mcell_log_raw("Releasing %d molecules %s ...", n, g->properties->sym->name);
@@ -2711,11 +2690,7 @@
   {
      if (shared_vert[i] >= 0)
      {
-<<<<<<< HEAD
-        for (wl = world->walls_using_vertex[shared_vert[i]]; wl != NULL; wl = wl->next)
-=======
        for(wl = world->walls_using_vertex[shared_vert[i]]; wl != NULL; wl = wl->next)
->>>>>>> 235f249d
         {
            if (wl->this_wall == origin) continue;
 
