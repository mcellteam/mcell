--- conflicted
+++ resolved
@@ -199,11 +199,5 @@
 void mdlerror(struct mdlparse_vars *parse_state, char const *str);
 void mdlerror_fmt(struct mdlparse_vars *parse_state, char const *fmt, ...)
     PRINTF_FORMAT(2);
-<<<<<<< HEAD
 int mdlparse_init(struct volume *vol);
-=======
-int mdlparse_init(struct volume *vol);
-int mdlparse_file(struct mdlparse_vars *parse_state, char const *name);
-
-#endif
->>>>>>> 7030a996
+int mdlparse_file(struct mdlparse_vars *parse_state, char const *name);