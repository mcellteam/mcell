--- conflicted
+++ resolved
@@ -1697,13 +1697,8 @@
         product_subvol = find_subvolume(world, hitpt, last_subvol);
 
       this_product = (struct abstract_molecule *)place_volume_product(
-<<<<<<< HEAD
           world, product_species, 0, sm_reactant, w, product_subvol, hitpt,
-          product_orient[n_product], t);
-=======
-          world, product_species, sm_reactant, w, product_subvol, hitpt,
           product_orient[n_product], t, reacA->periodic_box);
->>>>>>> d606a65f
 
       if (((struct volume_molecule *)this_product)->index < DISSOCIATION_MAX)
         update_dissociation_index = true;
