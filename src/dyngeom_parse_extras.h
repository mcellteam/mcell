#ifndef DYNGEOM_PARSE_EXTRAS_H
#define DYNGEOM_PARSE_EXTRAS_H

#include "mcell_structs.h"

#define MAX_INCLUDE_DEPTH 16

struct dyngeom_parse_vars * create_dg_parse(struct volume *state);

struct dyngeom_parse_vars {
  struct sym_table_head *reg_sym_table;
  struct sym_table_head *obj_sym_table;
  struct geom_object *root_object;
  struct geom_object *root_instance;
  struct geom_object *current_object;
  struct region *current_region;
  struct name_list *object_name_list;
  struct name_list *object_name_list_end;
  char const *curr_file; /* Name of MDL file currently being parsed */

  /* Line numbers and filenames for all of the currently parsing files */
  u_int line_num[MAX_INCLUDE_DEPTH];
  char const *include_filename[MAX_INCLUDE_DEPTH];

  /* Stack pointer for filename/line number stack */
  u_int include_stack_ptr;

  /* Line number where last top-level (i.e. non-nested) multi-line (C-style)
   * comment was started in the current MDL file. */
  int comment_started;
};

#include "mcell_objects.h"

int parse_dg(struct dyngeom_parse_vars *dg_parse, const char *dynamic_geometry_filename);
int parse_dg_init(struct dyngeom_parse_vars *dg_parse, const char *dynamic_geometry_filename, struct volume *state);

void setup_root_obj_inst(struct dyngeom_parse_vars *dg_parse_vars, struct volume *state);
struct sym_entry *dg_start_object(
    struct dyngeom_parse_vars *dg_parse_vars,
    char *name);
struct geom_object *dg_start_object_simple(struct dyngeom_parse_vars *dg_parse_vars,
                                      struct object_creation *obj_creation,
                                      char *name);
struct geom_object *dg_new_polygon_list(
    struct dyngeom_parse_vars *dg_parse_vars,
    char *obj_name);
void dg_finish_object(struct dyngeom_parse_vars *dg_parse_vars);
struct region *dg_create_region(
    struct sym_table_head *reg_sym_table,
<<<<<<< HEAD
    struct geom_object *objp,
    char *name);
=======
    struct object *objp,
    const char *name);
>>>>>>> 52a69e91
struct region *dg_make_new_region(
    struct sym_table_head *reg_sym_table,
    const char *obj_name,
    const char *region_last_name);
int dg_copy_object_regions(
    struct dyngeom_parse_vars *dg_parse_vars,
    struct geom_object *dst_obj,
    struct geom_object *src_obj);
int dg_deep_copy_object(
    struct dyngeom_parse_vars *dg_parse_vars,
    struct geom_object *dst_obj,
    struct geom_object *src_obj);
struct sym_entry *dg_existing_object(
    struct dyngeom_parse_vars *dg_parse_vars,
    char *name);
char *find_include_file(char const *path, char const *cur_path);

#endif<|MERGE_RESOLUTION|>--- conflicted
+++ resolved
@@ -48,13 +48,8 @@
 void dg_finish_object(struct dyngeom_parse_vars *dg_parse_vars);
 struct region *dg_create_region(
     struct sym_table_head *reg_sym_table,
-<<<<<<< HEAD
     struct geom_object *objp,
-    char *name);
-=======
-    struct object *objp,
     const char *name);
->>>>>>> 52a69e91
 struct region *dg_make_new_region(
     struct sym_table_head *reg_sym_table,
     const char *obj_name,
