--- conflicted
+++ resolved
@@ -211,84 +211,7 @@
   
   /*CHECKED_CALL(init_dynamic_geometry(state),*/
   /*             "Error while initializing scheduled changes in geometry.");*/
-<<<<<<< HEAD
-=======
-
-  return MCELL_SUCCESS;
-}
->>>>>>> a9bc5b88
-
-/************************************************************************
- *
- * Function for recreating the geometry when using dynamic meshes.
- *
- * NOTE: This entails destroying the existing geometry (and a number of related
- *       dependencies), reparsing the appropriate MDLs, and re-initializing the
- *       partitions, geometry, etc.
- *
- * Returns 1 on error and 0 on success
- *
- * NOTE: This is doing a little more than just destroying and reinitializing
- * geometry, so it probably makes sense to rename this and/or split it up into
- * multiple functions.
- *
- ************************************************************************/
-MCELL_STATUS
-mcell_redo_geom(MCELL_STATE *state) {
-  // We set this mainly to take care of some issues with counting, triggers,
-  // memory cleanup.
-  state->dynamic_geometry_flag = 1;
-
-  CHECKED_CALL(reset_current_counts(
-    state->mol_sym_table,
-    state->count_hashmask,
-    state->count_hash),
-    "Error when reseting counters.");
-
-  struct vector3 llf;
-  struct vector3 urb;
-  if (state->periodic_box_obj) {
-    struct polygon_object* p = (struct polygon_object*)(state->periodic_box_obj->contents);
-    struct subdivided_box* sb = p->sb;
-    llf.x = sb->x[0];
-    llf.y = sb->y[0];
-    llf.z = sb->z[0];
-       
-    urb.x = sb->x[1];
-    urb.y = sb->y[1];
-    urb.z = sb->z[1];
-  }
-
-  CHECKED_CALL(destroy_everything(state), "Error when freeing memory.");
-  // We need to reenable the ability to parse geometry
-  state->disable_polygon_objects = 0;
-  // Reparse the geometry and instantiations. Nothing else should be included
-  // in these other MDLs.
-  CHECKED_CALL(mcell_parse_mdl(state),
-               "An error occured during parsing of the mdl file.");
-  CHECKED_CALL(init_bounding_box(state), "Error initializing bounding box.");
-  // This should ideally be in destroy_everything
-  free(state->subvol);
-  if (state->periodic_box_obj) {
-    mcell_create_periodic_box(state, "PERIODIC_BOX_INST", &llf, &urb);
-  }
-  CHECKED_CALL(init_partitions(state), "Error initializing partitions.");
-  CHECKED_CALL(init_vertices_walls(state),
-               "Error initializing vertices and walls.");
-  CHECKED_CALL(init_regions(state), "Error initializing regions.");
-
-
-  if (state->place_waypoints_flag) {
-    CHECKED_CALL(place_waypoints(state), "Error while placing waypoints.");
-  }
-
-  if (state->with_checks_flag) {
-    CHECKED_CALL(check_for_overlapped_walls(
-        state->rng, state->n_subvols, state->subvol),
-        "Error while checking for overlapped walls.");
-  }
-  CHECKED_CALL(init_species_mesh_transp(state),
-               "Error while initializing species-mesh transparency list.");
+
   return MCELL_SUCCESS;
 }
 
