--- conflicted
+++ resolved
@@ -221,15 +221,14 @@
   /*CHECKED_CALL(init_dynamic_geometry(state),*/
   /*             "Error while initializing scheduled changes in geometry.");*/
 
-  return MCELL_SUCCESS;
-}
-
-<<<<<<< HEAD
   //hashmap where nfsim struct graph_data is stored
   if(state->nfsim_flag){
     initialize_graph_hashmap();
   }
-=======
+
+  return MCELL_SUCCESS;
+}
+
 /************************************************************************
  *
  * Function for recreating the geometry when using dynamic meshes.
@@ -301,7 +300,7 @@
   }
   CHECKED_CALL(init_species_mesh_transp(state),
                "Error while initializing species-mesh transparency list.");
->>>>>>> 0e07a94a
+
   return MCELL_SUCCESS;
 }
 
