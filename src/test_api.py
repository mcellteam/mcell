#!/usr/bin/env python

import pymcell as m
import torus


class Vector3(object):
    def __init__(self, x=0.0, y=0.0, z=0.0):
        self.x = x
        self.y = y
        self.z = z


def main():
    world = m.mcell_create()
    m.mcell_init_state(world)

    dt = 1e-6
    iterations = 100
    m.mcell_set_time_step(world, dt)
    m.mcell_set_iterations(world, iterations)

    # Define one surface molecule and three volume molecules
    sm1_sym = m.create_species(m, world, "sm1", 1e-6, True)
    vm1_sym = m.create_species(m, world, "vm1", 1e-6, False)
    vm2_sym = m.create_species(m, world, "vm2", 1e-6, False)
    vm3_sym = m.create_species(m, world, "vm3", 1e-6, False)

    # Define reactions
    # vm1 + vm2 -> vm3 [1e8]
    reactants1 = m.mcell_add_to_species_list(vm1_sym, False, 0, None)
    reactants1 = m.mcell_add_to_species_list(vm2_sym, False, 0, reactants1)
    products1 = m.mcell_add_to_species_list(vm3_sym, False, 0, None)
    m.create_reaction(m, world, reactants1, products1, 1e8)
    # vm3 -> NULL [1e5]
    reactants2 = m.mcell_add_to_species_list(vm3_sym, False, 0, None)
    m.create_reaction(m, world, reactants2, None, 0.01, name="rxn")

    scene_name = "Scene"
    scene = m.create_instance_object(m, world, scene_name)

    # Create a spherical release site
    pos_vec3 = Vector3()
    diam_vec3 = Vector3(0.015, 0.015, 0.015)
    # XXX: It seems to be necessary to return some or all of these objects in
    # order to have a functioning release site even though we don't use them
    # anywhere after this call.
    position, diameter, sphere_release_object = m.create_release_site(
            m, world, scene, pos_vec3, diam_vec3, m.SHAPE_SPHERICAL, 500,
            vm1_sym, "vm1_rel")
    pos_vec3b = Vector3(0.05, 0.05, 0.00)
    diam_vec3b = Vector3(0.025, 0.025, 0.05)
    position2, diameter2, cube_release_object = m.create_release_site(
            m, world, scene, pos_vec3b, diam_vec3b, m.SHAPE_CUBIC, 500,
            vm2_sym, "vm2_rel")

    # Create box object
    # verts, elems = m.create_box_verts_elems(m, 0.1)

    obj_name = "Torus"
    mesh = m.create_polygon_object(
        m, world, torus.vert_list, torus.face_list, scene, obj_name)

    # Create surface region on half the torus
    # XXX: Creating a region is currently required when creating mesh objects
    region_name = "half_torus"
    test_region = m.create_surface_region(
        m, world, mesh, torus.surf_reg_face_list, region_name)

    region_release_object = m.create_region_release_site(
        m, world, scene, mesh, "vm1_torus_rel", "ALL", 1000, vm1_sym)

    # create surface class
    sc_sm1_sym = m.create_surf_class(m, world, "sc_release_y")
    # create releases using a surface class (i.e. not a release object)
    # mdl equivalent: MOLECULE_DENSITY {sm1' = 1000}
    sm1 = m.mcell_add_to_species_list(sm1_sym, True, 1, None)
    smd = m.mcell_add_mol_release_to_surf_class(
<<<<<<< HEAD
      world, sc_sm1_sym, sm1, 10000, 0, None)
=======
      world, sc_sm1, sm1, 1000, 0, None)
>>>>>>> d4c38af3
    # create surface class that is reflective to sm1
    m.mcell_add_surf_class_properties(world, m.RFLCT, sc_sm1_sym, sm1_sym, 0)
    # m.mcell_add_surf_class_properties(world, m.SINK, sc_sm1, sm1_sym, 0)
    m.mcell_assign_surf_class_to_region(sc_sm1_sym, test_region)

    m.mcell_delete_species_list(sm1)

    
    # Create reaction on sc_sm1 sm1, -> sm1'
    sc_surf = m.mcell_add_to_species_list(sc_sm1_sym,True, 1, None)
    reactantsSurf = m.mcell_add_to_species_list(sm1_sym, True, 1, None)
    productsSurf = m.mcell_add_to_species_list(sm1_sym, True, -1, None)
<<<<<<< HEAD
    m.create_reaction(m, world, reactantsSurf, productsSurf, 1e8, surfs=sc_surf, name="rxnSurf")
=======
    productsSurf = m.mcell_add_to_species_list(sm1_sym, True, -1, productsSurf)
    m.create_reaction(
        m, world, reactantsSurf, productsSurf, .1, surf_class=sm1,
        name="rxnSurf")
>>>>>>> d4c38af3
    

    # Create viz data
    viz_list = m.mcell_add_to_species_list(vm1_sym, False, 0, None)
    viz_list = m.mcell_add_to_species_list(vm2_sym, False, 0, viz_list)
    viz_list = m.mcell_add_to_species_list(vm3_sym, False, 0, viz_list)
    viz_list = m.mcell_add_to_species_list(sm1_sym, True, 0, viz_list)
    m.mcell_create_viz_output(
            world, "./viz_data/test", viz_list, 0, iterations, 1)

    # Create reaction data
    mesh_sym = m.mcell_get_obj_sym(mesh)
    count_list1, os1, out_times1, output1 = m.create_count(
            m, world, mesh_sym, vm1_sym, "react_data/vm1_%s.dat" % obj_name)
    reg_sym = m.mcell_get_reg_sym(test_region)
    count_list2, os2, out_times2, output2 = m.create_count(
            m, world, reg_sym, sm1_sym, "react_data/sm1_reg.dat")
    count_list3, os3, out_times3, output3 = m.create_count(
            m, world, None, vm1_sym, "react_data/vm1_world.dat")
    count_list4, os4, out_times4, output4 = m.create_count(
            m, world, mesh_sym, vm3_sym, "react_data/vm3_%s.dat" % obj_name)

    m.mcell_init_simulation(world)
    m.mcell_init_output(world)

    output_freq = 10
    for i in range(iterations):
        # vm3_count = m.mcell_get_count(
        #         "vm3", "%s.%s,ALL" % (scene_name, obj_name), world)
        # # When vm3 hits some arbitrary threshold value (i.e. 150), ramp up the
        # # rate constant of vm3->NULL. This is just a simple test, but we'll
        # # need to do something analagous when interfacing with pyNEURON.
        # if (vm3_count > 150): 
        #     m.mcell_modify_rate_constant(world, "rxn", 1e8)
        m.mcell_run_iteration(world, output_freq, 0)
    m.mcell_flush_data(world)
    # m.mcell_print_final_warnings(world)
    # m.mcell_print_final_statistics(world)

if __name__ == "__main__":
    main()<|MERGE_RESOLUTION|>--- conflicted
+++ resolved
@@ -75,12 +75,8 @@
     # create releases using a surface class (i.e. not a release object)
     # mdl equivalent: MOLECULE_DENSITY {sm1' = 1000}
     sm1 = m.mcell_add_to_species_list(sm1_sym, True, 1, None)
-    smd = m.mcell_add_mol_release_to_surf_class(
-<<<<<<< HEAD
-      world, sc_sm1_sym, sm1, 10000, 0, None)
-=======
-      world, sc_sm1, sm1, 1000, 0, None)
->>>>>>> d4c38af3
+    smd = m.mcell_add_mol_release_to_surf_class( world, sc_sm1, sm1, 1000, 0, None)
+
     # create surface class that is reflective to sm1
     m.mcell_add_surf_class_properties(world, m.RFLCT, sc_sm1_sym, sm1_sym, 0)
     # m.mcell_add_surf_class_properties(world, m.SINK, sc_sm1, sm1_sym, 0)
@@ -93,14 +89,10 @@
     sc_surf = m.mcell_add_to_species_list(sc_sm1_sym,True, 1, None)
     reactantsSurf = m.mcell_add_to_species_list(sm1_sym, True, 1, None)
     productsSurf = m.mcell_add_to_species_list(sm1_sym, True, -1, None)
-<<<<<<< HEAD
-    m.create_reaction(m, world, reactantsSurf, productsSurf, 1e8, surfs=sc_surf, name="rxnSurf")
-=======
     productsSurf = m.mcell_add_to_species_list(sm1_sym, True, -1, productsSurf)
     m.create_reaction(
         m, world, reactantsSurf, productsSurf, .1, surf_class=sm1,
         name="rxnSurf")
->>>>>>> d4c38af3
     
 
     # Create viz data
