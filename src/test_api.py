--- conflicted
+++ resolved
@@ -170,12 +170,8 @@
     reactants2 = m.mcell_add_to_species_list(vm3_sym, False, 0, None)
     m.create_reaction(m, world, reactants2, None, 0.01, name="rxn")
 
-<<<<<<< HEAD
-    scene = m.create_instance_object(m, world, "Scene")
-=======
     scene_name = "Scene"
-    scene = create_instance_object(world, scene_name)
->>>>>>> e74a57db
+    scene = m.create_instance_object(m, world, scene_name)
 
     # Create a spherical release site
     pos_vec3 = Vector3()
@@ -240,19 +236,12 @@
     count_list1, os1, out_times1, output1 = m.create_count(
             m, world, mesh_sym, vm1_sym, "react_data/vm1_cube.dat")
     reg_sym = m.mcell_get_reg_sym(test_region)
-<<<<<<< HEAD
     count_list2, os2, out_times2, output2 = m.create_count(
             m, world, reg_sym, sm1_sym, "react_data/sm1_reg.dat")
     count_list3, os3, out_times3, output3 = m.create_count(
             m, world, None, vm1_sym, "react_data/vm1_world.dat")
-=======
-    count_list2, os2, out_times2, output2 = create_count(
-            world, reg_sym, sm1_sym, "react_data/sm1_reg.dat")
-    count_list3, os3, out_times3, output3 = create_count(
-            world, None, vm1_sym, "react_data/vm1_world.dat")
-    count_list4, os4, out_times4, output4 = create_count(
-            world, mesh_sym, vm3_sym, "react_data/vm3_cube.dat")
->>>>>>> e74a57db
+    count_list4, os4, out_times4, output4 = m.create_count(
+            m, world, mesh_sym, vm3_sym, "react_data/vm3_cube.dat")
 
     m.mcell_init_simulation(world)
     m.mcell_init_output(world)
