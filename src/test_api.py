#!/usr/bin/env python

import pymcell as m
import torus
import box


def main():
    world = m.mcell_create()
    m.mcell_init_state(world)

    dt = 1e-5
    iterations = 100
    m.mcell_set_time_step(world, dt)
    m.mcell_set_iterations(world, iterations)

    # Define one surface molecule and three volume molecules
<<<<<<< HEAD
    sm1_sym = m.create_species(world, "sm1", 1e-6, True)
    vm1_sym = m.create_species(world, "vm1", 1e-5, False)
    vm2_sym = m.create_species(world, "vm2", 1e-5, False)
    vm3_sym = m.create_species(world, "vm3", 1e-5, False)
=======
    sm1_sym = m.create_species(world, "sm1", 0, True)
    vm1_sym = m.create_species(world, "vm1", 1e-6, False)
    vm2_sym = m.create_species(world, "vm2", 1e-6, False)
    vm3_sym = m.create_species(world, "vm3", 0, False)
>>>>>>> aa54c625

    # Define reactions
    # vm1 + vm2 -> vm3 [1e8]
    reactants1 = m.mcell_add_to_species_list(vm1_sym, False, 0, None)
    reactants1 = m.mcell_add_to_species_list(vm2_sym, False, 0, reactants1)
    products1 = m.mcell_add_to_species_list(vm3_sym, False, 0, None)
    m.create_reaction(world, reactants1, products1, 1e7)
    # vm3 -> NULL [1e5]
    reactants2 = m.mcell_add_to_species_list(vm3_sym, False, 0, None)
    m.create_reaction(world, reactants2, None, 0, name="rxn_vm3_null")

    # This is the world object. We just call it "Scene" here to be consistent
    # with the MDL output from Blender.
    scene_name = "Scene"
    scene = m.create_instance_object(world, scene_name)

<<<<<<< HEAD
    # Create a spherical release site
    pos_vec3 = m.Vector3(0.0, 0.0, 0.0)
=======
    # Release 500 vm1 molecules in a spherical shape
    pos_vec3 = m.Vector3()
>>>>>>> aa54c625
    diam_vec3 = m.Vector3(0.015, 0.015, 0.015)
    # XXX: It seems to be necessary to return some or all of these objects in
    # order to have a functioning release site even though we don't use them
    # anywhere after this call.
    position, diameter, sphere_release_object = m.create_release_site(
        world, scene, pos_vec3, diam_vec3, m.SHAPE_SPHERICAL, 5000, 0, vm1_sym,
        "vm1_rel")
    # Release 500 vm2 molecules in a cubic shape
    pos_vec3b = m.Vector3(0.05, 0.05, 0.00)
    diam_vec3b = m.Vector3(0.025, 0.025, 0.05)
    position2, diameter2, cube_release_object = m.create_release_site(
        world, scene, pos_vec3b, diam_vec3b, m.SHAPE_CUBIC, 5000, 0, vm2_sym,
        "vm2_rel")

    pos_vec3c = m.Vector3(1.0, 0.0, 0.0)
    diam_vec3c = m.Vector3(0.015, 0.015, 0.015)
    position3, diameter3, sphere_release_object2 = m.create_release_site(
        world, scene, pos_vec3c, diam_vec3c, m.SHAPE_SPHERICAL, 500, 0,
        vm1_sym, "vm3_rel")
    pos_vec3d = m.Vector3(1.05, 0.05, 0.00)
    diam_vec3d = m.Vector3(0.025, 0.025, 0.05)
    position4, diameter4, cube_release_object2 = m.create_release_site(
        world, scene, pos_vec3d, diam_vec3d, m.SHAPE_CUBIC, 500, 0, vm2_sym,
        "vm4_rel")

    box_name = "Box"
<<<<<<< HEAD
    box_mesh = m.create_polygon_object(
        world, box.vert_list, box.face_list, scene, box_name)

    box_region_name = "side"
=======
    box_mesh = m.create_box(world, scene, 0.3, box_name)

    box_region_name = "side"
    box_face_list = [1, 2]
>>>>>>> aa54c625
    box_region = m.create_surface_region(
        world, box_mesh, box.surf_reg_face_list, box_region_name)

    torus_name = "Torus"
    torus_mesh = m.create_polygon_object(
        world, torus.vert_list, torus.face_list, scene, torus_name)

    # Create surface region on half the torus
    # XXX: Creating a region is currently required when creating mesh objects
    torus_region_name = "half_torus"
    torus_region = m.create_surface_region(
        world, torus_mesh, torus.surf_reg_face_list, torus_region_name)

<<<<<<< HEAD
    # region_release_object = m.create_region_release_site(
    #     world, scene, torus_mesh, "vm1_torus_rel", "ALL", 1000, vm1_sym)

    # create surface class
    sc_sm1_sym = m.create_surf_class(world, "sc_release_sm1")
=======
    # Release 1000 vm1 molecules in the torus
    region_release_object = m.create_region_release_site(
        world, scene, torus_mesh, "vm1_torus_rel", "ALL", 1000, 0, vm1_sym)

    # create surface class
    sc_sm1_sym = m.create_surf_class(world, "sc")
>>>>>>> aa54c625
    # create releases using a surface class (i.e. not a release object)
    # mdl equivalent: MOLECULE_DENSITY {sm1' = 1000}
    sm1 = m.mcell_add_to_species_list(sm1_sym, True, 1, None)
    smd = m.mcell_add_mol_release_to_surf_class(
        world, sc_sm1_sym, sm1, 1000, 0, None)

    # make "sc" surface class reflective to sm1 and apply it to half the torus
    m.mcell_add_surf_class_properties(world, m.RFLCT, sc_sm1_sym, sm1_sym, 0)
    # m.mcell_add_surf_class_properties(world, m.SINK, sc_sm1, sm1_sym, 0)
    m.mcell_assign_surf_class_to_region(sc_sm1_sym, torus_region)

    m.mcell_delete_species_list(sm1)

<<<<<<< HEAD
    # Create reaction on sc_sm1 sm1, -> sm1'
    # sc_surf = m.mcell_add_to_species_list(sc_sm1_sym, True, 1, None)
    # reactantsSurf = m.mcell_add_to_species_list(sm1_sym, True, 1, None)
    # productsSurf = m.mcell_add_to_species_list(sm1_sym, True, -1, None)
    # m.create_reaction(
    #     world, reactantsSurf, productsSurf, 1e4, surf_class=sc_surf,
    #     name="rxnSurf")
=======
    # Create reaction sm1' @ sc' -> sm1,
    sc_surf = m.mcell_add_to_species_list(sc_sm1_sym, True, 1, None)
    reactants_surf = m.mcell_add_to_species_list(sm1_sym, True, 1, None)
    products_surf = m.mcell_add_to_species_list(sm1_sym, True, -1, None)
    m.create_reaction(
        world, reactants_surf, products_surf, 0, surf_class=sc_surf,
        name="rxn_SC")
>>>>>>> aa54c625

    # Create viz data
    viz_list = m.mcell_add_to_species_list(vm1_sym, False, 0, None)
    viz_list = m.mcell_add_to_species_list(vm2_sym, False, 0, viz_list)
    viz_list = m.mcell_add_to_species_list(vm3_sym, False, 0, viz_list)
    viz_list = m.mcell_add_to_species_list(sm1_sym, True, 0, viz_list)
    m.mcell_create_viz_output(
        world, "./viz_data/test", viz_list, 0, iterations, 1)

    # Create reaction data
    # box_sym = m.mcell_get_obj_sym(box_mesh)
    torus_sym = m.mcell_get_obj_sym(torus_mesh)
    count_list1, os1, out_times1, output1 = m.create_count(
        world, torus_sym, vm3_sym, "react_data/vm3_%s.dat" % torus_name, 1e-5)
    torus_reg_sym = m.mcell_get_reg_sym(torus_region)
    count_list2, os2, out_times2, output2 = m.create_count(
        world, torus_reg_sym, sm1_sym, "react_data/sm1_reg.dat", dt)
    count_list3, os3, out_times3, output3 = m.create_count(
        world, None, vm1_sym, "react_data/vm1_world.dat", dt)
    # count_list4, os4, out_times4, output4 = m.create_count(
    #     world, box_sym, vm3_sym, "react_data/vm3_%s.dat" % box_name, 1e-5)

    # Set partitions
    m.create_partitions(world, 0, -1.3, 1.3, 0.05)
    m.create_partitions(world, 1, -1.3, 1.3, 0.05)
    m.create_partitions(world, 2, -0.275, 0.275, 0.05)

    m.mcell_init_simulation(world)
    m.mcell_init_output(world)

    output_freq = 10
    torus_obj = m.PolyObj("Torus", "half_torus", torus.vert_list,
                          torus.face_list, torus.surf_reg_face_list)
    box_obj = m.PolyObj("Box", "side", box.vert_list,
                        box.face_list, box.surf_reg_face_list)
    obj_list = [torus_obj, box_obj]
    for i in range(iterations+1):
        vm3_count = m.mcell_get_count(
            "vm3", "%s.%s,ALL" % (scene_name, torus_name), world)
        # print(vm3_count)
<<<<<<< HEAD
        if (vm3_count > 50):
            # m.mcell_modify_rate_constant(world, "rxn", 1e8)
            torus.vert_list = [
                (i[0]+0.01, i[1], i[2]) for i in torus.vert_list]
            box.vert_list = [(i[0], i[1], i[2]+0.01) for i in box.vert_list]
            obj_list[0].vert_list = torus.vert_list
            obj_list[1].vert_list = box.vert_list
            m.change_geometry(world, "Scene", obj_list)
=======
        # When vm3 hits some arbitrary threshold value (i.e. 400), ramp up the
        # rate constant of vm3->NULL. This is just a simple test, but we'll
        # need to do something analagous when interfacing with pyNEURON.
        if (vm3_count > 1500):
            print("changing rxn_vm3_null rate constant at iteration %d" % i)
            m.mcell_modify_rate_constant(world, "rxn_vm3_null", 1e8)
        # When we hit 50 iterations, crank up the rxn on the torus
        if (i == 50):
            print("changing rxn_SC rate constant at iteration %d" % i)
            m.mcell_modify_rate_constant(world, "rxn_SC", 1e8)
>>>>>>> aa54c625
        m.mcell_run_iteration(world, output_freq, 0)
    m.mcell_flush_data(world)
    m.mcell_print_final_warnings(world)
    m.mcell_print_final_statistics(world)

if __name__ == "__main__":
    main()<|MERGE_RESOLUTION|>--- conflicted
+++ resolved
@@ -15,17 +15,10 @@
     m.mcell_set_iterations(world, iterations)
 
     # Define one surface molecule and three volume molecules
-<<<<<<< HEAD
-    sm1_sym = m.create_species(world, "sm1", 1e-6, True)
-    vm1_sym = m.create_species(world, "vm1", 1e-5, False)
-    vm2_sym = m.create_species(world, "vm2", 1e-5, False)
-    vm3_sym = m.create_species(world, "vm3", 1e-5, False)
-=======
     sm1_sym = m.create_species(world, "sm1", 0, True)
     vm1_sym = m.create_species(world, "vm1", 1e-6, False)
     vm2_sym = m.create_species(world, "vm2", 1e-6, False)
     vm3_sym = m.create_species(world, "vm3", 0, False)
->>>>>>> aa54c625
 
     # Define reactions
     # vm1 + vm2 -> vm3 [1e8]
@@ -42,13 +35,9 @@
     scene_name = "Scene"
     scene = m.create_instance_object(world, scene_name)
 
-<<<<<<< HEAD
     # Create a spherical release site
-    pos_vec3 = m.Vector3(0.0, 0.0, 0.0)
-=======
     # Release 500 vm1 molecules in a spherical shape
     pos_vec3 = m.Vector3()
->>>>>>> aa54c625
     diam_vec3 = m.Vector3(0.015, 0.015, 0.015)
     # XXX: It seems to be necessary to return some or all of these objects in
     # order to have a functioning release site even though we don't use them
@@ -75,17 +64,8 @@
         "vm4_rel")
 
     box_name = "Box"
-<<<<<<< HEAD
-    box_mesh = m.create_polygon_object(
-        world, box.vert_list, box.face_list, scene, box_name)
-
+    box_mesh = m.create_box(world, scene, 0.3, box_name)
     box_region_name = "side"
-=======
-    box_mesh = m.create_box(world, scene, 0.3, box_name)
-
-    box_region_name = "side"
-    box_face_list = [1, 2]
->>>>>>> aa54c625
     box_region = m.create_surface_region(
         world, box_mesh, box.surf_reg_face_list, box_region_name)
 
@@ -99,20 +79,12 @@
     torus_region = m.create_surface_region(
         world, torus_mesh, torus.surf_reg_face_list, torus_region_name)
 
-<<<<<<< HEAD
-    # region_release_object = m.create_region_release_site(
-    #     world, scene, torus_mesh, "vm1_torus_rel", "ALL", 1000, vm1_sym)
-
-    # create surface class
-    sc_sm1_sym = m.create_surf_class(world, "sc_release_sm1")
-=======
     # Release 1000 vm1 molecules in the torus
     region_release_object = m.create_region_release_site(
         world, scene, torus_mesh, "vm1_torus_rel", "ALL", 1000, 0, vm1_sym)
 
     # create surface class
     sc_sm1_sym = m.create_surf_class(world, "sc")
->>>>>>> aa54c625
     # create releases using a surface class (i.e. not a release object)
     # mdl equivalent: MOLECULE_DENSITY {sm1' = 1000}
     sm1 = m.mcell_add_to_species_list(sm1_sym, True, 1, None)
@@ -126,15 +98,6 @@
 
     m.mcell_delete_species_list(sm1)
 
-<<<<<<< HEAD
-    # Create reaction on sc_sm1 sm1, -> sm1'
-    # sc_surf = m.mcell_add_to_species_list(sc_sm1_sym, True, 1, None)
-    # reactantsSurf = m.mcell_add_to_species_list(sm1_sym, True, 1, None)
-    # productsSurf = m.mcell_add_to_species_list(sm1_sym, True, -1, None)
-    # m.create_reaction(
-    #     world, reactantsSurf, productsSurf, 1e4, surf_class=sc_surf,
-    #     name="rxnSurf")
-=======
     # Create reaction sm1' @ sc' -> sm1,
     sc_surf = m.mcell_add_to_species_list(sc_sm1_sym, True, 1, None)
     reactants_surf = m.mcell_add_to_species_list(sm1_sym, True, 1, None)
@@ -142,7 +105,6 @@
     m.create_reaction(
         world, reactants_surf, products_surf, 0, surf_class=sc_surf,
         name="rxn_SC")
->>>>>>> aa54c625
 
     # Create viz data
     viz_list = m.mcell_add_to_species_list(vm1_sym, False, 0, None)
@@ -183,16 +145,6 @@
         vm3_count = m.mcell_get_count(
             "vm3", "%s.%s,ALL" % (scene_name, torus_name), world)
         # print(vm3_count)
-<<<<<<< HEAD
-        if (vm3_count > 50):
-            # m.mcell_modify_rate_constant(world, "rxn", 1e8)
-            torus.vert_list = [
-                (i[0]+0.01, i[1], i[2]) for i in torus.vert_list]
-            box.vert_list = [(i[0], i[1], i[2]+0.01) for i in box.vert_list]
-            obj_list[0].vert_list = torus.vert_list
-            obj_list[1].vert_list = box.vert_list
-            m.change_geometry(world, "Scene", obj_list)
-=======
         # When vm3 hits some arbitrary threshold value (i.e. 400), ramp up the
         # rate constant of vm3->NULL. This is just a simple test, but we'll
         # need to do something analagous when interfacing with pyNEURON.
@@ -203,7 +155,6 @@
         if (i == 50):
             print("changing rxn_SC rate constant at iteration %d" % i)
             m.mcell_modify_rate_constant(world, "rxn_SC", 1e8)
->>>>>>> aa54c625
         m.mcell_run_iteration(world, output_freq, 0)
     m.mcell_flush_data(world)
     m.mcell_print_final_warnings(world)
