/******************************************************************************
 *
 * Copyright (C) 2006-2017 by
 * The Salk Institute for Biological Studies and
 * Pittsburgh Supercomputing Center, Carnegie Mellon University
 *
 * This program is free software; you can redistribute it and/or
 * modify it under the terms of the GNU General Public License
 * as published by the Free Software Foundation; either version 2
 * of the License, or (at your option) any later version.
 *
 * This program is distributed in the hope that it will be useful,
 * but WITHOUT ANY WARRANTY; without even the implied warranty of
 * MERCHANTABILITY or FITNESS FOR A PARTICULAR PURPOSE.  See the
 * GNU General Public License for more details.
 *
 * You should have received a copy of the GNU General Public License
 * along with this program; if not, write to the Free Software
 * Foundation, Inc., 51 Franklin Street, Fifth Floor, Boston, MA  02110-1301,
 * USA.
 *
******************************************************************************/

#include "config.h"

#include <assert.h>
#include <errno.h>
#include <stdio.h>
#include <stdlib.h>
#include <string.h>
#include <unistd.h>
#include <math.h>
#include <float.h>
#include <time.h>
#include <sys/types.h>
#ifndef _WIN32
#include <sys/resource.h>
#endif

#include <vector>

#include "version_info.h"
#include "logging.h"
#include "rng.h"
#include "mcell_structs.h"
#include "sym_table.h"
#include "count_util.h"
#include "vol_util.h"
#include "wall_util.h"
#include "grid_util.h"
#include "viz_output.h"
#include "react.h"
#include "react_output.h"
#include "chkpt.h"
#include "init.h"
#include "mdlparse_aux.h"
#include "mcell_objects.h"
#include "dyngeom.h"
#include "dyngeom_parse_extras.h"
#include "triangle_overlap.h"

#include "debug_config.h"

#define MESH_DISTINCTIVE EPS_C

struct reschedule_helper {
  struct reschedule_helper *next;
  struct release_event_queue *req;
};

/* Initialize the visualization output (frame_data_lists). */
static int init_viz_output(struct volume *world);

static int compute_bb(struct volume *world, struct geom_object *objp,
                      double (*im)[4]);
static int compute_bb_release_site(struct volume *world, struct geom_object *objp,
                                   double (*im)[4]);
static int compute_bb_polygon_object(struct volume *world, struct geom_object *objp,
                                     double (*im)[4]);

static int init_species_defaults(struct volume *world);
static int init_regions_helper(struct volume *world);

<<<<<<< HEAD
static struct ccn_clamp_data* find_clamped_object_in_list(struct ccn_clamp_data *ccd,
  struct geom_object *obj);
=======
static struct clamp_data* find_clamped_object_in_list(struct clamp_data *cdp,
  struct object *obj);
>>>>>>> 48e018ec

#define MICROSEC_PER_YEAR 365.25 * 86400.0 * 1e6

/* Sets default notification values */
int init_notifications(struct volume *world) {
  if (!(world->notify = CHECKED_MALLOC_STRUCT_NODIE(struct notifications,
                                                    "notification states"))) {
    return 1;
  }

  /* Notifications */
  if (world->quiet_flag) {
    world->notify->progress_report = NOTIFY_NONE;
    world->notify->diffusion_constants = NOTIFY_NONE;
    world->notify->reaction_probabilities = NOTIFY_NONE;
    world->notify->time_varying_reactions = NOTIFY_NONE;
    world->notify->reaction_prob_notify = 0.0;
    world->notify->partition_location = NOTIFY_NONE;
    world->notify->box_triangulation = NOTIFY_NONE;
    world->notify->iteration_report = NOTIFY_NONE;
    world->notify->custom_iteration_value = 0;
    world->notify->release_events = NOTIFY_NONE;
    world->notify->file_writes = NOTIFY_NONE;
    world->notify->final_summary = NOTIFY_NONE;
    world->notify->throughput_report = NOTIFY_NONE;
    world->notify->checkpoint_report = NOTIFY_NONE;
    world->notify->reaction_output_report = NOTIFY_NONE;
    world->notify->volume_output_report = NOTIFY_NONE;
    world->notify->viz_output_report = NOTIFY_NONE;
    world->notify->molecule_collision_report = NOTIFY_NONE;
  } else {
    world->notify->progress_report = NOTIFY_FULL;
    world->notify->diffusion_constants = NOTIFY_BRIEF;
    world->notify->reaction_probabilities = NOTIFY_FULL;
    world->notify->time_varying_reactions = NOTIFY_FULL;
    world->notify->reaction_prob_notify = 0.0;
    world->notify->partition_location = NOTIFY_NONE;
    world->notify->box_triangulation = NOTIFY_NONE;
    world->notify->iteration_report = NOTIFY_FULL;
    world->notify->custom_iteration_value = 0;
    world->notify->release_events = NOTIFY_FULL;
    world->notify->file_writes = NOTIFY_NONE;
    world->notify->final_summary = NOTIFY_FULL;
    world->notify->throughput_report = NOTIFY_FULL;
    world->notify->checkpoint_report = NOTIFY_FULL;
    world->notify->reaction_output_report = NOTIFY_NONE;
    world->notify->volume_output_report = NOTIFY_NONE;
    world->notify->viz_output_report = NOTIFY_NONE;
    world->notify->molecule_collision_report = NOTIFY_NONE;
  }
  /* Warnings */
  world->notify->neg_diffusion = WARN_WARN;
  world->notify->neg_reaction = WARN_WARN;
  world->notify->high_reaction_prob = WARN_COPE;
  world->notify->reaction_prob_warn = 1.0;
  world->notify->close_partitions = WARN_WARN;
  world->notify->degenerate_polys = WARN_WARN;
  world->notify->overwritten_file = WARN_COPE;
  world->notify->short_lifetime = WARN_WARN;
  world->notify->short_lifetime_value = 50;
  world->notify->missed_reactions = WARN_WARN;
  world->notify->missed_reaction_value = 0.001;
  world->notify->missed_surf_orient = WARN_ERROR;
  world->notify->useless_vol_orient = WARN_WARN;
  world->notify->mol_placement_failure = WARN_WARN;
  world->notify->invalid_output_step_time = WARN_WARN;
  world->notify->large_molecular_displacement = WARN_WARN;
  world->notify->add_remove_mesh_warning = WARN_WARN;

  if (world->log_freq != 0 && world->log_freq != ULONG_MAX) /* User set this */
  {
    world->notify->custom_iteration_value = world->log_freq;
  }

  return 0;
}

/*
 * Initialize the volume data output.  This will create a scheduler for the
 * volume data, and add volume data output items to the scheduler.
 */
static void init_volume_data_output(struct volume *wrld) {
  struct volume_output_item *vo, *vonext;

  wrld->volume_output_scheduler = create_scheduler(
      1.0, 100.0, 100, wrld->simulation_start_seconds / wrld->time_unit);
  if (wrld->volume_output_scheduler == NULL)
    mcell_allocfailed("Failed to create scheduler for volume output data.");

  double r_time_unit = 1.0 / wrld->time_unit;
  for (vo = wrld->volume_output_head; vo != NULL; vo = vonext) {
    vonext = vo->next; /* schedule_add overwrites 'next' */

    if (vo->timer_type == OUTPUT_BY_STEP) {
      if (wrld->chkpt_seq_num == 1)
        vo->t = 0.0;
      else {
        /* Get step time in internal units, find next scheduled output time */
        double f = vo->step_time * r_time_unit;
        vo->t = f * ceil(wrld->volume_output_scheduler->now / f);
      }
    } else if (vo->num_times > 0) {
      /* Set time scaling factor depending on output type */
      double time_scale = 0.0;
      if (vo->timer_type == OUTPUT_BY_ITERATION_LIST)
        time_scale = 1.0;
      else
        time_scale = r_time_unit;

      /* Find the time of next output */
      if (wrld->chkpt_seq_num == 1) {
        vo->next_time = vo->times;
        vo->t = time_scale * *vo->next_time;
      } else /* Scan forward to find first output after checkpoint time */
      {
        int idx = bisect_high(vo->times, vo->num_times,
                              wrld->volume_output_scheduler->now / time_scale);

        /* If we've already passed the last time for this one, skip it! */
        if (idx < 0 || idx >= vo->num_times)
          continue;
        if (wrld->volume_output_scheduler->now / time_scale > vo->times[idx])
          continue;

        vo->t = vo->times[idx] * time_scale;
        vo->next_time = vo->times + idx;
      }

      /* Advance the next_time pointer */
      ++vo->next_time;
    }

    if (schedule_add(wrld->volume_output_scheduler, vo))
      mcell_allocfailed("Failed to add item to schedule for volume output.");
  }
}

/***********************************************************************
 *
 * initialize the state of variables in world
 *
 ***********************************************************************/
int init_variables(struct volume *world) {

  world->dump_level = 0;
  world->viz_options = 0;

  world->bond_angle = 0.0;

  world->t_start = time(NULL);

  if (world->notify->progress_report != NOTIFY_NONE)
    mcell_log("MCell initializing simulation...");

  // XXX: This is in the wrong place here and should be moved
  //      to a separate function perhaps
  install_emergency_output_hooks(world);
  emergency_output_hook_enabled = 0;

  world->curr_file = world->mdl_infile_name;
  world->chkpt_iterations = 0;
  world->last_checkpoint_iteration = 0;
  world->chkpt_seq_num = 0;
  world->keep_chkpts = 0;

  world->last_timing_time = (struct timeval) { 0, 0 };
  world->last_timing_iteration = 0;

  world->chkpt_flag = 0;
  world->disable_polygon_objects = 0;
  world->viz_blocks = NULL;
  world->ray_voxel_tests = 0;
  world->ray_polygon_tests = 0;
  world->ray_polygon_colls = 0;
  world->dyngeom_molec_displacements = 0;
  world->vol_vol_colls = 0;
  world->vol_surf_colls = 0;
  world->surf_surf_colls = 0;
  world->vol_wall_colls = 0;
  world->vol_vol_vol_colls = 0;
  world->vol_vol_surf_colls = 0;
  world->vol_surf_surf_colls = 0;
  world->surf_surf_surf_colls = 0;
  world->diffuse_3d_calls = 0;
  world->chkpt_start_time_seconds = 0;
  world->chkpt_byte_order_mismatch = 0;
  world->diffusion_number = 0;
  world->diffusion_cumtime = 0.0;
  world->current_iterations = 0;
  world->elapsed_time = 0;
  world->time_unit = 0;
  world->time_step_max = 0;
  world->start_iterations = 0;
  world->current_time_seconds = 0;
  world->simulation_start_seconds = 0;
  world->grid_density = 10000;
  world->r_length_unit = sqrt(world->grid_density);
  world->length_unit = 1.0 / world->r_length_unit;
  world->rx_radius_3d = 0;
  world->radial_directions = 16384;
  world->radial_subdivisions = 1024;
  world->fully_random = 0;
  world->num_directions = world->radial_directions;
  world->r_step = NULL;
  world->r_step_surface = NULL;
  world->r_step_release = NULL;
  world->d_step = NULL;
  world->dissociation_index = DISSOCIATION_MAX;
  world->place_waypoints_flag = 0;
  world->periodic_traditional = false;
  world->count_scheduler = NULL;
  world->volume_output_scheduler = NULL;
  world->storage_head = NULL;
  world->storage_allocator = NULL;
  world->x_partitions = NULL;
  world->y_partitions = NULL;
  world->z_partitions = NULL;
  world->x_fineparts = NULL;
  world->y_fineparts = NULL;
  world->z_fineparts = NULL;
  world->n_fineparts = 0;
  world->mem_part_x = 14;
  world->mem_part_y = 14;
  world->mem_part_z = 14;
  world->mem_part_pool = 0;
  world->all_vertices = NULL;
  world->walls_using_vertex = NULL;
  world->periodic_box_obj = NULL;

  world->use_expanded_list = 1;
  world->randomize_smol_pos = 1;
  world->vacancy_search_dist2 = 0.1;
  world->surface_reversibility = 0;
  world->volume_reversibility = 0;
  world->n_reactions = 0;
  world->current_mol_id = 0;
  world->dynamic_geometry_molecule_placement = 0;

  world->rxn_flags.vol_vol_reaction_flag = 0;
  world->rxn_flags.vol_surf_reaction_flag = 0;
  world->rxn_flags.surf_surf_reaction_flag = 0;
  world->rxn_flags.vol_wall_reaction_flag = 0;
  world->rxn_flags.vol_vol_vol_reaction_flag = 0;
  world->rxn_flags.vol_vol_surf_reaction_flag = 0;
  world->rxn_flags.vol_surf_surf_reaction_flag = 0;
  world->rxn_flags.surf_surf_surf_reaction_flag = 0;

  world->create_shared_walls_info_flag = 0;
  world->reaction_prob_limit_flag = 0;

  world->mcell_version = mcell_version;
  world->clamp_list = NULL;

  //NFSim variables
  world->n_NFSimSpecies = 0;
  world->n_NFSimReactions = 0;
  world->n_NFSimPReactions = 0;

  world->dynamic_geometry_filename = NULL;

  // mcell4
  world->partitions_initialized = false;

  return 0;
}

/***********************************************************************
 *
 * initialize the main data structures in world
 *
 ***********************************************************************/
int init_data_structures(struct volume *world) {
  int i;

  if (!(world->rng = CHECKED_MALLOC_STRUCT_NODIE(
            struct rng_state, "random number generator state"))) {
    return 1;
  }

  if (world->seed_seq < 1 || world->seed_seq > INT_MAX)
    mcell_error(
        "Random sequence number must be in the range 1 to 2^31-1 [2147483647]");
  rng_init(world->rng, world->seed_seq);
  if (world->notify->progress_report != NOTIFY_NONE)
    mcell_log("MCell[%d]: random sequence %d", world->procnum, world->seed_seq);

  world->count_hashmask = COUNT_HASHMASK;
  if (!(world->count_hash =
            CHECKED_MALLOC_ARRAY(struct counter *, (world->count_hashmask + 1),
                                 "counter hash table"))) {
    return 1;
  }

  for (i = 0; i <= world->count_hashmask; i++)
    world->count_hash[i] = NULL;

  world->oexpr_mem = create_mem_named(sizeof(struct output_expression), 128,
                                      "output expression");
  if (world->oexpr_mem == NULL) {
    mcell_allocfailed_nodie("Failed to create memory pool for reaction data "
                            "output expressions.");
    return 1;
  }

  world->outp_request_mem =
      create_mem_named(sizeof(struct output_request), 64, "output request");
  if (world->outp_request_mem == NULL) {
    mcell_allocfailed_nodie("Failed to create memory pool for reaction data "
                            "output commands.");
    return 1;
  }

  world->counter_mem = create_mem_named(sizeof(struct counter), 32, "counter");
  if (world->counter_mem == NULL) {
    mcell_allocfailed_nodie("Failed to create memory pool for reaction and "
                            "molecule counts.");
    return 1;
  }

  world->trig_request_mem =
      create_mem_named(sizeof(struct trigger_request), 32, "trigger request");
  if (world->trig_request_mem == NULL) {
    mcell_allocfailed_nodie("Failed to create memory pool for reaction and "
                            "molecule output triggers.");
    return 1;
  }

  world->magic_mem = create_mem_named(sizeof(struct magic_list), 1024,
                                      "reaction-triggered release");
  if (world->magic_mem == NULL) {
    mcell_allocfailed_nodie("Failed to create memory pool for "
                            "reaction-triggered release lists.");
    return 1;
  }

  world->dynamic_geometry_events_mem = create_mem_named(
      sizeof(struct dg_time_filename), 100, "dynamic geometry time filename");
  if (world->dynamic_geometry_events_mem == NULL)
    return 1;

  if ((world->fstream_sym_table = init_symtab(1024)) == NULL) {
    mcell_allocfailed_nodie(
        "Failed to initialize symbol table for file streams.");
    return 1;
  }

  if ((world->mol_sym_table = init_symtab(1024)) == NULL) {
    mcell_allocfailed_nodie("Failed to initialize symbol table for molecules.");
    return 1;
  }

  if ((world->mol_ss_sym_table = init_symtab(1024)) == NULL) {
    mcell_allocfailed_nodie("Failed to initialize symbol table for spatially structured molecules.");
    return 1;
  }

  if ((world->rxn_sym_table = init_symtab(1024)) == NULL) {
    mcell_allocfailed_nodie("Failed to initialize symbol table for reactions.");
    return 1;
  }

  if ((world->obj_sym_table = init_symtab(1024)) == NULL) {
    mcell_allocfailed_nodie("Failed to initialize symbol table for objects.");
    return 1;
  }

  if ((world->reg_sym_table = init_symtab(1024)) == NULL) {
    mcell_allocfailed_nodie("Failed to initialize symbol table for regions.");
    return 1;
  }

  if ((world->rpat_sym_table = init_symtab(1024)) == NULL) {
    mcell_allocfailed_nodie(
        "Failed to initialize symbol table for release patterns.");
    return 1;
  }

  if ((world->rxpn_sym_table = init_symtab(1024)) == NULL) {
    mcell_allocfailed_nodie(
        "Failed to initialize symbol table for reaction pathways.");
    return 1;
  }

  struct sym_entry *sym;
  if ((sym = store_sym("WORLD_OBJ", OBJ, world->obj_sym_table, NULL)) == NULL) {
    mcell_allocfailed_nodie(
        "Failed to store the world root object in the object symbol table.");
    return 1;
  }

  world->root_object = (struct geom_object *)sym->value;
  world->root_object->object_type = META_OBJ;
  if (!(world->root_object->last_name = CHECKED_STRDUP_NODIE("", NULL))) {
    return 1;
  }

  if ((sym = store_sym("WORLD_INSTANCE", OBJ, world->obj_sym_table, NULL)) ==
      NULL) {
    mcell_allocfailed_nodie(
        "Failed to store the world root instance in the object symbol table.");
    return 1;
  }

  world->root_instance = (struct geom_object *)sym->value;
  world->root_instance->object_type = META_OBJ;
  if (!(world->root_instance->last_name = CHECKED_STRDUP("", NULL))) {
    return 1;
  }

  if ((sym = store_sym("DEFAULT_RELEASE_PATTERN", RPAT, world->rpat_sym_table,
                      NULL)) == NULL) {
    mcell_allocfailed_nodie("Failed to store the default release pattern in "
                            "the release patterns symbol table.");
    return 1;
  }
  world->default_release_pattern = (struct release_pattern *)sym->value;
  world->default_release_pattern->delay = 0;
  world->default_release_pattern->release_interval = FOREVER;
  world->default_release_pattern->train_interval = FOREVER;
  world->default_release_pattern->train_duration = FOREVER;
  world->default_release_pattern->number_of_trains = 1;

  if ((sym = store_sym("ALL_VOLUME_MOLECULES", MOL, world->mol_sym_table,
                      NULL)) == NULL) {
    mcell_allocfailed_nodie(
        "Failed to store all volume molecules in the molecule symbol table.");
    return 1;
  }
  world->all_volume_mols = (struct species *)sym->value;

  if ((sym = store_sym("ALL_SURFACE_MOLECULES", MOL, world->mol_sym_table,
                      NULL)) == NULL) {
    mcell_allocfailed_nodie(
        "Failed to store the surface molecules in the molecule symbol table.");
    return 1;
  }
  world->all_surface_mols = (struct species *)sym->value;

  if ((sym = store_sym("ALL_MOLECULES", MOL, world->mol_sym_table, NULL)) ==
      NULL) {
    mcell_allocfailed_nodie(
        "Failed to store all molecules in the molecule symbol table.");
    return 1;
  }
  world->all_mols = (struct species *)sym->value;

  world->volume_output_head = NULL;
  world->output_block_head = NULL;
  world->output_request_head = NULL;

  world->dynamic_geometry_head = NULL;

  world->releaser = create_scheduler(1.0, 100.0, 100, 0.0);
  if (world->releaser == NULL) {
    mcell_allocfailed_nodie("Failed to create release scheduler.");
    return 1;
  }

  init_dynamic_geometry(world);

  return 0;
}

/***********************************************************************
 *
 * initialize the models' species table
 *
 ***********************************************************************/
int init_species(struct volume *world) {

  int reactants_3D_present = 0; /* flag to check whether there are 3D reactants
                             (participants in the reactions
                              between 3D molecules) in the simulation */

  /* Set up the array of species */
  if (init_species_defaults(world)) {
    mcell_error_nodie("Unknown error while initializing species table.");
    return 0;
  }
  no_printf("Done setting up species.\n");

  /* Create linked lists of volume and surface molecules names */
  struct name_list *vol_species_name_list = NULL;
  struct name_list *surf_species_name_list = NULL;
  if (world->notify->reaction_probabilities == NOTIFY_FULL) {
    create_name_lists_of_volume_and_surface_mols(world, &vol_species_name_list,
                                                 &surf_species_name_list);
  }

  for (int i = 0; i < world->n_species; i++) {
    struct species *sp = world->species_list[i];

    if (sp->flags & IS_SURFACE) {
      check_for_conflicts_in_surface_class(world, sp);
      if (world->notify->reaction_probabilities == NOTIFY_FULL) {
        publish_special_reactions_report(sp, vol_species_name_list,
                                         surf_species_name_list,
                                         world->n_species, world->species_list);
      }
    }
  }

  /* Memory deallocate linked lists of volume molecules names and surface
     molecules names */
  if (vol_species_name_list != NULL)
    remove_molecules_name_list(&vol_species_name_list);
  if (surf_species_name_list != NULL)
    remove_molecules_name_list(&surf_species_name_list);

  /* If there are no 3D molecules-reactants in the simulation
     set up the "use_expanded_list" flag to zero. */
  for (int i = 0; i < world->n_species; i++) {
    struct species *sp = world->species_list[i];
    if (sp == world->all_mols)
      continue;
    if (sp == world->all_volume_mols)
      continue;
    if (sp == world->all_surface_mols)
      continue;
    if (sp->flags & ON_GRID)
      continue;
    if (sp->flags & IS_SURFACE)
      continue;

    if ((sp->flags & (CAN_VOLVOL | CAN_VOLVOLVOL)) != 0) {
      reactants_3D_present = 1;
      break;
    }
  }

  if (reactants_3D_present == 0) {
    world->use_expanded_list = 0;
  }

  return 0;
}

/***********************************************************************
 *
 * initialize the models' vertices and walls
 *
 ***********************************************************************/
int init_vertices_walls(struct volume *world) {
  struct storage_list *sl;
  int num_storages = 0;           /* number of storages in the world */
  int *num_vertices_this_storage; /* array of vertex counts belonging to each
                                     storage */

  for (sl = world->storage_head; sl != NULL; sl = sl->next) {
    num_storages++;
  }

  /* Allocate array of counts (note: the ordering of this array follows the
   * ordering of the linked list "world->storage_list") */
  if (!(num_vertices_this_storage = CHECKED_MALLOC_ARRAY_NODIE(
            int, num_storages, "array of vertex counts per storage"))) {
    return 1;
  }
  memset(num_vertices_this_storage, 0, sizeof(int) * num_storages);

  double tm[4][4];
  init_matrix(tm);

  /* Accumulate vertex counts and rescale each vertex coordinates if needed */
  if (accumulate_vertex_counts_per_storage(world, world->root_instance,
                                           num_vertices_this_storage, tm)) {
    mcell_error_nodie("Error while accumulating vertex counts per storage.");
    return 1;
  }

  /* Cumulate the vertex count */
  for (int kk = 1; kk < num_storages; ++kk) {
    num_vertices_this_storage[kk] += num_vertices_this_storage[kk - 1];
  }

  /* Allocate the  global "all_vertices" array */
  if (!(world->all_vertices = CHECKED_MALLOC_ARRAY_NODIE(
            struct vector3, num_vertices_this_storage[num_storages - 1],
            "array of all vertices in the world"))) {
    return 1;
  }

  /* Allocate the global "walls_using_vertex" array */
  if (world->create_shared_walls_info_flag) {
    if (!(world->walls_using_vertex = CHECKED_MALLOC_ARRAY_NODIE(
              struct wall_list *, num_vertices_this_storage[num_storages - 1],
              "wall list pointers"))) {
      return 1;
    }

    for (int kk = 0; kk < num_vertices_this_storage[num_storages - 1]; kk++) {
      world->walls_using_vertex[kk] = NULL;
    }
  }
  init_matrix(tm);

  /* Copy vertices into the global array "world->all_vertices"
    and fill "objp->vertices"  for each object in the world */
  if (fill_world_vertices_array(world, world->root_instance,
                                num_vertices_this_storage, tm))
    return 1;
  /* free memory */
  free(num_vertices_this_storage);

  init_matrix(tm);
  /* Instantiate all objects */
  if (world->notify->progress_report != NOTIFY_NONE)
    mcell_log("Instantiating objects...");
  if (instance_obj(world, world->root_instance, tm))
    return 1;

  if (world->notify->progress_report != NOTIFY_NONE)
    mcell_log("Creating walls...");
  if (distribute_world(world)) {
    mcell_error_nodie("Unknown error while distributing geometry "
                      "among partitions.");
    return 1;
  }

  if (world->notify->progress_report != NOTIFY_NONE)
    mcell_log("Creating edges...");
  if (sharpen_world(world)) {
    mcell_error_nodie("Unknown error while adding edges to geometry.");
    return 1;
  }

  return 0;
}

/***********************************************************************
 *
 * initialize the models' regions
 *
 ***********************************************************************/
int init_regions(struct volume *world) {
  if (prepare_counters(world)) {
    mcell_error_nodie(
        "Unknown error while preparing counters for reaction data output.");
    return 1;
  }

  if (init_regions_helper(world)) {
    mcell_error_nodie("Unknown error while initializing object regions.");
    return 1;
  }

  if (check_counter_geometry(world->count_hashmask, world->count_hash,
                             &world->place_waypoints_flag)) {
    mcell_error_nodie(
        "Unknown error while validating geometry of counting regions.");
    return 1;
  }

  /* flags that tell whether there are regions set with surface classes
     that contain ALL_MOLECULES or ALL_SURFACE_MOLECULES keywords.*/
  int all_mols_region_present = 0, all_surf_mols_region_present = 0;
  struct species *all_mols_sp = get_species_by_name(
      "ALL_MOLECULES", world->n_species, world->species_list);
  struct species *all_surf_mols_sp = get_species_by_name(
      "ALL_SURFACE_MOLECULES", world->n_species, world->species_list);

  if ((all_mols_sp != NULL) && (all_mols_sp->flags & REGION_PRESENT)) {
    all_mols_region_present = 1;
  }
  if ((all_surf_mols_sp != NULL) &&
      (all_surf_mols_sp->flags & REGION_PRESENT)) {
    all_surf_mols_region_present = 1;
  }

  /* if surface molecules are defined as part of SURFACE_CLASS
     definitions but there are no regions with this SURFACE_CLASS
     in the model, then to speed up model simulation remove
     the flag CAN_REGION_BORDER from the surface molecule */
  if ((!all_mols_region_present) && (!all_surf_mols_region_present)) {
    for (int i = 0; i < world->n_species; i++) {
      struct species *sp = world->species_list[i];
      if (sp->flags & ON_GRID) {
        if ((sp->flags & CAN_REGION_BORDER) &&
            ((sp->flags & REGION_PRESENT) == 0)) {
          sp->flags &= ~CAN_REGION_BORDER;
        }
      }
    }
  }

  return 0;
}

/**********************************************************************
 *
 * initialize the hash which provides a mapping from the name of
 * count statments (currently identical to the name of the output
 * files) to the underlying output_block data structure containing
 * the counts.
 *
 **********************************************************************/
int init_counter_name_hash(struct sym_table_head **counter_by_name,
                           struct output_block *output_block_head) {
  *counter_by_name = init_symtab(2048);
  if (*counter_by_name == NULL) {
    mcell_log("error creating count symbol table");
    return 1;
  }

  // insert count data
  for (struct output_block *out_block = output_block_head;
       out_block != NULL; out_block = out_block->next) {
    for (struct output_set *set = out_block->data_set_head; set != NULL;
         set = set->next) {
      store_sym(set->outfile_name, COUNT_OBJ_PTR, *counter_by_name, set);
    }
  }

  return 0;
}

/***********************************************************************
 *
 * load the model checkpoint data
 * when only_time_and_iter is true, only time and iteration is read
 *
 ***********************************************************************/
int load_checkpoint(struct volume *world, bool only_time_and_iter) {
  FILE *chkpt_infs = NULL;
  if ((chkpt_infs = fopen(world->chkpt_infile, "rb")) == NULL) {
    world->chkpt_seq_num = 1;
  } else {
    mcell_log("Reading from checkpoint file '%s'.", world->chkpt_infile);
    if (read_chkpt(world, chkpt_infs, only_time_and_iter)) {
      mcell_error_nodie("Failed to read checkpoint file '%s'.",
                        world->chkpt_infile);
      fclose(chkpt_infs);
      return 1;
    }
    fclose(chkpt_infs);
  }

  return 0;
}

/***********************************************************************
 *
 * initialize the model's viz data output
 *
 ***********************************************************************/
int init_viz_data(struct volume *world) {
  /* Initialize the frame data for the visualization and reaction output. */
  if (init_viz_output(world)) {
    mcell_error_nodie("Unknown error while initializing VIZ output.");
    return 1;
  }

  /* Initialize the volume output */
  init_volume_data_output(world);

  return 0;
}

/***********************************************************************
 *
 * initialize the model's reaction data output
 *
 ***********************************************************************/
int init_reaction_data(struct volume *world) {
  struct output_block *obp, *obpn;
  struct output_set *set;
  double f;

  world->count_scheduler = create_scheduler(1.0, 100.0, 100, world->start_iterations);
  if (world->count_scheduler == NULL) {
    mcell_allocfailed_nodie(
        "Failed to create scheduler for reaction data output.");
    return 1;
  }

  /* Schedule the reaction data output events */
  obp = world->output_block_head;
  while (obp != NULL) {
    obpn = obp->next; /* Save this--will be lost when we schedule obp */

    if (obp->timer_type == OUTPUT_BY_STEP) {
      if (world->chkpt_seq_num == 1)
        obp->t = 0.0;
      else {
        double stepInt = obp->step_time/world->time_unit; /* Step time (internal units) */
        double start = world->count_scheduler->now;
        start += stepInt - fmod(start, stepInt);
        obp->t = start;
      }
    } else if (obp->time_now == NULL) /* When would this be non-NULL?? */
    {
      /* Set time scaling factor depending on output type */
      if (obp->timer_type == OUTPUT_BY_ITERATION_LIST)
        f = 1.0;
      else
        f = 1.0 / world->time_unit;

      /* Find the time of next output */
      if (world->chkpt_seq_num == 1) {
        obp->time_now = obp->time_list_head;
        obp->t = f * obp->time_now->value;
      } else /* Scan forward to find first output after checkpoint time */
      {
        for (obp->time_now = obp->time_list_head; obp->time_now != NULL;
             obp->time_now = obp->time_now->next) {
          if (obp->timer_type == OUTPUT_BY_ITERATION_LIST) {
            obp->t = f * obp->time_now->value;
            if (!(obp->t < world->iterations + 1 &&
                  obp->t <= world->count_scheduler->now))
              break;
          } else if (obp->timer_type == OUTPUT_BY_TIME_LIST) {
            if (obp->time_now->value > world->simulation_start_seconds) {
              obp->t = world->count_scheduler->now +
                       (obp->time_now->value - world->simulation_start_seconds) /
                           world->time_unit;
              break;
            }
          }
        }
      }
    }

    if (!world->use_mcell4) { // do not clean mcell3 output files in mcell4 mode
      for (set = obp->data_set_head; set != NULL; set = set->next) {
        if (set->file_flags == FILE_SUBSTITUTE) {
          if (world->chkpt_seq_num == 1) {
            FILE *file = fopen(set->outfile_name, "w");
            if (file == NULL) {
              mcell_perror_nodie(errno, "Failed to open reaction data output "
                                        "file '%s' for writing",
                                 set->outfile_name);
              return 1;
            }

            fclose(file);
          } else if (obp->timer_type == OUTPUT_BY_ITERATION_LIST) {
            if (obp->time_now == NULL)
              continue;
            if (truncate_output_file(set->outfile_name, obp->t)) {
              mcell_error_nodie("Failed to prepare reaction data output file "
                                "'%s' to receive output.",
                                set->outfile_name);
              return 1;
            }
          } else if (obp->timer_type == OUTPUT_BY_TIME_LIST) {
            if (obp->time_now == NULL)
              continue;
            if (truncate_output_file(set->outfile_name,
                                     obp->t * world->time_unit)) {
              mcell_error_nodie("Failed to prepare reaction data output file "
                                "'%s' to receive output.",
                                set->outfile_name);
              return 1;
            }
          } else {
            /* we need to truncate up until the start of the new checkpoint
              * simulation plus a single TIMESTEP */
            double startTime =
                world->chkpt_start_time_seconds + world->time_unit;
            if (truncate_output_file(set->outfile_name, startTime)) {
              mcell_error_nodie("Failed to prepare reaction data output file "
                                "'%s' to receive output.",
                                set->outfile_name);
              return 1;
            }
          }
        }
      }
    }

    if (schedule_add(world->count_scheduler, obp)) {
      mcell_allocfailed_nodie(
          "Failed to add reaction data output item to scheduler.");
      return 1;
    }
    obp = obpn;
  }

  return 0;
}

/***********************************************************************
 *
 * initialize the model's timers
 *
 ***********************************************************************/
int init_timers(struct volume *world) {
  struct rusage init_time;
  getrusage(RUSAGE_SELF, &init_time);

  world->u_init_time.tv_sec = init_time.ru_utime.tv_sec;
  world->u_init_time.tv_usec = init_time.ru_utime.tv_usec;
  world->s_init_time.tv_sec = init_time.ru_stime.tv_sec;
  world->s_init_time.tv_usec = init_time.ru_stime.tv_usec;

  no_printf("Done initializing simulation\n");
  return 0;
}

/***********************************************************************
 *
 * initialize the model's checkpoint state
 *
 ***********************************************************************/
int init_checkpoint_state(struct volume *world, long long *exec_iterations) {
  if (world->notify->checkpoint_report != NOTIFY_NONE)
    mcell_log("MCell: checkpoint sequence number %d begins at elapsed "
              "time %1.15g seconds",
              world->chkpt_seq_num, world->chkpt_start_time_seconds);

  if (world->iterations < world->start_iterations) {
    mcell_error_nodie("Start time after checkpoint %lld is greater than "
                      "total number of iterations specified %lld.",
                      world->start_iterations, world->iterations);
    return 1;
  }

  if (world->chkpt_iterations &&
      (world->iterations - world->start_iterations) < world->chkpt_iterations) {
    world->chkpt_iterations = world->iterations - world->start_iterations;
  }

  if (world->chkpt_iterations)
    *exec_iterations = world->chkpt_iterations;
  else if (world->chkpt_infile)
    *exec_iterations = world->iterations - world->start_iterations;
  else
    *exec_iterations = world->iterations;
  if (*exec_iterations < 0) {
    mcell_error_nodie(
        "Number of iterations to execute is zero or negative. "
        "Please verify ITERATIONS and/or CHECKPOINT_ITERATIONS commands.");
    return 1;
  }
  if (world->notify->progress_report != NOTIFY_NONE)
    mcell_log(
        "MCell: executing %lld iterations starting at iteration number %lld.",
        *exec_iterations, world->start_iterations);

  return 0;
}

/*****************************************************************************
 *
 * reschedule_release_events reschedules release events during restarts
 * from a checkpoint.
 *
 * During parse time and initialization, release events (e.g. via release
 * patterns combined with a delay) are scheduled based on the assumption that
 * the timestep throughout the simulation was consistent and identical to the
 * one in the parsed mdl file. This assumption may be wrong for restarts from
 * a checkpoint in which the timestep was changed with respect to previous runs
 * thus resulting in release events being scheduled at a wrong internal time.
 * The current function computes the proper internal release time based on
 * the start time of the checkpoint and the current iteration number and then
 * reschedules all future events accordingly.
 *
 * This function returns 0 on success and 1 otherwise.
 ******************************************************************************/
int reschedule_release_events(struct volume *world) {

  struct reschedule_helper *helper = NULL;
  for (struct schedule_helper *sh = world->releaser; sh != NULL; sh = sh->next_scale) {
    for (int i = -1; i < sh->buf_len; i++) {
      for (struct abstract_element *ae = (i == -1) ? sh->current : sh->circ_buf_head[i];
        ae != NULL; ae = ae->next) {
        struct release_event_queue *req = (struct release_event_queue *)ae;
        struct reschedule_helper *tmp =
          CHECKED_MALLOC_STRUCT(struct reschedule_helper,
            "Error creating reschedule helper");
        if (helper == NULL) {
          tmp->next = NULL;
        } else {
          tmp->next = helper;
        }
        tmp->req = req;
        helper = tmp;
      }
    }
  }

  struct reschedule_helper *rh = helper;
  while (rh != NULL) {
    struct release_event_queue *req = rh->req;
    rh = rh->next;

    // adjust event time
    double sched_time = req->event_time * world->time_unit;
    double real_sched_time = convert_seconds_to_iterations(
        world->start_iterations, world->time_unit,
        world->chkpt_start_time_seconds, sched_time);

    // adjust time of start of train
    double train_time = req->train_high_time * world->time_unit;
    req->train_high_time = convert_seconds_to_iterations(
        world->start_iterations, world->time_unit,
        world->chkpt_start_time_seconds, train_time);

    schedule_reschedule(world->releaser, req, real_sched_time);
  }

  while (helper != NULL) {
    rh = helper->next;
    free(helper);
    helper = rh;
  }

  return 0;
}

/*************************************************************************
 Mark all molecule objects for inclusion in the specified viz output block.

 In: vizblk: the viz output block in which to include the object
     viz_state: the visualization state desired
 Out: No return value.  vizblk is updated.
*************************************************************************/
static void set_viz_all_molecules(struct volume *world,
                                  struct viz_output_block *vizblk,
                                  int viz_state) {
  for (int i = 0; i < world->n_species; i++) {
    struct species *sp = world->species_list[i];
    if (sp->flags & IS_SURFACE)
      continue;
    if (sp == world->all_mols)
      continue;
    if (sp == world->all_volume_mols)
      continue;
    if (sp == world->all_surface_mols)
      continue;
    if (vizblk->species_viz_states[i] != EXCLUDE_OBJ)
      continue;

    /* set viz_state to INCLUDE_OBJ for the molecule we want to visualize
       but will not assign state value */
    vizblk->species_viz_states[i] = viz_state;
  }
}

/*************************************************************************
 Initialize the species state array for a given viz output block.

 In: vizblk: the viz output block whose species table to update
 Out: vizblk is updated
*************************************************************************/
static int init_viz_species_states(int n_species,
                                   struct viz_output_block *vizblk) {
  vizblk->species_viz_states =
      CHECKED_MALLOC_ARRAY(int, n_species, "species viz states array");
  if (vizblk->species_viz_states == NULL)
    return 1;
  for (int i = 0; i < n_species; ++i)
    vizblk->species_viz_states[i] = EXCLUDE_OBJ;

  int n_entries = vizblk->parser_species_viz_states.num_items;
  int n_bins = vizblk->parser_species_viz_states.table_size;
  for (int i = 0; n_entries > 0 && i < n_bins; ++i) {
    struct species *specp =
        (struct species *)(vizblk->parser_species_viz_states.keys[i]);
    if (specp != NULL) {
      int viz_state =
          (int)(intptr_t)vizblk->parser_species_viz_states.values[i];

      vizblk->species_viz_states[specp->species_id] = viz_state;
      --n_entries;
    }
  }

  pointer_hash_destroy(&vizblk->parser_species_viz_states);
  return 0;
}

/*************************************************************************
 Initialize all viz output blocks for this simulation.

 In: None.
 Out: 0 on success, 1 if an error occurs
*************************************************************************/
static int init_viz_output(struct volume *world) {
  for (struct viz_output_block *vizblk = world->viz_blocks; vizblk != NULL;
       vizblk = vizblk->next) {
    /* Copy species states into an array. */
    if (init_viz_species_states(world->n_species, vizblk))
      return 1;

    /* If ALL_MOLECULES were requested, mark them all for inclusion. */
    if (vizblk->viz_output_flag & VIZ_ALL_MOLECULES)
      set_viz_all_molecules(world, vizblk, vizblk->default_mol_state);

    /* Initialize each data frame in this block. */
    if (init_frame_data_list(world, vizblk)) {
      mcell_internal_error("Unknown error while initializing VIZ output.");
      /*return 1;*/
    }
  }

  return 0;
}

/********************************************************************
init_species:
   Initializes array of molecules types to the default properties values.

*********************************************************************/
static int init_species_defaults(struct volume *world) {

  world->speed_limit = 0;

  world->n_species = world->mol_sym_table->n_entries;
  world->species_list =
      CHECKED_MALLOC_ARRAY(struct species *, world->n_species, "species table");
  unsigned int count = 0;
  for (int i = 0; i < world->mol_sym_table->n_bins; i++) {
    for (struct sym_entry *sym = world->mol_sym_table->entries[i];
         sym != NULL; sym = sym->next) {
      if (sym->sym_type == MOL) {
        struct species *s = (struct species *)sym->value;
        world->species_list[count] = s;
        world->species_list[count]->species_id = count;
        world->species_list[count]->chkpt_species_id = UINT_MAX;
        world->species_list[count]->population = 0;
        world->species_list[count]->n_deceased = 0;
        world->species_list[count]->cum_lifetime_seconds = 0;

        if (!(world->species_list[count]->flags & SET_MAX_STEP_LENGTH)) {
          world->species_list[count]->max_step_length = DBL_MAX;
        }

        // If volume molecule, set max speed per time step.
        if ((s->flags & NOT_FREE) == 0) {
          double speed = 6.0 * s->space_step / sqrt(MY_PI);
          if (speed > world->speed_limit)
            world->speed_limit = speed;
        }
        count++;
      }
    }
  }

  return 0;
}

/********************************************************************
 create_storage:

    This is a helper function to create the storage associated with a
    particular subdivision (i.e. an IxJxK box of subvolumes with a common
    scheduler and common memory allocation).

    When we create a storage, we need to decide how big the memory pools should
    be.

    If the memory pools are too small, you lose some of the benefits of memory
    pooling, since your memory blocks are more scattered.  You also take on
    extra overhead because of the extra arenas you end up allocating when you
    need more objects than the original pool could provide.

    If the memory pools are too large, you waste a lot of memory, as the memory
    pool will allocate far more objects than you end up using.  This can be a
    serious issue.

    In the best of all possible worlds, we'd tune the memory pools to coincide
    exactly with the peak usage of each type of object in that subdivision.
    Unfortunately, this would require uncanny prescience.

    In the absence of such foresight, this code uses a fairly dumb heuristic
    for deciding how large the memory pools should be in a subdivision.  It
    uses the number of subvolumes in the subdivision to set the size.  This
    seems, in practice, to be adequate.  It's almost certain that we can
    improve upon it.

    A fairly simple improvement here might multiply the arena sizes by
    different factors depending upon the type of object.  There will likely be
    an approximate relation between, say, the number of edges and the number of
    walls (roughly a factor of 1.5 for triangular walls on a manifold surface).

    Another possible improvement here might be to adaptively size the memory
    arenas in the pooled allocators as we create objects.  The first arena may
    be small, but each subsequent arena would be larger.

    Obviously, there are many more complicated things we could do, but it's not
    clear that they would gain us much.

    In:  int nsubvols - how many subvolumes will share this storage
    Out: A freshly allocated storage with initialized memory pools.
 *******************************************************************/
static struct storage *create_storage(struct volume *world, int nsubvols) {
  struct storage *shared_mem = NULL;
  shared_mem =
      CHECKED_MALLOC_STRUCT(struct storage, "memory storage partition");
  memset(shared_mem, 0, sizeof(struct storage));

  if (world->mem_part_pool != 0)
    nsubvols = world->mem_part_pool;
  if (nsubvols < 8)
    nsubvols = 8;
  if (nsubvols > 4096)
    nsubvols = 4096;
  /* We should tune the algorithm for selecting allocation block sizes.  */
  /* XXX: Round up to power of 2?  Shouldn't matter, I think. */
  if ((shared_mem->list = create_mem_named(sizeof(struct wall_list), nsubvols,
                                           "wall list")) == NULL)
    mcell_allocfailed("Failed to create memory pool for wall list.");
  if ((shared_mem->mol = create_mem_named(sizeof(struct volume_molecule),
                                          nsubvols, "vol mol")) == NULL)
    mcell_allocfailed("Failed to create memory pool for volume molecules.");
  if ((shared_mem->smol = create_mem_named(sizeof(struct surface_molecule),
                                           nsubvols, "surface mol")) == NULL)
    mcell_allocfailed("Failed to create memory pool for surface molecules.");
  if ((shared_mem->face =
           create_mem_named(sizeof(struct wall), nsubvols, "wall")) == NULL)
    mcell_allocfailed("Failed to create memory pool for walls.");
  if ((shared_mem->join =
           create_mem_named(sizeof(struct edge), nsubvols, "edge")) == NULL)
    mcell_allocfailed("Failed to create memory pool for edges.");
  if ((shared_mem->grids = create_mem_named(sizeof(struct surface_grid),
                                            nsubvols, "surface grid")) == NULL)
    mcell_allocfailed("Failed to create memory pool for surface grids.");
  if ((shared_mem->regl = create_mem_named(sizeof(struct region_list), nsubvols,
                                           "region list")) == NULL)
    mcell_allocfailed("Failed to create memory pool for region lists.");
  if ((shared_mem->pslv = create_mem_named(sizeof(struct per_species_list), 32,
                                           "per species list")) == NULL)
    mcell_allocfailed(
        "Failed to create memory pool for per-species molecule lists.");
  shared_mem->coll = world->coll_mem;
  shared_mem->sp_coll = world->sp_coll_mem;
  shared_mem->tri_coll = world->tri_coll_mem;
  shared_mem->exdv = world->exdv_mem;

  if (world->chkpt_init) {
    if ((shared_mem->timer = create_scheduler(1.0, 100.0, 100, 0.0)) == NULL)
      mcell_allocfailed("Failed to create molecule scheduler.");
    shared_mem->current_time = 0.0;
  }

  if (world->time_step_max == 0.0)
    shared_mem->max_timestep = MICROSEC_PER_YEAR;
  else {
    if (world->time_step_max < world->time_unit)
      shared_mem->max_timestep = 1.0;
    else
      shared_mem->max_timestep = world->time_step_max / world->time_unit;
  }

  return shared_mem;
}

static void sanity_check_memory_subdivision(struct volume *world) {
  if (world->mem_part_x <= 0) {
    if (world->mem_part_x < 0) {
      mcell_warn("X-axis memory partition bin size set to a negative value. "
                 "Setting to default value of 14.");
      world->mem_part_x = 14;
    } else
      world->mem_part_x = 10000000;
  }
  if (world->mem_part_y <= 0) {
    if (world->mem_part_y < 0) {
      mcell_warn("Y-axis memory partition bin size set to a negative value. "
                 "Setting to default value of 14.");
      world->mem_part_y = 14;
    } else
      world->mem_part_y = 10000000;
  }
  if (world->mem_part_z <= 0) {
    if (world->mem_part_z < 0) {
      mcell_warn("Z-axis memory partition bin size set to a negative value. "
                 "Setting to default value of 14.");
      world->mem_part_z = 14;
    } else
      world->mem_part_z = 10000000;
  }
}

/********************************************************************
 init_partitions:

    Initialize the partitions for the simulation.

    When we create a storage, we need to decide how big the memory pools should
    be.

    If the memory pools are too small, you lose some of the benefits of memory
    pooling, since your memory blocks are more scattered.  You also take on
    extra overhead because of the extra arenas you end up allocating when you
    need more objects than the original pool could provide.

    If the memory pools are too large, you waste a lot of memory, as the memory
    pool will allocate far more objects than you end up using.  This can be a
    serious issue.

    In the best of all possible worlds, we'd tune the memory pools to coincide
    exactly with the peak usage of each type of object in that subdivision.
    Unfortunately, this would require uncanny prescience.

    In the absence of such foresight, this code uses a fairly dumb heuristic
    for deciding how large the memory pools should be in a subdivision.  It
    uses the number of subvolumes in the subdivision to set the size.  This
    seems, in practice, to be adequate.  It's almost certain that we can
    improve upon it.

    A fairly simple improvement here might multiply the arena sizes by
    different factors depending upon the type of object.  There will likely be
    an approximate relation between, say, the number of edges and the number of
    walls (roughly a factor of 1.5 for triangular walls on a manifold surface).

    Another possible improvement here might be to adaptively size the memory
    arenas in the pooled allocators as we create objects.  The first arena may
    be small, but each subsequent arena would be larger.

    Obviously, there are many more complicated things we could do, but it's not
    clear that they would gain us much.

    In:  int nsubvols - how many subvolumes will share this storage
    Out: A freshly allocated storage with initialized memory pools, or NULL if
         memory allocation fails.  Program state remains valid upon failure of
         this function.
 *******************************************************************/
int init_partitions(struct volume *world) {

  /* Initialize the partitions, themselves */
  if (set_partitions(world))
    return 1;

  /* Initialize dummy waypoints (why do we do this?) */
  world->n_waypoints = 1;
  world->waypoints = CHECKED_MALLOC_ARRAY(struct waypoint, world->n_waypoints,
                                          "dummy waypoint");
  /* Waypoints are not used in all cases, need to clear them first */
  memset(world->waypoints, 0, sizeof(*world->waypoints));

  /* Allocate the subvolumes */
  world->n_subvols =
      (world->nz_parts - 1) * (world->ny_parts - 1) * (world->nx_parts - 1);
  if (world->notify->progress_report != NOTIFY_NONE)
    mcell_log("Creating %d subvolumes (%d,%d,%d per axis).", world->n_subvols,
              world->nx_parts - 1, world->ny_parts - 1, world->nz_parts - 1);
  world->subvol = CHECKED_MALLOC_ARRAY(struct subvolume, world->n_subvols,
                                       "spatial subvolumes");

  /* Decide how fine-grained to make the memory subdivisions */
  sanity_check_memory_subdivision(world);

  /* Allocate the data structures which are shared between storages */
  if ((world->coll_mem = create_mem_named(sizeof(struct collision), 128,
                                          "collision")) == NULL)
    mcell_allocfailed("Failed to create memory pool for collisions.");
  if ((world->sp_coll_mem = create_mem_named(sizeof(struct sp_collision), 128,
                                             "sp collision")) == NULL)
    mcell_allocfailed(
        "Failed to create memory pool for trimolecular-pathway collisions.");
  if ((world->tri_coll_mem = create_mem_named(sizeof(struct tri_collision), 128,
                                              "tri collision")) == NULL)
    mcell_allocfailed(
        "Failed to create memory pool for trimolecular collisions.");
  if ((world->exdv_mem = create_mem_named(sizeof(struct exd_vertex), 64,
                                          "exact disk vertex")) == NULL)
    mcell_allocfailed(
        "Failed to create memory pool for exact disk calculation vertices.");

  /* How many storage subdivisions along each axis? */
#ifdef MCELL3_ONLY_ONE_MEMPART
  // multiple memparts make comparison against mcell4 difficult because 
  // the order of simulation changes
  world->mem_part_x = 1;
  world->mem_part_y = 1;
  world->mem_part_z = 1;
  int nx = 1; 
  int ny = 1; 
  int nz = 1; 
#else
  int nx = (world->nx_parts + (world->mem_part_x) - 2) / (world->mem_part_x);
  int ny = (world->ny_parts + (world->mem_part_y) - 2) / (world->mem_part_y);
  int nz = (world->nz_parts + (world->mem_part_z) - 2) / (world->mem_part_z);
#endif

  if (world->notify->progress_report != NOTIFY_NONE)
    mcell_log("Creating %d memory partitions (%d,%d,%d per axis).",
              nx * ny * nz, nx, ny, nz);

  /* Create memory pool for storages */
  if ((world->storage_allocator =
           create_mem_named(sizeof(struct storage_list), nx * ny * nz,
                            "storage allocator")) == NULL)
    mcell_allocfailed("Failed to create memory pool for storage list.");

  /* Allocate the storages */
  struct storage *shared_mem[nx * ny * nz];
  int cx = 0, cy = 0, cz = 0;
  for (int i = 0; i < nx * ny * nz; ++i) {
    /* Determine the number of subvolumes included in this subdivision */
#ifdef MCELL3_ONLY_ONE_MEMPART
    int xd = world->nx_parts;
    int yd = world->ny_parts;
    int zd = world->nz_parts;
#else
    int xd = world->mem_part_x, yd = world->mem_part_y, zd = world->mem_part_z;
    if (cx == nx - 1)
      xd = (world->nx_parts - 1) % world->mem_part_x;
    if (cy == ny - 1)
      yd = (world->ny_parts - 1) % world->mem_part_y;
    if (cz == nz - 1)
      zd = (world->nz_parts - 1) % world->mem_part_z;
    if (++cx == nx) {
      cx = 0;
      if (++cy == ny) {
        cy = 0;
        ++cz;
      }
    }
#endif

    /* Allocate this storage */
    if ((shared_mem[i] = create_storage(world, xd * yd * zd)) == NULL)
      mcell_internal_error("Unknown error while creating a storage.");

    /* Add to the storage list */
    struct storage_list *l = (struct storage_list *)CHECKED_MEM_GET(
        world->storage_allocator, "storage list item");
    l->next = world->storage_head;
    l->store = shared_mem[i];
    world->storage_head = l;
  }

  /* Initialize each subvolume */
  for (int i = 0; i < world->nx_parts - 1; i++)
    for (int j = 0; j < world->ny_parts - 1; j++)
      for (int k = 0; k < world->nz_parts - 1; k++) {
        int h = k + (world->nz_parts - 1) * (j + (world->ny_parts - 1) * i);
        struct subvolume *sv = &(world->subvol[h]);
        sv->wall_head = NULL;
        memset(&sv->mol_by_species, 0, sizeof(struct pointer_hash));
        sv->species_head = NULL;
        sv->mol_count = 0;

        sv->llf.x = bisect_near(world->x_fineparts, world->n_fineparts,
                                world->x_partitions[i]);
        sv->llf.y = bisect_near(world->y_fineparts, world->n_fineparts,
                                world->y_partitions[j]);
        sv->llf.z = bisect_near(world->z_fineparts, world->n_fineparts,
                                world->z_partitions[k]);
        sv->urb.x = bisect_near(world->x_fineparts, world->n_fineparts,
                                world->x_partitions[i + 1]);
        sv->urb.y = bisect_near(world->y_fineparts, world->n_fineparts,
                                world->y_partitions[j + 1]);
        sv->urb.z = bisect_near(world->z_fineparts, world->n_fineparts,
                                world->z_partitions[k + 1]);

        /* Set flags so we know which directions to not go (we will fall off the
         * world!) */
        sv->world_edge =
            0; /* Assume we're not at the edge of the world in any direction */
        if (i == 0)
          sv->world_edge |= X_NEG_BIT;
        if (i == world->nx_parts - 2)
          sv->world_edge |= X_POS_BIT;
        if (j == 0)
          sv->world_edge |= Y_NEG_BIT;
        if (j == world->ny_parts - 2)
          sv->world_edge |= Y_POS_BIT;
        if (k == 0)
          sv->world_edge |= Z_NEG_BIT;
        if (k == world->nz_parts - 2)
          sv->world_edge |= Z_POS_BIT;

        /* Bind this subvolume to the appropriate storage */
#ifdef MCELL3_ONLY_ONE_MEMPART  
        int shidx = 0;
#else
        int shidx =
            (i / (world->mem_part_x)) +
            nx * (j / (world->mem_part_y) + ny * (k / (world->mem_part_z)));
#endif            
        sv->local_storage = shared_mem[shidx];
      }
  return 0;
}

/**
 * Initializes the bounding boxes of the world.
 */
int init_bounding_box(struct volume *world) {
  double tm[4][4];
  double vol_infinity;

  no_printf("Initializing physical objects\n");
  vol_infinity = sqrt(DBL_MAX) / 4;
  world->bb_llf.x = vol_infinity;
  world->bb_llf.y = vol_infinity;
  world->bb_llf.z = vol_infinity;
  world->bb_urb.x = -vol_infinity;
  world->bb_urb.y = -vol_infinity;
  world->bb_urb.z = -vol_infinity;
  init_matrix(tm);

  if (compute_bb(world, world->root_instance, tm))
    return 1;

  if ((!distinguishable(world->bb_llf.x, vol_infinity, EPS_C)) &&
      (!distinguishable(world->bb_llf.y, vol_infinity, EPS_C)) &&
      (!distinguishable(world->bb_llf.z, vol_infinity, EPS_C)) &&
      (!distinguishable(world->bb_urb.x, -vol_infinity, EPS_C)) &&
      (!distinguishable(world->bb_urb.y, -vol_infinity, EPS_C)) &&
      (!distinguishable(world->bb_urb.z, -vol_infinity, EPS_C))) {
    world->bb_llf.x = 0;
    world->bb_llf.y = 0;
    world->bb_llf.z = 0;
    world->bb_urb.x = 0;
    world->bb_urb.y = 0;
    world->bb_urb.z = 0;
  }
  if (world->procnum == 0) {
    if (world->notify->progress_report) {
      mcell_log("MCell: world bounding box in microns =");
      mcell_log("         [ %.9g %.9g %.9g ] [ %.9g %.9g %.9g ]",
                world->bb_llf.x * world->length_unit,
                world->bb_llf.y * world->length_unit,
                world->bb_llf.z * world->length_unit,
                world->bb_urb.x * world->length_unit,
                world->bb_urb.y * world->length_unit,
                world->bb_urb.z * world->length_unit);
    }
  }

  world->n_walls = world->root_instance->n_walls;
  world->n_verts = world->root_instance->n_verts;
  no_printf("World object contains %d walls and %d vertices\n", world->n_walls,
            world->n_verts);

  return 0;
}

/**
 * Instantiates all physical objects.
 * This function is recursively called on the tree object objp until
 * all the objects in the data structure have been instantiated.
 * <br>
 * This function actually calls instance_release_site() and
 * instance_polygon_object() to handle the actual instantiation of
 * those objects.
 */
int instance_obj(struct volume *world, struct geom_object *objp, double (*im)[4]) {
  double tm[4][4];
  mult_matrix(objp->t_matrix, im, tm, 4, 4, 4);

  switch (objp->object_type) {
  case META_OBJ:
    for (struct geom_object *child_objp = objp->first_child; child_objp != NULL;
         child_objp = child_objp->next) {
      if (instance_obj(world, child_objp, tm))
        return 1;
    }
    break;

  case REL_SITE_OBJ:
    if (instance_release_site(world->magic_mem, world->releaser, objp, tm))
      return 1;
    break;

  case BOX_OBJ:
  case POLY_OBJ:
    if (instance_polygon_object(world->notify->degenerate_polys, objp))
      return 1;
    break;

  case VOXEL_OBJ:
  default:
    UNHANDLED_CASE(objp->object_type);
  }

  return 0;
}

/************************************************************************
accumulate_vertex_counts_per_storage:
    Calculates total number of vertices that belong to each storage.
    This function is recursively called on the tree object objp until
    all the vertices in the object and its children have been counted.

        In: object
        array of vertex counts per storage
            transformation matrix
        Out: 0 - on success, and 1 - on failure.
             Array of vertex counts per storage is updated for each
             object vertex and recursively for object's children
************************************************************************/
int accumulate_vertex_counts_per_storage(struct volume *world,
                                         struct geom_object *objp,
                                         int *num_vertices_this_storage,
                                         double (*im)[4]) {
  double tm[4][4];
  mult_matrix(objp->t_matrix, im, tm, 4, 4, 4);

  switch (objp->object_type) {
  case META_OBJ:
    for (struct geom_object *child_objp = objp->first_child; child_objp != NULL;
         child_objp = child_objp->next) {
      if (accumulate_vertex_counts_per_storage(world, child_objp,
                                               num_vertices_this_storage, tm))
        return 1;
    }
    break;

  case BOX_OBJ:
  case POLY_OBJ:
    if (accumulate_vertex_counts_per_storage_polygon_object(
            world, objp, num_vertices_this_storage, tm))
      return 1;
    break;

  case REL_SITE_OBJ:
  case VOXEL_OBJ:
  default:
    break;
  }

  return 0;
}

/*************************************************************************
accumulate_vertex_counts_per_storage_polygon_object:
        Array of vertex counts per storage is updated for each
             polygon object vertex.

    In: polygon object
        array of vertex counts per storage
            transformation matrix
        Out: 0 - on success, and 1 - on failure.
             Array of vertex counts per storage is updated for each
             polygon object vertex
**************************************************************************/
int accumulate_vertex_counts_per_storage_polygon_object(
    struct volume *world, struct geom_object *objp, int *num_vertices_this_storage,
    double (*im)[4]) {
  struct vertex_list *vl;
  struct vector3 v;
  struct polygon_object *pop;
  /* index in the "simulated" array of storages that follows
     the linked list "world->storage_list" */
  int idx;

  pop = (struct polygon_object *)objp->contents;

  for (vl = pop->parsed_vertices; vl != NULL; vl = vl->next) {
    double p[4][4];
    p[0][0] = vl->vertex->x;
    p[0][1] = vl->vertex->y;
    p[0][2] = vl->vertex->z;
    p[0][3] = 1.0;
    mult_matrix(p, im, p, 1, 4, 4);

    v.x = p[0][0];
    v.y = p[0][1];
    v.z = p[0][2];

    idx = which_storage_contains_vertex(world, &v);
    if (idx < 0)
      return 1;

    ++num_vertices_this_storage[idx];
  }

  return 0;
}

/*************************************************************************
which_storage_contains_vertex:
    Returns the index of storage in the list of storages where
           the vertex resides (through the subvolume to which it belongs).
    In:  vertex

    Out: index of the storage in "world->storage_head" list
             or (-1) when not found
**************************************************************************/
int which_storage_contains_vertex(struct volume *world, struct vector3 *v) {
  struct subvolume *sv;
  struct storage_list *sl;
  int kk;

  sv = find_subvolume(world, v, NULL);

  for (sl = world->storage_head, kk = 0; sl != NULL; sl = sl->next, kk++) {
    if (sl->store == sv->local_storage)
      return kk;
  }

  /* if we came here, the vertex was not found in any of the storages */
  return -1;
}

/***********************************************************************
fill_world_vertices_array:
    Fills the array "world->all_vertices" with information
    about the vertices in the world by going recursively
        through all children objects.

        In: object
            array of number of vertices per storage
            transformation matrix
        Out: 0 if successful (the array "world->all_vertices" is filled),
             1 - on failure
************************************************************************/
int fill_world_vertices_array(struct volume *world, struct geom_object *objp,
                              int *num_vertices_this_storage, double (*im)[4]) {
  double tm[4][4];
  mult_matrix(objp->t_matrix, im, tm, 4, 4, 4);

  switch (objp->object_type) {
  case META_OBJ:
    for (struct geom_object *child_objp = objp->first_child; child_objp != NULL;
         child_objp = child_objp->next) {
      if (fill_world_vertices_array(world, child_objp,
                                    num_vertices_this_storage, tm))
        return 1;
    }
    break;

  case BOX_OBJ:
  case POLY_OBJ:
    if (fill_world_vertices_array_polygon_object(world, objp,
                                                 num_vertices_this_storage, tm))
      return 1;
    break;

  case REL_SITE_OBJ:
  case VOXEL_OBJ:
  default:
    break;
  }

  return 0;
}

/***********************************************************************
fill_world_vertices_array_polygon_object:
    Fills the array "world->all_vertices" with information
    about the vertices in the polygon object.
        Also creates and fills "objp->vertices" array

        In: object
            array of number of vertices per storage
            transformation matrix
        Out: 0 if successful (the array "world->all_vertices" is filled with
             info about vertices in the polygon object)
             1 - on failure
************************************************************************/
int fill_world_vertices_array_polygon_object(struct volume *world,
                                             struct geom_object *objp,
                                             int *num_vertices_this_storage,
                                             double (*im)[4]) {

  struct polygon_object *pop;
  struct vertex_list *vl;
  int cur_vtx = 0; /* index */
  int which_storage, where_in_array;
  struct vector3 *v, vv;

  pop = (struct polygon_object *)objp->contents;

  objp->vertices =
      CHECKED_MALLOC_ARRAY(struct vector3 *, objp->n_verts, "polygon vertices");

  for (vl = pop->parsed_vertices; vl != NULL; vl = vl->next) {
    double p[4][4];
    p[0][0] = vl->vertex->x;
    p[0][1] = vl->vertex->y;
    p[0][2] = vl->vertex->z;
    p[0][3] = 1.0;
    mult_matrix(p, im, p, 1, 4, 4);

    vv.x = p[0][0];
    vv.y = p[0][1];
    vv.z = p[0][2];

    which_storage = which_storage_contains_vertex(world, &vv);
    where_in_array = --num_vertices_this_storage[which_storage];
    v = world->all_vertices + where_in_array;
    *v = vv;
    objp->vertices[cur_vtx++] = v;
  }

  return 0;
}

/**
 * Instantiates a release site.
 * Creates a new release site from a template release site
 * as defined in the MDL file after applying the necessary
 * geometric transformations (rotation and translation).
 * Adds the rel
 */
int instance_release_site(struct mem_helper *magic_mem,
                          struct schedule_helper *releaser, struct geom_object *objp,
                          double (*im)[4]) {

  struct release_event_queue *reqp;
  struct release_site_obj *rsop = (struct release_site_obj *)objp->contents;

  no_printf("Instancing release site object %s\n", objp->sym->name);
  if (!distinguishable(rsop->release_prob, MAGIC_PATTERN_PROBABILITY, EPS_C)) {

    struct magic_list *ml = (struct magic_list *)CHECKED_MEM_GET(
        magic_mem, "rxn-triggered release descriptor");
    ml->data = rsop;
    ml->type = magic_release;

    struct rxn_pathname *rxpn = (struct rxn_pathname *)rsop->pattern;
    ml->next = rxpn->magic;
    rxpn->magic = ml;

    /* Region releases need to be in release queue to get initialized */
    /* Release code itself is smart enough to ignore MAGIC_PATTERNs */
    if (rsop->release_shape == SHAPE_REGION) {
      reqp = CHECKED_MALLOC_STRUCT(struct release_event_queue, "release site");
      reqp->release_site = rsop;
      reqp->event_time = 0;
      reqp->train_counter = 0;
      reqp->train_high_time = 0;
      if (schedule_add(releaser, reqp))
        mcell_allocfailed("Failed to schedule molecule release.");
    }
  } else {
    reqp = CHECKED_MALLOC_STRUCT(struct release_event_queue, "release site");
    reqp->release_site = rsop;
    reqp->event_time = rsop->pattern->delay;
    reqp->train_counter = 0;
    reqp->train_high_time = rsop->pattern->delay;
    for (int i = 0; i < 4; i++)
      for (int j = 0; j < 4; j++)
        reqp->t_matrix[i][j] = im[i][j];

    /* Schedule the release event */
    if (schedule_add(releaser, reqp))
      mcell_allocfailed("Failed to schedule molecule release.");

    if (rsop->pattern->train_duration > rsop->pattern->train_interval)
      mcell_error(
          "Release pattern train duration is greater than train interval.");
  }

  objp->is_closed = SHRT_MIN;
  no_printf("Done instancing release site object %s\n", objp->sym->name);

  return 0;
}

/**
 * Computes the bounding box for the entire simulation world.
 * Does things recursively in a manner similar to instance_obj().
 */
static int compute_bb(struct volume *world, struct geom_object *objp,
                      double (*im)[4]) {
  double tm[4][4];
  mult_matrix(objp->t_matrix, im, tm, 4, 4, 4);

  switch (objp->object_type) {
  case META_OBJ:
    for (struct geom_object *child_objp = objp->first_child; child_objp != NULL;
         child_objp = child_objp->next) {
      if (compute_bb(world, child_objp, tm))
        return 1;
    }
    break;

  case REL_SITE_OBJ:
    if (compute_bb_release_site(world, objp, tm))
      return 1;
    break;

  case BOX_OBJ:
  case POLY_OBJ:
    if (compute_bb_polygon_object(world, objp, tm))
      return 1;
    break;

  case VOXEL_OBJ:
  default:
    UNHANDLED_CASE(objp->object_type);
  }

  return 0;
}

/**
 * Updates the bounding box of the world based on the size
 * and location of a release site.
 * Used by compute_bb().
 */
static int compute_bb_release_site(struct volume *world, struct geom_object *objp,
                                   double (*im)[4]) {

  struct release_site_obj *rsop = (struct release_site_obj *)objp->contents;

  if (rsop->release_shape == SHAPE_REGION)
    return 0;

  if (rsop->location == NULL)
    mcell_error("Location is not specified for the geometrical shape release "
                "site '%s'.",
                objp->sym->name);

  double location[1][4];
  location[0][0] = rsop->location->x;
  location[0][1] = rsop->location->y;
  location[0][2] = rsop->location->z;
  location[0][3] = 1.0;
  mult_matrix(location, im, location, 1, 4, 4);

  double diam_x, diam_y, diam_z; /* diameters of the release_site */
  if (rsop->diameter == NULL) {
    diam_x = diam_y = diam_z = 0;
  } else {
    diam_x = rsop->diameter->x;
    diam_y = rsop->diameter->y;
    diam_z = rsop->diameter->z;
  }

  if (location[0][0] - diam_x < world->bb_llf.x) {
    world->bb_llf.x = location[0][0] - diam_x;
  }
  if (location[0][1] - diam_y < world->bb_llf.y) {
    world->bb_llf.y = location[0][1] - diam_y;
  }
  if (location[0][2] - diam_z < world->bb_llf.z) {
    world->bb_llf.z = location[0][2] - diam_z;
  }
  if (location[0][0] + diam_x > world->bb_urb.x) {
    world->bb_urb.x = location[0][0] + diam_x;
  }
  if (location[0][1] + diam_y > world->bb_urb.y) {
    world->bb_urb.y = location[0][1] + diam_y;
  }
  if (location[0][2] + diam_z > world->bb_urb.z) {
    world->bb_urb.z = location[0][2] + diam_z;
  }

  return 0;
}

/**
 * Updates the bounding box of the world based on the size
 * and location of a polygon_object.  Also updates the vertices in
   "pop->parsed_vertices" array.
 * Used by compute_bb().
 */
static int compute_bb_polygon_object(struct volume *world, struct geom_object *objp,
                                     double (*im)[4]) {

  struct polygon_object *pop = (struct polygon_object *)objp->contents;
  assert(pop != NULL);

  for (struct vertex_list *vl = pop->parsed_vertices;
       vl != NULL;
       vl = vl->next) {
    double p[1][4];
    p[0][0] = vl->vertex->x;
    p[0][1] = vl->vertex->y;
    p[0][2] = vl->vertex->z;
    p[0][3] = 1.0;
    mult_matrix(p, im, p, 1, 4, 4);
    if (p[0][0] < world->bb_llf.x)
      world->bb_llf.x = p[0][0];
    if (p[0][1] < world->bb_llf.y)
      world->bb_llf.y = p[0][1];
    if (p[0][2] < world->bb_llf.z)
      world->bb_llf.z = p[0][2];
    if (p[0][0] > world->bb_urb.x)
      world->bb_urb.x = p[0][0];
    if (p[0][1] > world->bb_urb.y)
      world->bb_urb.y = p[0][1];
    if (p[0][2] > world->bb_urb.z)
      world->bb_urb.z = p[0][2];
  }

  return 0;
}

/**
 * Instantiates a polygon_object.
 * Creates walls from a template polygon_object or box object
 * as defined in the MDL file after applying the necessary geometric
 * transformations (scaling, rotation and translation).
 * <br>
 */
int instance_polygon_object(enum warn_level_t degenerate_polys,
                            struct geom_object *objp) {

  int index_0, index_1, index_2;
  unsigned int degenerate_count;

  struct polygon_object *pop = (struct polygon_object *)objp->contents;
  int n_walls = pop->n_walls;
  double total_area = 0;

  /* Allocate and initialize walls and vertices */
  struct wall *w = CHECKED_MALLOC_ARRAY(struct wall, n_walls, "polygon walls");
  struct wall **wp = CHECKED_MALLOC_ARRAY(struct wall *, n_walls, "polygon wall pointers");

  objp->walls = w;
  objp->wall_p = wp;

  /* we do not need "parsed_vertices" info */
  if (pop->parsed_vertices != NULL) {
    free_vertex_list(pop->parsed_vertices);
    pop->parsed_vertices = NULL;
  }

  degenerate_count = 0;
  for (int n_wall = 0; n_wall < n_walls; ++n_wall) {
    if (!get_bit(pop->side_removed, n_wall)) {
      wp[n_wall] = &w[n_wall];
      index_0 = pop->element[n_wall].vertex_index[0];
      index_1 = pop->element[n_wall].vertex_index[1];
      index_2 = pop->element[n_wall].vertex_index[2];

      /* sanity check that the vertex indices are in range */
      if ((index_0 > pop->n_verts) || (index_1 > pop->n_verts) ||
          (index_2 > pop->n_verts)) {
        mcell_error("object %s has elements with out of bounds vertex indices",
                    objp->sym->name);
      }

      init_tri_wall(objp, n_wall, objp->vertices[index_0],
                    objp->vertices[index_1], objp->vertices[index_2]);
      total_area += wp[n_wall]->area;

      if (!distinguishable(wp[n_wall]->area, 0, EPS_C)) {
        if (degenerate_polys != WARN_COPE) {
          if (degenerate_polys == WARN_ERROR) {
            mcell_error("Degenerate polygon found: %s %d\n"
                        "  Vertex 0: %.5e %.5e %.5e\n"
                        "  Vertex 1: %.5e %.5e %.5e\n"
                        "  Vertex 2: %.5e %.5e %.5e",
                        objp->sym->name, n_wall, objp->vertices[index_0]->x,
                        objp->vertices[index_0]->y, objp->vertices[index_0]->z,
                        objp->vertices[index_1]->x, objp->vertices[index_1]->y,
                        objp->vertices[index_1]->z, objp->vertices[index_2]->x,
                        objp->vertices[index_2]->y, objp->vertices[index_2]->z);
          } else
            mcell_warn(
                "Degenerate polygon found and automatically removed: %s %d\n"
                "  Vertex 0: %.5e %.5e %.5e\n"
                "  Vertex 1: %.5e %.5e %.5e\n"
                "  Vertex 2: %.5e %.5e %.5e",
                objp->sym->name, n_wall, objp->vertices[index_0]->x,
                objp->vertices[index_0]->y, objp->vertices[index_0]->z,
                objp->vertices[index_1]->x, objp->vertices[index_1]->y,
                objp->vertices[index_1]->z, objp->vertices[index_2]->x,
                objp->vertices[index_2]->y, objp->vertices[index_2]->z);
        }
        set_bit(pop->side_removed, n_wall, 1);
        objp->n_walls_actual--;
        degenerate_count++;
        wp[n_wall] = NULL;
      }
    } else {
      wp[n_wall] = NULL;
    }
  }
  if (degenerate_count)
    remove_gaps_from_regions(objp);

  objp->total_area = total_area;
  objp->is_closed = SHRT_MIN;

#ifdef DEBUG
  printf("n_walls = %d\n", n_walls);
  printf("n_walls_actual = %d\n", objp->n_walls_actual);
#endif

  return 0;
}

/********************************************************************
 init_regions_helper:

    Traverse the world initializing regions on each object.

    In:  none
    Out: 0 on success, 1 on failure
 *******************************************************************/
static int init_regions_helper(struct volume *world) {
  if (world->clamp_list != NULL)
    init_clamp_lists(world->clamp_list);

  return instance_obj_regions(world, world->root_instance);
}

/* First part of concentration clamp initialization. */
/* After this, list is grouped by surface class. */
/* Second part (list of objects) happens with regions. */
void init_clamp_lists(struct clamp_data *clamp_list) {

  /* Sort by memory order of surface_class pointer--handy way to collect like
   * classes */
  clamp_list = (struct clamp_data *)void_list_sort(
      (struct void_list *)clamp_list);

  /* Toss other molecules in same surface class into next_mol lists */
  for (struct clamp_data *cdp = clamp_list; cdp != NULL; cdp = cdp->next) {
    while (cdp->next != NULL && cdp->surf_class == cdp->next->surf_class) {
      cdp->next->next_mol = cdp->next_mol;
      cdp->next_mol = cdp->next;
      cdp->next = cdp->next->next;
    }
    for (struct clamp_data *temp = cdp->next_mol;
         temp != NULL;
         temp = temp->next_mol) {
      temp->next = cdp->next;
    }
  }
}

/**
 * Traverse through metaobjects, placing regions on real objects as we find
 * them.
 */
int instance_obj_regions(struct volume *world, struct geom_object *objp) {
  switch (objp->object_type) {
  case META_OBJ:
    for (struct geom_object *child_objp = objp->first_child; child_objp != NULL;
         child_objp = child_objp->next) {
      if (instance_obj_regions(world, child_objp))
        return 1;
    }
    break;

  case REL_SITE_OBJ:
    break;

  case BOX_OBJ:
  case POLY_OBJ:
    if (init_wall_regions(world->length_unit, world->clamp_list,
                          world->species_list, world->n_species, objp))
      return 1;
    break;

  case VOXEL_OBJ:
  default:
    UNHANDLED_CASE(objp->object_type);
  }

  return 0;
}

/**
 * Initialize data associated with wall regions.
 * This function is called during wall instantiation Pass #3
 * after walls have been copied to sub-volume local memory.
 * Sets wall surf_class by region.
 * Creates surface grids.
 * Populates surface molecule tiles by region.
 * Creates virtual regions on which to clamp concentration
 */
int init_wall_regions(double length_unit, struct clamp_data *clamp_list,
                      struct species **species_list, int n_species,
                      struct geom_object *objp) {
  struct wall *w;
  struct region *rp;
  struct region_list *rlp, *wrlp;
  struct surf_class_list *scl;
  struct edge_list *el;
  struct void_list *temp_list;
  int num_boundaries;
  struct pointer_hash *borders;
  struct edge_list *rp_borders_head;
  int surf_class_present;

  struct species *sp;
  struct name_orient *no;

  const struct polygon_object *pop = (struct polygon_object *)objp->contents;
  int n_walls = pop->n_walls;

  no_printf("Processing %d regions in polygon list object: %s\n",
            objp->num_regions, objp->sym->name);

  /* prepend a copy of sm_dat for each element referenced in each region
     of this object to the sm_prop list for the referenced element */
  for (rlp = objp->regions; rlp != NULL; rlp = rlp->next) {
    rp = rlp->reg;
    // One of the only places to set COUNT_CONTENTS is when creating a release
    // site (mdl_set_release_site_geometry_object), which will never get called
    // during a dynamic geometry event, so we need to do it here.
    rp->flags |= COUNT_CONTENTS;

    if (rp->membership == NULL)
      mcell_internal_error("Missing region information for '%s'.",
                           rp->sym->name);

    /* This code is used in the description of "restrictive regions"
       for surface molecules. The flag REGION_SET indicates that for
       the surface molecule that has CAN_REGION_BORDER flag set through
       the SURFACE_CLASS definition there are regions defined with
       this surface_class assigned. */
    if (rp->surf_class != NULL) {
      for (no = rp->surf_class->refl_mols; no != NULL; no = no->next) {
        sp = get_species_by_name(no->name, n_species, species_list);
        if (sp != NULL) {
          if ((sp->flags & REGION_PRESENT) == 0) {
            sp->flags |= REGION_PRESENT;
          }
        }
      }

      for (no = rp->surf_class->absorb_mols; no != NULL; no = no->next) {
        sp = get_species_by_name(no->name, n_species, species_list);
        if (sp != NULL) {
          if ((sp->flags & REGION_PRESENT) == 0) {
            sp->flags |= REGION_PRESENT;
          }
        }
      }

      for (no = rp->surf_class->transp_mols; no != NULL; no = no->next) {
        sp = get_species_by_name(no->name, n_species, species_list);
        if (sp != NULL) {
          if ((sp->flags & REGION_PRESENT) == 0) {
            sp->flags |= REGION_PRESENT;
          }
        }
      }
    }

    rp_borders_head = NULL;
    int count = 0;

    for (int n_wall = 0; n_wall < rp->membership->nbits; ++n_wall) {
      if (get_bit(rp->membership, n_wall)) {
        count++;
      }
    }
    if (count == n_walls)
      rp->region_has_all_elements = 1;

    for (int n_wall = 0; n_wall < rp->membership->nbits; ++n_wall) {
      if (get_bit(rp->membership, n_wall)) {
        /* prepend this region to wall region list of i_th wall only if the
         * region is used in counting */
        w = objp->wall_p[n_wall];

        rp->area += w->area;
        if (rp->surf_class != NULL) {
          /* check whether this region's surface class is already
             assigned to the wall's surface class list */
          surf_class_present = 0;
          for (scl = w->surf_class_head; scl != NULL; scl = scl->next) {
            if (scl->surf_class == rp->surf_class) {
              surf_class_present = 1;
              break;
            }
          }
          if (!surf_class_present) {
            scl = CHECKED_MALLOC_STRUCT(struct surf_class_list,
                                        "surf_class_list");
            scl->surf_class = rp->surf_class;
            if (w->surf_class_head == NULL) {
              scl->next = NULL;
              w->surf_class_head = scl;
            } else {
              scl->next = w->surf_class_head;
              w->surf_class_head = scl;
            }
            w->num_surf_classes++;
          }
        }

        if ((rp->flags & COUNT_SOME_MASK) != 0) {
          wrlp = (struct region_list *)CHECKED_MEM_GET(w->birthplace->regl,
                                                       "wall region list");
          wrlp->reg = rp;
          wrlp->next = w->counting_regions;
          w->counting_regions = wrlp;
          w->flags |= rp->flags;
        }

        /* add edges of this wall to the region's edge list */
        if ((strcmp(rp->region_last_name, "ALL") != 0) &&
            (!(rp->region_has_all_elements))) {
          for (int ii = 0; ii < 3; ii++) {
            if ((el = CHECKED_MALLOC_STRUCT(struct edge_list, "edge_list")) ==
                NULL) {
              mcell_internal_error(
                  "Out of memory while creating edge list for the region '%s'",
                  rp->sym->name);
            }
            el->ed = w->edges[ii];
            el->next = rp_borders_head;
            rp_borders_head = el;
          }
        }
      }
    } /* end for */

    /* from all edges in the region collect ones that
       constitute external borders of the region into "rp->boundaries" */

    if ((strcmp(rp->region_last_name, "ALL") != 0) &&
        (!(rp->region_has_all_elements))) {
      /* sort the linked list */
      temp_list = void_list_sort((struct void_list *)rp_borders_head);
      /* remove all internal edges */
      num_boundaries = remove_both_duplicates(&temp_list);
      rp_borders_head = (struct edge_list *)temp_list;

      if ((borders = CHECKED_MALLOC_STRUCT(struct pointer_hash,
                                           "pointer_hash")) == NULL) {
        mcell_internal_error("Out of memory while creating boundary pointer "
                             "hash for the region %s",
                             rp->sym->name);
      }

      if (pointer_hash_init(borders, 2 * num_boundaries)) {
        mcell_error(
            "Failed to initialize data structure for region boundaries.");
        /*return 1;*/
      }
      rp->boundaries = borders;

      for (el = rp_borders_head; el != NULL; el = el->next) {
        unsigned int keyhash = (unsigned int)(intptr_t)(el->ed);
        void *key = (void *)(el->ed);
        if (pointer_hash_add(rp->boundaries, key, keyhash, (void *)(el->ed))) {
          mcell_allocfailed(
              "Failed to store edge in the region pointer_hash table.");
        }
      }

      delete_void_list((struct void_list *)rp_borders_head);
      rp_borders_head = NULL;
    }

  } /*end loop over all regions in object */

  for (int n_wall = 0; n_wall < n_walls; n_wall++) {
    if (get_bit(pop->side_removed, n_wall))
      continue;

    w = objp->wall_p[n_wall];
    if (w->counting_regions != NULL) {
      w->counting_regions = (struct region_list *)void_list_sort((
          struct void_list *)w->counting_regions); /* Helpful for comparisons */
    }
    if (w->num_surf_classes > 1)
      check_for_conflicting_surface_classes(w, n_species, species_list);
  }

  /* Check to see if we need to generate virtual regions for */
  /* concentration clamps on this object */
  if (clamp_list != NULL) {
    struct clamp_data *cdp;
    struct clamp_data *temp;
    int j;
    int found_something = 0;

    for (int n_wall = 0; n_wall < n_walls; n_wall++) {
      if (get_bit(pop->side_removed, n_wall))
        continue;
      if (objp->wall_p[n_wall]->surf_class_head != NULL) {

        for (scl = objp->wall_p[n_wall]->surf_class_head; scl != NULL;
             scl = scl->next) {
          for (cdp = clamp_list; cdp != NULL; cdp = cdp->next) {
            if (scl->surf_class == cdp->surf_class) {
              if (cdp->objp != objp) {
                if (cdp->objp == NULL)
                  cdp->objp = objp;
                else if ((temp = find_clamped_object_in_list(cdp, objp)) != NULL)
                {
                  cdp = temp;
                }
                else {
                  temp = CHECKED_MALLOC_STRUCT(struct clamp_data,
                                               "clamp data");
                  memcpy(temp, cdp, sizeof(struct clamp_data));
                  temp->objp = objp;
                  temp->sides = NULL;
                  temp->n_sides = 0;
                  temp->side_idx = NULL;
                  temp->cum_area = NULL;
                  cdp->next_obj = temp;
                  cdp = temp;
                }
              }
              if (cdp->sides == NULL) {
                cdp->sides = new_bit_array(n_walls);
                if (cdp->sides == NULL)
                  mcell_allocfailed("Failed to allocate membership bit array "
                                    "for concentration clamp data.");
                set_all_bits(cdp->sides, 0);
              }
              set_bit(cdp->sides, n_wall, 1);
              cdp->n_sides++;
              found_something = 1;
            }
          }
        }
      }
    }

    if (found_something) {
      for (cdp = clamp_list; cdp != NULL; cdp = cdp->next) {
        if (cdp->objp != objp) {
          if (cdp->next_obj != NULL && cdp->next_obj->objp == objp)
            cdp = cdp->next_obj;
          else
            continue;
        }

        cdp->side_idx = CHECKED_MALLOC_ARRAY(
            int, cdp->n_sides, "concentration clamp polygon side index");
        cdp->cum_area = CHECKED_MALLOC_ARRAY(
            double, cdp->n_sides,
            "concentration clamp polygon side cumulative area");

        j = 0;
        for (int n_wall = 0; n_wall < n_walls; n_wall++) {
          if (get_bit(cdp->sides, n_wall)) {
            cdp->side_idx[j] = n_wall;
            cdp->cum_area[j] = objp->wall_p[n_wall]->area;
            j++;
          }
        }
        if (j != cdp->n_sides)
          mcell_internal_error("Miscounted the number of walls for "
                               "concentration clamp.  object=%s  surface "
                               "class=%s",
                               objp->sym->name, cdp->surf_class->sym->name);

        for (j = 1; j < cdp->n_sides; j++)
          cdp->cum_area[j] += cdp->cum_area[j - 1];

        cdp->scaling_factor =
            cdp->cum_area[cdp->n_sides - 1] * length_unit *
            length_unit * length_unit /
            2.9432976599069717358e-9; /* sqrt(MY_PI)/(1e-15*N_AV) */
      }
    }
  }
  return 0;
}

/********************************************************************
 init_surf_mols:

    Traverse the world placing surface molecules.

    In:  none
    Out: 0 on success, 1 on failure
 *******************************************************************/
int init_surf_mols(struct volume *world) {
  return instance_obj_surf_mols(world, world->root_instance);
}

/********************************************************************
 instance_obj_surf_mols:

    Place any appropriate surface molecules on this object and/or its children.

    In:  struct object *objp - the object upon which to instantiate molecules
    Out: 0 on success, 1 on failure
 *******************************************************************/
int instance_obj_surf_mols(struct volume *world, struct geom_object *objp) {
  struct geom_object *child_objp;

  switch (objp->object_type) {
  case META_OBJ:
    for (child_objp = objp->first_child; child_objp != NULL;
         child_objp = child_objp->next) {
      if (instance_obj_surf_mols(world, child_objp))
        return 1;
    }
    break;
  case REL_SITE_OBJ:
    break;
  case BOX_OBJ:
  case POLY_OBJ:
    if (init_wall_surf_mols(world, objp))
      return 1;
    break;
  case VOXEL_OBJ:
  default:
    break;
  }

  return 0;
}

/********************************************************************
 init_wall_surf_mols:

    Place any appropriate surface molecules on this wall.  The object passed in
    must be a box or a polygon.

    In:  struct object *objp - the object upon which to instantiate molecules
    Out: 0 on success, 1 on failure
 *******************************************************************/
int init_wall_surf_mols(struct volume *world, struct geom_object *objp) {
  struct sm_dat *smdp, *dup_smdp, **sm_prop;
  struct region_list *rlp, *rlp2, *reg_sm_num_head;
  /* byte all_region; */ /* flag that points to the region called ALL */
  struct surf_class_list *scl;

  const struct polygon_object *pop = (struct polygon_object *)objp->contents;
  int n_walls = pop->n_walls;

  /* allocate scratch storage to hold surface molecule info for each wall */
  sm_prop = CHECKED_MALLOC_ARRAY(struct sm_dat *, n_walls,
                                 "surface molecule data scratch space");

  for (int n_wall = 0; n_wall < n_walls; ++n_wall)
    sm_prop[n_wall] = NULL;

  /* prepend a copy of sm_dat for each element referenced in each region
     of this object to the sm_prop list for the referenced element */
  reg_sm_num_head = NULL;

  for (rlp = objp->regions; rlp != NULL; rlp = rlp->next) {
    struct region *rp = rlp->reg;
    byte reg_sm_num = 0;

    /* all_region = (strcmp(rp->region_last_name, "ALL") == 0); */

    /* Place molecules defined through DEFINE_SURFACE_REGIONS */
    for (int n_wall = 0; n_wall < rp->membership->nbits; n_wall++) {
      if (get_bit(rp->membership, n_wall)) {
        /* prepend region sm data for this region to sm_prop for i_th wall */
        for (smdp = rp->sm_dat_head; smdp != NULL; smdp = smdp->next) {
          if (smdp->quantity_type == SURFMOLDENS) {
            dup_smdp =
                CHECKED_MALLOC_STRUCT(struct sm_dat, "surface molecule data");
            dup_smdp->sm = smdp->sm;
            dup_smdp->quantity_type = smdp->quantity_type;
            dup_smdp->quantity = smdp->quantity;
            dup_smdp->orientation = smdp->orientation;
            dup_smdp->next = sm_prop[n_wall];
            sm_prop[n_wall] = dup_smdp;
          } else
            reg_sm_num = 1;
        }
      }
    } /* done checking each wall */

    if (rp->surf_class != NULL) {
      for (smdp = rp->surf_class->sm_dat_head; smdp != NULL;
           smdp = smdp->next) {

        if (smdp->quantity_type == SURFMOLNUM) {
          reg_sm_num = 1;
          break;
        }
      }
    }

    if (reg_sm_num) {
      rlp2 = CHECKED_MALLOC_STRUCT(struct region_list,
                                   "surface molecule placement region list");
      rlp2->reg = rp;
      rlp2->next = reg_sm_num_head;
      reg_sm_num_head = rlp2;
    }
  } /*end for (... ; rlp != NULL ; ...) */

  /* Place molecules defined through DEFINE_SURFACE_CLASSES */
  for (int n_wall = 0; n_wall < n_walls; n_wall++) {
    struct wall *w = objp->wall_p[n_wall];
    if (w == NULL)
      continue;

    for (scl = w->surf_class_head; scl != NULL; scl = scl->next) {
      for (smdp = scl->surf_class->sm_dat_head; smdp != NULL;
           smdp = smdp->next) {
        if (smdp->quantity_type == SURFMOLDENS) {
          dup_smdp =
              CHECKED_MALLOC_STRUCT(struct sm_dat, "surface molecule data");
          dup_smdp->sm = smdp->sm;
          dup_smdp->quantity_type = smdp->quantity_type;
          dup_smdp->quantity = smdp->quantity;
          dup_smdp->orientation = smdp->orientation;
          dup_smdp->next = sm_prop[n_wall];
          sm_prop[n_wall] = dup_smdp;
        }
      }
    }
  }

  /* Place regular (non-macro) molecules by density */
  for (int n_wall = 0; n_wall < n_walls; n_wall++) {
    if (!get_bit(pop->side_removed, n_wall)) {
      if (sm_prop[n_wall] != NULL) {
        if (init_surf_mols_by_density(world, objp->wall_p[n_wall],
                                      sm_prop[n_wall]))
          return 1;
      }
    }
  }

  /* Place regular (non-macro) molecules by number */
  if (reg_sm_num_head != NULL) {
    if (init_surf_mols_by_number(world, objp, reg_sm_num_head))
      return 1;

    /* free region list created to hold regions populated by number */
    rlp = reg_sm_num_head;
    while (rlp != NULL) {
      rlp2 = rlp;
      rlp = rlp->next;
      free(rlp2);
    }
  }

  /* free sm_prop array and contents */
  for (int n_wall = 0; n_wall < n_walls; n_wall++) {
    if (sm_prop[n_wall] != NULL) {
      smdp = sm_prop[n_wall];
      while (smdp != NULL) {
        dup_smdp = smdp;
        smdp = smdp->next;
        free(dup_smdp);
      }
    }
  }
  free(sm_prop);

  return 0;
}


/********************************************************************
 init_surf_mols_by_density:

    Place surface molecules on the specified wall.  This occurs before placing
    surface molecules by number.  This is done by computing a per-tile
    probability, and releasing a molecule onto each tile with the appropriate
    probability.

    In:  struct wall *w - wall upon which to place
         struct sm_dat *smdp - description of what to release
    Out: 0 on success, 1 on failure
 *******************************************************************/
int init_surf_mols_by_density(struct volume *world, struct wall *w,
                              struct sm_dat *smdp_head) {

  no_printf("Initializing surface molecules by density...\n");

  if (create_grid(world, w, NULL))
    mcell_allocfailed("Failed to create grid for wall.");
  struct geom_object *objp = w->parent_object;

  int num_sm_dat = 0;
  for (struct sm_dat *smdp = smdp_head; smdp != NULL; smdp = smdp->next)
    ++num_sm_dat;

  struct species **sm =
      CHECKED_MALLOC_ARRAY(struct species *, num_sm_dat,
                           "surface-molecule-by-density placement array");
  memset(sm, 0, num_sm_dat * sizeof(struct species *));

  double *prob = CHECKED_MALLOC_ARRAY(
      double, num_sm_dat, "surface-molecule-by-density placement array");
  memset(prob, 0, num_sm_dat * sizeof(double));

  short *orientation = CHECKED_MALLOC_ARRAY(
      short, num_sm_dat, "surface-molecule-by-density placement array");
  memset(orientation, 0, num_sm_dat * sizeof(short));

  struct surface_grid *sg = w->grid;
  unsigned int n_tiles = sg->n_tiles;
  double area = w->area;
  objp->n_tiles += n_tiles;
  no_printf("Initializing %d surf_mols...\n", n_tiles);
  no_printf("  Area = %.9g\n", area);
  no_printf("  Grid_size = %d\n", sg->n);
  no_printf("  Number of surface molecule types in wall = %d\n", num_sm_dat);

  unsigned int n_sm_entry = 0;
  double tot_prob = 0;
  double tot_density = 0;
  for (struct sm_dat *smdp = smdp_head; smdp != NULL; smdp = smdp->next) {
    no_printf("  Adding surface molecule %s to wall at density %.9g\n",
              smdp->sm->sym->name, smdp->quantity);
    tot_prob += (area * smdp->quantity) / (n_tiles * world->grid_density);
    prob[n_sm_entry] = tot_prob;
    if (smdp->orientation > 0)
      orientation[n_sm_entry] = 1;
    else if (smdp->orientation < 0)
      orientation[n_sm_entry] = -1;
    else
      orientation[n_sm_entry] = 0;
    sm[n_sm_entry++] = smdp->sm;
    tot_density += smdp->quantity;
  }

  if (tot_density > world->grid_density)
    mcell_warn(
        "Total surface molecule density too high: %f.  Filling all available "
        "surface molecule sites.",
        tot_density);

  if (world->chkpt_init) {
    for (unsigned int n_tile = 0; n_tile < n_tiles; ++n_tile) {
      if (sg->sm_list[n_tile] && sg->sm_list[n_tile]->sm)
        continue;

      int p_index = -1;
      double rnd = rng_dbl(world->rng);
      for (int n_sm = 0; n_sm < num_sm_dat; ++n_sm) {
        if (rnd <= prob[n_sm]) {
          p_index = n_sm;
          break;
        }
      }

      if (p_index == -1)
        continue;

      struct periodic_image periodic_box = {.x = 0, .y = 0, .z = 0};
      struct vector3 pos3d = {.x = 0, .y = 0, .z = 0};
      short flags = TYPE_SURF | ACT_NEWBIE | IN_SCHEDULE | IN_SURFACE;
      struct surface_molecule *new_sm = place_single_molecule(
          world, w, n_tile, sm[p_index], 0, flags, orientation[p_index], 0, 0, 0,
          &periodic_box, &pos3d);
      if (trigger_unimolecular(world->reaction_hash, world->rx_hashsize,
                               sm[p_index]->hashval,
                               (struct abstract_molecule *)new_sm) != NULL ||
          (sm[p_index]->flags & CAN_SURFWALL) != 0) {
        new_sm->flags |= ACT_REACT;
      }
    }
  }

  unsigned int n_occupied = w->grid->n_occupied;
  sg->n_occupied = n_occupied;
  objp->n_occupied_tiles += n_occupied;

#ifdef DEBUG
  for (int n_sm = 0; n_sm < num_sm_dat; ++n_sm)
    no_printf("Total number of surface molecules %s = %d\n",
              sm[n_sm]->sym->name, sm[n_sm]->population);
#endif

  free(sm);
  free(prob);
  free(orientation);

  no_printf("Done initializing %u surface molecules by density\n", n_occupied);

  return 0;
}

/********************************************************************
 init_surf_mols_by_number:

    Place surface molecules on the specified object. This occurs after placing
    surface molecules by density.

    In:  struct object *objp - object upon which to place
         struct region_list *reg_sm_num_head - list of what to place
    Out: 0 on success, 1 on failure
 *******************************************************************/
int init_surf_mols_by_number(struct volume *world, struct geom_object *objp,
                             struct region_list *reg_sm_num_head) {
  static struct surface_molecule DUMMY_MOLECULE;
  static struct surface_molecule *bread_crumb = &DUMMY_MOLECULE;

  short flags = TYPE_SURF | ACT_NEWBIE | IN_SCHEDULE | IN_SURFACE;
  unsigned int n_free_sm;
  // struct subvolume *gsv = NULL;


  no_printf("Initializing surface molecules by number...\n");
  /* traverse region list and add surface molecule sites by number to whole
    regions as appropriate */
  for (struct region_list *rlp = reg_sm_num_head; rlp != NULL;
       rlp = rlp->next) {
    struct region *rp = rlp->reg;
    /* initialize surface molecule grids in region as needed and */
    /* count total number of free surface molecule sites in region */
    n_free_sm = 0;
    for (int n_wall = 0; n_wall < rp->membership->nbits; n_wall++) {
      if (get_bit(rp->membership, n_wall)) {
        struct wall *w = objp->wall_p[n_wall];
        if (create_grid(world, w, NULL))
          mcell_allocfailed("Failed to allocate grid for wall.");
        struct surface_grid *sg = w->grid;
        n_free_sm = n_free_sm + (sg->n_tiles - sg->n_occupied);
      }
    }
    no_printf("Number of free surface molecule tiles in region %s = %d\n",
              rp->sym->name, n_free_sm);

    if (n_free_sm == 0) {
      mcell_warn("Number of free surface molecule tiles in region %s = %d",
                 rp->sym->name, n_free_sm);
      continue;
    }

    if (world->chkpt_init) { /* only needed for denovo initiliazation */

      /* allocate memory to hold array of pointers to all free tiles */
      struct surface_molecule ***tiles =
          CHECKED_MALLOC_ARRAY(struct surface_molecule **, n_free_sm,
                               "surface molecule placement tiles array");

      unsigned int *idx = CHECKED_MALLOC_ARRAY(
          unsigned int, n_free_sm, "surface molecule placement indices array");

      struct wall **walls = CHECKED_MALLOC_ARRAY(
          struct wall *, n_free_sm, "surface molecule placement walls array");

      /* initialize array of pointers to all free tiles */
      int n_slot = 0;
      for (int n_wall = 0; n_wall < rp->membership->nbits; n_wall++) {
        if (get_bit(rp->membership, n_wall)) {
          struct wall *w = objp->wall_p[n_wall];
          struct surface_grid *sg = w->grid;
          if (sg != NULL) {
            for (unsigned int n_tile = 0; n_tile < sg->n_tiles; n_tile++) {
              if (sg->sm_list[n_tile] == NULL || sg->sm_list[n_tile]->sm == NULL) {
                sg->sm_list[n_tile] = add_surfmol_with_unique_pb_to_list(sg->sm_list[n_tile], NULL);
                tiles[n_slot] = &(sg->sm_list[n_tile]->sm);
                idx[n_slot] = n_tile;
                walls[n_slot++] = w;
              }
            }
          }
        }
      }


      // reverse - by default release by density are in correct order, but
      // release by num in opposite,
      // we do not want to introduce this into MCell3 so this is a permanent change
      #ifdef MCELL3_REVERSE_INITIAL_SURF_MOL_PLACEMENT_BY_NUM
        std::vector<sm_dat*> sm_dat_vec;
        for (struct sm_dat *smdp = rp->sm_dat_head; smdp != NULL; smdp = smdp->next) {
          sm_dat_vec.insert(sm_dat_vec.begin(), smdp);
        }
      #else
        std::vector<sm_dat*> sm_dat_vec;
        for (struct sm_dat *smdp = rp->sm_dat_head; smdp != NULL; smdp = smdp->next) {
          sm_dat_vec.push_back(smdp);
        }
      #endif

      /* distribute desired number of surface molecule sites */
      /* for each surface molecule type to add */
      /* place molecules BY NUMBER when it is defined through
       * DEFINE_SURFACE_REGION */
      for (struct sm_dat *smdp: sm_dat_vec) {
        if (smdp->quantity_type == SURFMOLNUM) {
          struct species *sm = smdp->sm;
          short orientation;
          unsigned int n_set = (unsigned int)smdp->quantity;
          unsigned int n_clear = n_free_sm - n_set;

          /* Compute orientation */
          if (smdp->orientation > 0)
            orientation = 1;
          else if (smdp->orientation < 0)
            orientation = -1;
          else
            orientation = 0;

          /* Clamp n_set to number of available slots (w/ warning). */
          if (n_set > n_free_sm) {
            mcell_warn(
                "Number of %s surface molecules to place (%d) exceeds number "
                "of free surface molecule tiles (%d) in region %s[%s].\n"
                "Surface molecule %s placed on all available surface molecule "
                "sites.",
                sm->sym->name, n_set, n_free_sm, rp->parent->sym->name,
                rp->region_last_name, sm->sym->name);
            n_set = n_free_sm;
            n_clear = 0;
          }

          no_printf("distribute %d of surface molecule %s\n", n_set,
                    sm->sym->name);
          no_printf("n_set = %d  n_clear = %d  n_free_sm = %d\n", n_set,
                    n_clear, n_free_sm);

          /* if filling more than half the free tiles
             init all with bread_crumbs
             choose which tiles to free again
             and then convert remaining bread_crumbs to actual molecules */
          if (n_set > n_free_sm / 2) {
            no_printf("filling more than half the free tiles: init all with "
                      "bread_crumb\n");
            for (unsigned int j = 0; j < n_free_sm; j++) {
              *tiles[j] = bread_crumb;
            }

            no_printf("choose which tiles to free again\n");
            for (unsigned int j = 0; j < n_clear; j++) {

              /* Loop until we find a vacant tile. */
              while (1) {
                int slot_num = (int)(rng_dbl(world->rng) * n_free_sm);
                if (*tiles[slot_num] == bread_crumb) {
                  *tiles[slot_num] = NULL;
                  break;
                }
              }
            }

            no_printf("convert remaining bread_crumbs to actual molecules\n");
            for (unsigned int j = 0; j < n_free_sm; j++) {
              if (*tiles[j] == bread_crumb) {
                struct periodic_image periodic_box = {.x = 0, .y = 0, .z = 0};
                struct vector3 pos3d = {.x = 0, .y = 0, .z = 0};
                struct surface_molecule *new_sm = place_single_molecule(
                    world, walls[j], idx[j], sm, 0, flags, orientation, 0, 0, 0,
                    &periodic_box, &pos3d);
                if (trigger_unimolecular(
                        world->reaction_hash, world->rx_hashsize, sm->hashval,
                        (struct abstract_molecule *)new_sm) != NULL ||
                    (sm->flags & CAN_SURFWALL) != 0) {
                  new_sm->flags |= ACT_REACT;
                }
              }
            }
          } else { /* just fill only the tiles we need */
            no_printf("fill only the tiles we need\n");
            for (unsigned int j = 0; j < n_set; j++) {

              /* Loop until we find a vacant tile. */
              while (1) {
                int slot_num = (int)(rng_dbl(world->rng) * n_free_sm);
                if (*tiles[slot_num] == NULL) {
                  struct periodic_image periodic_box = {.x = 0, .y = 0, .z = 0};
                  struct vector3 pos3d = {.x = 0, .y = 0, .z = 0};
                  struct surface_molecule *new_sm = place_single_molecule(
                      world, walls[slot_num], idx[slot_num], sm, 0, flags,
                      orientation, 0, 0, 0, &periodic_box, &pos3d);
                  if (trigger_unimolecular(
                          world->reaction_hash, world->rx_hashsize, sm->hashval,
                          (struct abstract_molecule *)new_sm) != NULL ||
                      (sm->flags & CAN_SURFWALL) != 0) {
                    new_sm->flags |= ACT_REACT;
                  }
                  break;
                }
              }
            }
          }

          if (n_clear > 0) {
            struct surface_molecule ***tiles_tmp;
            unsigned int *idx_tmp;
            struct wall **walls_tmp;

            /* allocate memory to hold array of pointers to remaining free tiles
             */
            tiles_tmp =
                CHECKED_MALLOC_ARRAY(struct surface_molecule **, n_clear,
                                     "surface molecule placement tiles array");
            idx_tmp = CHECKED_MALLOC_ARRAY(
                unsigned int, n_clear,
                "surface molecule placement indices array");
            walls_tmp =
                CHECKED_MALLOC_ARRAY(struct wall *, n_clear,
                                     "surface molecule placement walls array");

            n_slot = 0;
            for (unsigned int n_sm = 0; n_sm < n_free_sm; n_sm++) {
              if (*tiles[n_sm] == NULL) {
                tiles_tmp[n_slot] = tiles[n_sm];
                idx_tmp[n_slot] = idx[n_sm];
                walls_tmp[n_slot++] = walls[n_sm];
              }
            }
            /* free original array of pointers to all free tiles */
            free(tiles);
            free(idx);
            free(walls);
            tiles = tiles_tmp;
            idx = idx_tmp;
            walls = walls_tmp;
            n_free_sm = n_free_sm - n_set;
          }

          /* update n_occupied for each surface molecule grid */
          for (int n_wall = 0; n_wall < rp->membership->nbits; n_wall++) {
            if (get_bit(rp->membership, n_wall)) {
              struct surface_grid *sg = objp->wall_p[n_wall]->grid;
              if (sg != NULL) {
                sg->n_occupied = 0;
                for (unsigned int n_tile = 0; n_tile < sg->n_tiles; ++n_tile) {
                  if (sg->sm_list[n_tile]->sm != NULL)
                    sg->n_occupied++;
                }
              }
            }
          }
        }
      }

      /* place molecules BY NUMBER when it is defined through
       * DEFINE_SURFACE_CLASS */
      if (rp->surf_class != NULL) {
        for (struct sm_dat *smdp = rp->surf_class->sm_dat_head; smdp != NULL;
             smdp = smdp->next) {
          if (smdp->quantity_type == SURFMOLNUM) {
            struct species *sm = smdp->sm;
            short orientation;
            unsigned int n_set = (unsigned int)smdp->quantity;
            unsigned int n_clear = n_free_sm - n_set;

            /* Compute orientation */
            if (smdp->orientation > 0)
              orientation = 1;
            else if (smdp->orientation < 0)
              orientation = -1;
            else
              orientation = 0;

            /* Clamp n_set to number of available slots (w/ warning). */
            if (n_set > n_free_sm) {
              mcell_warn(
                  "Number of %s surface molecules to place (%d) exceeds number "
                  "of free surface molecule tiles (%d) in region %s[%s].\n"
                  "Surface molecules %s placed on all available surface "
                  "molecule sites.",
                  sm->sym->name, n_set, n_free_sm, rp->parent->sym->name,
                  rp->region_last_name, sm->sym->name);
              n_set = n_free_sm;
              n_clear = 0;
            }

            no_printf("distribute %d of surface molecule %s\n", n_set,
                      sm->sym->name);
            no_printf("n_set = %d  n_clear = %d  n_free_sm = %d\n", n_set,
                      n_clear, n_free_sm);

            /* if filling more than half the free tiles
               init all with bread_crumbs
               choose which tiles to free again
               and then convert remaining bread_crumbs to actual molecules */
            if (n_set > n_free_sm / 2) {
              no_printf("filling more than half the free tiles: init all with "
                        "bread_crumb\n");
              for (unsigned int j = 0; j < n_free_sm; j++) {
                *tiles[j] = bread_crumb;
              }

              no_printf("choose which tiles to free again\n");
              for (unsigned int j = 0; j < n_clear; j++) {

                /* Loop until we find a vacant tile. */
                while (1) {
                  int slot_num = (int)(rng_dbl(world->rng) * n_free_sm);
                  if (*tiles[slot_num] == bread_crumb) {
                    *tiles[slot_num] = NULL;
                    break;
                  }
                }
              }

              no_printf("convert remaining bread_crumbs to actual molecules\n");
              for (unsigned int j = 0; j < n_free_sm; j++) {
                if (*tiles[j] == bread_crumb) {
                  struct periodic_image periodic_box = {.x = 0, .y = 0, .z = 0};
                  struct vector3 pos3d = {.x = 0, .y = 0, .z = 0};
                  struct surface_molecule *new_sm = place_single_molecule(
                      world, walls[j], idx[j], sm, 0, flags, orientation, 0, 0, 0,
                      &periodic_box, &pos3d);
                  if (trigger_unimolecular(
                          world->reaction_hash, world->rx_hashsize, sm->hashval,
                          (struct abstract_molecule *)new_sm) != NULL ||
                      (sm->flags & CAN_SURFWALL) != 0) {
                    new_sm->flags |= ACT_REACT;
                  }
                }
              }
            } else { /* just fill only the tiles we need */
              no_printf("fill only the tiles we need\n");
              for (unsigned int j = 0; j < n_set; j++) {

                /* Loop until we find a vacant tile. */
                while (1) {
                  int slot_num = (int)(rng_dbl(world->rng) * n_free_sm);
                  if (*tiles[slot_num] == NULL) {
                    struct periodic_image periodic_box = {.x = 0, .y = 0, .z = 0};
                    struct vector3 pos3d = {.x = 0, .y = 0, .z = 0};
                    struct surface_molecule *new_sm = place_single_molecule(
                        world, walls[slot_num], idx[slot_num], sm, 0, flags,
                        orientation, 0, 0, 0, &periodic_box, &pos3d);
                    if (trigger_unimolecular(
                            world->reaction_hash, world->rx_hashsize,
                            sm->hashval,
                            (struct abstract_molecule *)new_sm) != NULL ||
                        (sm->flags & CAN_SURFWALL) != 0) {
                      new_sm->flags |= ACT_REACT;
                    }
                    break;
                  }
                }
              }
            }

            if (n_clear > 0) {
              struct surface_molecule ***tiles_tmp;
              unsigned int *idx_tmp;
              struct wall **walls_tmp;

              /* allocate memory to hold array of pointers to remaining free
               * tiles */
              tiles_tmp = CHECKED_MALLOC_ARRAY(
                  struct surface_molecule **, n_clear,
                  "surface molecule placement tiles array");
              idx_tmp = CHECKED_MALLOC_ARRAY(
                  unsigned int, n_clear,
                  "surface molecule placement indices array");
              walls_tmp = CHECKED_MALLOC_ARRAY(
                  struct wall *, n_clear,
                  "surface molecule placement walls array");

              n_slot = 0;
              for (unsigned int n_sm = 0; n_sm < n_free_sm; n_sm++) {
                if (*tiles[n_sm] == NULL) {
                  tiles_tmp[n_slot] = tiles[n_sm];
                  idx_tmp[n_slot] = idx[n_sm];
                  walls_tmp[n_slot++] = walls[n_sm];
                }
              }
              /* free original array of pointers to all free tiles */
              free(tiles);
              free(idx);
              free(walls);
              tiles = tiles_tmp;
              idx = idx_tmp;
              walls = walls_tmp;
              n_free_sm = n_free_sm - n_set;
            }

            /* update n_occupied for each surface molecule grid */
            for (int n_wall = 0; n_wall < rp->membership->nbits; n_wall++) {
              if (get_bit(rp->membership, n_wall)) {
                struct surface_grid *sg = objp->wall_p[n_wall]->grid;
                if (sg != NULL) {
                  sg->n_occupied = 0;
                  for (unsigned int n_tile = 0; n_tile < sg->n_tiles;
                       ++n_tile) {
                    if (sg->sm_list[n_tile]->sm != NULL)
                      sg->n_occupied++;
                  }
                }
              }
            }
          }
        }
      } /* end of if (rp->surf_clas != NULL) */

      /* free array of pointers to all free tiles */
      if (tiles != NULL) {
        free(tiles);
      }
      if (idx != NULL) {
        free(idx);
      }
      if (walls != NULL) {
        free(walls);
      }
    } /* end if (world->chkpt_init) */
  }
  no_printf("Done initializing surface molecules by number.\n");
  return 0;
}

/***************************************************************************
rel_expr_grab_obj:
  In: release expression
      place to allocate memory for temporary void_list
  Out: a linked list containing all the objects referred to in the
       release expression (including duplcates), or NULL if there are
       no such objects.
***************************************************************************/

/* Not the most efficient due to slow merging, but it works. */
static struct void_list *rel_expr_grab_obj(struct release_evaluator *root,
                                           struct mem_helper *voidmem) {
  struct void_list *vl = NULL;
  struct void_list *vr = NULL;

  if (root->left != NULL) {
    if (root->op & REXP_LEFT_REGION) {
      vl = (struct void_list *)CHECKED_MEM_GET(voidmem, "temporary list for region release");
      if (vl == NULL)
        return NULL;
      vl->data = ((struct region *)(root->left))->parent;
      vl->next = NULL;
    } else
      vl = (struct void_list *)rel_expr_grab_obj((struct release_evaluator *)root->left, voidmem);
  }
  if (root->right != NULL) {
    if (root->op & REXP_RIGHT_REGION) {
      vr = (struct void_list *)CHECKED_MEM_GET(voidmem, "temporary list for region release");
      if (vr == NULL)
        return NULL;
      vr->data = ((struct region *)(root->right))->parent;
      vr->next = NULL;
    } else
      vr = (struct void_list *)rel_expr_grab_obj((struct release_evaluator *)root->right, voidmem);
  }

  if (vl == NULL) {
    if (vr == NULL)
      return NULL;
    return vr;
  } else if (vr == NULL) {
    return vl;
  } else {
    struct void_list *vp;

    for (vp = vl; vp->next != NULL; vp = vp->next) {
    }

    vp->next = vr;

    return vl;
  }
  return NULL;
}

/***************************************************************************
find_unique_rev_objects:
  In: release expression
      place to store the number of unique objects we find
  Out: an array of pointers to each object listed in the release
       expression (no duplicates), or NULL if out of memory.  The
       second argument is set to the length of the array.
***************************************************************************/
static struct geom_object **find_unique_rev_objects(struct release_evaluator *root,
                                               int *n) {
  struct geom_object **o_array;
  struct void_list *vp, *vq;
  struct mem_helper *voidmem;
  int n_unique;

  voidmem = create_mem(sizeof(struct void_list), 1024);
  if (voidmem == NULL)
    mcell_allocfailed("Failed to create temporary list memory pool.");

  vp = rel_expr_grab_obj(root, voidmem);
  if (vp == NULL)
    return NULL;

  vp = void_list_sort(vp);

  for (n_unique = 1, vq = vp; vq != NULL && vq->next != NULL;
       vq = vq->next, n_unique++) {
    while (vq->data == vq->next->data) {
      vq->next = vq->next->next;
      if (vq->next == NULL)
        break;
    }
  }

  if (vq == NULL)
    n_unique--;
  *n = n_unique;

  o_array = CHECKED_MALLOC_ARRAY(struct geom_object *, n_unique,
                                 "object array for region release");
  vq = vp;
  for (unsigned int n_obj = 0; vq != NULL; vq = vq->next, ++n_obj)
    o_array[n_obj] = (struct geom_object *)vq->data;

  delete_mem(voidmem);

  return o_array;
}

/***************************************************************************
eval_rel_region_expr:
  In: release expression for a 2D region release
      the number of distinct objects in the world listed in the expression
      array of pointers to each of those objects
      array of pointers to bit arrays specifying which walls of each
        object are included in this release
  Out: 0 on success, 1 on failure.  On success, the bit arrays are set
       so that they indicate which walls of each object are included in
       this release site.
***************************************************************************/
static int eval_rel_region_expr(struct release_evaluator *expr, int n,
                                struct geom_object **objs,
                                struct bit_array **result) {
  char bit_op;

  if (expr->left != NULL) {
    if (expr->op & REXP_LEFT_REGION) {
      int pos = void_array_search((void **)objs, n,
                                  ((struct region *)(expr->left))->parent);
      result[pos] =
          duplicate_bit_array(((struct region *)(expr->left))->membership);
      if (result[pos] == NULL)
        return 1;
    } else {
      if (eval_rel_region_expr((struct release_evaluator *)expr->left, n, objs, result))
        return 1;
    }

    if (expr->right == NULL) {
      if (expr->op & REXP_NO_OP)
        return 0;
      else
        return 1;
    }

    if (expr->op & REXP_RIGHT_REGION) {
      int pos = void_array_search((void **)objs, n,
                                  ((struct region *)(expr->right))->parent);
      if (result[pos] == NULL) {
        result[pos] =
            duplicate_bit_array(((struct region *)(expr->right))->membership);
        if (result[pos] == NULL)
          return 1;
      } else {
        if (expr->op & REXP_UNION)
          bit_op = '|';
        else if (expr->op & REXP_SUBTRACTION)
          bit_op = '-';
        else if (expr->op & REXP_INTERSECTION)
          bit_op = '&';
        else
          return 1;

        bit_operation(result[pos], ((struct region *)(expr->right))->membership,
                      bit_op);
      }
    } else {
      struct bit_array *res2[n];
      for (int i = 0; i < n; i++)
        res2[i] = NULL;

      if (eval_rel_region_expr((struct release_evaluator *)expr->right, n, objs, res2))
        return 1;

      for (int i = 0; i < n; i++) {
        if (res2[i] == NULL)
          continue;
        if (result[i] == NULL)
          result[i] = res2[i];
        else {
          if (expr->op & REXP_UNION)
            bit_op = '|';
          else if (expr->op & REXP_SUBTRACTION)
            bit_op = '-';
          else if (expr->op & REXP_INTERSECTION)
            bit_op = '&';
          else
            return 1;

          bit_operation(result[i], res2[i], bit_op);
          free_bit_array(res2[i]);
        }
      }
    }
  } else
    return 1; /* Left should always have something! */

  return 0;
}

/***************************************************************************
init_rel_region_data_2d:
  In: release data for a release of 2D molecules onto a region
  Out: 0 on success, 1 on failure.  A summary of all potentially available
       space over all objects contained in the region expression is
       generated and stored in arrays (typically of length equal to the
       number of walls in the region expression).
***************************************************************************/
static int init_rel_region_data_2d(struct release_site_obj *rsop,
                                   struct release_region_data *rrd) {
  rrd->owners = find_unique_rev_objects(rrd->expression, &(rrd->n_objects));
  if (rrd->owners == NULL)
    mcell_error("No objects were found matching the 2-D region release request "
                "for release site '%s'.",
                rsop->name);

  rrd->in_release =
      CHECKED_MALLOC_ARRAY(struct bit_array *, rrd->n_objects,
                           "region membership array for 2D region release");
  for (int n_object = 0; n_object < rrd->n_objects; ++n_object)
    rrd->in_release[n_object] = NULL;

  if (eval_rel_region_expr(rrd->expression, rrd->n_objects, rrd->owners,
                           rrd->in_release))
    mcell_error("Could not evaluate region expression for release site '%s'.",
                rsop->name);

  for (int n_object = 0; n_object < rrd->n_objects; n_object++) {
    if (rrd->owners[n_object] == NULL)
      mcell_internal_error("Object %d of %d in region expression for release "
                           "site '%s' was not found!",
                           n_object + 1, rrd->n_objects, rsop->name);
  }

  rrd->walls_per_obj = CHECKED_MALLOC_ARRAY(
      int, rrd->n_objects, "wall counts for 2D region release");

  rrd->n_walls_included = 0;
  for (int n_object = 0; n_object < rrd->n_objects; ++n_object) {
    if (rrd->in_release[n_object] == NULL)
      rrd->walls_per_obj[n_object] = 0;
    else
      rrd->walls_per_obj[n_object] = count_bits(rrd->in_release[n_object]);
    rrd->n_walls_included += rrd->walls_per_obj[n_object];
  }

  rrd->cum_area_list =
      CHECKED_MALLOC_ARRAY(double, rrd->n_walls_included,
                           "cumulative area list for 2D region release");
  rrd->wall_index = CHECKED_MALLOC_ARRAY(int, rrd->n_walls_included,
                                         "wall indices for 2D region release");
  rrd->obj_index = CHECKED_MALLOC_ARRAY(int, rrd->n_walls_included,
                                        "object indices for 2D region release");

  unsigned int n_wall_overall = 0;
  for (int n_object = 0; n_object < rrd->n_objects; ++n_object) {
    if (rrd->walls_per_obj[n_object] == 0)
      continue;
    int owner_type = rrd->owners[n_object]->object_type;
    if (owner_type != POLY_OBJ && owner_type != BOX_OBJ)
      mcell_internal_error("Found a region on an object which is neither a box "
                           "nor a polygon (type=%d).",
                           owner_type);

    struct polygon_object *po =
        (struct polygon_object *)(rrd->owners[n_object]->contents);
    int n_walls = po->n_walls;
    for (int n_wall = 0; n_wall < n_walls; ++n_wall) {
      if (get_bit(rrd->in_release[n_object], n_wall)) {
        rrd->cum_area_list[n_wall_overall] =
            rrd->owners[n_object]->wall_p[n_wall]->area;
        rrd->obj_index[n_wall_overall] = n_object;
        rrd->wall_index[n_wall_overall] = n_wall;
        ++n_wall_overall;
      }
    }
  }

  for (int n_wall = 1; n_wall < rrd->n_walls_included; n_wall++) {
    rrd->cum_area_list[n_wall] += rrd->cum_area_list[n_wall - 1];
  }

  return 0;
}

/***************************************************************************
create_region_bbox:
  In: a region
  Out: pointer to a 2-element array contining the LLF and URB corners of
       a bounding box around the region, or NULL if out of memory.
***************************************************************************/
struct vector3 *create_region_bbox(struct region *r) {
  struct vector3 *bbox =
      CHECKED_MALLOC_ARRAY(struct vector3, 2, "region bounding box");

  int found_first_wall = 0;
  for (int n_wall = 0; n_wall < r->membership->nbits; ++n_wall) {
    if (get_bit(r->membership, n_wall)) {
      if (!found_first_wall) {
        bbox[0].x = bbox[1].x = r->parent->wall_p[n_wall]->vert[0]->x;
        bbox[0].y = bbox[1].y = r->parent->wall_p[n_wall]->vert[0]->y;
        bbox[0].z = bbox[1].z = r->parent->wall_p[n_wall]->vert[0]->z;
        found_first_wall = 1;
      }
      for (unsigned int n_vert = 0; n_vert < 3; ++n_vert) {
        struct vector3 *v = r->parent->wall_p[n_wall]->vert[n_vert];
        if (bbox[0].x > v->x)
          bbox[0].x = v->x;
        else if (bbox[1].x < v->x)
          bbox[1].x = v->x;
        if (bbox[0].y > v->y)
          bbox[0].y = v->y;
        else if (bbox[1].y < v->y)
          bbox[1].y = v->y;
        if (bbox[0].z > v->z)
          bbox[0].z = v->z;
        else if (bbox[1].z < v->z)
          bbox[1].z = v->z;
      }
    }
  }

  return bbox;
}

/***************************************************************************
eval_rel_region_bbox:
  In: release expression for a 3D region release
      place to store LLF corner of the bounding box for the release
      place to store URB corner
  Out: 0 on success, 1 on failure.  Bounding box is set based on release
       expression (based boolean intersection of bounding boxes for each
       region).  The function reports failure if any region is unclosed.
***************************************************************************/
static int eval_rel_region_bbox(struct release_evaluator *expr,
                                struct vector3 *llf, struct vector3 *urb) {
  struct region *r;

  int count_regions_flag = 1;
  if (expr->left != NULL) {
    if (expr->op & REXP_LEFT_REGION) {
      r = (struct region *)(expr->left);

      if (r->bbox == NULL)
        r->bbox = create_region_bbox(r);

      llf->x = r->bbox[0].x;
      llf->y = r->bbox[0].y;
      llf->z = r->bbox[0].z;
      urb->x = r->bbox[1].x;
      urb->y = r->bbox[1].y;
      urb->z = r->bbox[1].z;

      if (r->manifold_flag == MANIFOLD_UNCHECKED) {
        if (is_manifold(r, count_regions_flag))
          r->manifold_flag = IS_MANIFOLD;
        else
          mcell_error(
              "Cannot release a 3D molecule inside the unclosed region '%s'.",
              r->sym->name);
      }

    } else {
      if (eval_rel_region_bbox((struct release_evaluator *)expr->left, llf, urb))
        return 1;
    }

    if (expr->right == NULL) {
      if (expr->op & REXP_NO_OP)
        return 0;
      else
        mcell_internal_error(
            "Right subtree of release expression is unexpectedly NULL.");
    }

    if (expr->op & REXP_SUBTRACTION)
      return 0;
    else {
      struct vector3 llf2;
      struct vector3 urb2;

      if (expr->op & REXP_RIGHT_REGION) {
        r = (struct region *)(expr->right);
        if (r->manifold_flag == MANIFOLD_UNCHECKED) {
          if (is_manifold(r, count_regions_flag))
            r->manifold_flag = IS_MANIFOLD;
          else
            mcell_error(
                "Cannot release a 3D molecule inside the unclosed region '%s'.",
                r->sym->name);
        }

        if (r->bbox == NULL)
          r->bbox = create_region_bbox(r);

        llf2.x = r->bbox[0].x;
        llf2.y = r->bbox[0].y;
        llf2.z = r->bbox[0].z;
        urb2.x = r->bbox[1].x;
        urb2.y = r->bbox[1].y;
        urb2.z = r->bbox[1].z;
      } else {
        if (eval_rel_region_bbox((struct release_evaluator *)expr->right, &llf2, &urb2))
          return 1;
      }

      if (expr->op & REXP_UNION) {
        if (llf->x > llf2.x)
          llf->x = llf2.x;
        if (llf->y > llf2.y)
          llf->y = llf2.y;
        if (llf->z > llf2.z)
          llf->z = llf2.z;
        if (urb->x < urb2.x)
          urb->x = urb2.x;
        if (urb->y < urb2.y)
          urb->y = urb2.y;
        if (urb->z < urb2.z)
          urb->z = urb2.z;
      } else if (expr->op & (REXP_INTERSECTION)) {
        if (llf->x < llf2.x)
          llf->x = llf2.x;
        if (llf->y < llf2.y)
          llf->y = llf2.y;
        if (llf->z < llf2.z)
          llf->z = llf2.z;
        if (urb->x > urb2.x)
          urb->x = urb2.x;
        if (urb->y > urb2.y)
          urb->y = urb2.y;
        if (urb->z > urb2.z)
          urb->z = urb2.z;
      } else
        mcell_internal_error("Release expression contains an unknown or "
                             "unexpected operator: (%d).",
                             expr->op);
    }
  } else
    mcell_internal_error(
        "Left subtree of release expression is unexpectedly NULL.");

  return 0;
}

/***************************************************************************
init_rel_region_data_3d:
  In: release region data structure
  Out: 0 on success, 1 on failure, -1 if there is no volume contained
       in the release (user error).  The release must be for a 3D release
       of molecules.  eval_rel_region_bbox is called to perform the
       initialization.
***************************************************************************/
static int init_rel_region_data_3d(struct release_region_data *rrd) {
  rrd->n_walls_included = 0;

  if (eval_rel_region_bbox(rrd->expression, &(rrd->llf), &(rrd->urb)))
    return 1;

  if (rrd->llf.x >= rrd->urb.x || rrd->llf.y >= rrd->urb.y ||
      rrd->llf.z >= rrd->urb.z) {
    return -1; /* Special signal to print out "nothing in here" error msg */
  }

  return 0;
}

/***************************************************************************
output_regrel_eval_tree:
  In: file to print tree on
      prefix string to put before the current branch of the tree
      prefix character for left half of current branch
      prefix character for right half of current branch
      release expression
  Out: no return value.  The tree is printed to the file.
***************************************************************************/
static void output_relreg_eval_tree(FILE *f, const char *prefix, char cA, char cB,
                                    struct release_evaluator *expr) {
  size_t l = strlen(prefix);
  char my_op;

  if (expr->op & REXP_NO_OP) {
    fprintf(f, "%s >%s\n", prefix, ((struct region *)(expr->left))->sym->name);
  } else {
    char prefixA[l + 3];
    char prefixB[l + 3];
    strncpy(prefixA, prefix, l);
    strncpy(prefixB, prefix, l);
    prefixA[l] = cA;
    prefixB[l] = cB;
    prefixA[l + 1] = prefixB[l + 1] = ' ';
    prefixA[l + 2] = prefixB[l + 2] = 0;

    if (expr->op & REXP_LEFT_REGION) {
      fprintf(f, "%s >%s\n", prefix,
              ((struct region *)(expr->left))->sym->name);
    } else {
      output_relreg_eval_tree(f, prefixA, ' ', '|', (struct release_evaluator *)expr->left);
    }

    my_op = '?';
    if (expr->op & REXP_UNION)
      my_op = '+';
    else if (expr->op & REXP_INTERSECTION)
      my_op = '*';
    else if (expr->op & REXP_SUBTRACTION)
      my_op = '-';

    fprintf(f, "%s%c\n", prefix, my_op);

    if (expr->op & REXP_RIGHT_REGION) {
      fprintf(f, "%s >%s\n", prefix,
              ((struct region *)(expr->left))->sym->name);
    } else {
      output_relreg_eval_tree(f, prefixA, '|', ' ', (struct release_evaluator *)expr->right);
    }
  }
}

/***************************************************************************
init_dynamic_geometry:
  In: state: MCell state
  Out: 0 on success, 1 on failure. Dynamic geometry scheduler is created.
***************************************************************************/
int init_dynamic_geometry(struct volume *state) {

  state->dynamic_geometry_scheduler = create_scheduler(1.0, 100.0, 100, 0.0);
  if (state->dynamic_geometry_scheduler == NULL) {
    mcell_allocfailed_nodie("Failed to create geometry scheduler.");
    return 1;
  }
  return 0;
}

/***************************************************************************
schedule_dynamic_geometry:
  In: state: MCell state
  Out: 0 on success, 1 on failure. Dynamic geometry "events" that were parsed
       are now scheduled. In other words, if the geometry was specified to
       change in the MDL, we schedule all changes now.
***************************************************************************/
int schedule_dynamic_geometry(struct mdlparse_vars *parse_state) {
  struct volume *state = parse_state->vol;
  // Process the DG text file (e.g. times and corresponding geometry) and store
  // it in state->dynamic_geometry_events_mem. Then preliminary parse each
  // geometry file (mainly to check for added or removed objects).
  if ((state->dynamic_geometry_filename != NULL) &&
      (add_dynamic_geometry_events(
          parse_state,
          state->dynamic_geometry_filename,
          state->time_unit,
          state->dynamic_geometry_events_mem,
          &state->dynamic_geometry_head))) {
    mcell_error("Failed to load dynamic geometry from file '%s'.",
        state->dynamic_geometry_filename);

    free(state->dynamic_geometry_filename);
    state->dynamic_geometry_filename = NULL;

    return 1;     
  }

  // we can free up the
  free(state->dynamic_geometry_filename);
  state->dynamic_geometry_filename = NULL;

  // This is the actual scheduling.
  struct dg_time_filename *dg_time_fname, *dg_time_fname_next;
  for (dg_time_fname = state->dynamic_geometry_head; dg_time_fname != NULL;
       dg_time_fname = dg_time_fname_next) {
    dg_time_fname_next = dg_time_fname->next; /* schedule_add overwrites 'next' */

    if (schedule_add(state->dynamic_geometry_scheduler, dg_time_fname)) {
      mcell_allocfailed(
        "Failed to add item to schedule for dynamic geometry.");
    }
  }
  return 0;
}

/***************************************************************************
init_releases:
  In: nothing
  Out: 0 on success, 1 on failure.  All release sites are initialized.
       Right now, the only release sites that need to be initialized are
       releases on regions.
***************************************************************************/
int init_releases(struct schedule_helper *releaser) {
  struct release_event_queue *req;
  struct abstract_element *ae;
  struct schedule_helper *sh;
  int i;

  for (sh = releaser; sh != NULL; sh = sh->next_scale) {
    for (i = -1; i < sh->buf_len; i++) {
      for (ae = (i == -1) ? sh->current : sh->circ_buf_head[i]; ae != NULL;
           ae = ae->next) {
        req = (struct release_event_queue *)ae;
        switch ((int)req->release_site->release_shape) {
        case SHAPE_REGION:
          if (req->release_site->mol_type == NULL)
            mcell_error("Molecule type was not specified for the region "
                        "release site '%s'.",
                        req->release_site->name);
          if ((req->release_site->mol_type->flags & NOT_FREE) == 0) {
            switch (init_rel_region_data_3d(req->release_site->region_data)) {
            case 0:
              break;

            case -1:
              mcell_warn("Region release site '%s' is empty!  Ignoring!  "
                         "Evaluation tree:\n",
                         req->release_site->name);
              output_relreg_eval_tree(
                  mcell_get_error_file(), " ", ' ', ' ',
                  req->release_site->region_data->expression);
              req->release_site->release_number_method = CONSTNUM;
              req->release_site->release_number = 0;
              break;

            default:
              mcell_error("Unexpected error while initializing 3-D region "
                          "releases for release site '%s'.",
                          req->release_site->name);
              /*break;*/
            }
          } else {
            if (init_rel_region_data_2d(req->release_site,
                                        req->release_site->region_data))
              mcell_error("Unexpected error while initializing 2-D region "
                          "releases for release site '%s'.",
                          req->release_site->name);
          }
          break;

        case SHAPE_LIST:
          if (req->release_site->mol_list == NULL)
            mcell_error("Molecule positions for the LIST release site '%s' are "
                        "not specified.",
                        req->release_site->name);
          break;

        case SHAPE_SPHERICAL:
        case SHAPE_CUBIC:
        case SHAPE_ELLIPTIC:
        case SHAPE_RECTANGULAR:
        case SHAPE_SPHERICAL_SHELL:
          /* geometrical release sites */
          if (req->release_site->mol_type == NULL)
            mcell_error(
                "Molecule type for the release site '%s' is not specified.",
                req->release_site->name);
          if (req->release_site->diameter == NULL)
            mcell_error("Diameter for the geometrical shape release site '%s' "
                        "is not specified.",
                        req->release_site->name);
          break;

        case SHAPE_UNDEFINED:
        default:
          UNHANDLED_CASE(req->release_site->release_shape);
        }
      }
    }
  }

  return 0;
}

/***************************************************************************
publish_special_reactions_report:
  In: species that is a SURFACE_CLASS
      lists of names of volume and surface molecules
  Out: None.  If species is a surface (surface class) and special reactions
       like TRANSPARENT, REFLECTIVE or ABSORPTIVE are defined for it,
       the reactions report is printed out.
***************************************************************************/
void publish_special_reactions_report(struct species *sp,
                                      struct name_list *vol_species_name_list,
                                      struct name_list *surf_species_name_list,
                                      int n_species,
                                      struct species **species_list) {
  struct name_orient *no;
  FILE *log_file;
  struct species *spec;
  /* orientation of ALL_MOLECULES, ALL_VOLUME_MOLECULES, ALL_SURFACE_MOLECULES
   */
  int all_mol_orient = INT_MIN;
  int all_volume_mol_orient = INT_MIN;
  int all_surface_mol_orient = INT_MIN;
  /* flags */
  int refl_mols_all_volume_mol = 0;
  int refl_mols_all_surface_mol = 0;
  int refl_mols_all_mol = 0;
  int transp_mols_all_volume_mol = 0;
  int transp_mols_all_surface_mol = 0;
  int transp_mols_all_mol = 0;
  int absorb_mols_all_volume_mol = 0;
  int absorb_mols_all_surface_mol = 0;
  int absorb_mols_all_mol = 0;

  struct name_list *nl;
  int surf_refl_title_printed;      /*flag*/
  int borders_refl_title_printed;   /*flag*/
  int surf_transp_title_printed;    /*flag*/
  int borders_transp_title_printed; /*flag*/
  int surf_absorb_title_printed;    /*flag*/
  int borders_absorb_title_printed; /*flag*/

  /* Below I will employ following set of rules for printing out
     the relative orientations of surface classes and molecules;
     1. The orientation of surface class is always printed out as {1}.
     2. The orientation of molecule is printed out
        as {1} when it is positive, {-1} when it is negative,
        and {0} when it is zero, or absent.
  */

  log_file = mcell_get_log_file();

  if (sp->refl_mols != NULL) {
    /* search for ALL_MOLECULES, ALL_VOLUME_MOLECULES, ALL_SURFACE_MOLECULES */
    for (no = sp->refl_mols; no != NULL; no = no->next) {
      if (strcmp(no->name, "ALL_VOLUME_MOLECULES") == 0) {
        all_volume_mol_orient = no->orient;
        refl_mols_all_volume_mol = 1;
      }
      if (strcmp(no->name, "ALL_SURFACE_MOLECULES") == 0) {
        all_surface_mol_orient = no->orient;
        refl_mols_all_surface_mol = 1;
      }
      if (strcmp(no->name, "ALL_MOLECULES") == 0) {
        all_mol_orient = no->orient;
        refl_mols_all_mol = 1;
      }
    }

    if ((refl_mols_all_volume_mol || refl_mols_all_mol) &&
        (vol_species_name_list != NULL)) {
      fprintf(log_file, "Surfaces with surface class \"%s{1}\" are REFLECTIVE "
                        "for volume molecules  ",
              sp->sym->name);
      for (nl = vol_species_name_list; nl != NULL; nl = nl->next) {
        if (refl_mols_all_volume_mol) {
          fprintf(log_file, "%s{%d}", nl->name, all_volume_mol_orient);
        } else if (refl_mols_all_mol) {
          fprintf(log_file, "%s{%d}", nl->name, all_mol_orient);
        }
        if (nl->next != NULL)
          fprintf(log_file, " ");
        else
          fprintf(log_file, ".");
      }
    }
    fprintf(log_file, "\n");

    if ((refl_mols_all_surface_mol || refl_mols_all_mol) &&
        (surf_species_name_list != NULL)) {
      fprintf(log_file, "Borders of regions with surface class \"%s{1}\" are "
                        "REFLECTIVE for surface molecules  ",
              sp->sym->name);
      for (nl = surf_species_name_list; nl != NULL; nl = nl->next) {
        if (refl_mols_all_surface_mol) {
          fprintf(log_file, "%s{%d}", nl->name, all_surface_mol_orient);
        } else if (refl_mols_all_mol) {
          fprintf(log_file, "%s{%d}", nl->name, all_mol_orient);
        }
        if (nl->next != NULL)
          fprintf(log_file, " ");
        else
          fprintf(log_file, ".");
      }
    }
    fprintf(log_file, "\n");

    surf_refl_title_printed = 0;
    borders_refl_title_printed = 0;
    /* First go through all volume molecules */
    if ((!refl_mols_all_mol) && (!refl_mols_all_volume_mol)) {
      for (no = sp->refl_mols; no != NULL; no = no->next) {
        spec = get_species_by_name(no->name, n_species, species_list);
        if (spec == NULL)
          mcell_internal_error("Cannot find molecule name %s", no->name);
        if (spec->flags & ON_GRID)
          continue;
        if (strcmp(no->name, "ALL_MOLECULES") == 0)
          continue;
        if (strcmp(no->name, "ALL_VOLUME_MOLECULES") == 0)
          continue;
        if (strcmp(no->name, "ALL_SURFACE_MOLECULES") == 0)
          continue;

        if (!surf_refl_title_printed) {
          surf_refl_title_printed = 1;
          fprintf(log_file, "Surfaces with surface class \"%s{1}\" are "
                            "REFLECTIVE for volume molecules  ",
                  sp->sym->name);
        }
        fprintf(log_file, "%s{%d}", no->name, no->orient);
        if (no->next != NULL)
          fprintf(log_file, " ");
      }
      if (surf_refl_title_printed)
        fprintf(log_file, ".\n");
    }

    /* Now go through all surface molecules */
    if ((!refl_mols_all_mol) && (!refl_mols_all_surface_mol)) {
      for (no = sp->refl_mols; no != NULL; no = no->next) {
        spec = get_species_by_name(no->name, n_species, species_list);
        if (spec == NULL)
          mcell_internal_error("Cannot find molecule name %s", no->name);
        if ((spec->flags & NOT_FREE) == 0)
          continue;
        if (strcmp(no->name, "ALL_MOLECULES") == 0)
          continue;
        if (strcmp(no->name, "ALL_VOLUME_MOLECULES") == 0)
          continue;
        if (strcmp(no->name, "ALL_SURFACE_MOLECULES") == 0)
          continue;
        if (!borders_refl_title_printed) {
          borders_refl_title_printed = 1;
          fprintf(log_file, "Borders of regions with surface class \"%s{1}\" "
                            "are REFLECTIVE for surface molecules  ",
                  sp->sym->name);
        }
        fprintf(log_file, "%s{%d}", no->name, no->orient);
        if (no->next != NULL)
          fprintf(log_file, " ");
      }
      if (borders_refl_title_printed)
        fprintf(log_file, ".\n");
    }
  }

  if (sp->transp_mols != NULL) {
    /* search for ALL_MOLECULES, ALL_VOLUME_MOLECULES, ALL_SURFACE_MOLECULES */
    for (no = sp->transp_mols; no != NULL; no = no->next) {
      if (strcmp(no->name, "ALL_VOLUME_MOLECULES") == 0) {
        all_volume_mol_orient = no->orient;
        transp_mols_all_volume_mol = 1;
      }
      if (strcmp(no->name, "ALL_SURFACE_MOLECULES") == 0) {
        all_surface_mol_orient = no->orient;
        transp_mols_all_surface_mol = 1;
      }
      if (strcmp(no->name, "ALL_MOLECULES") == 0) {
        all_mol_orient = no->orient;
        transp_mols_all_mol = 1;
      }
    }

    if ((transp_mols_all_volume_mol || transp_mols_all_mol) &&
        (vol_species_name_list != NULL)) {
      fprintf(log_file, "Surfaces with surface class \"%s{1}\" are TRANSPARENT "
                        "for volume molecules  ",
              sp->sym->name);
      for (nl = vol_species_name_list; nl != NULL; nl = nl->next) {
        if (transp_mols_all_volume_mol) {
          fprintf(log_file, "%s{%d}", nl->name, all_volume_mol_orient);
        } else if (transp_mols_all_mol) {
          fprintf(log_file, "%s{%d}", nl->name, all_mol_orient);
        }
        if (nl->next != NULL)
          fprintf(log_file, " ");
        else
          fprintf(log_file, ".");
      }
    }
    fprintf(log_file, "\n");

    if ((transp_mols_all_surface_mol || transp_mols_all_mol) &&
        (surf_species_name_list != NULL)) {
      fprintf(log_file, "Borders of regions with surface class \"%s{1}\" are "
                        "TRANSPARENT for surface molecules  ",
              sp->sym->name);
      for (nl = surf_species_name_list; nl != NULL; nl = nl->next) {
        if (transp_mols_all_surface_mol) {
          fprintf(log_file, "%s{%d}", nl->name, all_surface_mol_orient);
        } else if (transp_mols_all_mol) {
          fprintf(log_file, "%s{%d}", nl->name, all_mol_orient);
        }
        if (nl->next != NULL)
          fprintf(log_file, " ");
        else
          fprintf(log_file, ".");
      }
    }
    fprintf(log_file, "\n");

    surf_transp_title_printed = 0;
    borders_transp_title_printed = 0;
    /* First go through all volume molecules */
    if ((!transp_mols_all_mol) && (!transp_mols_all_volume_mol)) {
      for (no = sp->transp_mols; no != NULL; no = no->next) {
        spec = get_species_by_name(no->name, n_species, species_list);
        if (spec == NULL)
          mcell_internal_error("Cannot find molecule name %s", no->name);
        if (spec->flags & ON_GRID)
          continue;
        if (strcmp(no->name, "ALL_MOLECULES") == 0)
          continue;
        if (strcmp(no->name, "ALL_VOLUME_MOLECULES") == 0)
          continue;
        if (strcmp(no->name, "ALL_SURFACE_MOLECULES") == 0)
          continue;

        if (!surf_transp_title_printed) {
          surf_transp_title_printed = 1;
          fprintf(log_file, "Surfaces with surface class \"%s{1}\" are "
                            "TRANSPARENT for volume molecules  ",
                  sp->sym->name);
        }
        fprintf(log_file, "%s{%d}", no->name, no->orient);
        if (no->next != NULL)
          fprintf(log_file, " ");
      }
      if (surf_transp_title_printed)
        fprintf(log_file, ".\n");
    }

    /* Now go through all surface molecules */
    if ((!transp_mols_all_mol) && (!transp_mols_all_surface_mol)) {
      for (no = sp->transp_mols; no != NULL; no = no->next) {
        spec = get_species_by_name(no->name, n_species, species_list);
        if (spec == NULL)
          mcell_internal_error("Cannot find molecule name %s", no->name);
        if ((spec->flags & NOT_FREE) == 0)
          continue;
        if (strcmp(no->name, "ALL_MOLECULES") == 0)
          continue;
        if (strcmp(no->name, "ALL_VOLUME_MOLECULES") == 0)
          continue;
        if (strcmp(no->name, "ALL_SURFACE_MOLECULES") == 0)
          continue;

        if (!borders_transp_title_printed) {
          borders_transp_title_printed = 1;
          fprintf(log_file, "Borders of regions with surface class \"%s{1}\" "
                            "are TRANSPARENT for surface molecules  ",
                  sp->sym->name);
        }
        fprintf(log_file, "%s{%d}", no->name, no->orient);
        if (no->next != NULL)
          fprintf(log_file, " ");
      }
      if (borders_transp_title_printed)
        fprintf(log_file, ".\n");
    }
  }

  if (sp->absorb_mols != NULL) {
    /* search for ALL_MOLECULES, ALL_VOLUME_MOLECULES, ALL_SURFACE_MOLECULES */
    for (no = sp->absorb_mols; no != NULL; no = no->next) {
      if (strcmp(no->name, "ALL_VOLUME_MOLECULES") == 0) {
        all_volume_mol_orient = no->orient;
        absorb_mols_all_volume_mol = 1;
      }
      if (strcmp(no->name, "ALL_SURFACE_MOLECULES") == 0) {
        all_surface_mol_orient = no->orient;
        absorb_mols_all_surface_mol = 1;
      }
      if (strcmp(no->name, "ALL_MOLECULES") == 0) {
        all_mol_orient = no->orient;
        absorb_mols_all_mol = 1;
      }
    }

    if ((absorb_mols_all_volume_mol || absorb_mols_all_mol) &&
        (vol_species_name_list != NULL)) {
      fprintf(log_file, "Surfaces with surface class \"%s{1}\" are ABSORPTIVE "
                        "for volume molecules  ",
              sp->sym->name);
      for (nl = vol_species_name_list; nl != NULL; nl = nl->next) {
        if (absorb_mols_all_volume_mol) {
          fprintf(log_file, "%s{%d}", nl->name, all_volume_mol_orient);
        } else if (absorb_mols_all_mol) {
          fprintf(log_file, "%s{%d}", nl->name, all_mol_orient);
        }
        if (nl->next != NULL)
          fprintf(log_file, " ");
        else
          fprintf(log_file, ".");
      }
    }
    fprintf(log_file, "\n");

    if ((absorb_mols_all_surface_mol || absorb_mols_all_mol) &&
        (surf_species_name_list != NULL)) {
      fprintf(log_file, "Borders of regions with surface class \"%s{1}\" are "
                        "ABSORPTIVE for surface molecules  ",
              sp->sym->name);
      for (nl = surf_species_name_list; nl != NULL; nl = nl->next) {
        if (absorb_mols_all_surface_mol) {
          fprintf(log_file, "%s{%d}", nl->name, all_surface_mol_orient);
        } else if (absorb_mols_all_mol) {
          fprintf(log_file, "%s{%d}", nl->name, all_mol_orient);
        }
        if (nl->next != NULL)
          fprintf(log_file, " ");
        else
          fprintf(log_file, ".");
      }
    }
    fprintf(log_file, "\n");

    surf_absorb_title_printed = 0;
    borders_absorb_title_printed = 0;
    /* First go through all volume molecules */
    if ((!absorb_mols_all_mol) && (!absorb_mols_all_volume_mol)) {
      for (no = sp->absorb_mols; no != NULL; no = no->next) {
        spec = get_species_by_name(no->name, n_species, species_list);
        if (spec == NULL)
          mcell_internal_error("Cannot find molecule name %s", no->name);
        if (spec->flags & ON_GRID)
          continue;
        if (strcmp(no->name, "ALL_MOLECULES") == 0)
          continue;
        if (strcmp(no->name, "ALL_VOLUME_MOLECULES") == 0)
          continue;
        if (strcmp(no->name, "ALL_SURFACE_MOLECULES") == 0)
          continue;

        if (!surf_absorb_title_printed) {
          surf_absorb_title_printed = 1;
          fprintf(log_file, "Surfaces with surface class \"%s{1}\" are "
                            "ABSORPTIVE for volume molecules  ",
                  sp->sym->name);
        }
        fprintf(log_file, "%s{%d}", no->name, no->orient);
        if (no->next != NULL)
          fprintf(log_file, " ");
      }
      if (surf_absorb_title_printed)
        fprintf(log_file, ".\n");
    }

    /* Now go through all surface molecules */
    if ((!absorb_mols_all_mol) && (!absorb_mols_all_surface_mol)) {
      for (no = sp->absorb_mols; no != NULL; no = no->next) {
        spec = get_species_by_name(no->name, n_species, species_list);
        if (spec == NULL)
          mcell_internal_error("Cannot find molecule name %s", no->name);
        if ((spec->flags & NOT_FREE) == 0)
          continue;
        if (strcmp(no->name, "ALL_MOLECULES") == 0)
          continue;
        if (strcmp(no->name, "ALL_VOLUME_MOLECULES") == 0)
          continue;
        if (strcmp(no->name, "ALL_SURFACE_MOLECULES") == 0)
          continue;

        if (!borders_absorb_title_printed) {
          borders_absorb_title_printed = 1;
          fprintf(log_file, "Borders of regions with surface class \"%s{1}\" "
                            "are ABSORPTIVE for surface molecules  ",
                  sp->sym->name);
        }
        fprintf(log_file, "%s{%d}", no->name, no->orient);
        if (no->next != NULL)
          fprintf(log_file, " ");
      }
      if (borders_absorb_title_printed)
        fprintf(log_file, ".\n");
    }
  }

  if ((sp->refl_mols != NULL) || (sp->transp_mols != NULL) ||
      (sp->absorb_mols != NULL)) {
    fprintf(log_file, "\n");
  }
}

/***************************************************************************
check_for_conflicts_in_surface_class:
  In: species that is a SURFACE_CLASS
  Out: None.  If species is a SURFACE_CLASS we check for conflicting
       properties, like ABSORPTIVE/TRANSPARENT for the same molecule.
       Also we search for conflicts like combination of
       TRANSPARENT=A and REFLECTIVE=ALL_MOLECULES.
       The combination of regular reaction declared through
       DEFINE_REACTIONS and special reaction (TRANSPARENT/ABSORPTIVE)
       is not allowed for volume molecule.
       If we find the conflicts, the fatal error is generated.
***************************************************************************/
void check_for_conflicts_in_surface_class(struct volume *world,
                                          struct species *sp) {
  struct name_orient *no, *no1, *no2;
  /* orientation of ALL_MOLECULES, ALL_VOLUME_MOLECULES, ALL_SURFACE_MOLECULES
   */
  int all_mol_orient = INT_MIN;
  int all_volume_mol_orient = INT_MIN;
  int all_surface_mol_orient = INT_MIN;
  /* flags */
  int refl_mols_all_volume_mol = 0;
  int refl_mols_all_surface_mol = 0;
  int refl_mols_all_mol = 0;
  int transp_mols_all_volume_mol = 0;
  int transp_mols_all_surface_mol = 0;
  int transp_mols_all_mol = 0;
  int absorb_mols_all_volume_mol = 0;
  int absorb_mols_all_surface_mol = 0;
  int absorb_mols_all_mol = 0;
  struct species *spec;

  if ((sp->flags & IS_SURFACE) == 0)
    return;

  /* search for ALL_MOLECULES, ALL_VOLUME_MOLECULES, ALL_SURFACE_MOLECULES */
  if (sp->refl_mols != NULL) {
    for (no = sp->refl_mols; no != NULL; no = no->next) {
      if (strcmp(no->name, "ALL_VOLUME_MOLECULES") == 0) {
        all_volume_mol_orient = no->orient;
        refl_mols_all_volume_mol = 1;
      }
      if (strcmp(no->name, "ALL_SURFACE_MOLECULES") == 0) {
        all_surface_mol_orient = no->orient;
        refl_mols_all_surface_mol = 1;
      }
      if (strcmp(no->name, "ALL_MOLECULES") == 0) {
        all_mol_orient = no->orient;
        refl_mols_all_mol = 1;
      }
    }
  }

  if (refl_mols_all_mol && refl_mols_all_volume_mol) {
    mcell_error(
        "REFLECTIVE properties are specified through the use of both"
        " ALL_MOLECULES and ALL_VOLUME_MOLECULES within the surface class "
        "'%s'.",
        sp->sym->name);
  }

  if (refl_mols_all_mol && refl_mols_all_surface_mol) {
    mcell_error(
        "REFLECTIVE properties are specified through the use of both"
        " ALL_MOLECULES and ALL_SURFACE_MOLECULES within the surface class "
        "'%s'.",
        sp->sym->name);
  }

  if (sp->transp_mols != NULL) {
    for (no = sp->transp_mols; no != NULL; no = no->next) {
      if (strcmp(no->name, "ALL_VOLUME_MOLECULES") == 0) {
        all_volume_mol_orient = no->orient;
        transp_mols_all_volume_mol = 1;
      }
      if (strcmp(no->name, "ALL_SURFACE_MOLECULES") == 0) {
        all_surface_mol_orient = no->orient;
        transp_mols_all_surface_mol = 1;
      }
      if (strcmp(no->name, "ALL_MOLECULES") == 0) {
        all_mol_orient = no->orient;
        transp_mols_all_mol = 1;
      }
    }
  }

  if (transp_mols_all_mol && transp_mols_all_volume_mol) {
    mcell_error(
        "TRANSPARENT properties are specified through the use of both "
        "ALL_MOLECULES and ALL_VOLUME_MOLECULES within the surface class "
        "'%s'.",
        sp->sym->name);
  }

  if (transp_mols_all_mol && transp_mols_all_surface_mol) {
    mcell_error(
        "TRANSPARENT properties are specified through the use of both "
        "ALL_MOLECULES and ALL_SURFACE_MOLECULES within the surface class "
        "'%s'.",
        sp->sym->name);
  }

  if (sp->absorb_mols != NULL) {
    for (no = sp->absorb_mols; no != NULL; no = no->next) {
      if (strcmp(no->name, "ALL_VOLUME_MOLECULES") == 0) {
        all_volume_mol_orient = no->orient;
        absorb_mols_all_volume_mol = 1;
      }
      if (strcmp(no->name, "ALL_SURFACE_MOLECULES") == 0) {
        all_surface_mol_orient = no->orient;
        absorb_mols_all_surface_mol = 1;
      }
      if (strcmp(no->name, "ALL_MOLECULES") == 0) {
        all_mol_orient = no->orient;
        absorb_mols_all_mol = 1;
      }
    }
  }

  if (absorb_mols_all_mol && absorb_mols_all_volume_mol) {
    mcell_error("ABSORPTIVE properties are specified through the use of both"
                " ALL_MOLECULES and ALL_VOLUME_MOLECULES within the surface "
                "class '%s'.",
                sp->sym->name);
  }

  if (absorb_mols_all_mol && absorb_mols_all_surface_mol) {
    mcell_error("ABSORPTIVE properties are specified through the use of both"
                " ALL_MOLECULES and ALL_SURFACE_MOLECULES within the surface"
                " class '%s'.",
                sp->sym->name);
  }

  for (no = sp->absorb_mols; no != NULL; no = no->next) {
    if (transp_mols_all_mol) {
      if ((all_mol_orient == no->orient) || (all_mol_orient == 0) ||
          (no->orient == 0)) {
        mcell_error("TRANSPARENT and ABSORPTIVE properties are "
                    "simultaneously specified for molecule %s through the "
                    "use of ALL_MOLECULES within the surface class '%s'.",
                    no->name, sp->sym->name);
      }
    }
    if (transp_mols_all_volume_mol) {
      spec =
          get_species_by_name(no->name, world->n_species, world->species_list);
      if (spec == NULL)
        mcell_internal_error("Cannot find molecule name %s", no->name);
      if (spec->flags & ON_GRID)
        continue;

      if ((all_volume_mol_orient == no->orient) ||
          (all_volume_mol_orient == 0) || (no->orient == 0)) {
        mcell_error("TRANSPARENT and ABSORPTIVE properties are "
                    "simultaneously specified for molecule %s through the "
                    "use of ALL_VOLUME_MOLECULES within the surface class "
                    "'%s'.",
                    no->name, sp->sym->name);
      }
    }
    if (transp_mols_all_surface_mol) {
      spec =
          get_species_by_name(no->name, world->n_species, world->species_list);
      if (spec == NULL)
        mcell_internal_error("Cannot find molecule name %s", no->name);
      if ((spec->flags & NOT_FREE) == 0)
        continue;

      if ((all_surface_mol_orient == no->orient) ||
          (all_surface_mol_orient == 0) || (no->orient == 0)) {
        mcell_error("TRANSPARENT and ABSORPTIVE properties are "
                    "simultaneously specified for molecule %s through the "
                    "use of ALL_SURFACE_MOLECULES within the surface class"
                    " '%s'.",
                    no->name, sp->sym->name);
      }
    }

    if (refl_mols_all_mol) {
      if ((all_mol_orient == no->orient) || (all_mol_orient == 0) ||
          (no->orient == 0)) {
        mcell_error("REFLECTIVE and ABSORPTIVE properties are "
                    "simultaneously specified for molecule %s through the "
                    "use of ALL_MOLECULES within the surface class '%s'.",
                    no->name, sp->sym->name);
      }
    }
    if (refl_mols_all_volume_mol) {
      spec =
          get_species_by_name(no->name, world->n_species, world->species_list);
      if (spec == NULL)
        mcell_internal_error("Cannot find molecule name %s", no->name);
      if (spec->flags & ON_GRID)
        continue;

      if ((all_volume_mol_orient == no->orient) ||
          (all_volume_mol_orient == 0) || (no->orient == 0)) {
        mcell_error("REFLECTIVE and ABSORPTIVE properties are "
                    "simultaneously specified for molecule %s through the "
                    "use of ALL_VOLUME_MOLECULES within the surface class "
                    "'%s'.",
                    no->name, sp->sym->name);
      }
    }
    if (refl_mols_all_surface_mol) {
      spec =
          get_species_by_name(no->name, world->n_species, world->species_list);
      if (spec == NULL)
        mcell_internal_error("Cannot find molecule name %s", no->name);
      if ((spec->flags & NOT_FREE) == 0)
        continue;

      if ((all_surface_mol_orient == no->orient) ||
          (all_surface_mol_orient == 0) || (no->orient == 0)) {
        mcell_error("REFLECTIVE and ABSORPTIVE properties are "
                    "simultaneously specified for molecule %s through the "
                    "use of ALL_SURFACE_MOLECULES within the surface class"
                    " '%s'.",
                    no->name, sp->sym->name);
      }
    }
  }

  for (no = sp->transp_mols; no != NULL; no = no->next) {
    if (absorb_mols_all_mol) {
      if ((all_mol_orient == no->orient) || (all_mol_orient == 0) ||
          (no->orient == 0)) {
        mcell_error("TRANSPARENT and ABSORPTIVE properties are "
                    "simultaneously specified for molecule %s through the "
                    "use of ALL_MOLECULES within the surface class '%s'.",
                    no->name, sp->sym->name);
      }
    }
    if (absorb_mols_all_volume_mol) {
      spec =
          get_species_by_name(no->name, world->n_species, world->species_list);
      if (spec == NULL)
        mcell_internal_error("Cannot find molecule name %s", no->name);
      if (spec->flags & ON_GRID)
        continue;

      if ((all_volume_mol_orient == no->orient) ||
          (all_volume_mol_orient == 0) || (no->orient == 0)) {
        mcell_error("TRANSPARENT and ABSORPTIVE properties are "
                    "simultaneously specified for molecule %s through the "
                    "use of ALL_VOLUME_MOLECULES within the surface class "
                    "'%s'.",
                    no->name, sp->sym->name);
      }
    }
    if (absorb_mols_all_surface_mol) {
      spec =
          get_species_by_name(no->name, world->n_species, world->species_list);
      if (spec == NULL)
        mcell_internal_error("Cannot find molecule name %s", no->name);
      if ((spec->flags & NOT_FREE) == 0)
        continue;

      if ((all_surface_mol_orient == no->orient) ||
          (all_surface_mol_orient == 0) || (no->orient == 0)) {
        mcell_error("TRANSPARENT and ABSORPTIVE properties are "
                    "simultaneously specified for molecule %s through the "
                    "use of ALL_SURFACE_MOLECULES within the surface class"
                    " '%s'.",
                    no->name, sp->sym->name);
      }
    }

    if (refl_mols_all_mol) {
      if ((all_mol_orient == no->orient) || (all_mol_orient == 0) ||
          (no->orient == 0)) {
        mcell_error("REFLECTIVE and TRANSPARENT properties are "
                    "simultaneously specified for molecule %s through the "
                    "use of ALL_MOLECULES within the surface class '%s'.",
                    no->name, sp->sym->name);
      }
    }
    if (refl_mols_all_volume_mol) {
      spec =
          get_species_by_name(no->name, world->n_species, world->species_list);
      if (spec == NULL)
        mcell_internal_error("Cannot find molecule name %s", no->name);
      if (spec->flags & ON_GRID)
        continue;

      if ((all_volume_mol_orient == no->orient) ||
          (all_volume_mol_orient == 0) || (no->orient == 0)) {
        mcell_error("REFLECTIVE and TRANSPARENT properties are "
                    "simultaneously specified for molecule %s through the "
                    "use of ALL_VOLUME_MOLECULES within the surface class "
                    "'%s'.",
                    no->name, sp->sym->name);
      }
    }
    if (refl_mols_all_surface_mol) {
      spec =
          get_species_by_name(no->name, world->n_species, world->species_list);
      if (spec == NULL)
        mcell_internal_error("Cannot find molecule name %s", no->name);
      if ((spec->flags & NOT_FREE) == 0)
        continue;

      if ((all_surface_mol_orient == no->orient) ||
          (all_surface_mol_orient == 0) || (no->orient == 0)) {
        mcell_error("REFLECTIVE and TRANSPARENT properties are "
                    "simultaneously specified for molecule %s through the "
                    "use of ALL_SURFACE_MOLECULES within the surface class"
                    " '%s'.",
                    no->name, sp->sym->name);
      }
    }
  }

  for (no = sp->refl_mols; no != NULL; no = no->next) {
    if (absorb_mols_all_mol) {
      if ((all_mol_orient == no->orient) || (all_mol_orient == 0) ||
          (no->orient == 0)) {
        mcell_error("REFLECTIVE and ABSORPTIVE properties are "
                    "simultaneously specified for molecule %s through the "
                    "use of ALL_MOLECULES within the surface class '%s'.",
                    no->name, sp->sym->name);
      }
    }
    if (absorb_mols_all_volume_mol) {
      spec =
          get_species_by_name(no->name, world->n_species, world->species_list);
      if (spec == NULL)
        mcell_internal_error("Cannot find molecule name %s", no->name);
      if (spec->flags & ON_GRID)
        continue;

      if ((all_volume_mol_orient == no->orient) ||
          (all_volume_mol_orient == 0) || (no->orient == 0)) {
        mcell_error("REFLECTIVE and ABSORPTIVE properties are "
                    "simultaneously specified for molecule %s through the "
                    "use of ALL_VOLUME_MOLECULES within the surface class "
                    "'%s'.",
                    no->name, sp->sym->name);
      }
    }
    if (absorb_mols_all_surface_mol) {
      spec =
          get_species_by_name(no->name, world->n_species, world->species_list);
      if (spec == NULL)
        mcell_internal_error("Cannot find molecule name %s", no->name);
      if ((spec->flags & NOT_FREE) == 0)
        continue;

      if ((all_surface_mol_orient == no->orient) ||
          (all_surface_mol_orient == 0) || (no->orient == 0)) {
        mcell_error("REFLECTIVE and ABSORPTIVE properties are "
                    "simultaneously specified for molecule %s through the "
                    "use of ALL_SURFACE_MOLECULES within the surface class"
                    " '%s'.",
                    no->name, sp->sym->name);
      }
    }

    if (transp_mols_all_mol) {
      if ((all_mol_orient == no->orient) || (all_mol_orient == 0) ||
          (no->orient == 0)) {
        mcell_error("REFLECTIVE and TRANSPARENT properties are "
                    "simultaneously specified for molecule %s through the "
                    "use of ALL_MOLECULES within the surface class '%s'.",
                    no->name, sp->sym->name);
      }
    }
    if (transp_mols_all_volume_mol) {
      spec =
          get_species_by_name(no->name, world->n_species, world->species_list);
      if (spec == NULL)
        mcell_internal_error("Cannot find molecule name %s", no->name);
      if (spec->flags & ON_GRID)
        continue;

      if ((all_volume_mol_orient == no->orient) ||
          (all_volume_mol_orient == 0) || (no->orient == 0)) {
        mcell_error("REFLECTIVE and TRANSPARENT properties are "
                    "simultaneously specified for molecule %s through the "
                    "use of ALL_VOLUME_MOLECULES within the surface class "
                    "'%s'.",
                    no->name, sp->sym->name);
      }
    }
    if (transp_mols_all_surface_mol) {
      spec =
          get_species_by_name(no->name, world->n_species, world->species_list);
      if (spec == NULL)
        mcell_internal_error("Cannot find molecule name %s", no->name);
      if ((spec->flags & NOT_FREE) == 0)
        continue;

      if ((all_surface_mol_orient == no->orient) ||
          (all_surface_mol_orient == 0) || (no->orient == 0)) {
        mcell_error("REFLECTIVE and TRANSPARENT properties are "
                    "simultaneously specified for molecule %s through "
                    "the use of ALL_SURFACE_MOLECULES within the surface "
                    "class '%s'.",
                    no->name, sp->sym->name);
      }
    }
  }

  for (no = sp->clamp_mols; no != NULL; no = no->next) {
    if (absorb_mols_all_mol) {
      if ((all_mol_orient == no->orient) || (all_mol_orient == 0) ||
          (no->orient == 0)) {
        mcell_error("CLAMP and ABSORPTIVE properties are "
                    "simultaneously specified for molecule %s through the "
                    "use of ALL_MOLECULES within the surface class '%s'.",
                    no->name, sp->sym->name);
      }
    }
    if (absorb_mols_all_volume_mol) {
      spec =
          get_species_by_name(no->name, world->n_species, world->species_list);
      if (spec == NULL)
        mcell_internal_error("Cannot find molecule name %s", no->name);
      if (spec->flags & ON_GRID)
        continue;

      if ((all_volume_mol_orient == no->orient) ||
          (all_volume_mol_orient == 0) || (no->orient == 0)) {
        mcell_error("CLAMP and ABSORPTIVE properties are "
                    "simultaneously specified for molecule %s through the "
                    "use of ALL_VOLUME_MOLECULES within the surface class "
                    "'%s'.",
                    no->name, sp->sym->name);
      }
    }

    if (transp_mols_all_mol) {
      if ((all_mol_orient == no->orient) || (all_mol_orient == 0) ||
          (no->orient == 0)) {
        mcell_error("CLAMP and TRANSPARENT properties "
                    "are simultaneously specified for molecule %s through "
                    "the use of ALL_MOLECULES within the surface class "
                    "'%s'.",
                    no->name, sp->sym->name);
      }
    }
    if (transp_mols_all_volume_mol) {
      spec =
          get_species_by_name(no->name, world->n_species, world->species_list);
      if (spec == NULL)
        mcell_internal_error("Cannot find molecule name %s", no->name);
      if (spec->flags & ON_GRID)
        continue;

      if ((all_volume_mol_orient == no->orient) ||
          (all_volume_mol_orient == 0) || (no->orient == 0)) {
        mcell_error("CLAMP and TRANSPARENT properties are "
                    "simultaneously specified for molecule %s through the "
                    "use of ALL_VOLUME_MOLECULES within the surface class "
                    "'%s'.",
                    no->name, sp->sym->name);
      }
    }

    if (refl_mols_all_mol) {
      if ((all_mol_orient == no->orient) || (all_mol_orient == 0) ||
          (no->orient == 0)) {
        mcell_error("CLAMP and REFLECTIVE properties are "
                    "simultaneously specified for molecule %s through the "
                    "use of ALL_MOLECULES within the surface class '%s'.",
                    no->name, sp->sym->name);
      }
    }
    if (refl_mols_all_volume_mol) {
      spec =
          get_species_by_name(no->name, world->n_species, world->species_list);
      if (spec == NULL)
        mcell_internal_error("Cannot find molecule name %s", no->name);
      if (spec->flags & ON_GRID)
        continue;

      if ((all_volume_mol_orient == no->orient) ||
          (all_volume_mol_orient == 0) || (no->orient == 0)) {
        mcell_error("CLAMP and REFLECTIVE properties are "
                    "simultaneously specified for molecule %s through the "
                    "use of ALL_VOLUME_MOLECULES within the surface class "
                    "'%s'.",
                    no->name, sp->sym->name);
      }
    }
  }

  for (no1 = sp->transp_mols; no1 != NULL; no1 = no1->next) {
    for (no2 = sp->absorb_mols; no2 != NULL; no2 = no2->next) {
      if (strcmp(no1->name, no2->name) == 0) {
        if ((no1->orient == no2->orient) || (no1->orient == 0) ||
            (no2->orient == 0)) {
          mcell_error("TRANSPARENT and ABSORPTIVE properties are "
                      "simultaneously specified for the same molecule %s "
                      "within the surface class '%s'.",
                      no1->name, sp->sym->name);
        }
      }
    }
    for (no2 = sp->refl_mols; no2 != NULL; no2 = no2->next) {
      if (strcmp(no1->name, no2->name) == 0) {
        if ((no1->orient == no2->orient) || (no1->orient == 0) ||
            (no2->orient == 0)) {
          mcell_error("TRANSPARENT and REFLECTIVE properties are "
                      "simultaneously specified for the same molecule %s "
                      "within the surface class '%s'.",
                      no1->name, sp->sym->name);
        }
      }
    }
    for (no2 = sp->clamp_mols; no2 != NULL; no2 = no2->next) {
      if (strcmp(no1->name, no2->name) == 0) {
        if ((no1->orient == no2->orient) || (no1->orient == 0) ||
            (no2->orient == 0)) {
          mcell_error("TRANSPARENT and CLAMP properties are "
                      "simultaneously specified for the same molecule %s "
                      "within the surface class '%s'.",
                      no1->name, sp->sym->name);
        }
      }
    }
  }

  for (no1 = sp->refl_mols; no1 != NULL; no1 = no1->next) {
    for (no2 = sp->absorb_mols; no2 != NULL; no2 = no2->next) {
      if (strcmp(no1->name, no2->name) == 0) {
        if ((no1->orient == no2->orient) || (no1->orient == 0) ||
            (no2->orient == 0)) {
          mcell_error(
              "REFLECTIVE and ABSORPTIVE properties are "
              "simultaneously specified for the same molecule %s within the "
              "surface class '%s'.",
              no1->name, sp->sym->name);
        }
      }
    }
    for (no2 = sp->clamp_mols; no2 != NULL; no2 = no2->next) {
      if (strcmp(no1->name, no2->name) == 0) {
        if ((no1->orient == no2->orient) || (no1->orient == 0) ||
            (no2->orient == 0)) {
          mcell_error(
              "REFLECTIVE and CLAMP properties are "
              "simultaneously specified for the same molecule %s within the "
              "surface class '%s'.",
              no1->name, sp->sym->name);
        }
      }
    }
  }

  for (no1 = sp->absorb_mols; no1 != NULL; no1 = no1->next) {
    for (no2 = sp->clamp_mols; no2 != NULL; no2 = no2->next) {
      if (strcmp(no1->name, no2->name) == 0) {
        if ((no1->orient == no2->orient) || (no1->orient == 0) ||
            (no2->orient == 0)) {
          mcell_error(
              "ABSORPTIVE and CLAMP properties are "
              "simultaneously specified for the same molecule %s within the "
              "surface class '%s'.",
              no1->name, sp->sym->name);
        }
      }
    }
  }

  /* Check for combinations of ALL_MOLECULES or ALL_VOLUME_MOLECULES
    with regular reactions that involve volume molecules. */
  /* We will check for volume molecules only
    since special reactions with surface molecules
    have a meaning as reactions on the region border
    and should be allowed. */
  // JAC: The wording is a little odd here, but I'm assuming this means we are
  // checking for something like this:
  // sc { TRANSPARENT = ALL_MOLECULES; }
  // combined with this:
  // a; @ sc; -> b; [1e6]

  u_int hash_value, hashW, hashM;
  struct species *mol_sp;
  struct rxn *inter;
  /* flags */
  int special_rx_same_orient, regular_rx_same_orient;
  int count_sim_orient_rxns, i0, i1;

  hashW = sp->hashval;

  for (int i = 0; i < world->n_species; i++) {
    if (world->species_list[i]->flags & IS_SURFACE)
      continue;
    mol_sp = world->species_list[i];
    if (strcmp(mol_sp->sym->name, "ALL_MOLECULES") == 0)
      continue;
    if (strcmp(mol_sp->sym->name, "ALL_VOLUME_MOLECULES") == 0)
      continue;
    if (strcmp(mol_sp->sym->name, "ALL_SURFACE_MOLECULES") == 0)
      continue;
    if (mol_sp->flags & ON_GRID)
      continue;

    hashM = mol_sp->hashval;
    hash_value = (hashM + hashW) & (world->rx_hashsize - 1);

    /* Are there regular reactions with volume molecules? */
    for (inter = world->reaction_hash[hash_value]; inter != NULL;
         inter = inter->next) {
      if ((inter->players[0]->flags & ON_GRID) != 0)
        continue;
      if (strcmp(inter->players[0]->sym->name, mol_sp->sym->name) != 0)
        continue;

      if (transp_mols_all_mol) {
        if ((all_mol_orient == inter->geometries[0]) || (all_mol_orient == 0) ||
            (inter->geometries[0] == 0)) {
          if ((inter->n_reactants == 2) && (strcmp(inter->players[1]->sym->name, sp->sym->name) == 0)) {
            mcell_error(
                "Combination of similarly oriented TRANSPARENT reaction "
                "using ALL_MOLECULES and regular reaction for molecule '%s' "
                "for the same surface class '%s' is not allowed.",
                inter->players[0]->sym->name, sp->sym->name);
          }
        }
      }
      if (absorb_mols_all_mol) {
        if ((all_mol_orient == inter->geometries[0]) || (all_mol_orient == 0) ||
            (inter->geometries[0] == 0)) {
          if ((inter->n_reactants == 2) && (strcmp(inter->players[1]->sym->name, sp->sym->name) == 0)) {
            mcell_error(
                "Combination of similarly oriented ABSORPTIVE reaction "
                "using ALL_MOLECULES and regular reaction for molecule '%s' "
                "for the same surface class '%s' is not allowed.",
                inter->players[0]->sym->name, sp->sym->name);
          }
        }
      }
      if (transp_mols_all_volume_mol) {
        if ((all_volume_mol_orient == inter->geometries[0]) ||
            (all_volume_mol_orient == 0) || (inter->geometries[0] == 0)) {
          if ((inter->n_reactants == 2) && (strcmp(inter->players[1]->sym->name, sp->sym->name) == 0)) {
            mcell_error(
                "Combination of similarly oriented TRANSPARENT reaction "
                "using ALL_VOLUME_MOLECULES and regular reaction for molecule "
                "'%s' for the same surface class '%s' is not allowed.",
                inter->players[0]->sym->name, sp->sym->name);
          }
        }
      }
      if (absorb_mols_all_volume_mol) {
        if ((all_volume_mol_orient == inter->geometries[0]) ||
            (all_volume_mol_orient == 0) || (inter->geometries[0] == 0)) {
          if ((inter->n_reactants == 2) && (strcmp(inter->players[1]->sym->name, sp->sym->name) == 0)) {
            mcell_error(
                "Combination of similarly oriented ABSORPTIVE reaction "
                "using ALL_VOLUME_MOLECULES and regular reaction for molecule "
                "'%s' for the same surface class '%s' is not allowed.",
                inter->players[0]->sym->name, sp->sym->name);
          }
        }
      }
    }
  }

  /* Below we will check for the conflicting reactions, like
    A; @ surf_class; -> TRANSPARENT and
    A; @ surf_class -> B[some_rate]
  */
  /* We will check for volume molecules only
    since special reactions with surface molecules
    have a meaning as reactions on the region border
    and should be allowed. */

  for (no = sp->transp_mols; no != NULL; no = no->next) {
    /* surface_class always has orientation {1} */
    if (no->orient == 1)
      special_rx_same_orient = 1;
    else
      special_rx_same_orient = 0;

    char *mol_name = no->name;
    if (strcmp(mol_name, "ALL_MOLECULES") == 0)
      continue;
    if (strcmp(mol_name, "ALL_VOLUME_MOLECULES") == 0)
      continue;
    if (strcmp(mol_name, "ALL_SURFACE_MOLECULES") == 0)
      continue;

    mol_sp =
        get_species_by_name(mol_name, world->n_species, world->species_list);
    if (mol_sp == NULL)
      mcell_error("Cannot find '%s' among molecules.", mol_name);
    if ((mol_sp->flags & ON_GRID) != 0)
      continue;
    hashM = mol_sp->hashval;

    hash_value = (hashM + hashW) & (world->rx_hashsize - 1);

    /* below we will compare TRANSP reaction only with
       regular reaction for the same molecule. */
    for (inter = world->reaction_hash[hash_value]; inter != NULL;
         inter = inter->next) {
      if (inter->n_pathways <= RX_SPECIAL) {
        continue;
      }

      if ((inter->players[0] == mol_sp) && (inter->players[1] == sp)) {
        if (inter->geometries[0] == inter->geometries[1]) {
          regular_rx_same_orient = 1;
        } else {
          regular_rx_same_orient = 0;
        }
        if ((no->orient == 0) || (inter->geometries[0] == 0)) {
          mcell_error("Combination of similarly oriented TRANSPARENT and "
                      "regular reactions for molecule '%s' on the same "
                      "surface class '%s' is not allowed.",
                      mol_sp->sym->name, sp->sym->name);
        }
        if (special_rx_same_orient && regular_rx_same_orient) {
          mcell_error("Combination of similarly oriented TRANSPARENT and "
                      "regular reactions for molecule '%s' on the same "
                      "surface class '%s' is not allowed.",
                      mol_sp->sym->name, sp->sym->name);
        }
        if (!special_rx_same_orient && !regular_rx_same_orient) {
          mcell_error("Combination of similarly oriented TRANSPARENT and "
                      "regular reactions for molecule '%s' on the same "
                      "surface class '%s' is not allowed.",
                      mol_sp->sym->name, sp->sym->name);
        }
      }
    }
  }

  /* Below we will compare ABSORPTIVE reaction only with
     regular reaction.  The difficulty is that internally
     ABSORPTIVE reaction is implemented as regular reaction
     with no products. */
  for (no = sp->absorb_mols; no != NULL; no = no->next) {

    char *mol_name = no->name;
    if (strcmp(mol_name, "ALL_MOLECULES") == 0)
      continue;
    if (strcmp(mol_name, "ALL_VOLUME_MOLECULES") == 0)
      continue;
    if (strcmp(mol_name, "ALL_SURFACE_MOLECULES") == 0)
      continue;
    mol_sp =
        get_species_by_name(mol_name, world->n_species, world->species_list);
    if (mol_sp == NULL)
      mcell_error("Cannot find '%s' among molecules.", mol_name);
    /* we will check for volume molecules only
       since special reactions with surface molecules
       have a meaning as reactions on the region border
       and should be allowed. */
    if ((mol_sp->flags & ON_GRID) != 0)
      continue;

    if (no->orient == 1)
      special_rx_same_orient = 1;
    else
      special_rx_same_orient = 0;

    hashM = mol_sp->hashval;
    hash_value = (hashM + hashW) & (world->rx_hashsize - 1);

    /* count similar oriented ABSORPTIVE reactions */
    count_sim_orient_rxns = 0;
    for (inter = world->reaction_hash[hash_value]; inter != NULL;
         inter = inter->next) {
      if (inter->n_pathways <= RX_SPECIAL) {
        continue;
      }

      if ((inter->players[0] == mol_sp) && (inter->players[1] == sp)) {
        if ((no->orient == inter->geometries[0]) &&
            (inter->geometries[1] == 1) && (inter->n_pathways == 1)) {
          i0 = inter->product_idx[0];
          i1 = inter->product_idx[1];
          if (((i1 - i0) == 2) && (inter->players[2] == NULL) &&
              (inter->players[3] == NULL)) {
            /* this is an original ABSORPTIVE reaction */
            continue;
          }
        }

        if (inter->geometries[0] == inter->geometries[1]) {
          regular_rx_same_orient = 1;
        } else {
          regular_rx_same_orient = 0;
        }

        if ((no->orient == 0) || (inter->geometries[0] == 0)) {
          count_sim_orient_rxns++;
        } else if (special_rx_same_orient && regular_rx_same_orient) {
          count_sim_orient_rxns++;
        } else if (!special_rx_same_orient && !regular_rx_same_orient) {
          count_sim_orient_rxns++;
        }
      }
      if (count_sim_orient_rxns > 0) {
        mcell_error("Combination of similarly oriented ABSORPTIVE reaction "
                    "and regular reaction for molecule '%s' on the same "
                    "surface class '%s' is not allowed.",
                    mol_name, sp->sym->name);
      }
    }
  }

  /* Internally CLAMP reaction is implemented as regular reaction */
  for (no = sp->clamp_mols; no != NULL; no = no->next) {
    char *mol_name = no->name;
    if (strcmp(mol_name, "ALL_MOLECULES") == 0)
      continue;
    if (strcmp(mol_name, "ALL_VOLUME_MOLECULES") == 0)
      continue;
    if (strcmp(mol_name, "ALL_SURFACE_MOLECULES") == 0)
      continue;
    mol_sp =
        get_species_by_name(mol_name, world->n_species, world->species_list);
    if (mol_sp == NULL)
      mcell_error("Cannot find '%s' among molecules.", mol_name);
    /* we will check for volume molecules only
       since special reactions with surface molecules
       have a meaning as reactions on the region border
       and should be allowed. */
    if ((mol_sp->flags & ON_GRID) != 0)
      continue;

    if (no->orient == 1)
      special_rx_same_orient = 1;
    else
      special_rx_same_orient = 0;

    hashM = mol_sp->hashval;
    hash_value = (hashM + hashW) & (world->rx_hashsize - 1);

    /* count similar oriented CLAMP and regular reactions */
    count_sim_orient_rxns = 0;
    for (inter = world->reaction_hash[hash_value]; inter != NULL;
         inter = inter->next) {
      if (inter->n_pathways <= RX_SPECIAL) {
        continue;
      }

      if ((inter->players[0] == mol_sp) && (inter->players[1] == sp)) {
        if ((no->orient == inter->geometries[0]) &&
            (inter->geometries[1] == 1)) {
          i0 = inter->product_idx[0];
          i1 = inter->product_idx[1];
          if (((i1 - i0) == 2) && (inter->players[2] == NULL) &&
              (inter->players[3] == NULL)) {
            /* this is an original CLAMP_CONC reaction */
            continue;
          }
          if (((i1 - i0) == 2) && (inter->players[0] == inter->players[2]) &&
              (inter->players[3] == NULL)) {
            /* this is an original CLAMP_FLUX reaction */
            continue;
          }
        }

        if (inter->geometries[0] == inter->geometries[1]) {
          regular_rx_same_orient = 1;
        } else {
          regular_rx_same_orient = 0;
        }

        if ((no->orient == 0) || (inter->geometries[0] == 0)) {
          count_sim_orient_rxns++;
        } else if (special_rx_same_orient && regular_rx_same_orient) {
          count_sim_orient_rxns++;
        } else if (!special_rx_same_orient && !regular_rx_same_orient) {
          count_sim_orient_rxns++;
        }
      }
      if (count_sim_orient_rxns > 0) {
<<<<<<< HEAD
        mcell_error("Combination of similarly oriented CLAMP_CONCENTRATION "
=======
        mcell_error("Combination of similar oriented CLAMP "
>>>>>>> 48e018ec
                    "reaction and regular reaction for molecule '%s' on the "
                    "same surface class '%s' is not allowed.",
                    mol_name, sp->sym->name);
      }
    }
  }
}

/***************************************************************************
check_for_conflicting_surface_classes:
  In: wall
  Out: The wall has a linked list of surface classes. Here we check for
       conflicts, like ABSORPTIVE/TRANSPARENT for the same molecule
       between different surface classes. Possible application -
       overlapping regions.
       If we find the conflicts, the fatal error is generated.
***************************************************************************/
void check_for_conflicting_surface_classes(struct wall *w, int n_species,
                                           struct species **species_list) {

  struct surf_class_list *scl, *scl2;
  struct species *sp, *sp2;
  struct name_orient *no, *no2;
  /* orientation of ALL_MOLECULES, ALL_VOLUME_MOLECULES, ALL_SURFACE_MOLECULES
   */
  int sp_refl_all_mols_orient, sp_transp_all_mols_orient,
      sp_absorb_all_mols_orient;
  int sp_refl_all_volume_mols_orient, sp_transp_all_volume_mols_orient,
      sp_absorb_all_volume_mols_orient;
  int sp_refl_all_surface_mols_orient, sp_transp_all_surface_mols_orient,
      sp_absorb_all_surface_mols_orient;
  int sp2_refl_all_mols_orient, sp2_transp_all_mols_orient,
      sp2_absorb_all_mols_orient;
  int sp2_refl_all_volume_mols_orient, sp2_transp_all_volume_mols_orient,
      sp2_absorb_all_volume_mols_orient;
  int sp2_refl_all_surface_mols_orient, sp2_transp_all_surface_mols_orient,
      sp2_absorb_all_surface_mols_orient;
  /* flags */
  int sp_refl_all_mols, sp_transp_all_mols, sp_absorb_all_mols;
  int sp_refl_all_volume_mols, sp_transp_all_volume_mols,
      sp_absorb_all_volume_mols;
  int sp_refl_all_surface_mols, sp_transp_all_surface_mols,
      sp_absorb_all_surface_mols;
  int sp2_refl_all_mols, sp2_transp_all_mols, sp2_absorb_all_mols;
  int sp2_refl_all_volume_mols, sp2_transp_all_volume_mols,
      sp2_absorb_all_volume_mols;
  int sp2_refl_all_surface_mols, sp2_transp_all_surface_mols,
      sp2_absorb_all_surface_mols;
  struct species *spec;

  /* check for conflicts like TRANSPARENT/ABSORPTIVE type for the same molecule
   */
  for (scl = w->surf_class_head; scl != NULL; scl = scl->next) {
    sp = scl->surf_class;
    for (scl2 = scl->next; scl2 != NULL; scl2 = scl2->next) {
      sp2 = scl2->surf_class;

      for (no = sp->transp_mols; no != NULL; no = no->next) {
        for (no2 = sp2->absorb_mols; no2 != NULL; no2 = no2->next) {
          if (strcmp(no->name, no2->name) == 0) {
            if ((no->orient == no2->orient) || (no->orient == 0) ||
                (no2->orient == 0)) {
              mcell_error("Conflicting TRANSPARENT and ABSORPTIVE properties "
                          "are simultaneously specified for the same molecule "
                          "'%s' on the same wall through the surface classes "
                          "'%s' and '%s'.",
                          no->name, sp->sym->name, sp2->sym->name);
            }
          }
        }
        for (no2 = sp2->refl_mols; no2 != NULL; no2 = no2->next) {
          if (strcmp(no->name, no2->name) == 0) {
            if ((no->orient == no2->orient) || (no->orient == 0) ||
                (no2->orient == 0)) {
              mcell_error("Conflicting TRANSPARENT and REFLECTIVE properties "
                          "are simultaneously specified for the same molecule "
                          "'%s' on the same wall through the surface classes "
                          "'%s' and '%s'.",
                          no->name, sp->sym->name, sp2->sym->name);
            }
          }
        }
        for (no2 = sp2->clamp_mols; no2 != NULL; no2 = no2->next) {
          if (strcmp(no->name, no2->name) == 0) {
            if ((no->orient == no2->orient) || (no->orient == 0) ||
                (no2->orient == 0)) {
              mcell_error("Conflicting TRANSPARENT and CLAMP "
                          "properties are simultaneously specified for the "
                          "same molecule '%s' on the same wall through the "
                          "surface classes '%s' and '%s'.",
                          no->name, sp->sym->name, sp2->sym->name);
            }
          }
        }
      }

      for (no = sp->refl_mols; no != NULL; no = no->next) {
        for (no2 = sp2->absorb_mols; no2 != NULL; no2 = no2->next) {
          if (strcmp(no->name, no2->name) == 0) {
            if ((no->orient == no2->orient) || (no->orient == 0) ||
                (no2->orient == 0)) {
              mcell_error("Conflicting REFLECTIVE and ABSORPTIVE properties "
                          "are simultaneously specified for the same molecule "
                          "'%s' on the same wall through the surface classes "
                          "'%s' and '%s'.",
                          no->name, sp->sym->name, sp2->sym->name);
            }
          }
        }
        for (no2 = sp2->transp_mols; no2 != NULL; no2 = no2->next) {
          if (strcmp(no->name, no2->name) == 0) {
            if ((no->orient == no2->orient) || (no->orient == 0) ||
                (no2->orient == 0)) {
              mcell_error("Conflicting REFLECTIVE and TRANSPARENT properties "
                          "are simultaneously specified for the same molecule "
                          "'%s' on the same wall through the surface classes "
                          "'%s' and '%s'.",
                          no->name, sp->sym->name, sp2->sym->name);
            }
          }
        }
        for (no2 = sp2->clamp_mols; no2 != NULL; no2 = no2->next) {
          if (strcmp(no->name, no2->name) == 0) {
            if ((no->orient == no2->orient) || (no->orient == 0) ||
                (no2->orient == 0)) {
              mcell_error("Conflicting REFLECTIVE and CLAMP "
                          "properties are simultaneously specified for the "
                          "same molecule '%s' on the same wall through the "
                          "surface classes '%s' and '%s'.",
                          no->name, sp->sym->name, sp2->sym->name);
            }
          }
        }
      }

      for (no = sp->absorb_mols; no != NULL; no = no->next) {
        for (no2 = sp2->transp_mols; no2 != NULL; no2 = no2->next) {
          if (strcmp(no->name, no2->name) == 0) {
            if ((no->orient == no2->orient) || (no->orient == 0) ||
                (no2->orient == 0)) {
              mcell_error("Conflicting ABSORPTIVE and TRANSPARENT properties "
                          "are simultaneously specified for the same molecule "
                          "'%s' on the same wall through the surface classes "
                          "'%s' and '%s'.",
                          no->name, sp->sym->name, sp2->sym->name);
            }
          }
        }
        for (no2 = sp2->refl_mols; no2 != NULL; no2 = no2->next) {
          if (strcmp(no->name, no2->name) == 0) {
            if ((no->orient == no2->orient) || (no->orient == 0) ||
                (no2->orient == 0)) {
              mcell_error("Conflicting ABSORPTIVE and REFLECTIVE properties "
                          "are simultaneously specified for the same molecule "
                          "'%s' on the same wall through the surface classes "
                          "'%s' and '%s'.",
                          no->name, sp->sym->name, sp2->sym->name);
            }
          }
        }
        for (no2 = sp2->clamp_mols; no2 != NULL; no2 = no2->next) {
          if (strcmp(no->name, no2->name) == 0) {
            if ((no->orient == no2->orient) || (no->orient == 0) ||
                (no2->orient == 0)) {
              mcell_error("Conflicting ABSORPTIVE and CLAMP "
                          "properties are simultaneously specified for the "
                          "same molecule '%s' on the same wall through the "
                          "surface classes '%s' and '%s'.",
                          no->name, sp->sym->name, sp2->sym->name);
            }
          }
        }
      }

      for (no = sp->clamp_mols; no != NULL; no = no->next) {
        for (no2 = sp2->transp_mols; no2 != NULL; no2 = no2->next) {
          if (strcmp(no->name, no2->name) == 0) {
            if ((no->orient == no2->orient) || (no->orient == 0) ||
                (no2->orient == 0)) {
              mcell_error("Conflicting CLAMP and TRANSPARENT "
                          "properties are simultaneously specified for the "
                          "same molecule '%s' on the same wall through the "
                          "surface classes '%s' and '%s'.",
                          no->name, sp->sym->name, sp2->sym->name);
            }
          }
        }
        for (no2 = sp2->refl_mols; no2 != NULL; no2 = no2->next) {
          if (strcmp(no->name, no2->name) == 0) {
            if ((no->orient == no2->orient) || (no->orient == 0) ||
                (no2->orient == 0)) {
              mcell_error("Conflicting CLAMP and REFLECTIVE "
                          "properties are simultaneously specified for the "
                          "same molecule '%s' on the same wall through the "
                          "surface classes '%s' and '%s'.",
                          no->name, sp->sym->name, sp2->sym->name);
            }
          }
        }
        for (no2 = sp2->absorb_mols; no2 != NULL; no2 = no2->next) {
          if (strcmp(no->name, no2->name) == 0) {
            if ((no->orient == no2->orient) || (no->orient == 0) ||
                (no2->orient == 0)) {
              mcell_error("Conflicting CLAMP and ABSORPTIVE "
                          "properties are simultaneously specified for the "
                          "same molecule '%s' on the same wall through the "
                          "surface classes '%s' and '%s'.",
                          no->name, sp->sym->name, sp2->sym->name);
            }
          }
        }
      }
    }
  }

  /* check for conflicts resulting from ALL_MOLECULES,
     ALL_VOLUME_MOLECULES, ALL_SURFACE_MOLECULES keywords */
  for (scl = w->surf_class_head; scl != NULL; scl = scl->next) {
    sp = scl->surf_class;

    sp_transp_all_mols = 0;
    sp_absorb_all_mols = 0;
    sp_refl_all_mols = 0;
    sp_transp_all_volume_mols = 0;
    sp_absorb_all_volume_mols = 0;
    sp_refl_all_volume_mols = 0;
    sp_transp_all_surface_mols = 0;
    sp_absorb_all_surface_mols = 0;
    sp_refl_all_surface_mols = 0;

    sp_transp_all_mols_orient = INT_MIN;
    sp_absorb_all_mols_orient = INT_MIN;
    sp_refl_all_mols_orient = INT_MIN;
    sp_transp_all_volume_mols_orient = INT_MIN;
    sp_absorb_all_volume_mols_orient = INT_MIN;
    sp_refl_all_volume_mols_orient = INT_MIN;
    sp_transp_all_surface_mols_orient = INT_MIN;
    sp_absorb_all_surface_mols_orient = INT_MIN;
    sp_refl_all_surface_mols_orient = INT_MIN;

    if (sp->refl_mols != NULL) {
      for (no = sp->refl_mols; no != NULL; no = no->next) {
        if (strcmp(no->name, "ALL_VOLUME_MOLECULES") == 0) {
          sp_refl_all_volume_mols_orient = no->orient;
          sp_refl_all_volume_mols = 1;
        }
        if (strcmp(no->name, "ALL_SURFACE_MOLECULES") == 0) {
          sp_refl_all_surface_mols_orient = no->orient;
          sp_refl_all_surface_mols = 1;
        }
        if (strcmp(no->name, "ALL_MOLECULES") == 0) {
          sp_refl_all_mols_orient = no->orient;
          sp_refl_all_mols = 1;
        }
      }
    }
    if (sp->transp_mols != NULL) {
      for (no = sp->transp_mols; no != NULL; no = no->next) {
        if (strcmp(no->name, "ALL_VOLUME_MOLECULES") == 0) {
          sp_transp_all_volume_mols_orient = no->orient;
          sp_transp_all_volume_mols = 1;
        }
        if (strcmp(no->name, "ALL_SURFACE_MOLECULES") == 0) {
          sp_transp_all_surface_mols_orient = no->orient;
          sp_transp_all_surface_mols = 1;
        }
        if (strcmp(no->name, "ALL_MOLECULES") == 0) {
          sp_transp_all_mols_orient = no->orient;
          sp_transp_all_mols = 1;
        }
      }
    }

    if (sp->absorb_mols != NULL) {
      for (no = sp->absorb_mols; no != NULL; no = no->next) {
        if (strcmp(no->name, "ALL_VOLUME_MOLECULES") == 0) {
          sp_absorb_all_volume_mols_orient = no->orient;
          sp_absorb_all_volume_mols = 1;
        }
        if (strcmp(no->name, "ALL_SURFACE_MOLECULES") == 0) {
          sp_absorb_all_surface_mols_orient = no->orient;
          sp_absorb_all_surface_mols = 1;
        }
        if (strcmp(no->name, "ALL_MOLECULES") == 0) {
          sp_absorb_all_mols_orient = no->orient;
          sp_absorb_all_mols = 1;
        }
      }
    }

    for (scl2 = scl->next; scl2 != NULL; scl2 = scl2->next) {
      sp2 = scl2->surf_class;

      sp2_transp_all_mols = 0;
      sp2_absorb_all_mols = 0;
      sp2_refl_all_mols = 0;
      sp2_transp_all_volume_mols = 0;
      sp2_absorb_all_volume_mols = 0;
      sp2_refl_all_volume_mols = 0;
      sp2_transp_all_surface_mols = 0;
      sp2_absorb_all_surface_mols = 0;
      sp2_refl_all_surface_mols = 0;

      sp2_transp_all_mols_orient = INT_MIN;
      sp2_absorb_all_mols_orient = INT_MIN;
      sp2_refl_all_mols_orient = INT_MIN;
      sp2_transp_all_volume_mols_orient = INT_MIN;
      sp2_absorb_all_volume_mols_orient = INT_MIN;
      sp2_refl_all_volume_mols_orient = INT_MIN;
      sp2_transp_all_surface_mols_orient = INT_MIN;
      sp2_absorb_all_surface_mols_orient = INT_MIN;
      sp2_refl_all_surface_mols_orient = INT_MIN;

      if (sp2->refl_mols != NULL) {
        for (no = sp2->refl_mols; no != NULL; no = no->next) {
          if (strcmp(no->name, "ALL_VOLUME_MOLECULES") == 0) {
            sp2_refl_all_volume_mols_orient = no->orient;
            sp2_refl_all_volume_mols = 1;
          }
          if (strcmp(no->name, "ALL_SURFACE_MOLECULES") == 0) {
            sp2_refl_all_surface_mols_orient = no->orient;
            sp2_refl_all_surface_mols = 1;
          }
          if (strcmp(no->name, "ALL_MOLECULES") == 0) {
            sp2_refl_all_mols_orient = no->orient;
            sp2_refl_all_mols = 1;
          }
        }
      }
      if (sp2->transp_mols != NULL) {
        for (no = sp2->transp_mols; no != NULL; no = no->next) {
          if (strcmp(no->name, "ALL_VOLUME_MOLECULES") == 0) {
            sp2_transp_all_volume_mols_orient = no->orient;
            sp2_transp_all_volume_mols = 1;
          }
          if (strcmp(no->name, "ALL_SURFACE_MOLECULES") == 0) {
            sp2_transp_all_surface_mols_orient = no->orient;
            sp2_transp_all_surface_mols = 1;
          }
          if (strcmp(no->name, "ALL_MOLECULES") == 0) {
            sp2_transp_all_mols_orient = no->orient;
            sp2_transp_all_mols = 1;
          }
        }
      }

      if (sp2->absorb_mols != NULL) {
        for (no = sp2->absorb_mols; no != NULL; no = no->next) {
          if (strcmp(no->name, "ALL_VOLUME_MOLECULES") == 0) {
            sp2_absorb_all_volume_mols_orient = no->orient;
            sp2_absorb_all_volume_mols = 1;
          }
          if (strcmp(no->name, "ALL_SURFACE_MOLECULES") == 0) {
            sp2_absorb_all_surface_mols_orient = no->orient;
            sp2_absorb_all_surface_mols = 1;
          }
          if (strcmp(no->name, "ALL_MOLECULES") == 0) {
            sp2_absorb_all_mols_orient = no->orient;
            sp2_absorb_all_mols = 1;
          }
        }
      }

      /* Below we will check for conflicts when two surface classes
         both have specified ALL_MOLECULES, or ALL_VOLUME_MOLECULES,
         or ALL_SURFACE_MOLECULES keywords in different combinations */
      if (sp_transp_all_mols) {
        if (sp2_absorb_all_mols) {
          if ((sp_transp_all_mols_orient == 0) ||
              (sp2_absorb_all_mols_orient == 0) ||
              (sp_transp_all_mols_orient == sp2_absorb_all_mols_orient)) {
            mcell_error("Conflicting TRANSPARENT and ABSORPTIVE properties are "
                        "simultaneously specified on the same wall using "
                        "ALL_MOLECULES through the surface classes '%s' and "
                        "'%s'.",
                        sp->sym->name, sp2->sym->name);
          }
        }
        if (sp2_absorb_all_volume_mols) {
          if ((sp_transp_all_mols_orient == 0) ||
              (sp2_absorb_all_volume_mols_orient == 0) ||
              (sp_transp_all_mols_orient ==
               sp2_absorb_all_volume_mols_orient)) {
            mcell_error("Conflicting TRANSPARENT and ABSORPTIVE properties are "
                        "simultaneously specified on the same wall using "
                        "ALL_MOLECULES and ALL_VOLUME_MOLECULES through the "
                        "surface classes '%s' and '%s'.",
                        sp->sym->name, sp2->sym->name);
          }
        }
        if (sp2_absorb_all_surface_mols) {
          if ((sp_transp_all_mols_orient == 0) ||
              (sp2_absorb_all_surface_mols_orient == 0) ||
              (sp_transp_all_mols_orient ==
               sp2_absorb_all_surface_mols_orient)) {
            mcell_error("Conflicting TRANSPARENT and ABSORPTIVE properties are "
                        "simultaneously specified on the same wall using "
                        "ALL_MOLECULES and ALL_SURFACE_MOLECULES through the "
                        "surface classes '%s' and '%s'.",
                        sp->sym->name, sp2->sym->name);
          }
        }
        if (sp2_refl_all_mols) {
          if ((sp_transp_all_mols_orient == 0) ||
              (sp2_refl_all_mols_orient == 0) ||
              (sp_transp_all_mols_orient == sp2_refl_all_mols_orient)) {
            mcell_error("Conflicting TRANSPARENT and REFLECTIVE properties are "
                        "simultaneously specified on the same wall using "
                        "ALL_MOLECULES through the surface classes '%s' and "
                        "'%s'.",
                        sp->sym->name, sp2->sym->name);
          }
        }
        if (sp2_refl_all_volume_mols) {
          if ((sp_transp_all_mols_orient == 0) ||
              (sp2_refl_all_volume_mols_orient == 0) ||
              (sp_transp_all_mols_orient == sp2_refl_all_volume_mols_orient)) {
            mcell_error("Conflicting TRANSPARENT and REFLECTIVE properties are "
                        "simultaneously specified on the same wall using "
                        "ALL_MOLECULES and ALL_VOLUME_MOLECULES through the "
                        "surface classes '%s' and '%s'.",
                        sp->sym->name, sp2->sym->name);
          }
        }
        if (sp2_refl_all_surface_mols) {
          if ((sp_transp_all_mols_orient == 0) ||
              (sp2_refl_all_surface_mols_orient == 0) ||
              (sp_transp_all_mols_orient == sp2_refl_all_surface_mols_orient)) {
            mcell_error("Conflicting TRANSPARENT and REFLECTIVE properties are "
                        "simultaneously specified on the same wall using "
                        "ALL_MOLECULES and ALL_SURFACE_MOLECULES through the "
                        "surface classes '%s' and '%s'.",
                        sp->sym->name, sp2->sym->name);
          }
        }
      }
      if (sp_absorb_all_mols) {
        if (sp2_transp_all_mols) {
          if ((sp2_transp_all_mols_orient == 0) ||
              (sp_absorb_all_mols_orient == 0) ||
              (sp2_transp_all_mols_orient == sp_absorb_all_mols_orient)) {
            mcell_error("Conflicting ABSORPTIVE and TRANSPARENT properties are "
                        "simultaneously specified on the same wall using "
                        "ALL_MOLECULES through the surface classes '%s' and "
                        "'%s'.",
                        sp->sym->name, sp2->sym->name);
          }
        }
        if (sp2_transp_all_volume_mols) {
          if ((sp2_transp_all_volume_mols_orient == 0) ||
              (sp_absorb_all_mols_orient == 0) ||
              (sp2_transp_all_volume_mols_orient ==
               sp_absorb_all_mols_orient)) {
            mcell_error("Conflicting ABSORPTIVE and TRANSPARENT properties are "
                        "simultaneously specified on the same wall using "
                        "ALL_MOLECULES and ALL_VOLUME_MOLECULES through the "
                        "surface classes '%s' and '%s'.",
                        sp->sym->name, sp2->sym->name);
          }
        }
        if (sp2_transp_all_surface_mols) {
          if ((sp2_transp_all_surface_mols_orient == 0) ||
              (sp_absorb_all_mols_orient == 0) ||
              (sp2_transp_all_surface_mols_orient ==
               sp_absorb_all_mols_orient)) {
            mcell_error("Conflicting ABSORPTIVE and TRANSPARENT properties are "
                        "simultaneously specified on the same wall using "
                        "ALL_MOLECULES and ALL_SURFACE_MOLECULES through the "
                        "surface classes '%s' and '%s'.",
                        sp->sym->name, sp2->sym->name);
          }
        }
        if (sp2_refl_all_mols) {
          if ((sp_absorb_all_mols_orient == 0) ||
              (sp2_refl_all_mols_orient == 0) ||
              (sp_absorb_all_mols_orient == sp2_refl_all_mols_orient)) {
            mcell_error("Conflicting ABSORPTIVE and REFLECTIVE properties are "
                        "simultaneously specified on the same wall using "
                        "ALL_MOLECULES through the surface classes '%s' and "
                        "'%s'.",
                        sp->sym->name, sp2->sym->name);
          }
        }
        if (sp2_refl_all_volume_mols) {
          if ((sp_absorb_all_mols_orient == 0) ||
              (sp2_refl_all_volume_mols_orient == 0) ||
              (sp_absorb_all_mols_orient == sp2_refl_all_volume_mols_orient)) {
            mcell_error("Conflicting ABSORPTIVE and REFLECTIVE properties are "
                        "simultaneously specified on the same wall using "
                        "ALL_MOLECULES and ALL_VOLUME_MOLECULES through the "
                        "surface classes '%s' and '%s'.",
                        sp->sym->name, sp2->sym->name);
          }
        }
        if (sp2_refl_all_surface_mols) {
          if ((sp_absorb_all_mols_orient == 0) ||
              (sp2_refl_all_surface_mols_orient == 0) ||
              (sp_absorb_all_mols_orient == sp2_refl_all_surface_mols_orient)) {
            mcell_error("Conflicting ABSORPTIVE and REFLECTIVE properties are "
                        "simultaneously specified on the same wall using "
                        "ALL_MOLECULES and ALL_SURFACE_MOLECULES through the "
                        "surface classes '%s' and '%s'.",
                        sp->sym->name, sp2->sym->name);
          }
        }
      }
      if (sp_refl_all_mols) {
        if (sp2_transp_all_mols) {
          if ((sp2_transp_all_mols_orient == 0) ||
              (sp_refl_all_mols_orient == 0) ||
              (sp2_transp_all_mols_orient == sp_refl_all_mols_orient)) {
            mcell_error("Conflicting REFLECTIVE and TRANSPARENT properties are "
                        "simultaneously specified on the same wall using "
                        "ALL_MOLECULES through the surface classes '%s' and "
                        "'%s'.",
                        sp->sym->name, sp2->sym->name);
          }
        }
        if (sp2_transp_all_volume_mols) {
          if ((sp2_transp_all_volume_mols_orient == 0) ||
              (sp_refl_all_mols_orient == 0) ||
              (sp2_transp_all_volume_mols_orient == sp_refl_all_mols_orient)) {
            mcell_error("Conflicting REFLECTIVE and TRANSPARENT properties are "
                        "simultaneously specified on the same wall using "
                        "ALL_MOLECULES and ALL_VOLUME_MOLECULES through the "
                        "surface classes '%s' and '%s'.",
                        sp->sym->name, sp2->sym->name);
          }
        }
        if (sp2_transp_all_surface_mols) {
          if ((sp2_transp_all_surface_mols_orient == 0) ||
              (sp_refl_all_mols_orient == 0) ||
              (sp2_transp_all_surface_mols_orient == sp_refl_all_mols_orient)) {
            mcell_error("Conflicting REFLECTIVE and TRANSPARENT properties are "
                        "simultaneously specified on the same wall using "
                        "ALL_MOLECULES and ALL_SURFACE_MOLECULES through the "
                        "surface classes '%s' and '%s'.",
                        sp->sym->name, sp2->sym->name);
          }
        }
        if (sp2_absorb_all_mols) {
          if ((sp2_absorb_all_mols_orient == 0) ||
              (sp_refl_all_mols_orient == 0) ||
              (sp2_absorb_all_mols_orient == sp_refl_all_mols_orient)) {
            mcell_error("Conflicting ABSORPTIVE and REFLECTIVE properties are "
                        "simultaneously specified on the same wall using "
                        "ALL_MOLECULES through the surface classes '%s' and "
                        "'%s'.",
                        sp->sym->name, sp2->sym->name);
          }
        }
        if (sp2_absorb_all_volume_mols) {
          if ((sp2_absorb_all_volume_mols_orient == 0) ||
              (sp_refl_all_mols_orient == 0) ||
              (sp2_absorb_all_volume_mols_orient == sp_refl_all_mols_orient)) {
            mcell_error("Conflicting ABSORPTIVE and REFLECTIVE properties are "
                        "simultaneously specified on the same wall using "
                        "ALL_MOLECULES and ALL_VOLUME_MOLECULES through the "
                        "surface classes '%s' and '%s'.",
                        sp->sym->name, sp2->sym->name);
          }
        }
        if (sp2_absorb_all_surface_mols) {
          if ((sp2_absorb_all_surface_mols_orient == 0) ||
              (sp_refl_all_mols_orient == 0) ||
              (sp2_absorb_all_surface_mols_orient == sp_refl_all_mols_orient)) {
            mcell_error("Conflicting ABSORPTIVE and REFLECTIVE properties are "
                        "simultaneously specified on the same wall using "
                        "ALL_MOLECULES and ALL_SURFACE_MOLECULES through the "
                        "surface classes '%s' and '%s'.",
                        sp->sym->name, sp2->sym->name);
          }
        }
      }

      if (sp_transp_all_volume_mols) {
        if (sp2_absorb_all_volume_mols) {
          if ((sp_transp_all_volume_mols_orient == 0) ||
              (sp2_absorb_all_volume_mols_orient == 0) ||
              (sp_transp_all_volume_mols_orient ==
               sp2_absorb_all_volume_mols_orient)) {
            mcell_error("Conflicting TRANSPARENT and ABSORPTIVE properties are "
                        "simultaneously specified on the same wall using "
                        "ALL_VOLUME_MOLECULES through the surface classes '%s' "
                        "and '%s'.",
                        sp->sym->name, sp2->sym->name);
          }
        }
        if (sp2_refl_all_volume_mols) {
          if ((sp_transp_all_volume_mols_orient == 0) ||
              (sp2_refl_all_volume_mols_orient == 0) ||
              (sp_transp_all_volume_mols_orient ==
               sp2_refl_all_volume_mols_orient)) {
            mcell_error("Conflicting TRANSPARENT and REFLECTIVE properties are "
                        "simultaneously specified on the same wall using "
                        "ALL_VOLUME_MOLECULES through the surface classes '%s' "
                        "and '%s'.",
                        sp->sym->name, sp2->sym->name);
          }
        }
      }

      if (sp_absorb_all_volume_mols) {
        if (sp2_transp_all_volume_mols) {
          if ((sp2_transp_all_volume_mols_orient == 0) ||
              (sp_absorb_all_volume_mols_orient == 0) ||
              (sp2_transp_all_volume_mols_orient ==
               sp_absorb_all_volume_mols_orient)) {
            mcell_error("Conflicting ABSORPTIVE and TRANSPARENT properties are "
                        "simultaneously specified on the same wall using "
                        "ALL_VOLUME_MOLECULES through the surface classes '%s' "
                        "and '%s'.",
                        sp->sym->name, sp2->sym->name);
          }
        }
        if (sp2_refl_all_volume_mols) {
          if ((sp_absorb_all_volume_mols_orient == 0) ||
              (sp2_refl_all_volume_mols_orient == 0) ||
              (sp_absorb_all_volume_mols_orient ==
               sp2_refl_all_volume_mols_orient)) {
            mcell_error("Conflicting ABSORPTIVE and REFLECTIVE properties are "
                        "simultaneously specified on the same wall using "
                        "ALL_VOLUME_MOLECULES through the surface classes '%s' "
                        "and '%s'.",
                        sp->sym->name, sp2->sym->name);
          }
        }
      }

      if (sp_refl_all_volume_mols) {
        if (sp2_transp_all_volume_mols) {
          if ((sp2_transp_all_volume_mols_orient == 0) ||
              (sp_refl_all_volume_mols_orient == 0) ||
              (sp2_transp_all_volume_mols_orient ==
               sp_refl_all_volume_mols_orient)) {
            mcell_error("Conflicting REFLECTIVE and TRANSPARENT properties are "
                        "simultaneously specified on the same wall using "
                        "ALL_VOLUME_MOLECULES through the surface classes '%s' "
                        "and '%s'.",
                        sp->sym->name, sp2->sym->name);
          }
        }
        if (sp2_absorb_all_volume_mols) {
          if ((sp2_absorb_all_volume_mols_orient == 0) ||
              (sp_refl_all_volume_mols_orient == 0) ||
              (sp2_absorb_all_volume_mols_orient ==
               sp_refl_all_volume_mols_orient)) {
            mcell_error("Conflicting ABSORPTIVE and REFLECTIVE properties are "
                        "simultaneously specified on the same wall using "
                        "ALL_VOLUME_MOLECULES through the surface classes '%s' "
                        "and '%s'.",
                        sp->sym->name, sp2->sym->name);
          }
        }
      }

      if (sp_transp_all_surface_mols) {
        if (sp2_absorb_all_surface_mols) {
          if ((sp_transp_all_surface_mols_orient == 0) ||
              (sp2_absorb_all_surface_mols_orient == 0) ||
              (sp_transp_all_surface_mols_orient ==
               sp2_absorb_all_surface_mols_orient)) {
            mcell_error("Conflicting TRANSPARENT and ABSORPTIVE properties are "
                        "simultaneously specified on the same wall using "
                        "ALL_SURFACE_MOLECULES through the surface classes "
                        "'%s' and '%s'.",
                        sp->sym->name, sp2->sym->name);
          }
        }
        if (sp2_refl_all_surface_mols) {
          if ((sp_transp_all_surface_mols_orient == 0) ||
              (sp2_refl_all_surface_mols_orient == 0) ||
              (sp_transp_all_surface_mols_orient ==
               sp2_refl_all_surface_mols_orient)) {
            mcell_error("Conflicting TRANSPARENT and REFLECTIVE properties are "
                        "simultaneously specified on the same wall using "
                        "ALL_SURFACE_MOLECULES through the surface classes "
                        "'%s' and '%s'.",
                        sp->sym->name, sp2->sym->name);
          }
        }
      }

      if (sp_absorb_all_surface_mols) {
        if (sp2_transp_all_surface_mols) {
          if ((sp2_transp_all_surface_mols_orient == 0) ||
              (sp_absorb_all_surface_mols_orient == 0) ||
              (sp2_transp_all_surface_mols_orient ==
               sp_absorb_all_surface_mols_orient)) {
            mcell_error("Conflicting ABSORPTIVE and TRANSPARENT properties are "
                        "simultaneously specified on the same wall using "
                        "ALL_SURFACE_MOLECULES through the surface classes "
                        "'%s' and '%s'.",
                        sp->sym->name, sp2->sym->name);
          }
        }
        if (sp2_refl_all_surface_mols) {
          if ((sp_absorb_all_surface_mols_orient == 0) ||
              (sp2_refl_all_surface_mols_orient == 0) ||
              (sp_absorb_all_surface_mols_orient ==
               sp2_refl_all_surface_mols_orient)) {
            mcell_error("Conflicting ABSORPTIVE and REFLECTIVE properties are "
                        "simultaneously specified on the same wall using "
                        "ALL_SURFACE_MOLECULES through the surface classes "
                        "'%s' and '%s'.",
                        sp->sym->name, sp2->sym->name);
          }
        }
      }

      if (sp_refl_all_surface_mols) {
        if (sp2_transp_all_surface_mols) {
          if ((sp2_transp_all_surface_mols_orient == 0) ||
              (sp_refl_all_surface_mols_orient == 0) ||
              (sp2_transp_all_surface_mols_orient ==
               sp_refl_all_surface_mols_orient)) {
            mcell_error("Conflicting REFLECTIVE and TRANSPARENT properties are "
                        "simultaneously specified on the same wall using "
                        "ALL_SURFACE_MOLECULES through the surface classes "
                        "'%s' and '%s'.",
                        sp->sym->name, sp2->sym->name);
          }
        }
        if (sp2_absorb_all_surface_mols) {
          if ((sp2_absorb_all_surface_mols_orient == 0) ||
              (sp_refl_all_surface_mols_orient == 0) ||
              (sp2_absorb_all_surface_mols_orient ==
               sp_refl_all_surface_mols_orient)) {
            mcell_error("Conflicting ABSORPTIVE and REFLECTIVE properties are "
                        "simultaneously specified on the same wall using "
                        "ALL_SURFACE_MOLECULES through the surface classes "
                        "'%s' and '%s'.",
                        sp->sym->name, sp2->sym->name);
          }
        }
      }

      /* Below we will check for the conflicts in combination of
         ALL_MOLECULES (or ALL_VOLUME_MOLECULES, or ALL_SURFACE_MOLECULES)
         with regular molecule */
      if (sp_transp_all_mols) {
        for (no = sp2->absorb_mols; no != NULL; no = no->next) {
          if ((sp_transp_all_mols_orient == no->orient) ||
              (sp_transp_all_mols_orient == 0) || (no->orient == 0)) {
            mcell_error("Conflicting TRANSPARENT and ABSORPTIVE properties are "
                        "simultaneously specified on the same wall using "
                        "ALL_MOLECULES and molecule %s through the surface "
                        "classes '%s' and '%s'.",
                        no->name, sp->sym->name, sp2->sym->name);
          }
        }
        for (no = sp2->refl_mols; no != NULL; no = no->next) {
          if ((sp_transp_all_mols_orient == no->orient) ||
              (sp_transp_all_mols_orient == 0) || (no->orient == 0)) {
            mcell_error("Conflicting TRANSPARENT and REFLECTIVE properties are "
                        "simultaneously specified on the same wall using "
                        "ALL_MOLECULES and molecule %s through the surface "
                        "classes '%s' and '%s'.",
                        no->name, sp->sym->name, sp2->sym->name);
          }
        }
        for (no = sp2->clamp_mols; no != NULL; no = no->next) {
          if ((sp_transp_all_mols_orient == no->orient) ||
              (sp_transp_all_mols_orient == 0) || (no->orient == 0)) {
            mcell_error("Conflicting TRANSPARENT and CLAMP "
                        "properties are simultaneously specified using "
                        "ALL_MOLECULES and molecule %s through the surface "
                        "classes '%s' and '%s'.",
                        no->name, sp->sym->name, sp2->sym->name);
          }
        }
      }

      if (sp_transp_all_volume_mols) {
        for (no = sp2->absorb_mols; no != NULL; no = no->next) {
          spec = get_species_by_name(no->name, n_species, species_list);
          if (spec == NULL) {
            mcell_error("Cannot find species %s in simulation", no->name);
          }
          if (spec->flags & ON_GRID)
            continue;

          if ((sp_transp_all_volume_mols_orient == no->orient) ||
              (sp_transp_all_volume_mols_orient == 0) || (no->orient == 0)) {
            mcell_error("Conflicting TRANSPARENT and ABSORPTIVE properties are "
                        "simultaneously specified on the same wall using "
                        "ALL_VOLUME_MOLECULES and molecule %s through the "
                        "surface classes '%s' and '%s'.",
                        no->name, sp->sym->name, sp2->sym->name);
          }
        }
        for (no = sp2->refl_mols; no != NULL; no = no->next) {
          spec = get_species_by_name(no->name, n_species, species_list);
          if (spec == NULL) {
            mcell_error("Cannot find species %s in simulation", no->name);
          }
          if (spec->flags & ON_GRID)
            continue;

          if ((sp_transp_all_volume_mols_orient == no->orient) ||
              (sp_transp_all_volume_mols_orient == 0) || (no->orient == 0)) {
            mcell_error("Conflicting TRANSPARENT and REFLECTIVE properties "
                        "are simultaneously specified on the same wall using"
                        " ALL_VOLUME_MOLECULES and molecule %s through the "
                        " surface classes '%s' and '%s'.",
                        no->name, sp->sym->name, sp2->sym->name);
          }
        }
        for (no = sp2->clamp_mols; no != NULL; no = no->next) {
          if ((sp_transp_all_volume_mols_orient == no->orient) ||
              (sp_transp_all_volume_mols_orient == 0) || (no->orient == 0)) {
            mcell_error("Conflicting TRANSPARENT and CLAMP "
                        "properties are simultaneously specified using "
                        "ALL_VOLUME_MOLECULES and molecule %s through the "
                        "surface classes '%s' and '%s'.",
                        no->name, sp->sym->name, sp2->sym->name);
          }
        }
      }

      if (sp_transp_all_surface_mols) {
        for (no = sp2->absorb_mols; no != NULL; no = no->next) {
          spec = get_species_by_name(no->name, n_species, species_list);
          if (spec == NULL) {
            mcell_error("Cannot find species %s in simulation", no->name);
          }
          if ((spec->flags & NOT_FREE) == 0)
            continue;

          if ((sp_transp_all_surface_mols_orient == no->orient) ||
              (sp_transp_all_surface_mols_orient == 0) || (no->orient == 0)) {
            mcell_error("Conflicting TRANSPARENT and ABSORPTIVE properties "
                        "are simultaneously specified on the same wall using"
                        "ALL_SURFACE_MOLECULES and molecule %s through the "
                        "surface classes '%s' and '%s'.",
                        no->name, sp->sym->name, sp2->sym->name);
          }
        }
        for (no = sp2->refl_mols; no != NULL; no = no->next) {
          spec = get_species_by_name(no->name, n_species, species_list);
          if (spec == NULL) {
            mcell_error("Cannot find species %s in simulation", no->name);
          }
          if ((spec->flags & NOT_FREE) == 0)
            continue;

          if ((sp_transp_all_surface_mols_orient == no->orient) ||
              (sp_transp_all_surface_mols_orient == 0) || (no->orient == 0)) {
            mcell_error("Conflicting TRANSPARENT and REFLECTIVE properties "
                        "are simultaneously specified on the same wall using"
                        "ALL_SURFACE_MOLECULES and molecule %s through the "
                        "surface classes '%s' and '%s'.",
                        no->name, sp->sym->name, sp2->sym->name);
          }
        }
      }

      if (sp2_transp_all_mols) {
        for (no = sp->absorb_mols; no != NULL; no = no->next) {
          if ((sp2_transp_all_mols_orient == no->orient) ||
              (sp2_transp_all_mols_orient == 0) || (no->orient == 0)) {
            mcell_error("Conflicting TRANSPARENT and ABSORPTIVE properties "
                        "are simultaneously specified on the same wall using"
                        "ALL_MOLECULES and molecule %s through the surface "
                        "classes '%s' and '%s'.",
                        no->name, sp->sym->name, sp2->sym->name);
          }
        }
        for (no = sp->refl_mols; no != NULL; no = no->next) {
          if ((sp2_transp_all_mols_orient == no->orient) ||
              (sp2_transp_all_mols_orient == 0) || (no->orient == 0)) {
            mcell_error("Conflicting TRANSPARENT and REFLECTIVE properties "
                        "are simultaneously specified on the same wall using"
                        "ALL_MOLECULES and molecule %s through the surface "
                        "classes '%s' and '%s'.",
                        no->name, sp->sym->name, sp2->sym->name);
          }
        }
        for (no = sp->clamp_mols; no != NULL; no = no->next) {
          if ((sp2_transp_all_mols_orient == no->orient) ||
              (sp2_transp_all_mols_orient == 0) || (no->orient == 0)) {
            mcell_error("Conflicting TRANSPARENT and CLAMP "
                        "properties are simultaneously specified using "
                        "ALL_MOLECULES and molecule %s through the surface "
                        "classes '%s' and '%s'.",
                        no->name, sp->sym->name, sp2->sym->name);
          }
        }
      }

      if (sp2_transp_all_volume_mols) {
        for (no = sp->absorb_mols; no != NULL; no = no->next) {
          spec = get_species_by_name(no->name, n_species, species_list);
          if (spec == NULL) {
            mcell_error("Cannot find species %s in simulation", no->name);
          }
          if (spec->flags & ON_GRID)
            continue;

          if ((sp2_transp_all_volume_mols_orient == no->orient) ||
              (sp2_transp_all_volume_mols_orient == 0) || (no->orient == 0)) {
            mcell_error("Conflicting TRANSPARENT and ABSORPTIVE properties "
                        "are simultaneously specified on the same wall using"
                        "ALL_VOLUME_MOLECULES and molecule %s through the "
                        "surface classes '%s' and '%s'.",
                        no->name, sp->sym->name, sp2->sym->name);
          }
        }
        for (no = sp->refl_mols; no != NULL; no = no->next) {
          spec = get_species_by_name(no->name, n_species, species_list);
          if (spec == NULL) {
            mcell_error("Cannot find species %s in simulation", no->name);
          }
          if (spec->flags & ON_GRID)
            continue;

          if ((sp2_transp_all_volume_mols_orient == no->orient) ||
              (sp2_transp_all_volume_mols_orient == 0) || (no->orient == 0)) {
            mcell_error("Conflicting TRANSPARENT and REFLECTIVE properties "
                        "are simultaneously specified on the same wall using"
                        "ALL_VOLUME_MOLECULES and molecule %s through the "
                        "surface classes '%s' and '%s'.",
                        no->name, sp->sym->name, sp2->sym->name);
          }
        }
        for (no = sp->clamp_mols; no != NULL; no = no->next) {
          if ((sp2_transp_all_volume_mols_orient == no->orient) ||
              (sp2_transp_all_volume_mols_orient == 0) || (no->orient == 0)) {
            mcell_error("Conflicting TRANSPARENT and CLAMP "
                        "properties are simultaneously specified using "
                        "ALL_VOLUME_MOLECULES and molecule %s through the "
                        "surface classes '%s' and '%s'.",
                        no->name, sp->sym->name, sp2->sym->name);
          }
        }
      }

      if (sp2_transp_all_surface_mols) {
        for (no = sp->absorb_mols; no != NULL; no = no->next) {
          spec = get_species_by_name(no->name, n_species, species_list);
          if (spec == NULL) {
            mcell_error("Cannot find species %s in simulation", no->name);
          }
          if ((spec->flags & NOT_FREE) == 0)
            continue;

          if ((sp2_transp_all_surface_mols_orient == no->orient) ||
              (sp2_transp_all_surface_mols_orient == 0) || (no->orient == 0)) {
            mcell_error("Conflicting TRANSPARENT and ABSORPTIVE properties "
                        "are simultaneously specified on the same wall using"
                        "ALL_SURFACE_MOLECULES and molecule %s through the "
                        "surface classes '%s' and '%s'.",
                        no->name, sp->sym->name, sp2->sym->name);
          }
        }
        for (no = sp->refl_mols; no != NULL; no = no->next) {
          spec = get_species_by_name(no->name, n_species, species_list);
          if (spec == NULL) {
            mcell_error("Cannot find species %s in simulation", no->name);
          }
          if ((spec->flags & NOT_FREE) == 0)
            continue;

          if ((sp2_transp_all_surface_mols_orient == no->orient) ||
              (sp2_transp_all_surface_mols_orient == 0) || (no->orient == 0)) {
            mcell_error("Conflicting TRANSPARENT and REFLECTIVE properties "
                        "are simultaneously specified on the same wall using"
                        " ALL_SURFACE_MOLECULES and molecule %s through the "
                        " surface classes '%s' and '%s'.",
                        no->name, sp->sym->name, sp2->sym->name);
          }
        }
      }

      if (sp_absorb_all_mols) {
        for (no = sp2->transp_mols; no != NULL; no = no->next) {
          if ((sp_absorb_all_mols_orient == no->orient) ||
              (sp_absorb_all_mols_orient == 0) || (no->orient == 0)) {
            mcell_error("Conflicting ABSORPTIVE and TRANSPARENT properties "
                        "are simultaneously specified on the same wall using"
                        "ALL_MOLECULES through the surface classes '%s' and "
                        "'%s'.",
                        sp->sym->name, sp2->sym->name);
          }
        }
        for (no = sp2->refl_mols; no != NULL; no = no->next) {
          if ((sp_absorb_all_mols_orient == no->orient) ||
              (sp_absorb_all_mols_orient == 0) || (no->orient == 0)) {
            mcell_error("Conflicting ABSORPTIVE and REFLECTIVE properties "
                        "are simultaneously specified on the same wall using"
                        " ALL_MOLECULES through the surface classes '%s' and"
                        " '%s'.",
                        sp->sym->name, sp2->sym->name);
          }
        }
        for (no = sp2->clamp_mols; no != NULL; no = no->next) {
          if ((sp_absorb_all_mols_orient == no->orient) ||
              (sp_absorb_all_mols_orient == 0) || (no->orient == 0)) {
            mcell_error("Conflicting ABSORPTIVE and CLAMP "
                        "properties are simultaneously specified using "
                        "ALL_MOLECULES through the surface classes '%s' "
                        "and '%s'.",
                        sp->sym->name, sp2->sym->name);
          }
        }
      }

      if (sp_absorb_all_volume_mols) {
        for (no = sp2->transp_mols; no != NULL; no = no->next) {
          spec = get_species_by_name(no->name, n_species, species_list);
          if (spec == NULL) {
            mcell_error("Cannot find species %s in simulation", no->name);
          }
          if (spec->flags & ON_GRID)
            continue;

          if ((sp_absorb_all_volume_mols_orient == no->orient) ||
              (sp_absorb_all_volume_mols_orient == 0) || (no->orient == 0)) {
            mcell_error("Conflicting ABSORPTIVE and TRANSPARENT properties "
                        "are simultaneously specified on the same wall using"
                        " ALL_VOLUME_MOLECULES through the surface classes "
                        " '%s' and '%s'.",
                        sp->sym->name, sp2->sym->name);
          }
        }
        for (no = sp2->refl_mols; no != NULL; no = no->next) {
          spec = get_species_by_name(no->name, n_species, species_list);
          if (spec == NULL) {
            mcell_error("Cannot find species %s in simulation", no->name);
          }
          if (spec->flags & ON_GRID)
            continue;

          if ((sp_absorb_all_volume_mols_orient == no->orient) ||
              (sp_absorb_all_volume_mols_orient == 0) || (no->orient == 0)) {
            mcell_error("Conflicting ABSORPTIVE and REFLECTIVE properties "
                        "are simultaneously specified on the same wall using"
                        "ALL_VOLUME_MOLECULES through the surface classes "
                        "'%s' and '%s'.",
                        sp->sym->name, sp2->sym->name);
          }
        }
        for (no = sp2->clamp_mols; no != NULL; no = no->next) {
          if ((sp_absorb_all_volume_mols_orient == no->orient) ||
              (sp_absorb_all_volume_mols_orient == 0) || (no->orient == 0)) {
            mcell_error("Conflicting ABSORPTIVE and CLAMP "
                        "properties are simultaneously specified using "
                        "ALL_VOLUME_MOLECULES through the surface classes "
                        "'%s' and '%s'.",
                        sp->sym->name, sp2->sym->name);
          }
        }
      }

      if (sp_absorb_all_surface_mols) {
        for (no = sp2->transp_mols; no != NULL; no = no->next) {
          spec = get_species_by_name(no->name, n_species, species_list);
          if (spec == NULL) {
            mcell_error("Cannot find species %s in simulation", no->name);
          }
          if ((spec->flags & NOT_FREE) == 0)
            continue;

          if ((sp_absorb_all_surface_mols_orient == no->orient) ||
              (sp_absorb_all_surface_mols_orient == 0) || (no->orient == 0)) {
            mcell_error("Conflicting ABSORPTIVE and TRANSPARENT properties "
                        "are simultaneously specified on the same wall using"
                        "ALL_SURFACE_MOLECULES and molecule %s through the "
                        "surface classes '%s' and '%s'.",
                        no->name, sp->sym->name, sp2->sym->name);
          }
        }
        for (no = sp2->refl_mols; no != NULL; no = no->next) {
          spec = get_species_by_name(no->name, n_species, species_list);
          if (spec == NULL) {
            mcell_error("Cannot find species %s in simulation", no->name);
          }
          if ((spec->flags & NOT_FREE) == 0)
            continue;

          if ((sp_absorb_all_surface_mols_orient == no->orient) ||
              (sp_absorb_all_surface_mols_orient == 0) || (no->orient == 0)) {
            mcell_error("Conflicting ABSORPTIVE and REFLECTIVE properties "
                        "are simultaneously specified on the same wall using"
                        "ALL_SURFACE_MOLECULES and molecule %s through the "
                        "surface classes '%s' and '%s'.",
                        no->name, sp->sym->name, sp2->sym->name);
          }
        }
      }

      if (sp2_absorb_all_mols) {
        for (no = sp->transp_mols; no != NULL; no = no->next) {
          if ((sp2_absorb_all_mols_orient == no->orient) ||
              (sp2_absorb_all_mols_orient == 0) || (no->orient == 0)) {
            mcell_error("Conflicting ABSORPTIVE and TRANSPARENT properties "
                        "are simultaneously specified on the same wall using "
                        "ALL_MOLECULES and molecule %s through the surface "
                        "classes '%s' and '%s'.",
                        no->name, sp->sym->name, sp2->sym->name);
          }
        }
        for (no = sp->refl_mols; no != NULL; no = no->next) {
          if ((sp2_absorb_all_mols_orient == no->orient) ||
              (sp2_absorb_all_mols_orient == 0) || (no->orient == 0)) {
            mcell_error("Conflicting ABSORPTIVE and REFLECTIVE properties are"
                        " simultaneously specified on the same wall using "
                        "ALL_MOLECULES and molecule %s through the surface "
                        "classes '%s' and '%s'.",
                        no->name, sp->sym->name, sp2->sym->name);
          }
        }
        for (no = sp->clamp_mols; no != NULL; no = no->next) {
          if ((sp2_absorb_all_mols_orient == no->orient) ||
              (sp2_absorb_all_mols_orient == 0) || (no->orient == 0)) {
            mcell_error("Conflicting ABSORPTIVE and CLAMP "
                        "properties are simultaneously specified using "
                        "ALL_MOLECULES and molecule %s through the surface "
                        "classes '%s' and '%s'.",
                        no->name, sp->sym->name, sp2->sym->name);
          }
        }
      }

      if (sp2_absorb_all_volume_mols) {
        for (no = sp->transp_mols; no != NULL; no = no->next) {
          spec = get_species_by_name(no->name, n_species, species_list);
          if (spec == NULL)
            mcell_error("Cannot find species %s in simulation", no->name);
          if (spec->flags & ON_GRID)
            continue;

          if ((sp2_absorb_all_volume_mols_orient == no->orient) ||
              (sp2_absorb_all_volume_mols_orient == 0) || (no->orient == 0)) {
            mcell_error("Conflicting ABSORPTIVE and TRANSPARENT properties "
                        "are simultaneously specified on the same wall using "
                        "ALL_VOLUME_MOLECULES and molecule %s through the "
                        "surface classes '%s' and '%s'.",
                        no->name, sp->sym->name, sp2->sym->name);
          }
        }
        for (no = sp->refl_mols; no != NULL; no = no->next) {
          spec = get_species_by_name(no->name, n_species, species_list);
          if (spec == NULL)
            mcell_error("Cannot find species %s in simulation", no->name);
          if (spec->flags & ON_GRID)
            continue;

          if ((sp2_absorb_all_volume_mols_orient == no->orient) ||
              (sp2_absorb_all_volume_mols_orient == 0) || (no->orient == 0)) {
            mcell_error("Conflicting ABSORPTIVE and REFLECTIVE properties are"
                        " simultaneously specified on the same wall using "
                        "ALL_VOLUME_MOLECULES and molecule %s through the "
                        "surface classes '%s' and '%s'.",
                        no->name, sp->sym->name, sp2->sym->name);
          }
        }
        for (no = sp->clamp_mols; no != NULL; no = no->next) {
          if ((sp2_absorb_all_volume_mols_orient == no->orient) ||
              (sp2_absorb_all_volume_mols_orient == 0) || (no->orient == 0)) {
            mcell_error("Conflicting ABSORPTIVE and CLAMP "
                        "properties are simultaneously specified using "
                        "ALL_VOLUME_MOLECULES and molecule %s through the "
                        "surface classes '%s' and '%s'.",
                        no->name, sp->sym->name, sp2->sym->name);
          }
        }
      }

      if (sp2_absorb_all_surface_mols) {
        for (no = sp->transp_mols; no != NULL; no = no->next) {
          spec = get_species_by_name(no->name, n_species, species_list);
          if (spec == NULL)
            mcell_error("Cannot find species %s in simulation", no->name);
          if ((spec->flags & NOT_FREE) == 0)
            continue;

          if ((sp2_absorb_all_surface_mols_orient == no->orient) ||
              (sp2_absorb_all_surface_mols_orient == 0) || (no->orient == 0)) {
            mcell_error("Conflicting ABSORPTIVE and TRANSPARENT properties "
                        "are simultaneously specified on the same wall using "
                        "ALL_SURFACE_MOLECULES and molecule %s through the "
                        "surface classes '%s' and '%s'.",
                        no->name, sp->sym->name, sp2->sym->name);
          }
        }
        for (no = sp->refl_mols; no != NULL; no = no->next) {
          spec = get_species_by_name(no->name, n_species, species_list);
          if (spec == NULL)
            mcell_error("Cannot find species %s in simulation", no->name);
          if ((spec->flags & NOT_FREE) == 0)
            continue;

          if ((sp2_absorb_all_surface_mols_orient == no->orient) ||
              (sp2_absorb_all_surface_mols_orient == 0) || (no->orient == 0)) {
            mcell_error("Conflicting ABSORPTIVE and REFLECTIVE properties are"
                        "simultaneously specified on the same wall using "
                        "ALL_SURFACE_MOLECULES and molecule %s through the "
                        "surface classes '%s' and '%s'.",
                        no->name, sp->sym->name, sp2->sym->name);
          }
        }
      }

      if (sp_refl_all_mols) {
        for (no = sp2->transp_mols; no != NULL; no = no->next) {
          if ((sp_refl_all_mols_orient == no->orient) ||
              (sp_refl_all_mols_orient == 0) || (no->orient == 0)) {
            mcell_error("Conflicting REFLECTIVE and TRANSPARENT properties "
                        "are simultaneously specified on the same wall using "
                        "ALL_MOLECULES and molecule %s through the surface "
                        "classes '%s' and '%s'.",
                        no->name, sp->sym->name, sp2->sym->name);
          }
        }
        for (no = sp2->absorb_mols; no != NULL; no = no->next) {
          if ((sp_refl_all_mols_orient == no->orient) ||
              (sp_refl_all_mols_orient == 0) || (no->orient == 0)) {
            mcell_error("Conflicting REFLECTIVE and ABSORPTIVE properties are"
                        "simultaneously specified on the same wall using "
                        "ALL_MOLECULES and molecule %s through the surface "
                        "classes '%s' and '%s'.",
                        no->name, sp->sym->name, sp2->sym->name);
          }
        }
        for (no = sp2->clamp_mols; no != NULL; no = no->next) {
          if ((sp_refl_all_mols_orient == no->orient) ||
              (sp_refl_all_mols_orient == 0) || (no->orient == 0)) {
            mcell_error("Conflicting REFLECTIVE and CLAMP "
                        "properties are simultaneously specified using "
                        "ALL_MOLECULES and molecule %s through the surface "
                        "classes '%s' and '%s'.",
                        no->name, sp->sym->name, sp2->sym->name);
          }
        }
      }

      if (sp_refl_all_volume_mols) {
        for (no = sp2->transp_mols; no != NULL; no = no->next) {
          spec = get_species_by_name(no->name, n_species, species_list);
          if (spec == NULL)
            mcell_error("Cannot find species %s in simulation", no->name);
          if (spec->flags & ON_GRID)
            continue;

          if ((sp_refl_all_volume_mols_orient == no->orient) ||
              (sp_refl_all_volume_mols_orient == 0) || (no->orient == 0)) {
            mcell_error("Conflicting REFLECTIVE and TRANSPARENT properties "
                        "are simultaneously specified on the same wall using "
                        "ALL_VOLUME_MOLECULES and molecule %s through the "
                        "surface classes '%s' and '%s'.",
                        no->name, sp->sym->name, sp2->sym->name);
          }
        }
        for (no = sp2->absorb_mols; no != NULL; no = no->next) {
          spec = get_species_by_name(no->name, n_species, species_list);
          if (spec == NULL)
            mcell_error("Cannot find species %s in simulation", no->name);
          if (spec->flags & ON_GRID)
            continue;

          if ((sp_refl_all_volume_mols_orient == no->orient) ||
              (sp_refl_all_volume_mols_orient == 0) || (no->orient == 0)) {
            mcell_error("Conflicting REFLECTIVE and ABSORPTIVE properties are"
                        " simultaneously specified on the same wall using "
                        "ALL_VOLUME_MOLECULES and molecule %s through the "
                        "surface classes '%s' and '%s'.",
                        no->name, sp->sym->name, sp2->sym->name);
          }
        }
        for (no = sp2->clamp_mols; no != NULL; no = no->next) {
          if ((sp_refl_all_volume_mols_orient == no->orient) ||
              (sp_refl_all_volume_mols_orient == 0) || (no->orient == 0)) {
            mcell_error("Conflicting REFLECTIVE and CLAMP "
                        "properties are simultaneously specified using "
                        "ALL_VOLUME_MOLECULES and molecule %s through the "
                        "surface classes '%s' and '%s'.",
                        no->name, sp->sym->name, sp2->sym->name);
          }
        }
      }

      if (sp_refl_all_surface_mols) {
        for (no = sp2->transp_mols; no != NULL; no = no->next) {
          spec = get_species_by_name(no->name, n_species, species_list);
          if (spec == NULL)
            mcell_error("Cannot find species %s in simulation", no->name);
          if ((spec->flags & NOT_FREE) == 0)
            continue;

          if ((sp_refl_all_surface_mols_orient == no->orient) ||
              (sp_refl_all_surface_mols_orient == 0) || (no->orient == 0)) {
            mcell_error("Conflicting REFLECTIVE and TRANSPARENT properties "
                        "are simultaneously specified on the same wall using "
                        "ALL_SURFACE_MOLECULES and molecule %s through the "
                        "surface classes '%s' and '%s'.",
                        no->name, sp->sym->name, sp2->sym->name);
          }
        }
        for (no = sp2->absorb_mols; no != NULL; no = no->next) {
          spec = get_species_by_name(no->name, n_species, species_list);
          if (spec == NULL)
            mcell_error("Cannot find species %s in simulation", no->name);
          if ((spec->flags & NOT_FREE) == 0)
            continue;

          if ((sp_refl_all_surface_mols_orient == no->orient) ||
              (sp_refl_all_surface_mols_orient == 0) || (no->orient == 0)) {
            mcell_error("Conflicting REFLECTIVE and ABSORPTIVE properties are"
                        "simultaneously specified on the same wall using "
                        "ALL_SURFACE_MOLECULES and molecule %s through the "
                        "surface classes '%s' and '%s'.",
                        no->name, sp->sym->name, sp2->sym->name);
          }
        }
      }

      if (sp2_refl_all_mols) {
        for (no = sp->transp_mols; no != NULL; no = no->next) {
          if ((sp2_refl_all_mols_orient == no->orient) ||
              (sp2_refl_all_mols_orient == 0) || (no->orient == 0)) {
            mcell_error("Conflicting REFLECTIVE and TRANSPARENT properties "
                        "are simultaneously specified on the same wall using "
                        "ALL_MOLECULES and molecule %s through the surface "
                        "classes '%s' and '%s'.",
                        no->name, sp->sym->name, sp2->sym->name);
          }
        }
        for (no = sp->absorb_mols; no != NULL; no = no->next) {
          if ((sp2_refl_all_mols_orient == no->orient) ||
              (sp2_refl_all_mols_orient == 0) || (no->orient == 0)) {
            mcell_error("Conflicting REFLECTIVE and ABSORPTIVE properties are"
                        " simultaneously specified on the same wall using "
                        "ALL_MOLECULES and molecule %s through the surface "
                        "classes '%s' and '%s'.",
                        no->name, sp->sym->name, sp2->sym->name);
          }
        }
        for (no = sp->clamp_mols; no != NULL; no = no->next) {
          if ((sp2_refl_all_mols_orient == no->orient) ||
              (sp2_refl_all_mols_orient == 0) || (no->orient == 0)) {
            mcell_error("Conflicting REFLECTIVE and CLAMP "
                        "properties are simultaneously specified using "
                        "ALL_MOLECULES and molecule %s through the surface "
                        "classes '%s' and '%s'.",
                        no->name, sp->sym->name, sp2->sym->name);
          }
        }
      }

      if (sp2_refl_all_volume_mols) {
        for (no = sp->transp_mols; no != NULL; no = no->next) {
          spec = get_species_by_name(no->name, n_species, species_list);
          if (spec == NULL)
            mcell_error("Cannot find species %s in simulation", no->name);
          if (spec->flags & ON_GRID)
            continue;

          if ((sp2_refl_all_volume_mols_orient == no->orient) ||
              (sp2_refl_all_volume_mols_orient == 0) || (no->orient == 0)) {
            mcell_error("Conflicting REFLECTIVE and TRANSPARENT properties "
                        "are simultaneously specified on the same wall using"
                        " ALL_VOLUME_MOLECULES and molecule %s through the "
                        "surface classes '%s' and '%s'.",
                        no->name, sp->sym->name, sp2->sym->name);
          }
        }
        for (no = sp->absorb_mols; no != NULL; no = no->next) {
          spec = get_species_by_name(no->name, n_species, species_list);
          if (spec == NULL)
            mcell_error("Cannot find species %s in simulation", no->name);
          if (spec->flags & ON_GRID)
            continue;

          if ((sp2_refl_all_volume_mols_orient == no->orient) ||
              (sp2_refl_all_volume_mols_orient == 0) || (no->orient == 0)) {
            mcell_error("Conflicting REFLECTIVE and ABSORPTIVE properties are"
                        "simultaneously specified on the same wall using "
                        "ALL_VOLUME_MOLECULES and molecule %s through the "
                        "surface classes '%s' and '%s'.",
                        no->name, sp->sym->name, sp2->sym->name);
          }
        }
        for (no = sp->clamp_mols; no != NULL; no = no->next) {
          if ((sp2_refl_all_volume_mols_orient == no->orient) ||
              (sp2_refl_all_volume_mols_orient == 0) || (no->orient == 0)) {
            mcell_error("Conflicting REFLECTIVE and CLAMP "
                        "properties are simultaneously specified using "
                        "ALL_VOLUME_MOLECULES and molecule %s through the "
                        "surface classes '%s' and '%s'.",
                        no->name, sp->sym->name, sp2->sym->name);
          }
        }
      }

      if (sp2_refl_all_surface_mols) {
        for (no = sp->transp_mols; no != NULL; no = no->next) {
          spec = get_species_by_name(no->name, n_species, species_list);
          if (spec == NULL)
            mcell_error("Cannot find species %s in simulation", no->name);
          if ((spec->flags & NOT_FREE) == 0)
            continue;

          if ((sp2_refl_all_surface_mols_orient == no->orient) ||
              (sp2_refl_all_surface_mols_orient == 0) || (no->orient == 0)) {
            mcell_error("Conflicting REFLECTIVE and TRANSPARENT properties "
                        "are simultaneously specified on the same wall using "
                        "ALL_SURFACE_MOLECULES and molecule %s through the "
                        "surface classes '%s' and '%s'.",
                        no->name, sp->sym->name, sp2->sym->name);
          }
        }
        for (no = sp->absorb_mols; no != NULL; no = no->next) {
          spec = get_species_by_name(no->name, n_species, species_list);
          if (spec == NULL)
            mcell_error("Cannot find species %s in simulation", no->name);
          if ((spec->flags & NOT_FREE) == 0)
            continue;

          if ((sp2_refl_all_surface_mols_orient == no->orient) ||
              (sp2_refl_all_surface_mols_orient == 0) || (no->orient == 0)) {
            mcell_error("Conflicting REFLECTIVE and ABSORPTIVE properties are"
                        " simultaneously specified on the same wall using "
                        "ALL_SURFACE_MOLECULES and molecule %s through the "
                        "surface classes '%s' and '%s'.",
                        no->name, sp->sym->name, sp2->sym->name);
          }
        }
      }
    }
  }
}

/***************************************************************************
get_species_by_name:
  In: name of species
  Out: Species object or NULL if we can't find one.
***************************************************************************/
struct species *get_species_by_name(const char *name, int n_species,
                                    struct species **species_list) {
  for (int i = 0; i < n_species; i++) {
    struct species *sp = species_list[i];

    if (strcmp(sp->sym->name, name) == 0)
      return sp;
  }

  return NULL;
}

/***************************************************************************
create_name_lists_of_volume_and_surface_mols:
  In: pointer to the empty linked lists.
  Out: none. Two linked lists of volume molecules names and surface molecules
       names are created.
***************************************************************************/
void create_name_lists_of_volume_and_surface_mols(
    struct volume *world, struct name_list **vol_species_name_list,
    struct name_list **surf_species_name_list) {
  struct species *spec;
  struct name_list *nl, *nl_vol_head = NULL, *nl_surf_head = NULL;
  int i;

  /* create name lists of volume and surface species */
  for (i = 0; i < world->n_species; i++) {
    spec = world->species_list[i];
    if (spec == NULL)
      mcell_internal_error("Cannot find molecule name");
    if (spec == world->all_mols)
      continue;
    if ((spec == world->all_volume_mols) || (spec == world->all_surface_mols))
      continue;
    if (spec->flags & IS_SURFACE)
      continue;

    if (spec->flags & ON_GRID) {
      nl = CHECKED_MALLOC_STRUCT(struct name_list, "name_list");
      nl->name = CHECKED_STRDUP(spec->sym->name, "species name");
      nl->prev = NULL; /* we will use only FORWARD feature */

      if (nl_surf_head == NULL) {
        nl->next = NULL;
        nl_surf_head = nl;
      } else {
        nl->next = nl_surf_head;
        nl_surf_head = nl;
      }
    } else {
      nl = CHECKED_MALLOC_STRUCT(struct name_list, "name_list");
      nl->name = CHECKED_STRDUP(spec->sym->name, "species name");
      nl->prev = NULL; /* we will use only FORWARD feature */

      if (nl_vol_head == NULL) {
        nl->next = NULL;
        nl_vol_head = nl;
      } else {
        nl->next = nl_vol_head;
        nl_vol_head = nl;
      }
    }
  }

  if (nl_vol_head != NULL)
    *vol_species_name_list = nl_vol_head;
  if (nl_surf_head != NULL)
    *surf_species_name_list = nl_surf_head;
}

/***************************************************************************
remove_molecules_name_list:
  In: none
  Out: none. Global linked list of molecules names is memory
       deallocated.
***************************************************************************/
void remove_molecules_name_list(struct name_list **nlist) {
  struct name_list *nnext, *nl_head;

  nl_head = *nlist;

  /* remove name list */
  while (nl_head != NULL) {
    nnext = nl_head->next;
    if (nl_head->name != NULL)
      free(nl_head->name);
    free(nl_head);
    nl_head = nnext;
  }
  nl_head = NULL;

  *nlist = NULL;
}

/*****************************************************************
check_for_overlapped_walls:
  In: rng: random number generator
      n_subvols: number of subvolumes
      subvol: a subvolume
  Out: 0 if no errors, the world geometry is successfully checked for
       overlapped walls.
       1 if there are any overlapped walls.
******************************************************************/
int check_for_overlapped_walls(
    struct rng_state *rng, int n_subvols, struct subvolume *subvol) {

  /* pick up a random vector */
  struct vector3 rand_vector;
  rand_vector.x = rng_dbl(rng);
  rand_vector.y = rng_dbl(rng);
  rand_vector.z = rng_dbl(rng);

  for (int i = 0; i < n_subvols; i++) {
    struct subvolume *sv = &(subvol[i]);
    struct wall_aux_list *head = NULL;

    for (struct wall_list *wlp = sv->wall_head; wlp != NULL; wlp = wlp->next) {
      double d_prod = dot_prod(&rand_vector, &(wlp->this_wall->normal));
      /* we want to place walls with opposite normals into
         neighboring positions in the sorted linked list */
      if (d_prod < 0)
        d_prod = -d_prod;

      struct wall_aux_list *newNode;
      newNode = CHECKED_MALLOC_STRUCT(struct wall_aux_list, "wall_aux_list");
      newNode->this_wall = wlp->this_wall;
      newNode->d_prod = d_prod;

      sorted_insert_wall_aux_list(&head, newNode);
    }

    for (struct wall_aux_list *curr = head; curr != NULL; curr = curr->next) {
      struct wall *w1 = curr->this_wall;

      struct wall_aux_list *next_curr = curr->next;
      while ((next_curr != NULL) &&
             (!distinguishable(curr->d_prod, next_curr->d_prod, EPS_C))) {
        /* there may be several walls with the same (or mirror)
           oriented normals */
        struct wall *w2 = next_curr->this_wall;

        if (are_walls_coplanar(w1, w2, MESH_DISTINCTIVE)) {
          if ((are_walls_coincident(w1, w2, MESH_DISTINCTIVE) ||
               coplanar_tri_overlap(w1, w2))) {
            mcell_error(
                "walls are overlapped: wall %d from '%s' and wall "
                "%d from '%s'.",
                w1->side, w1->parent_object->sym->name, w2->side,
                w2->parent_object->sym->name);
          }
        }
        next_curr = next_curr->next;
      }
    }
    /* free memory */
    if (head != NULL)
      delete_wall_aux_list(head);
  }

  return 0;
}


/* this function checks if obj is contained in the linked list of objects
 * which have the passed-in concentration clamp */
<<<<<<< HEAD
struct ccn_clamp_data* find_clamped_object_in_list(struct ccn_clamp_data *ccd,
  struct geom_object *obj) {
  struct ccn_clamp_data *c = ccd;
=======
struct clamp_data* find_clamped_object_in_list(struct clamp_data *cdp,
  struct object *obj) {
  struct clamp_data *c = cdp;
>>>>>>> 48e018ec
  while (c->next_obj != NULL) {
    if (c->next_obj->objp == obj) {
      return c->next_obj;
    }
    c = c->next_obj;
  }
  return NULL;
}<|MERGE_RESOLUTION|>--- conflicted
+++ resolved
@@ -81,13 +81,8 @@
 static int init_species_defaults(struct volume *world);
 static int init_regions_helper(struct volume *world);
 
-<<<<<<< HEAD
-static struct ccn_clamp_data* find_clamped_object_in_list(struct ccn_clamp_data *ccd,
+static struct clamp_data* find_clamped_object_in_list(struct clamp_data *cdp,
   struct geom_object *obj);
-=======
-static struct clamp_data* find_clamped_object_in_list(struct clamp_data *cdp,
-  struct object *obj);
->>>>>>> 48e018ec
 
 #define MICROSEC_PER_YEAR 365.25 * 86400.0 * 1e6
 
@@ -5199,11 +5194,7 @@
         }
       }
       if (count_sim_orient_rxns > 0) {
-<<<<<<< HEAD
-        mcell_error("Combination of similarly oriented CLAMP_CONCENTRATION "
-=======
-        mcell_error("Combination of similar oriented CLAMP "
->>>>>>> 48e018ec
+        mcell_error("Combination of similarly oriented CLAMP "
                     "reaction and regular reaction for molecule '%s' on the "
                     "same surface class '%s' is not allowed.",
                     mol_name, sp->sym->name);
@@ -6807,15 +6798,9 @@
 
 /* this function checks if obj is contained in the linked list of objects
  * which have the passed-in concentration clamp */
-<<<<<<< HEAD
-struct ccn_clamp_data* find_clamped_object_in_list(struct ccn_clamp_data *ccd,
+struct clamp_data* find_clamped_object_in_list(struct clamp_data *cdp,
   struct geom_object *obj) {
-  struct ccn_clamp_data *c = ccd;
-=======
-struct clamp_data* find_clamped_object_in_list(struct clamp_data *cdp,
-  struct object *obj) {
   struct clamp_data *c = cdp;
->>>>>>> 48e018ec
   while (c->next_obj != NULL) {
     if (c->next_obj->objp == obj) {
       return c->next_obj;
