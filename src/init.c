--- conflicted
+++ resolved
@@ -518,38 +518,6 @@
   }
 
   init_dynamic_geometry(world);
-<<<<<<< HEAD
-=======
-
-  return 0;
-}
-
-/***********************************************************************
- *
- * parse the model's mdl files and update our global state
- *
- ***********************************************************************/
-int parse_input(struct volume *world) {
-  /* Parse the MDL file: */
-  no_printf("Node %d parsing MDL file %s\n", world->procnum,
-            world->mdl_infile_name);
-  if (mdlparse_init(world)) {
-    return (1);
-  }
-  no_printf("Done parsing MDL file: %s\n", world->mdl_infile_name);
-
-  /* we do not want to count collisions if the policy is not to print */
-  if (world->notify->final_summary == NOTIFY_NONE)
-    world->notify->molecule_collision_report = NOTIFY_NONE;
-
-  if (world->iterations == INT_MIN) {
-    mcell_error_nodie(
-        "Total number of iterations is not specified either "
-        "through the ITERATIONS keyword or through the command line option "
-        "'-iterations'.");
-    return 1;
-  }
->>>>>>> a9bc5b88
 
   return 0;
 }
