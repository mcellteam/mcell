/******************************************************************************
 *
 * Copyright (C) 2006-2015 by
 * The Salk Institute for Biological Studies and
 * Pittsburgh Supercomputing Center, Carnegie Mellon University
 *
 * This program is free software; you can redistribute it and/or
 * modify it under the terms of the GNU General Public License
 * as published by the Free Software Foundation; either version 2
 * of the License, or (at your option) any later version.
 *
 * This program is distributed in the hope that it will be useful,
 * but WITHOUT ANY WARRANTY; without even the implied warranty of
 * MERCHANTABILITY or FITNESS FOR A PARTICULAR PURPOSE.  See the
 * GNU General Public License for more details.
 *
 * You should have received a copy of the GNU General Public License
 * along with this program; if not, write to the Free Software
 * Foundation, Inc., 51 Franklin Street, Fifth Floor, Boston, MA  02110-1301,
 * USA.
 *
******************************************************************************/

#include "config.h"

#include <assert.h>
#include <errno.h>
#include <stdio.h>
#include <stdlib.h>
#include <string.h>
#include <unistd.h>
#include <math.h>
#include <float.h>
#include <time.h>
#include <sys/types.h>
#ifndef _WIN32
#include <sys/resource.h>
#endif

#include "version_info.h"
#include "logging.h"
#include "rng.h"
#include "mcell_structs.h"
#include "sym_table.h"
#include "count_util.h"
#include "vol_util.h"
#include "wall_util.h"
#include "grid_util.h"
#include "viz_output.h"
#include "react.h"
#include "react_output.h"
#include "chkpt.h"
#include "init.h"
#include "mdlparse_aux.h"
#include "mcell_objects.h"
#include "triangle_overlap.h"

#define MESH_DISTINCTIVE EPS_C

struct reschedule_helper {
  struct reschedule_helper *next;
  struct release_event_queue *req;
};

/* Initialize the visualization output (frame_data_lists). */
static int init_viz_output(struct volume *world);

static int compute_bb(struct volume *world, struct object *objp,
                      double (*im)[4]);
static int compute_bb_release_site(struct volume *world, struct object *objp,
                                   double (*im)[4]);
static int compute_bb_polygon_object(struct volume *world, struct object *objp,
                                     double (*im)[4]);

static int init_species_defaults(struct volume *world);
static int init_regions_helper(struct volume *world);

static struct ccn_clamp_data* find_clamped_object_in_list(struct ccn_clamp_data *ccd,
  struct object *obj);

#define MICROSEC_PER_YEAR 365.25 * 86400.0 * 1e6

/* Sets default notification values */
int init_notifications(struct volume *world) {
  if (!(world->notify = CHECKED_MALLOC_STRUCT_NODIE(struct notifications,
                                                    "notification states"))) {
    return 1;
  }

  /* Notifications */
  if (world->quiet_flag) {
    world->notify->progress_report = NOTIFY_NONE;
    world->notify->diffusion_constants = NOTIFY_NONE;
    world->notify->reaction_probabilities = NOTIFY_NONE;
    world->notify->time_varying_reactions = NOTIFY_NONE;
    world->notify->reaction_prob_notify = 0.0;
    world->notify->partition_location = NOTIFY_NONE;
    world->notify->box_triangulation = NOTIFY_NONE;
    world->notify->iteration_report = NOTIFY_NONE;
    world->notify->custom_iteration_value = 0;
    world->notify->release_events = NOTIFY_NONE;
    world->notify->file_writes = NOTIFY_NONE;
    world->notify->final_summary = NOTIFY_NONE;
    world->notify->throughput_report = NOTIFY_NONE;
    world->notify->checkpoint_report = NOTIFY_NONE;
    world->notify->reaction_output_report = NOTIFY_NONE;
    world->notify->volume_output_report = NOTIFY_NONE;
    world->notify->viz_output_report = NOTIFY_NONE;
    world->notify->molecule_collision_report = NOTIFY_NONE;
  } else {
    world->notify->progress_report = NOTIFY_FULL;
    world->notify->diffusion_constants = NOTIFY_BRIEF;
    world->notify->reaction_probabilities = NOTIFY_FULL;
    world->notify->time_varying_reactions = NOTIFY_FULL;
    world->notify->reaction_prob_notify = 0.0;
    world->notify->partition_location = NOTIFY_NONE;
    world->notify->box_triangulation = NOTIFY_NONE;
    world->notify->iteration_report = NOTIFY_FULL;
    world->notify->custom_iteration_value = 0;
    world->notify->release_events = NOTIFY_FULL;
    world->notify->file_writes = NOTIFY_NONE;
    world->notify->final_summary = NOTIFY_FULL;
    world->notify->throughput_report = NOTIFY_FULL;
    world->notify->checkpoint_report = NOTIFY_FULL;
    world->notify->reaction_output_report = NOTIFY_NONE;
    world->notify->volume_output_report = NOTIFY_NONE;
    world->notify->viz_output_report = NOTIFY_NONE;
    world->notify->molecule_collision_report = NOTIFY_NONE;
  }
  /* Warnings */
  world->notify->neg_diffusion = WARN_WARN;
  world->notify->neg_reaction = WARN_WARN;
  world->notify->high_reaction_prob = WARN_COPE;
  world->notify->reaction_prob_warn = 1.0;
  world->notify->close_partitions = WARN_WARN;
  world->notify->degenerate_polys = WARN_WARN;
  world->notify->overwritten_file = WARN_COPE;
  world->notify->short_lifetime = WARN_WARN;
  world->notify->short_lifetime_value = 50;
  world->notify->missed_reactions = WARN_WARN;
  world->notify->missed_reaction_value = 0.001;
  world->notify->missed_surf_orient = WARN_ERROR;
  world->notify->useless_vol_orient = WARN_WARN;
  world->notify->mol_placement_failure = WARN_WARN;
  world->notify->invalid_output_step_time = WARN_WARN;

  if (world->log_freq != 0 && world->log_freq != ULONG_MAX) /* User set this */
  {
    world->notify->custom_iteration_value = world->log_freq;
  }

  return 0;
}

/*
 * Initialize the volume data output.  This will create a scheduler for the
 * volume data, and add volume data output items to the scheduler.
 */
static void init_volume_data_output(struct volume *wrld) {
  struct volume_output_item *vo, *vonext;

  wrld->volume_output_scheduler = create_scheduler(
      1.0, 100.0, 100, wrld->simulation_start_seconds / wrld->time_unit);
  if (wrld->volume_output_scheduler == NULL)
    mcell_allocfailed("Failed to create scheduler for volume output data.");

  double r_time_unit = 1.0 / wrld->time_unit;
  for (vo = wrld->volume_output_head; vo != NULL; vo = vonext) {
    vonext = vo->next; /* schedule_add overwrites 'next' */

    if (vo->timer_type == OUTPUT_BY_STEP) {
      if (wrld->chkpt_seq_num == 1)
        vo->t = 0.0;
      else {
        /* Get step time in internal units, find next scheduled output time */
        double f = vo->step_time * r_time_unit;
        vo->t = f * ceil(wrld->volume_output_scheduler->now / f);
      }
    } else if (vo->num_times > 0) {
      /* Set time scaling factor depending on output type */
      double time_scale = 0.0;
      if (vo->timer_type == OUTPUT_BY_ITERATION_LIST)
        time_scale = 1.0;
      else
        time_scale = r_time_unit;

      /* Find the time of next output */
      if (wrld->chkpt_seq_num == 1) {
        vo->next_time = vo->times;
        vo->t = time_scale * *vo->next_time;
      } else /* Scan forward to find first output after checkpoint time */
      {
        int idx = bisect_high(vo->times, vo->num_times,
                              wrld->volume_output_scheduler->now / time_scale);

        /* If we've already passed the last time for this one, skip it! */
        if (idx < 0 || idx >= vo->num_times)
          continue;
        if (wrld->volume_output_scheduler->now / time_scale > vo->times[idx])
          continue;

        vo->t = vo->times[idx] * time_scale;
        vo->next_time = vo->times + idx;
      }

      /* Advance the next_time pointer */
      ++vo->next_time;
    }

    if (schedule_add(wrld->volume_output_scheduler, vo))
      mcell_allocfailed("Failed to add item to schedule for volume output.");
  }
}

/***********************************************************************
 *
 * initialize the state of variables in world
 *
 ***********************************************************************/
int init_variables(struct volume *world) {
  world->t_start = time(NULL);

  if (world->notify->progress_report != NOTIFY_NONE)
    mcell_log("MCell initializing simulation...");

  // XXX: This is in the wrong place here and should be moved
  //      to a separate function perhaps
  install_emergency_output_hooks(world);
  emergency_output_hook_enabled = 0;

  world->curr_file = world->mdl_infile_name;
  world->chkpt_iterations = 0;
  world->last_checkpoint_iteration = 0;
  world->chkpt_seq_num = 0;
  world->keep_chkpts = 0;

  world->last_timing_time = (struct timeval) { 0, 0 };
  world->last_timing_iteration = 0;

  world->chkpt_flag = 0;
  world->viz_blocks = NULL;
  world->ray_voxel_tests = 0;
  world->ray_polygon_tests = 0;
  world->ray_polygon_colls = 0;
  world->vol_vol_colls = 0;
  world->vol_surf_colls = 0;
  world->surf_surf_colls = 0;
  world->vol_wall_colls = 0;
  world->vol_vol_vol_colls = 0;
  world->vol_vol_surf_colls = 0;
  world->vol_surf_surf_colls = 0;
  world->surf_surf_surf_colls = 0;
  world->chkpt_start_time_seconds = 0;
  world->chkpt_byte_order_mismatch = 0;
  world->diffusion_number = 0;
  world->diffusion_cumtime = 0.0;
  world->current_iterations = 0;
  world->elapsed_time = 0;
  world->time_unit = 0;
  world->time_step_max = 0;
  world->start_iterations = 0;
  world->current_time_seconds = 0;
  world->simulation_start_seconds = 0;
  world->grid_density = 10000;
  world->r_length_unit = sqrt(world->grid_density);
  world->length_unit = 1.0 / world->r_length_unit;
  world->rx_radius_3d = 0;
  world->radial_directions = 16384;
  world->radial_subdivisions = 1024;
  world->fully_random = 0;
  world->num_directions = world->radial_directions;
  world->r_step = NULL;
  world->r_step_surface = NULL;
  world->r_step_release = NULL;
  world->d_step = NULL;
  world->dissociation_index = DISSOCIATION_MAX;
  world->place_waypoints_flag = 0;
  world->periodic_traditional = false;
  world->count_scheduler = NULL;
  world->volume_output_scheduler = NULL;
  world->storage_head = NULL;
  world->storage_allocator = NULL;
  world->x_partitions = NULL;
  world->y_partitions = NULL;
  world->z_partitions = NULL;
  world->x_fineparts = NULL;
  world->y_fineparts = NULL;
  world->z_fineparts = NULL;
  world->n_fineparts = 0;
  world->mem_part_x = 14;
  world->mem_part_y = 14;
  world->mem_part_z = 14;
  world->mem_part_pool = 0;
  world->all_vertices = NULL;
  world->walls_using_vertex = NULL;
  world->periodic_box_obj = NULL;

  world->use_expanded_list = 1;
  world->randomize_smol_pos = 1;
  world->vacancy_search_dist2 = 0.1;
  world->surface_reversibility = 0;
  world->volume_reversibility = 0;
  world->n_reactions = 0;
  world->current_mol_id = 0;

  world->rxn_flags.vol_vol_reaction_flag = 0;
  world->rxn_flags.vol_surf_reaction_flag = 0;
  world->rxn_flags.surf_surf_reaction_flag = 0;
  world->rxn_flags.vol_wall_reaction_flag = 0;
  world->rxn_flags.vol_vol_vol_reaction_flag = 0;
  world->rxn_flags.vol_vol_surf_reaction_flag = 0;
  world->rxn_flags.vol_surf_surf_reaction_flag = 0;
  world->rxn_flags.surf_surf_surf_reaction_flag = 0;

  world->create_shared_walls_info_flag = 0;
  world->reaction_prob_limit_flag = 0;

  world->mcell_version = mcell_version;
  world->clamp_list = NULL;

  //NFSim variables
  world->n_NFSimSpecies = 0;
  world->n_NFSimReactions = 0;
  world->n_NFSimPReactions = 0;

  return 0;
}

/***********************************************************************
 *
 * initialize the main data structures in world
 *
 ***********************************************************************/
int init_data_structures(struct volume *world) {
  int i;

  if (!(world->rng = CHECKED_MALLOC_STRUCT_NODIE(
            struct rng_state, "random number generator state"))) {
    return 1;
  }

  if (world->seed_seq < 1 || world->seed_seq > INT_MAX)
    mcell_error(
        "Random sequence number must be in the range 1 to 2^31-1 [2147483647]");
  rng_init(world->rng, world->seed_seq);
  if (world->notify->progress_report != NOTIFY_NONE)
    mcell_log("MCell[%d]: random sequence %d", world->procnum, world->seed_seq);

  world->count_hashmask = COUNT_HASHMASK;
  if (!(world->count_hash =
            CHECKED_MALLOC_ARRAY(struct counter *, (world->count_hashmask + 1),
                                 "counter hash table"))) {
    return 1;
  }

  for (i = 0; i <= world->count_hashmask; i++)
    world->count_hash[i] = NULL;

  world->oexpr_mem = create_mem_named(sizeof(struct output_expression), 128,
                                      "output expression");
  if (world->oexpr_mem == NULL) {
    mcell_allocfailed_nodie("Failed to create memory pool for reaction data "
                            "output expressions.");
    return 1;
  }

  world->outp_request_mem =
      create_mem_named(sizeof(struct output_request), 64, "output request");
  if (world->outp_request_mem == NULL) {
    mcell_allocfailed_nodie("Failed to create memory pool for reaction data "
                            "output commands.");
    return 1;
  }

  world->counter_mem = create_mem_named(sizeof(struct counter), 32, "counter");
  if (world->counter_mem == NULL) {
    mcell_allocfailed_nodie("Failed to create memory pool for reaction and "
                            "molecule counts.");
    return 1;
  }

  world->trig_request_mem =
      create_mem_named(sizeof(struct trigger_request), 32, "trigger request");
  if (world->trig_request_mem == NULL) {
    mcell_allocfailed_nodie("Failed to create memory pool for reaction and "
                            "molecule output triggers.");
    return 1;
  }

  world->magic_mem = create_mem_named(sizeof(struct magic_list), 1024,
                                      "reaction-triggered release");
  if (world->magic_mem == NULL) {
    mcell_allocfailed_nodie("Failed to create memory pool for "
                            "reaction-triggered release lists.");
    return 1;
  }

  if ((world->fstream_sym_table = init_symtab(1024)) == NULL) {
    mcell_allocfailed_nodie(
        "Failed to initialize symbol table for file streams.");
    return 1;
  }

  if ((world->mol_sym_table = init_symtab(1024)) == NULL) {
    mcell_allocfailed_nodie("Failed to initialize symbol table for molecules.");
    return 1;
  }

  if ((world->rxn_sym_table = init_symtab(1024)) == NULL) {
    mcell_allocfailed_nodie("Failed to initialize symbol table for reactions.");
    return 1;
  }

  if ((world->obj_sym_table = init_symtab(1024)) == NULL) {
    mcell_allocfailed_nodie("Failed to initialize symbol table for objects.");
    return 1;
  }

  if ((world->reg_sym_table = init_symtab(1024)) == NULL) {
    mcell_allocfailed_nodie("Failed to initialize symbol table for regions.");
    return 1;
  }

  if ((world->rpat_sym_table = init_symtab(1024)) == NULL) {
    mcell_allocfailed_nodie(
        "Failed to initialize symbol table for release patterns.");
    return 1;
  }

  if ((world->rxpn_sym_table = init_symtab(1024)) == NULL) {
    mcell_allocfailed_nodie(
        "Failed to initialize symbol table for reaction pathways.");
    return 1;
  }

  struct sym_entry *sym;
  if ((sym = store_sym("WORLD_OBJ", OBJ, world->obj_sym_table, NULL)) == NULL) {
    mcell_allocfailed_nodie(
        "Failed to store the world root object in the object symbol table.");
    return 1;
  }

  world->root_object = (struct object *)sym->value;
  world->root_object->object_type = META_OBJ;
  if (!(world->root_object->last_name = CHECKED_STRDUP_NODIE("", NULL))) {
    return 1;
  }

  if ((sym = store_sym("WORLD_INSTANCE", OBJ, world->obj_sym_table, NULL)) ==
      NULL) {
    mcell_allocfailed_nodie(
        "Failed to store the world root instance in the object symbol table.");
    return 1;
  }

  world->root_instance = (struct object *)sym->value;
  world->root_instance->object_type = META_OBJ;
  if (!(world->root_instance->last_name = CHECKED_STRDUP("", NULL))) {
    return 1;
  }

  if ((sym = store_sym("DEFAULT_RELEASE_PATTERN", RPAT, world->rpat_sym_table,
                      NULL)) == NULL) {
    mcell_allocfailed_nodie("Failed to store the default release pattern in "
                            "the release patterns symbol table.");
    return 1;
  }
  world->default_release_pattern = (struct release_pattern *)sym->value;
  world->default_release_pattern->delay = 0;
  world->default_release_pattern->release_interval = FOREVER;
  world->default_release_pattern->train_interval = FOREVER;
  world->default_release_pattern->train_duration = FOREVER;
  world->default_release_pattern->number_of_trains = 1;

  if ((sym = store_sym("ALL_VOLUME_MOLECULES", MOL, world->mol_sym_table,
                      NULL)) == NULL) {
    mcell_allocfailed_nodie(
        "Failed to store all volume molecules in the molecule symbol table.");
    return 1;
  }
  world->all_volume_mols = (struct species *)sym->value;

  if ((sym = store_sym("ALL_SURFACE_MOLECULES", MOL, world->mol_sym_table,
                      NULL)) == NULL) {
    mcell_allocfailed_nodie(
        "Failed to store the surface molecules in the molecule symbol table.");
    return 1;
  }
  world->all_surface_mols = (struct species *)sym->value;

  if ((sym = store_sym("ALL_MOLECULES", MOL, world->mol_sym_table, NULL)) ==
      NULL) {
    mcell_allocfailed_nodie(
        "Failed to store all molecules in the molecule symbol table.");
    return 1;
  }
  world->all_mols = (struct species *)sym->value;

  world->volume_output_head = NULL;
  world->output_block_head = NULL;
  world->output_request_head = NULL;

  world->releaser = create_scheduler(1.0, 100.0, 100, 0.0);
  if (world->releaser == NULL) {
    mcell_allocfailed_nodie("Failed to create release scheduler.");
    return 1;
  }

  return 0;
}

/***********************************************************************
 *
 * parse the model's mdl files and update our global state
 *
 ***********************************************************************/
int parse_input(struct volume *world) {
  /* Parse the MDL file: */
  no_printf("Node %d parsing MDL file %s\n", world->procnum,
            world->mdl_infile_name);
  if (mdlparse_init(world)) {
    return (1);
  }
  no_printf("Done parsing MDL file: %s\n", world->mdl_infile_name);

  /* we do not want to count collisions if the policy is not to print */
  if (world->notify->final_summary == NOTIFY_NONE)
    world->notify->molecule_collision_report = NOTIFY_NONE;

  if (world->iterations == INT_MIN) {
    mcell_error_nodie(
        "Total number of iterations is not specified either "
        "through the ITERATIONS keyword or through the command line option "
        "'-iterations'.");
    return 1;
  }

  return 0;
}

/***********************************************************************
 *
 * initialize the models' species table
 *
 ***********************************************************************/
int init_species(struct volume *world) {

  int reactants_3D_present = 0; /* flag to check whether there are 3D reactants
                             (participants in the reactions
                              between 3D molecules) in the simulation */

  /* Set up the array of species */
  if (init_species_defaults(world)) {
    mcell_error_nodie("Unknown error while initializing species table.");
    return 0;
  }
  no_printf("Done setting up species.\n");

  /* Create linked lists of volume and surface molecules names */
  struct name_list *vol_species_name_list = NULL;
  struct name_list *surf_species_name_list = NULL;
  if (world->notify->reaction_probabilities == NOTIFY_FULL) {
    create_name_lists_of_volume_and_surface_mols(world, &vol_species_name_list,
                                                 &surf_species_name_list);
  }

  for (int i = 0; i < world->n_species; i++) {
    struct species *sp = world->species_list[i];

    if (sp->flags & IS_SURFACE) {
      check_for_conflicts_in_surface_class(world, sp);
      if (world->notify->reaction_probabilities == NOTIFY_FULL) {
        publish_special_reactions_report(sp, vol_species_name_list,
                                         surf_species_name_list,
                                         world->n_species, world->species_list);
      }
    }
  }

  /* Memory deallocate linked lists of volume molecules names and surface
     molecules names */
  if (vol_species_name_list != NULL)
    remove_molecules_name_list(&vol_species_name_list);
  if (surf_species_name_list != NULL)
    remove_molecules_name_list(&surf_species_name_list);

  /* If there are no 3D molecules-reactants in the simulation
     set up the "use_expanded_list" flag to zero. */
  for (int i = 0; i < world->n_species; i++) {
    struct species *sp = world->species_list[i];
    if (sp == world->all_mols)
      continue;
    if (sp == world->all_volume_mols)
      continue;
    if (sp == world->all_surface_mols)
      continue;
    if (sp->flags & ON_GRID)
      continue;
    if (sp->flags & IS_SURFACE)
      continue;

    if ((sp->flags & (CAN_VOLVOL | CAN_VOLVOLVOL)) != 0) {
      reactants_3D_present = 1;
      break;
    }
  }

  if (reactants_3D_present == 0) {
    world->use_expanded_list = 0;
  }

  return 0;
}

/***********************************************************************
 *
 * initialize the models' vertices and walls
 *
 ***********************************************************************/
int init_vertices_walls(struct volume *world) {
  struct storage_list *sl;
  int num_storages = 0;           /* number of storages in the world */
  int *num_vertices_this_storage; /* array of vertex counts belonging to each
                                     storage */

  for (sl = world->storage_head; sl != NULL; sl = sl->next) {
    num_storages++;
  }

  /* Allocate array of counts (note: the ordering of this array follows the
   * ordering of the linked list "world->storage_list") */
  if (!(num_vertices_this_storage = CHECKED_MALLOC_ARRAY_NODIE(
            int, num_storages, "array of vertex counts per storage"))) {
    return 1;
  }
  memset(num_vertices_this_storage, 0, sizeof(int) * num_storages);

  double tm[4][4];
  init_matrix(tm);

  /* Accumulate vertex counts and rescale each vertex coordinates if needed */
  if (accumulate_vertex_counts_per_storage(world, world->root_instance,
                                           num_vertices_this_storage, tm)) {
    mcell_error_nodie("Error while accumulating vertex counts per storage.");
    return 1;
  }

  /* Cumulate the vertex count */
  for (int kk = 1; kk < num_storages; ++kk) {
    num_vertices_this_storage[kk] += num_vertices_this_storage[kk - 1];
  }

  /* Allocate the  global "all_vertices" array */
  if (!(world->all_vertices = CHECKED_MALLOC_ARRAY_NODIE(
            struct vector3, num_vertices_this_storage[num_storages - 1],
            "array of all vertices in the world"))) {
    return 1;
  }

  /* Allocate the global "walls_using_vertex" array */
  if (world->create_shared_walls_info_flag) {
    if (!(world->walls_using_vertex = CHECKED_MALLOC_ARRAY_NODIE(
              struct wall_list *, num_vertices_this_storage[num_storages - 1],
              "wall list pointers"))) {
      return 1;
    }

    for (int kk = 0; kk < num_vertices_this_storage[num_storages - 1]; kk++) {
      world->walls_using_vertex[kk] = NULL;
    }
  }
  init_matrix(tm);

  /* Copy vertices into the global array "world->all_vertices"
    and fill "objp->vertices"  for each object in the world */
  if (fill_world_vertices_array(world, world->root_instance,
                                num_vertices_this_storage, tm))
    return 1;
  /* free memory */
  free(num_vertices_this_storage);

  init_matrix(tm);
  /* Instantiate all objects */
  if (world->notify->progress_report != NOTIFY_NONE)
    mcell_log("Instantiating objects...");
  if (instance_obj(world, world->root_instance, tm))
    return 1;

  if (world->notify->progress_report != NOTIFY_NONE)
    mcell_log("Creating walls...");
  if (distribute_world(world)) {
    mcell_error_nodie("Unknown error while distributing geometry "
                      "among partitions.");
    return 1;
  }

  if (world->notify->progress_report != NOTIFY_NONE)
    mcell_log("Creating edges...");
  if (sharpen_world(world)) {
    mcell_error_nodie("Unknown error while adding edges to geometry.");
    return 1;
  }

  return 0;
}

/***********************************************************************
 *
 * initialize the models' regions
 *
 ***********************************************************************/
int init_regions(struct volume *world) {
  if (prepare_counters(world)) {
    mcell_error_nodie(
        "Unknown error while preparing counters for reaction data output.");
    return 1;
  }

  if (init_regions_helper(world)) {
    mcell_error_nodie("Unknown error while initializing object regions.");
    return 1;
  }

  if (check_counter_geometry(world->count_hashmask, world->count_hash,
                             &world->place_waypoints_flag)) {
    mcell_error_nodie(
        "Unknown error while validating geometry of counting regions.");
    return 1;
  }

  /* flags that tell whether there are regions set with surface classes
     that contain ALL_MOLECULES or ALL_SURFACE_MOLECULES keywords.*/
  int all_mols_region_present = 0, all_surf_mols_region_present = 0;
  struct species *all_mols_sp = get_species_by_name(
      "ALL_MOLECULES", world->n_species, world->species_list);
  struct species *all_surf_mols_sp = get_species_by_name(
      "ALL_SURFACE_MOLECULES", world->n_species, world->species_list);

  if ((all_mols_sp != NULL) && (all_mols_sp->flags & REGION_PRESENT)) {
    all_mols_region_present = 1;
  }
  if ((all_surf_mols_sp != NULL) &&
      (all_surf_mols_sp->flags & REGION_PRESENT)) {
    all_surf_mols_region_present = 1;
  }

  /* if surface molecules are defined as part of SURFACE_CLASS
     definitions but there are no regions with this SURFACE_CLASS
     in the model, then to speed up model simulation remove
     the flag CAN_REGION_BORDER from the surface molecule */
  if ((!all_mols_region_present) && (!all_surf_mols_region_present)) {
    for (int i = 0; i < world->n_species; i++) {
      struct species *sp = world->species_list[i];
      if (sp->flags & ON_GRID) {
        if ((sp->flags & CAN_REGION_BORDER) &&
            ((sp->flags & REGION_PRESENT) == 0)) {
          sp->flags &= ~CAN_REGION_BORDER;
        }
      }
    }
  }

  return 0;
}

/**********************************************************************
 *
 * initialize the hash which provides a mapping from the name of
 * count statments (currently identical to the name of the output
 * files) to the underlying output_block data structure containing
 * the counts.
 *
 **********************************************************************/
int init_counter_name_hash(struct sym_table_head **counter_by_name,
                           struct output_block *output_block_head) {
  *counter_by_name = init_symtab(2048);
  if (*counter_by_name == NULL) {
    mcell_log("error creating count symbol table");
    return 1;
  }

  // insert count data
  for (struct output_block *out_block = output_block_head;
       out_block != NULL; out_block = out_block->next) {
    for (struct output_set *set = out_block->data_set_head; set != NULL;
         set = set->next) {
      store_sym(set->outfile_name, COUNT_OBJ_PTR, *counter_by_name, set);
    }
  }

  return 0;
}

/***********************************************************************
 *
 * load the model checkpoint data
 *
 ***********************************************************************/
int load_checkpoint(struct volume *world) {
  FILE *chkpt_infs = NULL;
  if ((chkpt_infs = fopen(world->chkpt_infile, "rb")) == NULL) {
    world->chkpt_seq_num = 1;
  } else {
    mcell_log("Reading from checkpoint file '%s'.", world->chkpt_infile);
    if (read_chkpt(world, chkpt_infs)) {
      mcell_error_nodie("Failed to read checkpoint file '%s'.",
                        world->chkpt_infile);
      fclose(chkpt_infs);
      return 1;
    }
    fclose(chkpt_infs);
  }

  return 0;
}

/***********************************************************************
 *
 * initialize the model's viz data output
 *
 ***********************************************************************/
int init_viz_data(struct volume *world) {
  /* Initialize the frame data for the visualization and reaction output. */
  if (init_viz_output(world)) {
    mcell_error_nodie("Unknown error while initializing VIZ output.");
    return 1;
  }

  /* Initialize the volume output */
  init_volume_data_output(world);

  return 0;
}

/***********************************************************************
 *
 * initialize the model's reaction data output
 *
 ***********************************************************************/
int init_reaction_data(struct volume *world) {
  struct output_block *obp, *obpn;
  struct output_set *set;
  double f;

  world->count_scheduler = create_scheduler(1.0, 100.0, 100, world->start_iterations);
  if (world->count_scheduler == NULL) {
    mcell_allocfailed_nodie(
        "Failed to create scheduler for reaction data output.");
    return 1;
  }

  /* Schedule the reaction data output events */
  obp = world->output_block_head;
  while (obp != NULL) {
    obpn = obp->next; /* Save this--will be lost when we schedule obp */

    if (obp->timer_type == OUTPUT_BY_STEP) {
      if (world->chkpt_seq_num == 1)
        obp->t = 0.0;
      else {
        double stepInt = obp->step_time/world->time_unit; /* Step time (internal units) */
        double start = world->count_scheduler->now;
        start += stepInt - fmod(start, stepInt);
        obp->t = start;
      }
    } else if (obp->time_now == NULL) /* When would this be non-NULL?? */
    {
      /* Set time scaling factor depending on output type */
      if (obp->timer_type == OUTPUT_BY_ITERATION_LIST)
        f = 1.0;
      else
        f = 1.0 / world->time_unit;

      /* Find the time of next output */
      if (world->chkpt_seq_num == 1) {
        obp->time_now = obp->time_list_head;
        obp->t = f * obp->time_now->value;
      } else /* Scan forward to find first output after checkpoint time */
      {
        for (obp->time_now = obp->time_list_head; obp->time_now != NULL;
             obp->time_now = obp->time_now->next) {
          if (obp->timer_type == OUTPUT_BY_ITERATION_LIST) {
            obp->t = f * obp->time_now->value;
            if (!(obp->t < world->iterations + 1 &&
                  obp->t <= world->count_scheduler->now))
              break;
          } else if (obp->timer_type == OUTPUT_BY_TIME_LIST) {
            if (obp->time_now->value > world->simulation_start_seconds) {
              obp->t = world->count_scheduler->now +
                       (obp->time_now->value - world->simulation_start_seconds) /
                           world->time_unit;
              break;
            }
          }
        }
      }
    }

    for (set = obp->data_set_head; set != NULL; set = set->next) {
      if (set->file_flags == FILE_SUBSTITUTE) {
        if (world->chkpt_seq_num == 1) {
          FILE *file = fopen(set->outfile_name, "w");
          if (file == NULL) {
            mcell_perror_nodie(errno, "Failed to open reaction data output "
                                      "file '%s' for writing",
                               set->outfile_name);
            return 1;
          }

          fclose(file);
        } else if (obp->timer_type == OUTPUT_BY_ITERATION_LIST) {
          if (obp->time_now == NULL)
            continue;
          if (truncate_output_file(set->outfile_name, obp->t)) {
            mcell_error_nodie("Failed to prepare reaction data output file "
                              "'%s' to receive output.",
                              set->outfile_name);
            return 1;
          }
        } else if (obp->timer_type == OUTPUT_BY_TIME_LIST) {
          if (obp->time_now == NULL)
            continue;
          if (truncate_output_file(set->outfile_name,
                                   obp->t * world->time_unit)) {
            mcell_error_nodie("Failed to prepare reaction data output file "
                              "'%s' to receive output.",
                              set->outfile_name);
            return 1;
          }
        } else {
          /* we need to truncate up until the start of the new checkpoint
            * simulation plus a single TIMESTEP */
          double startTime =
              world->chkpt_start_time_seconds + world->time_unit;
          if (truncate_output_file(set->outfile_name, startTime)) {
            mcell_error_nodie("Failed to prepare reaction data output file "
                              "'%s' to receive output.",
                              set->outfile_name);
            return 1;
          }
        }
      }
    }

    if (schedule_add(world->count_scheduler, obp)) {
      mcell_allocfailed_nodie(
          "Failed to add reaction data output item to scheduler.");
      return 1;
    }
    obp = obpn;
  }

  return 0;
}

/***********************************************************************
 *
 * initialize the model's timers
 *
 ***********************************************************************/
int init_timers(struct volume *world) {
  struct rusage init_time = { .ru_utime = { 0, 0 }, .ru_stime = { 0, 0 } };
  getrusage(RUSAGE_SELF, &init_time);

  world->u_init_time.tv_sec = init_time.ru_utime.tv_sec;
  world->u_init_time.tv_usec = init_time.ru_utime.tv_usec;
  world->s_init_time.tv_sec = init_time.ru_stime.tv_sec;
  world->s_init_time.tv_usec = init_time.ru_stime.tv_usec;

  no_printf("Done initializing simulation\n");
  return 0;
}

/***********************************************************************
 *
 * initialize the model's checkpoint state
 *
 ***********************************************************************/
int init_checkpoint_state(struct volume *world, long long *exec_iterations) {
  if (world->notify->checkpoint_report != NOTIFY_NONE)
    mcell_log("MCell: checkpoint sequence number %d begins at elapsed "
              "time %1.15g seconds",
              world->chkpt_seq_num, world->chkpt_start_time_seconds);

  if (world->iterations < world->start_iterations) {
    mcell_error_nodie("Start time after checkpoint %lld is greater than "
                      "total number of iterations specified %lld.",
                      world->start_iterations, world->iterations);
    return 1;
  }

  if (world->chkpt_iterations &&
      (world->iterations - world->start_iterations) < world->chkpt_iterations) {
    world->chkpt_iterations = world->iterations - world->start_iterations;
  }

  if (world->chkpt_iterations)
    *exec_iterations = world->chkpt_iterations;
  else if (world->chkpt_infile)
    *exec_iterations = world->iterations - world->start_iterations;
  else
    *exec_iterations = world->iterations;
  if (*exec_iterations < 0) {
    mcell_error_nodie(
        "Number of iterations to execute is zero or negative. "
        "Please verify ITERATIONS and/or CHECKPOINT_ITERATIONS commands.");
    return 1;
  }
  if (world->notify->progress_report != NOTIFY_NONE)
    mcell_log(
        "MCell: executing %lld iterations starting at iteration number %lld.",
        *exec_iterations, world->start_iterations);

  return 0;
}

/*****************************************************************************
 *
 * reschedule_release_events reschedules release events during restarts
 * from a checkpoint.
 *
 * During parse time and initialization, release events (e.g. via release
 * patterns combined with a delay) are scheduled based on the assumption that
 * the timestep throughout the simulation was consistent and identical to the
 * one in the parsed mdl file. This assumption may be wrong for restarts from
 * a checkpoint in which the timestep was changed with respect to previous runs
 * thus resulting in release events being scheduled at a wrong internal time.
 * The current function computes the proper internal release time based on
 * the start time of the checkpoint and the current iteration number and then
 * reschedules all future events accordingly.
 *
 * This function returns 0 on success and 1 otherwise.
 ******************************************************************************/
int reschedule_release_events(struct volume *world) {

  struct reschedule_helper *helper = NULL;
  for (struct schedule_helper *sh = world->releaser; sh != NULL; sh = sh->next_scale) {
    for (int i = -1; i < sh->buf_len; i++) {
      for (struct abstract_element *ae = (i == -1) ? sh->current : sh->circ_buf_head[i];
        ae != NULL; ae = ae->next) {
        struct release_event_queue *req = (struct release_event_queue *)ae;
        struct reschedule_helper *tmp =
          CHECKED_MALLOC_STRUCT(struct reschedule_helper,
            "Error creating reschedule helper");
        if (helper == NULL) {
          tmp->next = NULL;
        } else {
          tmp->next = helper;
        }
        tmp->req = req;
        helper = tmp;
      }
    }
  }

  struct reschedule_helper *rh = helper;
  while (rh != NULL) {
    struct release_event_queue *req = rh->req;
    rh = rh->next;

    // adjust event time
    double sched_time = req->event_time * world->time_unit;
    double real_sched_time = convert_seconds_to_iterations(
        world->start_iterations, world->time_unit,
        world->chkpt_start_time_seconds, sched_time);

    // adjust time of start of train
    double train_time = req->train_high_time * world->time_unit;
    req->train_high_time = convert_seconds_to_iterations(
        world->start_iterations, world->time_unit,
        world->chkpt_start_time_seconds, train_time);

    schedule_reschedule(world->releaser, req, real_sched_time);
  }

  while (helper != NULL) {
    rh = helper->next;
    free(helper);
    helper = rh;
  }

  return 0;
}

/*************************************************************************
 Mark all molecule objects for inclusion in the specified viz output block.

 In: vizblk: the viz output block in which to include the object
     viz_state: the visualization state desired
 Out: No return value.  vizblk is updated.
*************************************************************************/
static void set_viz_all_molecules(struct volume *world,
                                  struct viz_output_block *vizblk,
                                  int viz_state) {
  for (int i = 0; i < world->n_species; i++) {
    struct species *sp = world->species_list[i];
    if (sp->flags & IS_SURFACE)
      continue;
    if (sp == world->all_mols)
      continue;
    if (sp == world->all_volume_mols)
      continue;
    if (sp == world->all_surface_mols)
      continue;
    if (vizblk->species_viz_states[i] != EXCLUDE_OBJ)
      continue;

    /* set viz_state to INCLUDE_OBJ for the molecule we want to visualize
       but will not assign state value */
    vizblk->species_viz_states[i] = viz_state;
  }
}

/*************************************************************************
 Initialize the species state array for a given viz output block.

 In: vizblk: the viz output block whose species table to update
 Out: vizblk is updated
*************************************************************************/
static int init_viz_species_states(int n_species,
                                   struct viz_output_block *vizblk) {
  vizblk->species_viz_states =
      CHECKED_MALLOC_ARRAY(int, n_species, "species viz states array");
  if (vizblk->species_viz_states == NULL)
    return 1;
  for (int i = 0; i < n_species; ++i)
    vizblk->species_viz_states[i] = EXCLUDE_OBJ;

  int n_entries = vizblk->parser_species_viz_states.num_items;
  int n_bins = vizblk->parser_species_viz_states.table_size;
  for (int i = 0; n_entries > 0 && i < n_bins; ++i) {
    struct species *specp =
        (struct species *)(vizblk->parser_species_viz_states.keys[i]);
    if (specp != NULL) {
      int viz_state =
          (int)(intptr_t)vizblk->parser_species_viz_states.values[i];

      vizblk->species_viz_states[specp->species_id] = viz_state;
      --n_entries;
    }
  }

  pointer_hash_destroy(&vizblk->parser_species_viz_states);
  return 0;
}

/*************************************************************************
 Initialize all viz output blocks for this simulation.

 In: None.
 Out: 0 on success, 1 if an error occurs
*************************************************************************/
static int init_viz_output(struct volume *world) {
  for (struct viz_output_block *vizblk = world->viz_blocks; vizblk != NULL;
       vizblk = vizblk->next) {
    /* Copy species states into an array. */
    if (init_viz_species_states(world->n_species, vizblk))
      return 1;

    /* If ALL_MOLECULES were requested, mark them all for inclusion. */
    if (vizblk->viz_output_flag & VIZ_ALL_MOLECULES)
      set_viz_all_molecules(world, vizblk, vizblk->default_mol_state);

    /* Initialize each data frame in this block. */
    if (init_frame_data_list(world, vizblk)) {
      mcell_internal_error("Unknown error while initializing VIZ output.");
      /*return 1;*/
    }
  }

  return 0;
}

/********************************************************************
init_species:
   Initializes array of molecules types to the default properties values.

*********************************************************************/
static int init_species_defaults(struct volume *world) {

  world->speed_limit = 0;

  world->n_species = world->mol_sym_table->n_entries;
  world->species_list =
      CHECKED_MALLOC_ARRAY(struct species *, world->n_species, "species table");
  unsigned int count = 0;
  for (int i = 0; i < world->mol_sym_table->n_bins; i++) {
    for (struct sym_entry *sym = world->mol_sym_table->entries[i];
         sym != NULL; sym = sym->next) {
      if (sym->sym_type == MOL) {
        struct species *s = (struct species *)sym->value;
        world->species_list[count] = s;
        world->species_list[count]->species_id = count;
        world->species_list[count]->chkpt_species_id = UINT_MAX;
        world->species_list[count]->population = 0;
        world->species_list[count]->n_deceased = 0;
        world->species_list[count]->cum_lifetime_seconds = 0;

        if (!(world->species_list[count]->flags & SET_MAX_STEP_LENGTH)) {
          world->species_list[count]->max_step_length = DBL_MAX;
        }

        // If volume molecule, set max speed per time step.
        if ((s->flags & NOT_FREE) == 0) {
          double speed = 6.0 * s->space_step / sqrt(MY_PI);
          if (speed > world->speed_limit)
            world->speed_limit = speed;
        }
        count++;
      }
    }
  }

  return 0;
}

/********************************************************************
 create_storage:

    This is a helper function to create the storage associated with a
    particular subdivision (i.e. an IxJxK box of subvolumes with a common
    scheduler and common memory allocation).

    When we create a storage, we need to decide how big the memory pools should
    be.

    If the memory pools are too small, you lose some of the benefits of memory
    pooling, since your memory blocks are more scattered.  You also take on
    extra overhead because of the extra arenas you end up allocating when you
    need more objects than the original pool could provide.

    If the memory pools are too large, you waste a lot of memory, as the memory
    pool will allocate far more objects than you end up using.  This can be a
    serious issue.

    In the best of all possible worlds, we'd tune the memory pools to coincide
    exactly with the peak usage of each type of object in that subdivision.
    Unfortunately, this would require uncanny prescience.

    In the absence of such foresight, this code uses a fairly dumb heuristic
    for deciding how large the memory pools should be in a subdivision.  It
    uses the number of subvolumes in the subdivision to set the size.  This
    seems, in practice, to be adequate.  It's almost certain that we can
    improve upon it.

    A fairly simple improvement here might multiply the arena sizes by
    different factors depending upon the type of object.  There will likely be
    an approximate relation between, say, the number of edges and the number of
    walls (roughly a factor of 1.5 for triangular walls on a manifold surface).

    Another possible improvement here might be to adaptively size the memory
    arenas in the pooled allocators as we create objects.  The first arena may
    be small, but each subsequent arena would be larger.

    Obviously, there are many more complicated things we could do, but it's not
    clear that they would gain us much.

    In:  int nsubvols - how many subvolumes will share this storage
    Out: A freshly allocated storage with initialized memory pools.
 *******************************************************************/
static struct storage *create_storage(struct volume *world, int nsubvols) {
  struct storage *shared_mem = NULL;
  shared_mem =
      CHECKED_MALLOC_STRUCT(struct storage, "memory storage partition");
  memset(shared_mem, 0, sizeof(struct storage));

  if (world->mem_part_pool != 0)
    nsubvols = world->mem_part_pool;
  if (nsubvols < 8)
    nsubvols = 8;
  if (nsubvols > 4096)
    nsubvols = 4096;
  /* We should tune the algorithm for selecting allocation block sizes.  */
  /* XXX: Round up to power of 2?  Shouldn't matter, I think. */
  if ((shared_mem->list = create_mem_named(sizeof(struct wall_list), nsubvols,
                                           "wall list")) == NULL)
    mcell_allocfailed("Failed to create memory pool for wall list.");
  if ((shared_mem->mol = create_mem_named(sizeof(struct volume_molecule),
                                          nsubvols, "vol mol")) == NULL)
    mcell_allocfailed("Failed to create memory pool for volume molecules.");
  if ((shared_mem->smol = create_mem_named(sizeof(struct surface_molecule),
                                           nsubvols, "surface mol")) == NULL)
    mcell_allocfailed("Failed to create memory pool for surface molecules.");
  if ((shared_mem->face =
           create_mem_named(sizeof(struct wall), nsubvols, "wall")) == NULL)
    mcell_allocfailed("Failed to create memory pool for walls.");
  if ((shared_mem->join =
           create_mem_named(sizeof(struct edge), nsubvols, "edge")) == NULL)
    mcell_allocfailed("Failed to create memory pool for edges.");
  if ((shared_mem->grids = create_mem_named(sizeof(struct surface_grid),
                                            nsubvols, "surface grid")) == NULL)
    mcell_allocfailed("Failed to create memory pool for surface grids.");
  if ((shared_mem->regl = create_mem_named(sizeof(struct region_list), nsubvols,
                                           "region list")) == NULL)
    mcell_allocfailed("Failed to create memory pool for region lists.");
  if ((shared_mem->pslv = create_mem_named(sizeof(struct per_species_list), 32,
                                           "per species list")) == NULL)
    mcell_allocfailed(
        "Failed to create memory pool for per-species molecule lists.");
  shared_mem->coll = world->coll_mem;
  shared_mem->sp_coll = world->sp_coll_mem;
  shared_mem->tri_coll = world->tri_coll_mem;
  shared_mem->exdv = world->exdv_mem;

  if (world->chkpt_init) {
    if ((shared_mem->timer = create_scheduler(1.0, 100.0, 100, 0.0)) == NULL)
      mcell_allocfailed("Failed to create molecule scheduler.");
    shared_mem->current_time = 0.0;
  }

  if (world->time_step_max == 0.0)
    shared_mem->max_timestep = MICROSEC_PER_YEAR;
  else {
    if (world->time_step_max < world->time_unit)
      shared_mem->max_timestep = 1.0;
    else
      shared_mem->max_timestep = world->time_step_max / world->time_unit;
  }

  return shared_mem;
}

static void sanity_check_memory_subdivision(struct volume *world) {
  if (world->mem_part_x <= 0) {
    if (world->mem_part_x < 0) {
      mcell_warn("X-axis memory partition bin size set to a negative value. "
                 "Setting to default value of 14.");
      world->mem_part_x = 14;
    } else
      world->mem_part_x = 10000000;
  }
  if (world->mem_part_y <= 0) {
    if (world->mem_part_y < 0) {
      mcell_warn("Y-axis memory partition bin size set to a negative value. "
                 "Setting to default value of 14.");
      world->mem_part_y = 14;
    } else
      world->mem_part_y = 10000000;
  }
  if (world->mem_part_z <= 0) {
    if (world->mem_part_z < 0) {
      mcell_warn("Z-axis memory partition bin size set to a negative value. "
                 "Setting to default value of 14.");
      world->mem_part_z = 14;
    } else
      world->mem_part_z = 10000000;
  }
}

/********************************************************************
 init_partitions:

    Initialize the partitions for the simulation.

    When we create a storage, we need to decide how big the memory pools should
    be.

    If the memory pools are too small, you lose some of the benefits of memory
    pooling, since your memory blocks are more scattered.  You also take on
    extra overhead because of the extra arenas you end up allocating when you
    need more objects than the original pool could provide.

    If the memory pools are too large, you waste a lot of memory, as the memory
    pool will allocate far more objects than you end up using.  This can be a
    serious issue.

    In the best of all possible worlds, we'd tune the memory pools to coincide
    exactly with the peak usage of each type of object in that subdivision.
    Unfortunately, this would require uncanny prescience.

    In the absence of such foresight, this code uses a fairly dumb heuristic
    for deciding how large the memory pools should be in a subdivision.  It
    uses the number of subvolumes in the subdivision to set the size.  This
    seems, in practice, to be adequate.  It's almost certain that we can
    improve upon it.

    A fairly simple improvement here might multiply the arena sizes by
    different factors depending upon the type of object.  There will likely be
    an approximate relation between, say, the number of edges and the number of
    walls (roughly a factor of 1.5 for triangular walls on a manifold surface).

    Another possible improvement here might be to adaptively size the memory
    arenas in the pooled allocators as we create objects.  The first arena may
    be small, but each subsequent arena would be larger.

    Obviously, there are many more complicated things we could do, but it's not
    clear that they would gain us much.

    In:  int nsubvols - how many subvolumes will share this storage
    Out: A freshly allocated storage with initialized memory pools, or NULL if
         memory allocation fails.  Program state remains valid upon failure of
         this function.
 *******************************************************************/
int init_partitions(struct volume *world) {

  /* Initialize the partitions, themselves */
  if (set_partitions(world))
    return 1;

  /* Initialize dummy waypoints (why do we do this?) */
  world->n_waypoints = 1;
  world->waypoints = CHECKED_MALLOC_ARRAY(struct waypoint, world->n_waypoints,
                                          "dummy waypoint");

  /* Allocate the subvolumes */
  world->n_subvols =
      (world->nz_parts - 1) * (world->ny_parts - 1) * (world->nx_parts - 1);
  if (world->notify->progress_report != NOTIFY_NONE)
    mcell_log("Creating %d subvolumes (%d,%d,%d per axis).", world->n_subvols,
              world->nx_parts - 1, world->ny_parts - 1, world->nz_parts - 1);
  world->subvol = CHECKED_MALLOC_ARRAY(struct subvolume, world->n_subvols,
                                       "spatial subvolumes");

  /* Decide how fine-grained to make the memory subdivisions */
  sanity_check_memory_subdivision(world);

  /* Allocate the data structures which are shared between storages */
  if ((world->coll_mem = create_mem_named(sizeof(struct collision), 128,
                                          "collision")) == NULL)
    mcell_allocfailed("Failed to create memory pool for collisions.");
  if ((world->sp_coll_mem = create_mem_named(sizeof(struct sp_collision), 128,
                                             "sp collision")) == NULL)
    mcell_allocfailed(
        "Failed to create memory pool for trimolecular-pathway collisions.");
  if ((world->tri_coll_mem = create_mem_named(sizeof(struct tri_collision), 128,
                                              "tri collision")) == NULL)
    mcell_allocfailed(
        "Failed to create memory pool for trimolecular collisions.");
  if ((world->exdv_mem = create_mem_named(sizeof(struct exd_vertex), 64,
                                          "exact disk vertex")) == NULL)
    mcell_allocfailed(
        "Failed to create memory pool for exact disk calculation vertices.");

  /* How many storage subdivisions along each axis? */
  int nx = (world->nx_parts + (world->mem_part_x) - 2) / (world->mem_part_x);
  int ny = (world->ny_parts + (world->mem_part_y) - 2) / (world->mem_part_y);
  int nz = (world->nz_parts + (world->mem_part_z) - 2) / (world->mem_part_z);
  if (world->notify->progress_report != NOTIFY_NONE)
    mcell_log("Creating %d memory partitions (%d,%d,%d per axis).",
              nx * ny * nz, nx, ny, nz);

  /* Create memory pool for storages */
  if ((world->storage_allocator =
           create_mem_named(sizeof(struct storage_list), nx * ny * nz,
                            "storage allocator")) == NULL)
    mcell_allocfailed("Failed to create memory pool for storage list.");

  /* Allocate the storages */
  struct storage *shared_mem[nx * ny * nz];
  int cx = 0, cy = 0, cz = 0;
  for (int i = 0; i < nx * ny * nz; ++i) {
    /* Determine the number of subvolumes included in this subdivision */
    int xd = world->mem_part_x, yd = world->mem_part_y, zd = world->mem_part_z;
    if (cx == nx - 1)
      xd = (world->nx_parts - 1) % world->mem_part_x;
    if (cy == ny - 1)
      yd = (world->ny_parts - 1) % world->mem_part_y;
    if (cz == nz - 1)
      zd = (world->nz_parts - 1) % world->mem_part_z;
    if (++cx == nx) {
      cx = 0;
      if (++cy == ny) {
        cy = 0;
        ++cz;
      }
    }

    /* Allocate this storage */
    if ((shared_mem[i] = create_storage(world, xd * yd * zd)) == NULL)
      mcell_internal_error("Unknown error while creating a storage.");

    /* Add to the storage list */
    struct storage_list *l = (struct storage_list *)CHECKED_MEM_GET(
        world->storage_allocator, "storage list item");
    l->next = world->storage_head;
    l->store = shared_mem[i];
    world->storage_head = l;
  }

  /* Initialize each subvolume */
  for (int i = 0; i < world->nx_parts - 1; i++)
    for (int j = 0; j < world->ny_parts - 1; j++)
      for (int k = 0; k < world->nz_parts - 1; k++) {
        int h = k + (world->nz_parts - 1) * (j + (world->ny_parts - 1) * i);
        struct subvolume *sv = &(world->subvol[h]);
        sv->wall_head = NULL;
        memset(&sv->mol_by_species, 0, sizeof(struct pointer_hash));
        sv->species_head = NULL;
        sv->mol_count = 0;

        sv->llf.x = bisect_near(world->x_fineparts, world->n_fineparts,
                                world->x_partitions[i]);
        sv->llf.y = bisect_near(world->y_fineparts, world->n_fineparts,
                                world->y_partitions[j]);
        sv->llf.z = bisect_near(world->z_fineparts, world->n_fineparts,
                                world->z_partitions[k]);
        sv->urb.x = bisect_near(world->x_fineparts, world->n_fineparts,
                                world->x_partitions[i + 1]);
        sv->urb.y = bisect_near(world->y_fineparts, world->n_fineparts,
                                world->y_partitions[j + 1]);
        sv->urb.z = bisect_near(world->z_fineparts, world->n_fineparts,
                                world->z_partitions[k + 1]);

        /* Set flags so we know which directions to not go (we will fall off the
         * world!) */
        sv->world_edge =
            0; /* Assume we're not at the edge of the world in any direction */
        if (i == 0)
          sv->world_edge |= X_NEG_BIT;
        if (i == world->nx_parts - 2)
          sv->world_edge |= X_POS_BIT;
        if (j == 0)
          sv->world_edge |= Y_NEG_BIT;
        if (j == world->ny_parts - 2)
          sv->world_edge |= Y_POS_BIT;
        if (k == 0)
          sv->world_edge |= Z_NEG_BIT;
        if (k == world->nz_parts - 2)
          sv->world_edge |= Z_POS_BIT;

        /* Bind this subvolume to the appropriate storage */
        int shidx =
            (i / (world->mem_part_x)) +
            nx * (j / (world->mem_part_y) + ny * (k / (world->mem_part_z)));
        sv->local_storage = shared_mem[shidx];
      }
  return 0;
}

/**
 * Initializes the bounding boxes of the world.
 */
int init_bounding_box(struct volume *world) {
  double tm[4][4];
  double vol_infinity;

  no_printf("Initializing physical objects\n");
  vol_infinity = sqrt(DBL_MAX) / 4;
  world->bb_llf.x = vol_infinity;
  world->bb_llf.y = vol_infinity;
  world->bb_llf.z = vol_infinity;
  world->bb_urb.x = -vol_infinity;
  world->bb_urb.y = -vol_infinity;
  world->bb_urb.z = -vol_infinity;
  init_matrix(tm);

  if (compute_bb(world, world->root_instance, tm))
    return 1;

  if ((!distinguishable(world->bb_llf.x, vol_infinity, EPS_C)) &&
      (!distinguishable(world->bb_llf.y, vol_infinity, EPS_C)) &&
      (!distinguishable(world->bb_llf.z, vol_infinity, EPS_C)) &&
      (!distinguishable(world->bb_urb.x, -vol_infinity, EPS_C)) &&
      (!distinguishable(world->bb_urb.y, -vol_infinity, EPS_C)) &&
      (!distinguishable(world->bb_urb.z, -vol_infinity, EPS_C))) {
    world->bb_llf.x = 0;
    world->bb_llf.y = 0;
    world->bb_llf.z = 0;
    world->bb_urb.x = 0;
    world->bb_urb.y = 0;
    world->bb_urb.z = 0;
  }
  if (world->procnum == 0) {
    if (world->notify->progress_report) {
      mcell_log("MCell: world bounding box in microns =");
      mcell_log("         [ %.9g %.9g %.9g ] [ %.9g %.9g %.9g ]",
                world->bb_llf.x * world->length_unit,
                world->bb_llf.y * world->length_unit,
                world->bb_llf.z * world->length_unit,
                world->bb_urb.x * world->length_unit,
                world->bb_urb.y * world->length_unit,
                world->bb_urb.z * world->length_unit);
    }
  }

  world->n_walls = world->root_instance->n_walls;
  world->n_verts = world->root_instance->n_verts;
  no_printf("World object contains %d walls and %d vertices\n", world->n_walls,
            world->n_verts);

  return 0;
}

/**
 * Instantiates all physical objects.
 * This function is recursively called on the tree object objp until
 * all the objects in the data structure have been instantiated.
 * <br>
 * This function actually calls instance_release_site() and
 * instance_polygon_object() to handle the actual instantiation of
 * those objects.
 */
int instance_obj(struct volume *world, struct object *objp, double (*im)[4]) {
  double tm[4][4];
  mult_matrix(objp->t_matrix, im, tm, 4, 4, 4);

  switch (objp->object_type) {
  case META_OBJ:
    for (struct object *child_objp = objp->first_child; child_objp != NULL;
         child_objp = child_objp->next) {
      if (instance_obj(world, child_objp, tm))
        return 1;
    }
    break;

  case REL_SITE_OBJ:
    if (instance_release_site(world->magic_mem, world->releaser, objp, tm))
      return 1;
    break;

  case BOX_OBJ:
  case POLY_OBJ:
    if (instance_polygon_object(world->notify->degenerate_polys, objp))
      return 1;
    break;

  case VOXEL_OBJ:
  default:
    UNHANDLED_CASE(objp->object_type);
  }

  return 0;
}

/************************************************************************
accumulate_vertex_counts_per_storage:
    Calculates total number of vertices that belong to each storage.
    This function is recursively called on the tree object objp until
    all the vertices in the object and its children have been counted.

        In: object
        array of vertex counts per storage
            transformation matrix
        Out: 0 - on success, and 1 - on failure.
             Array of vertex counts per storage is updated for each
             object vertex and recursively for object's children
************************************************************************/
int accumulate_vertex_counts_per_storage(struct volume *world,
                                         struct object *objp,
                                         int *num_vertices_this_storage,
                                         double (*im)[4]) {
  double tm[4][4];
  mult_matrix(objp->t_matrix, im, tm, 4, 4, 4);

  switch (objp->object_type) {
  case META_OBJ:
    for (struct object *child_objp = objp->first_child; child_objp != NULL;
         child_objp = child_objp->next) {
      if (accumulate_vertex_counts_per_storage(world, child_objp,
                                               num_vertices_this_storage, tm))
        return 1;
    }
    break;

  case BOX_OBJ:
  case POLY_OBJ:
    if (accumulate_vertex_counts_per_storage_polygon_object(
            world, objp, num_vertices_this_storage, tm))
      return 1;
    break;

  case REL_SITE_OBJ:
  case VOXEL_OBJ:
  default:
    break;
  }

  return 0;
}

/*************************************************************************
accumulate_vertex_counts_per_storage_polygon_object:
        Array of vertex counts per storage is updated for each
             polygon object vertex.

    In: polygon object
        array of vertex counts per storage
            transformation matrix
        Out: 0 - on success, and 1 - on failure.
             Array of vertex counts per storage is updated for each
             polygon object vertex
**************************************************************************/
int accumulate_vertex_counts_per_storage_polygon_object(
    struct volume *world, struct object *objp, int *num_vertices_this_storage,
    double (*im)[4]) {
  struct vertex_list *vl;
  struct vector3 v;
  struct polygon_object *pop;
  /* index in the "simulated" array of storages that follows
     the linked list "world->storage_list" */
  int idx;

  pop = (struct polygon_object *)objp->contents;

  for (vl = pop->parsed_vertices; vl != NULL; vl = vl->next) {
    double p[4][4];
    p[0][0] = vl->vertex->x;
    p[0][1] = vl->vertex->y;
    p[0][2] = vl->vertex->z;
    p[0][3] = 1.0;
    mult_matrix(p, im, p, 1, 4, 4);

    v.x = p[0][0];
    v.y = p[0][1];
    v.z = p[0][2];

    idx = which_storage_contains_vertex(world, &v);
    if (idx < 0)
      return 1;

    ++num_vertices_this_storage[idx];
  }

  return 0;
}

/*************************************************************************
which_storage_contains_vertex:
    Returns the index of storage in the list of storages where
           the vertex resides (through the subvolume to which it belongs).
    In:  vertex

    Out: index of the storage in "world->storage_head" list
             or (-1) when not found
**************************************************************************/
int which_storage_contains_vertex(struct volume *world, struct vector3 *v) {
  struct subvolume *sv;
  struct storage_list *sl;
  int kk;

  sv = find_subvolume(world, v, NULL);

  for (sl = world->storage_head, kk = 0; sl != NULL; sl = sl->next, kk++) {
    if (sl->store == sv->local_storage)
      return kk;
  }

  /* if we came here, the vertex was not found in any of the storages */
  return -1;
}

/***********************************************************************
fill_world_vertices_array:
    Fills the array "world->all_vertices" with information
    about the vertices in the world by going recursively
        through all children objects.

        In: object
            array of number of vertices per storage
            transformation matrix
        Out: 0 if successful (the array "world->all_vertices" is filled),
             1 - on failure
************************************************************************/
int fill_world_vertices_array(struct volume *world, struct object *objp,
                              int *num_vertices_this_storage, double (*im)[4]) {
  double tm[4][4];
  mult_matrix(objp->t_matrix, im, tm, 4, 4, 4);

  switch (objp->object_type) {
  case META_OBJ:
    for (struct object *child_objp = objp->first_child; child_objp != NULL;
         child_objp = child_objp->next) {
      if (fill_world_vertices_array(world, child_objp,
                                    num_vertices_this_storage, tm))
        return 1;
    }
    break;

  case BOX_OBJ:
  case POLY_OBJ:
    if (fill_world_vertices_array_polygon_object(world, objp,
                                                 num_vertices_this_storage, tm))
      return 1;
    break;

  case REL_SITE_OBJ:
  case VOXEL_OBJ:
  default:
    break;
  }

  return 0;
}

/***********************************************************************
fill_world_vertices_array_polygon_object:
    Fills the array "world->all_vertices" with information
    about the vertices in the polygon object.
        Also creates and fills "objp->vertices" array

        In: object
            array of number of vertices per storage
            transformation matrix
        Out: 0 if successful (the array "world->all_vertices" is filled with
             info about vertices in the polygon object)
             1 - on failure
************************************************************************/
int fill_world_vertices_array_polygon_object(struct volume *world,
                                             struct object *objp,
                                             int *num_vertices_this_storage,
                                             double (*im)[4]) {

  struct polygon_object *pop;
  struct vertex_list *vl;
  int cur_vtx = 0; /* index */
  int which_storage, where_in_array;
  struct vector3 *v, vv;

  pop = (struct polygon_object *)objp->contents;

  objp->vertices =
      CHECKED_MALLOC_ARRAY(struct vector3 *, objp->n_verts, "polygon vertices");

  for (vl = pop->parsed_vertices; vl != NULL; vl = vl->next) {
    double p[4][4];
    p[0][0] = vl->vertex->x;
    p[0][1] = vl->vertex->y;
    p[0][2] = vl->vertex->z;
    p[0][3] = 1.0;
    mult_matrix(p, im, p, 1, 4, 4);

    vv.x = p[0][0];
    vv.y = p[0][1];
    vv.z = p[0][2];

    which_storage = which_storage_contains_vertex(world, &vv);
    where_in_array = --num_vertices_this_storage[which_storage];
    v = world->all_vertices + where_in_array;
    *v = vv;
    objp->vertices[cur_vtx++] = v;
  }

  return 0;
}

/**
 * Instantiates a release site.
 * Creates a new release site from a template release site
 * as defined in the MDL file after applying the necessary
 * geometric transformations (rotation and translation).
 * Adds the rel
 */
int instance_release_site(struct mem_helper *magic_mem,
                          struct schedule_helper *releaser, struct object *objp,
                          double (*im)[4]) {

  struct release_event_queue *reqp;
  struct release_site_obj *rsop = (struct release_site_obj *)objp->contents;

  no_printf("Instancing release site object %s\n", objp->sym->name);
  if (!distinguishable(rsop->release_prob, MAGIC_PATTERN_PROBABILITY, EPS_C)) {

    struct magic_list *ml = (struct magic_list *)CHECKED_MEM_GET(
        magic_mem, "rxn-triggered release descriptor");
    ml->data = rsop;
    ml->type = magic_release;

    struct rxn_pathname *rxpn = (struct rxn_pathname *)rsop->pattern;
    ml->next = rxpn->magic;
    rxpn->magic = ml;

    /* Region releases need to be in release queue to get initialized */
    /* Release code itself is smart enough to ignore MAGIC_PATTERNs */
    if (rsop->release_shape == SHAPE_REGION) {
      reqp = CHECKED_MALLOC_STRUCT(struct release_event_queue, "release site");
      reqp->release_site = rsop;
      reqp->event_time = 0;
      reqp->train_counter = 0;
      reqp->train_high_time = 0;
      if (schedule_add(releaser, reqp))
        mcell_allocfailed("Failed to schedule molecule release.");
    }
  } else {
    reqp = CHECKED_MALLOC_STRUCT(struct release_event_queue, "release site");
    reqp->release_site = rsop;
    reqp->event_time = rsop->pattern->delay;
    reqp->train_counter = 0;
    reqp->train_high_time = rsop->pattern->delay;
    for (int i = 0; i < 4; i++)
      for (int j = 0; j < 4; j++)
        reqp->t_matrix[i][j] = im[i][j];

    /* Schedule the release event */
    if (schedule_add(releaser, reqp))
      mcell_allocfailed("Failed to schedule molecule release.");

    if (rsop->pattern->train_duration > rsop->pattern->train_interval)
      mcell_error(
          "Release pattern train duration is greater than train interval.");
  }

  no_printf("Done instancing release site object %s\n", objp->sym->name);

  return 0;
}

/**
 * Computes the bounding box for the entire simulation world.
 * Does things recursively in a manner similar to instance_obj().
 */
static int compute_bb(struct volume *world, struct object *objp,
                      double (*im)[4]) {
  double tm[4][4];
  mult_matrix(objp->t_matrix, im, tm, 4, 4, 4);

  switch (objp->object_type) {
  case META_OBJ:
    for (struct object *child_objp = objp->first_child; child_objp != NULL;
         child_objp = child_objp->next) {
      if (compute_bb(world, child_objp, tm))
        return 1;
    }
    break;

  case REL_SITE_OBJ:
    if (compute_bb_release_site(world, objp, tm))
      return 1;
    break;

  case BOX_OBJ:
  case POLY_OBJ:
    if (compute_bb_polygon_object(world, objp, tm))
      return 1;
    break;

  case VOXEL_OBJ:
  default:
    UNHANDLED_CASE(objp->object_type);
  }

  return 0;
}

/**
 * Updates the bounding box of the world based on the size
 * and location of a release site.
 * Used by compute_bb().
 */
static int compute_bb_release_site(struct volume *world, struct object *objp,
                                   double (*im)[4]) {

  struct release_site_obj *rsop = (struct release_site_obj *)objp->contents;

  if (rsop->release_shape == SHAPE_REGION)
    return 0;

  if (rsop->location == NULL)
    mcell_error("Location is not specified for the geometrical shape release "
                "site '%s'.",
                objp->sym->name);

  double location[1][4];
  location[0][0] = rsop->location->x;
  location[0][1] = rsop->location->y;
  location[0][2] = rsop->location->z;
  location[0][3] = 1.0;
  mult_matrix(location, im, location, 1, 4, 4);

  double diam_x, diam_y, diam_z; /* diameters of the release_site */
  if (rsop->diameter == NULL) {
    diam_x = diam_y = diam_z = 0;
  } else {
    diam_x = rsop->diameter->x;
    diam_y = rsop->diameter->y;
    diam_z = rsop->diameter->z;
  }

  if (location[0][0] - diam_x < world->bb_llf.x) {
    world->bb_llf.x = location[0][0] - diam_x;
  }
  if (location[0][1] - diam_y < world->bb_llf.y) {
    world->bb_llf.y = location[0][1] - diam_y;
  }
  if (location[0][2] - diam_z < world->bb_llf.z) {
    world->bb_llf.z = location[0][2] - diam_z;
  }
  if (location[0][0] + diam_x > world->bb_urb.x) {
    world->bb_urb.x = location[0][0] + diam_x;
  }
  if (location[0][1] + diam_y > world->bb_urb.y) {
    world->bb_urb.y = location[0][1] + diam_y;
  }
  if (location[0][2] + diam_z > world->bb_urb.z) {
    world->bb_urb.z = location[0][2] + diam_z;
  }

  return 0;
}

/**
 * Updates the bounding box of the world based on the size
 * and location of a polygon_object.  Also updates the vertices in
   "pop->parsed_vertices" array.
 * Used by compute_bb().
 */
static int compute_bb_polygon_object(struct volume *world, struct object *objp,
                                     double (*im)[4]) {

  struct polygon_object *pop = (struct polygon_object *)objp->contents;

  for (struct vertex_list *vl = pop->parsed_vertices;
       vl != NULL;
       vl = vl->next) {
    double p[1][4];
    p[0][0] = vl->vertex->x;
    p[0][1] = vl->vertex->y;
    p[0][2] = vl->vertex->z;
    p[0][3] = 1.0;
    mult_matrix(p, im, p, 1, 4, 4);
    if (p[0][0] < world->bb_llf.x)
      world->bb_llf.x = p[0][0];
    if (p[0][1] < world->bb_llf.y)
      world->bb_llf.y = p[0][1];
    if (p[0][2] < world->bb_llf.z)
      world->bb_llf.z = p[0][2];
    if (p[0][0] > world->bb_urb.x)
      world->bb_urb.x = p[0][0];
    if (p[0][1] > world->bb_urb.y)
      world->bb_urb.y = p[0][1];
    if (p[0][2] > world->bb_urb.z)
      world->bb_urb.z = p[0][2];
  }

  return 0;
}

/**
 * Instantiates a polygon_object.
 * Creates walls from a template polygon_object or box object
 * as defined in the MDL file after applying the necessary geometric
 * transformations (scaling, rotation and translation).
 * <br>
 */
int instance_polygon_object(enum warn_level_t degenerate_polys,
                            struct object *objp) {

  int index_0, index_1, index_2;
  unsigned int degenerate_count;

  struct polygon_object *pop = (struct polygon_object *)objp->contents;
  int n_walls = pop->n_walls;
  double total_area = 0;

  /* Allocate and initialize walls and vertices */
  struct wall *w = CHECKED_MALLOC_ARRAY(struct wall, n_walls, "polygon walls");
  struct wall **wp = CHECKED_MALLOC_ARRAY(struct wall *, n_walls, "polygon wall pointers");

  objp->walls = w;
  objp->wall_p = wp;

  /* we do not need "parsed_vertices" info */
  if (pop->parsed_vertices != NULL) {
    free_vertex_list(pop->parsed_vertices);
    pop->parsed_vertices = NULL;
  }

  degenerate_count = 0;
  for (int n_wall = 0; n_wall < n_walls; ++n_wall) {
    if (!get_bit(pop->side_removed, n_wall)) {
      wp[n_wall] = &w[n_wall];
      index_0 = pop->element[n_wall].vertex_index[0];
      index_1 = pop->element[n_wall].vertex_index[1];
      index_2 = pop->element[n_wall].vertex_index[2];

      /* sanity check that the vertex indices are in range */
      if ((index_0 > pop->n_verts) || (index_1 > pop->n_verts) ||
          (index_2 > pop->n_verts)) {
        mcell_error("object %s has elements with out of bounds vertex indices",
                    objp->sym->name);
      }

      init_tri_wall(objp, n_wall, objp->vertices[index_0],
                    objp->vertices[index_1], objp->vertices[index_2]);
      total_area += wp[n_wall]->area;

      if (!distinguishable(wp[n_wall]->area, 0, EPS_C)) {
        if (degenerate_polys != WARN_COPE) {
          if (degenerate_polys == WARN_ERROR) {
            mcell_error("Degenerate polygon found: %s %d\n"
                        "  Vertex 0: %.5e %.5e %.5e\n"
                        "  Vertex 1: %.5e %.5e %.5e\n"
                        "  Vertex 2: %.5e %.5e %.5e",
                        objp->sym->name, n_wall, objp->vertices[index_0]->x,
                        objp->vertices[index_0]->y, objp->vertices[index_0]->z,
                        objp->vertices[index_1]->x, objp->vertices[index_1]->y,
                        objp->vertices[index_1]->z, objp->vertices[index_2]->x,
                        objp->vertices[index_2]->y, objp->vertices[index_2]->z);
          } else
            mcell_warn(
                "Degenerate polygon found and automatically removed: %s %d\n"
                "  Vertex 0: %.5e %.5e %.5e\n"
                "  Vertex 1: %.5e %.5e %.5e\n"
                "  Vertex 2: %.5e %.5e %.5e",
                objp->sym->name, n_wall, objp->vertices[index_0]->x,
                objp->vertices[index_0]->y, objp->vertices[index_0]->z,
                objp->vertices[index_1]->x, objp->vertices[index_1]->y,
                objp->vertices[index_1]->z, objp->vertices[index_2]->x,
                objp->vertices[index_2]->y, objp->vertices[index_2]->z);
        }
        set_bit(pop->side_removed, n_wall, 1);
        objp->n_walls_actual--;
        degenerate_count++;
        wp[n_wall] = NULL;
      }
    } else {
      wp[n_wall] = NULL;
    }
  }
  if (degenerate_count)
    remove_gaps_from_regions(objp);

  objp->total_area = total_area;

#ifdef DEBUG
  printf("n_walls = %d\n", n_walls);
  printf("n_walls_actual = %d\n", objp->n_walls_actual);
#endif

  return 0;
}

/********************************************************************
 init_regions:

    Traverse the world initializing regions on each object.

    In:  none
    Out: 0 on success, 1 on failure
 *******************************************************************/
static int init_regions_helper(struct volume *world) {
  if (world->clamp_list != NULL)
    init_clamp_lists(world->clamp_list);

  return instance_obj_regions(world, world->root_instance);
}

/* First part of concentration clamp initialization. */
/* After this, list is grouped by surface class. */
/* Second part (list of objects) happens with regions. */
void init_clamp_lists(struct ccn_clamp_data *clamp_list) {

  /* Sort by memory order of surface_class pointer--handy way to collect like
   * classes */
  clamp_list = (struct ccn_clamp_data *)void_list_sort(
      (struct void_list *)clamp_list);

  /* Toss other molecules in same surface class into next_mol lists */
  for (struct ccn_clamp_data *ccd = clamp_list; ccd != NULL; ccd = ccd->next) {
    while (ccd->next != NULL && ccd->surf_class == ccd->next->surf_class) {
      ccd->next->next_mol = ccd->next_mol;
      ccd->next_mol = ccd->next;
      ccd->next = ccd->next->next;
    }
    for (struct ccn_clamp_data *temp = ccd->next_mol;
         temp != NULL;
         temp = temp->next_mol) {
      temp->next = ccd->next;
    }
  }
}

/**
 * Traverse through metaobjects, placing regions on real objects as we find
 * them.
 */
int instance_obj_regions(struct volume *world, struct object *objp) {
  switch (objp->object_type) {
  case META_OBJ:
    for (struct object *child_objp = objp->first_child; child_objp != NULL;
         child_objp = child_objp->next) {
      if (instance_obj_regions(world, child_objp))
        return 1;
    }
    break;

  case REL_SITE_OBJ:
    break;

  case BOX_OBJ:
  case POLY_OBJ:
    if (init_wall_regions(world->length_unit, world->clamp_list,
                          world->species_list, world->n_species, objp))
      return 1;
    break;

  case VOXEL_OBJ:
  default:
    UNHANDLED_CASE(objp->object_type);
  }

  return 0;
}

/**
 * Initialize data associated with wall regions.
 * This function is called during wall instantiation Pass #3
 * after walls have been copied to sub-volume local memory.
 * Sets wall surf_class by region.
 * Creates surface grids.
 * Populates surface molecule tiles by region.
 * Creates virtual regions on which to clamp concentration
 */
int init_wall_regions(double length_unit, struct ccn_clamp_data *clamp_list,
                      struct species **species_list, int n_species,
                      struct object *objp) {
  struct wall *w;
  struct region *rp;
  struct region_list *rlp, *wrlp;
  struct surf_class_list *scl;
  struct edge_list *el;
  struct void_list *temp_list;
  int num_boundaries;
  struct pointer_hash *borders;
  struct edge_list *rp_borders_head;
  int surf_class_present;

  struct species *sp;
  struct name_orient *no;

  const struct polygon_object *pop = (struct polygon_object *)objp->contents;
  int n_walls = pop->n_walls;

  no_printf("Processing %d regions in polygon list object: %s\n",
            objp->num_regions, objp->sym->name);

  /* prepend a copy of sm_dat for each element referenced in each region
     of this object to the sm_prop list for the referenced element */
  for (rlp = objp->regions; rlp != NULL; rlp = rlp->next) {
    rp = rlp->reg;

    if (rp->membership == NULL)
      mcell_internal_error("Missing region information for '%s'.",
                           rp->sym->name);

    /* This code is used in the description of "restrictive regions"
       for surface molecules. The flag REGION_SET indicates that for
       the surface molecule that has CAN_REGION_BORDER flag set through
       the SURFACE_CLASS definition there are regions defined with
       this surface_class assigned. */
    if (rp->surf_class != NULL) {
      for (no = rp->surf_class->refl_mols; no != NULL; no = no->next) {
        sp = get_species_by_name(no->name, n_species, species_list);
        if (sp != NULL) {
          if ((sp->flags & REGION_PRESENT) == 0) {
            sp->flags |= REGION_PRESENT;
          }
        }
      }

      for (no = rp->surf_class->absorb_mols; no != NULL; no = no->next) {
        sp = get_species_by_name(no->name, n_species, species_list);
        if (sp != NULL) {
          if ((sp->flags & REGION_PRESENT) == 0) {
            sp->flags |= REGION_PRESENT;
          }
        }
      }

      for (no = rp->surf_class->transp_mols; no != NULL; no = no->next) {
        sp = get_species_by_name(no->name, n_species, species_list);
        if (sp != NULL) {
          if ((sp->flags & REGION_PRESENT) == 0) {
            sp->flags |= REGION_PRESENT;
          }
        }
      }
    }

    rp_borders_head = NULL;
    int count = 0;

    for (int n_wall = 0; n_wall < rp->membership->nbits; ++n_wall) {
      if (get_bit(rp->membership, n_wall)) {
        count++;
      }
    }
    if (count == n_walls)
      rp->region_has_all_elements = 1;

    for (int n_wall = 0; n_wall < rp->membership->nbits; ++n_wall) {
      if (get_bit(rp->membership, n_wall)) {
        /* prepend this region to wall region list of i_th wall only if the
         * region is used in counting */
        w = objp->wall_p[n_wall];

        rp->area += w->area;
        if (rp->surf_class != NULL) {
          /* check whether this region's surface class is already
             assigned to the wall's surface class list */
          surf_class_present = 0;
          for (scl = w->surf_class_head; scl != NULL; scl = scl->next) {
            if (scl->surf_class == rp->surf_class) {
              surf_class_present = 1;
              break;
            }
          }
          if (!surf_class_present) {
            scl = CHECKED_MALLOC_STRUCT(struct surf_class_list,
                                        "surf_class_list");
            scl->surf_class = rp->surf_class;
            if (w->surf_class_head == NULL) {
              scl->next = NULL;
              w->surf_class_head = scl;
            } else {
              scl->next = w->surf_class_head;
              w->surf_class_head = scl;
            }
            w->num_surf_classes++;
          }
        }

        if ((rp->flags & COUNT_SOME_MASK) != 0) {
          wrlp = (struct region_list *)CHECKED_MEM_GET(w->birthplace->regl,
                                                       "wall region list");
          wrlp->reg = rp;
          wrlp->next = w->counting_regions;
          w->counting_regions = wrlp;
          w->flags |= rp->flags;
        }

        /* add edges of this wall to the region's edge list */
        if ((strcmp(rp->region_last_name, "ALL") != 0) &&
            (!(rp->region_has_all_elements))) {
          for (int ii = 0; ii < 3; ii++) {
            if ((el = CHECKED_MALLOC_STRUCT(struct edge_list, "edge_list")) ==
                NULL) {
              mcell_internal_error(
                  "Out of memory while creating edge list for the region '%s'",
                  rp->sym->name);
            }
            el->ed = w->edges[ii];
            el->next = rp_borders_head;
            rp_borders_head = el;
          }
        }
      }
    } /* end for */

    /* from all edges in the region collect ones that
       constitute external borders of the region into "rp->boundaries" */

    if ((strcmp(rp->region_last_name, "ALL") != 0) &&
        (!(rp->region_has_all_elements))) {
      /* sort the linked list */
      temp_list = void_list_sort((struct void_list *)rp_borders_head);
      /* remove all internal edges */
      num_boundaries = remove_both_duplicates(&temp_list);
      rp_borders_head = (struct edge_list *)temp_list;

      if ((borders = CHECKED_MALLOC_STRUCT(struct pointer_hash,
                                           "pointer_hash")) == NULL) {
        mcell_internal_error("Out of memory while creating boundary pointer "
                             "hash for the region %s",
                             rp->sym->name);
      }

      if (pointer_hash_init(borders, 2 * num_boundaries)) {
        mcell_error(
            "Failed to initialize data structure for region boundaries.");
        /*return 1;*/
      }
      rp->boundaries = borders;

      for (el = rp_borders_head; el != NULL; el = el->next) {
        unsigned int keyhash = (unsigned int)(intptr_t)(el->ed);
        void *key = (void *)(el->ed);
        if (pointer_hash_add(rp->boundaries, key, keyhash, (void *)(el->ed))) {
          mcell_allocfailed(
              "Failed to store edge in the region pointer_hash table.");
        }
      }

      delete_void_list((struct void_list *)rp_borders_head);
      rp_borders_head = NULL;
    }

  } /*end loop over all regions in object */

  for (int n_wall = 0; n_wall < n_walls; n_wall++) {
    if (get_bit(pop->side_removed, n_wall))
      continue;

    w = objp->wall_p[n_wall];
    if (w->counting_regions != NULL) {
      w->counting_regions = (struct region_list *)void_list_sort((
          struct void_list *)w->counting_regions); /* Helpful for comparisons */
    }
    if (w->num_surf_classes > 1)
      check_for_conflicting_surface_classes(w, n_species, species_list);
  }

  /* Check to see if we need to generate virtual regions for */
  /* concentration clamps on this object */
  if (clamp_list != NULL) {
    struct ccn_clamp_data *ccd;
    struct ccn_clamp_data *temp;
    int j;
    int found_something = 0;

    for (int n_wall = 0; n_wall < n_walls; n_wall++) {
      if (get_bit(pop->side_removed, n_wall))
        continue;
      if (objp->wall_p[n_wall]->surf_class_head != NULL) {

        for (scl = objp->wall_p[n_wall]->surf_class_head; scl != NULL;
             scl = scl->next) {
          for (ccd = clamp_list; ccd != NULL; ccd = ccd->next) {
            if (scl->surf_class == ccd->surf_class) {
              if (ccd->objp != objp) {
                if (ccd->objp == NULL)
                  ccd->objp = objp;
                else if ((temp = find_clamped_object_in_list(ccd, objp)) != NULL)
                {
                  ccd = temp;
                }
                else {
                  temp = CHECKED_MALLOC_STRUCT(struct ccn_clamp_data,
                                               "concentration clamp data");
                  memcpy(temp, ccd, sizeof(struct ccn_clamp_data));
                  temp->objp = objp;
                  temp->sides = NULL;
                  temp->n_sides = 0;
                  temp->side_idx = NULL;
                  temp->cum_area = NULL;
                  ccd->next_obj = temp;
                  ccd = temp;
                }
              }
              if (ccd->sides == NULL) {
                ccd->sides = new_bit_array(n_walls);
                if (ccd->sides == NULL)
                  mcell_allocfailed("Failed to allocate membership bit array "
                                    "for concentration clamp data.");
                set_all_bits(ccd->sides, 0);
              }
              set_bit(ccd->sides, n_wall, 1);
              ccd->n_sides++;
              found_something = 1;
            }
          }
        }
      }
    }

    if (found_something) {
      for (ccd = clamp_list; ccd != NULL; ccd = ccd->next) {
        if (ccd->objp != objp) {
          if (ccd->next_obj != NULL && ccd->next_obj->objp == objp)
            ccd = ccd->next_obj;
          else
            continue;
        }

        ccd->side_idx = CHECKED_MALLOC_ARRAY(
            int, ccd->n_sides, "concentration clamp polygon side index");
        ccd->cum_area = CHECKED_MALLOC_ARRAY(
            double, ccd->n_sides,
            "concentration clamp polygon side cumulative area");

        j = 0;
        for (int n_wall = 0; n_wall < n_walls; n_wall++) {
          if (get_bit(ccd->sides, n_wall)) {
            ccd->side_idx[j] = n_wall;
            ccd->cum_area[j] = objp->wall_p[n_wall]->area;
            j++;
          }
        }
        if (j != ccd->n_sides)
          mcell_internal_error("Miscounted the number of walls for "
                               "concentration clamp.  object=%s  surface "
                               "class=%s",
                               objp->sym->name, ccd->surf_class->sym->name);

        for (j = 1; j < ccd->n_sides; j++)
          ccd->cum_area[j] += ccd->cum_area[j - 1];

        ccd->scaling_factor =
            ccd->cum_area[ccd->n_sides - 1] * length_unit *
            length_unit * length_unit /
            2.9432976599069717358e-9; /* sqrt(MY_PI)/(1e-15*N_AV) */
      }
    }
  }
  return 0;
}

/********************************************************************
 init_surf_mols:

    Traverse the world placing surface molecules.

    In:  none
    Out: 0 on success, 1 on failure
 *******************************************************************/
int init_surf_mols(struct volume *world) {
  return instance_obj_surf_mols(world, world->root_instance);
}

/********************************************************************
 instance_obj_surf_mols:

    Place any appropriate surface molecules on this object and/or its children.

    In:  struct object *objp - the object upon which to instantiate molecules
    Out: 0 on success, 1 on failure
 *******************************************************************/
int instance_obj_surf_mols(struct volume *world, struct object *objp) {
  struct object *child_objp;

  switch (objp->object_type) {
  case META_OBJ:
    for (child_objp = objp->first_child; child_objp != NULL;
         child_objp = child_objp->next) {
      if (instance_obj_surf_mols(world, child_objp))
        return 1;
    }
    break;
  case REL_SITE_OBJ:
    break;
  case BOX_OBJ:
  case POLY_OBJ:
    if (init_wall_surf_mols(world, objp))
      return 1;
    break;
  case VOXEL_OBJ:
  default:
    break;
  }

  return 0;
}

/********************************************************************
 init_wall_surf_mols:

    Place any appropriate surface molecules on this wall.  The object passed in
    must be a box or a polygon.

    In:  struct object *objp - the object upon which to instantiate molecules
    Out: 0 on success, 1 on failure
 *******************************************************************/
int init_wall_surf_mols(struct volume *world, struct object *objp) {
  struct sm_dat *smdp, *dup_smdp, **sm_prop;
  struct region_list *rlp, *rlp2, *reg_sm_num_head;
  /* byte all_region; */ /* flag that points to the region called ALL */
  struct surf_class_list *scl;

  const struct polygon_object *pop = (struct polygon_object *)objp->contents;
  int n_walls = pop->n_walls;

  /* allocate scratch storage to hold surface molecule info for each wall */
  sm_prop = CHECKED_MALLOC_ARRAY(struct sm_dat *, n_walls,
                                 "surface molecule data scratch space");

  for (int n_wall = 0; n_wall < n_walls; ++n_wall)
    sm_prop[n_wall] = NULL;

  /* prepend a copy of sm_dat for each element referenced in each region
     of this object to the sm_prop list for the referenced element */
  reg_sm_num_head = NULL;

  for (rlp = objp->regions; rlp != NULL; rlp = rlp->next) {
    struct region *rp = rlp->reg;
    byte reg_sm_num = 0;

    /* all_region = (strcmp(rp->region_last_name, "ALL") == 0); */

    /* Place molecules defined through DEFINE_SURFACE_REGIONS */
    for (int n_wall = 0; n_wall < rp->membership->nbits; n_wall++) {
      if (get_bit(rp->membership, n_wall)) {
        /* prepend region sm data for this region to sm_prop for i_th wall */
        for (smdp = rp->sm_dat_head; smdp != NULL; smdp = smdp->next) {
          if (smdp->quantity_type == SURFMOLDENS) {
            dup_smdp =
                CHECKED_MALLOC_STRUCT(struct sm_dat, "surface molecule data");
            dup_smdp->sm = smdp->sm;
            dup_smdp->quantity_type = smdp->quantity_type;
            dup_smdp->quantity = smdp->quantity;
            dup_smdp->orientation = smdp->orientation;
            dup_smdp->next = sm_prop[n_wall];
            sm_prop[n_wall] = dup_smdp;
          } else
            reg_sm_num = 1;
        }
      }
    } /* done checking each wall */

    if (rp->surf_class != NULL) {
      for (smdp = rp->surf_class->sm_dat_head; smdp != NULL;
           smdp = smdp->next) {

        if (smdp->quantity_type == SURFMOLNUM) {
          reg_sm_num = 1;
          break;
        }
      }
    }

    if (reg_sm_num) {
      rlp2 = CHECKED_MALLOC_STRUCT(struct region_list,
                                   "surface molecule placement region list");
      rlp2->reg = rp;
      rlp2->next = reg_sm_num_head;
      reg_sm_num_head = rlp2;
    }
  } /*end for (... ; rlp != NULL ; ...) */

  /* Place molecules defined through DEFINE_SURFACE_CLASSES */
  for (int n_wall = 0; n_wall < n_walls; n_wall++) {
    struct wall *w = objp->wall_p[n_wall];
    if (w == NULL)
      continue;

    for (scl = w->surf_class_head; scl != NULL; scl = scl->next) {
      for (smdp = scl->surf_class->sm_dat_head; smdp != NULL;
           smdp = smdp->next) {
        if (smdp->quantity_type == SURFMOLDENS) {
          dup_smdp =
              CHECKED_MALLOC_STRUCT(struct sm_dat, "surface molecule data");
          dup_smdp->sm = smdp->sm;
          dup_smdp->quantity_type = smdp->quantity_type;
          dup_smdp->quantity = smdp->quantity;
          dup_smdp->orientation = smdp->orientation;
          dup_smdp->next = sm_prop[n_wall];
          sm_prop[n_wall] = dup_smdp;
        }
      }
    }
  }

  /* Place regular (non-macro) molecules by density */
  for (int n_wall = 0; n_wall < n_walls; n_wall++) {
    if (!get_bit(pop->side_removed, n_wall)) {
      if (sm_prop[n_wall] != NULL) {
        if (init_surf_mols_by_density(world, objp->wall_p[n_wall],
                                      sm_prop[n_wall]))
          return 1;
      }
    }
  }

  /* Place regular (non-macro) molecules by number */
  if (reg_sm_num_head != NULL) {
    if (init_surf_mols_by_number(world, objp, reg_sm_num_head))
      return 1;

    /* free region list created to hold regions populated by number */
    rlp = reg_sm_num_head;
    while (rlp != NULL) {
      rlp2 = rlp;
      rlp = rlp->next;
      free(rlp2);
    }
  }

  /* free sm_prop array and contents */
  for (int n_wall = 0; n_wall < n_walls; n_wall++) {
    if (sm_prop[n_wall] != NULL) {
      smdp = sm_prop[n_wall];
      while (smdp != NULL) {
        dup_smdp = smdp;
        smdp = smdp->next;
        free(dup_smdp);
      }
    }
  }
  free(sm_prop);

  return 0;
}


/********************************************************************
 init_surf_mols_by_density:

    Place surface molecules on the specified wall.  This occurs before placing
    surface molecules by number.  This is done by computing a per-tile
    probability, and releasing a molecule onto each tile with the appropriate
    probability.

    In:  struct wall *w - wall upon which to place
         struct sm_dat *smdp - description of what to release
    Out: 0 on success, 1 on failure
 *******************************************************************/
int init_surf_mols_by_density(struct volume *world, struct wall *w,
                              struct sm_dat *smdp_head) {

  no_printf("Initializing surface molecules by density...\n");

  if (create_grid(world, w, NULL))
    mcell_allocfailed("Failed to create grid for wall.");
  struct object *objp = w->parent_object;

  int num_sm_dat = 0;
  for (struct sm_dat *smdp = smdp_head; smdp != NULL; smdp = smdp->next)
    ++num_sm_dat;

  struct species **sm =
      CHECKED_MALLOC_ARRAY(struct species *, num_sm_dat,
                           "surface-molecule-by-density placement array");
  memset(sm, 0, num_sm_dat * sizeof(struct species *));

  double *prob = CHECKED_MALLOC_ARRAY(
      double, num_sm_dat, "surface-molecule-by-density placement array");
  memset(prob, 0, num_sm_dat * sizeof(double));

  short *orientation = CHECKED_MALLOC_ARRAY(
      short, num_sm_dat, "surface-molecule-by-density placement array");
  memset(orientation, 0, num_sm_dat * sizeof(short));

  struct surface_grid *sg = w->grid;
  unsigned int n_tiles = sg->n_tiles;
  double area = w->area;
  objp->n_tiles += n_tiles;
  no_printf("Initializing %d surf_mols...\n", n_tiles);
  no_printf("  Area = %.9g\n", area);
  no_printf("  Grid_size = %d\n", sg->n);
  no_printf("  Number of surface molecule types in wall = %d\n", num_sm_dat);

  unsigned int n_sm_entry = 0;
  double tot_prob = 0;
  double tot_density = 0;
  for (struct sm_dat *smdp = smdp_head; smdp != NULL; smdp = smdp->next) {
    no_printf("  Adding surface molecule %s to wall at density %.9g\n",
              smdp->sm->sym->name, smdp->quantity);
    tot_prob += (area * smdp->quantity) / (n_tiles * world->grid_density);
    prob[n_sm_entry] = tot_prob;
    if (smdp->orientation > 0)
      orientation[n_sm_entry] = 1;
    else if (smdp->orientation < 0)
      orientation[n_sm_entry] = -1;
    else
      orientation[n_sm_entry] = 0;
    sm[n_sm_entry++] = smdp->sm;
    tot_density += smdp->quantity;
  }

  if (tot_density > world->grid_density)
    mcell_warn(
        "Total surface molecule density too high: %f.  Filling all available "
        "surface molecule sites.",
        tot_density);

  if (world->chkpt_init) {
    for (unsigned int n_tile = 0; n_tile < n_tiles; ++n_tile) {
      if (sg->sm_list[n_tile] && sg->sm_list[n_tile]->sm)
        continue;

      int p_index = -1;
      double rnd = rng_dbl(world->rng);
      for (int n_sm = 0; n_sm < num_sm_dat; ++n_sm) {
        if (rnd <= prob[n_sm]) {
          p_index = n_sm;
          break;
        }
      }

      if (p_index == -1)
        continue;

      struct periodic_image periodic_box = {.x = 0, .y = 0, .z = 0};
      struct vector3 pos3d = {.x = 0, .y = 0, .z = 0};
      short flags = TYPE_SURF | ACT_NEWBIE | IN_SCHEDULE | IN_SURFACE;
      struct surface_molecule *new_sm = place_single_molecule(
<<<<<<< HEAD
          world, w, n_tile, sm[p_index], 0, flags, orientation[p_index], 0, 0, 0);
=======
          world, w, n_tile, sm[p_index], flags, orientation[p_index], 0, 0, 0,
          &periodic_box, &pos3d);
>>>>>>> d606a65f
      if (trigger_unimolecular(world->reaction_hash, world->rx_hashsize,
                               sm[p_index]->hashval,
                               (struct abstract_molecule *)new_sm) != NULL ||
          (sm[p_index]->flags & CAN_SURFWALL) != 0) {
        new_sm->flags |= ACT_REACT;
      }
    }
  }

  unsigned int n_occupied = w->grid->n_occupied;
  sg->n_occupied = n_occupied;
  objp->n_occupied_tiles += n_occupied;

#ifdef DEBUG
  for (int n_sm = 0; n_sm < num_sm_dat; ++n_sm)
    no_printf("Total number of surface molecules %s = %d\n",
              sm[n_sm]->sym->name, sm[n_sm]->population);
#endif

  free(sm);
  free(prob);
  free(orientation);

  no_printf("Done initializing %u surface molecules by density\n", n_occupied);

  return 0;
}

/********************************************************************
 init_surf_mols_by_number:

    Place surface molecules on the specified object. This occurs after placing
    surface molecules by density.

    In:  struct object *objp - object upon which to place
         struct region_list *reg_sm_num_head - list of what to place
    Out: 0 on success, 1 on failure
 *******************************************************************/
int init_surf_mols_by_number(struct volume *world, struct object *objp,
                             struct region_list *reg_sm_num_head) {
  static struct surface_molecule DUMMY_MOLECULE;
  static struct surface_molecule *bread_crumb = &DUMMY_MOLECULE;

  short flags = TYPE_SURF | ACT_NEWBIE | IN_SCHEDULE | IN_SURFACE;
  unsigned int n_free_sm;
  // struct subvolume *gsv = NULL;

  no_printf("Initializing surface molecules by number...\n");
  /* traverse region list and add surface molecule sites by number to whole
    regions as appropriate */
  for (struct region_list *rlp = reg_sm_num_head; rlp != NULL;
       rlp = rlp->next) {
    struct region *rp = rlp->reg;
    /* initialize surface molecule grids in region as needed and */
    /* count total number of free surface molecule sites in region */
    n_free_sm = 0;
    for (int n_wall = 0; n_wall < rp->membership->nbits; n_wall++) {
      if (get_bit(rp->membership, n_wall)) {
        struct wall *w = objp->wall_p[n_wall];
        if (create_grid(world, w, NULL))
          mcell_allocfailed("Failed to allocate grid for wall.");
        struct surface_grid *sg = w->grid;
        n_free_sm = n_free_sm + (sg->n_tiles - sg->n_occupied);
      }
    }
    no_printf("Number of free surface molecule tiles in region %s = %d\n",
              rp->sym->name, n_free_sm);

    if (n_free_sm == 0) {
      mcell_warn("Number of free surface molecule tiles in region %s = %d",
                 rp->sym->name, n_free_sm);
      continue;
    }

    if (world->chkpt_init) { /* only needed for denovo initiliazation */

      /* allocate memory to hold array of pointers to all free tiles */
      struct surface_molecule ***tiles =
          CHECKED_MALLOC_ARRAY(struct surface_molecule **, n_free_sm,
                               "surface molecule placement tiles array");

      unsigned int *idx = CHECKED_MALLOC_ARRAY(
          unsigned int, n_free_sm, "surface molecule placement indices array");

      struct wall **walls = CHECKED_MALLOC_ARRAY(
          struct wall *, n_free_sm, "surface molecule placement walls array");

      /* initialize array of pointers to all free tiles */
      int n_slot = 0;
      for (int n_wall = 0; n_wall < rp->membership->nbits; n_wall++) {
        if (get_bit(rp->membership, n_wall)) {
          struct wall *w = objp->wall_p[n_wall];
          struct surface_grid *sg = w->grid;
          if (sg != NULL) {
            for (unsigned int n_tile = 0; n_tile < sg->n_tiles; n_tile++) {
              if (sg->sm_list[n_tile] == NULL || sg->sm_list[n_tile]->sm == NULL) {
                sg->sm_list[n_tile] = add_surfmol_with_unique_pb_to_list(sg->sm_list[n_tile], NULL);
                tiles[n_slot] = &(sg->sm_list[n_tile]->sm);
                idx[n_slot] = n_tile;
                walls[n_slot++] = w;
              }
            }
          }
        }
      }

      /* distribute desired number of surface molecule sites */
      /* for each surface molecule type to add */
      /* place molecules BY NUMBER when it is defined through
       * DEFINE_SURFACE_REGION */
      for (struct sm_dat *smdp = rp->sm_dat_head; smdp != NULL;
           smdp = smdp->next) {
        if (smdp->quantity_type == SURFMOLNUM) {
          struct species *sm = smdp->sm;
          short orientation;
          unsigned int n_set = (unsigned int)smdp->quantity;
          unsigned int n_clear = n_free_sm - n_set;

          /* Compute orientation */
          if (smdp->orientation > 0)
            orientation = 1;
          else if (smdp->orientation < 0)
            orientation = -1;
          else
            orientation = 0;

          /* Clamp n_set to number of available slots (w/ warning). */
          if (n_set > n_free_sm) {
            mcell_warn(
                "Number of %s surface molecules to place (%d) exceeds number "
                "of free surface molecule tiles (%d) in region %s[%s].\n"
                "Surface molecule %s placed on all available surface molecule "
                "sites.",
                sm->sym->name, n_set, n_free_sm, rp->parent->sym->name,
                rp->region_last_name, sm->sym->name);
            n_set = n_free_sm;
            n_clear = 0;
          }

          no_printf("distribute %d of surface molecule %s\n", n_set,
                    sm->sym->name);
          no_printf("n_set = %d  n_clear = %d  n_free_sm = %d\n", n_set,
                    n_clear, n_free_sm);

          /* if filling more than half the free tiles
             init all with bread_crumbs
             choose which tiles to free again
             and then convert remaining bread_crumbs to actual molecules */
          if (n_set > n_free_sm / 2) {
            no_printf("filling more than half the free tiles: init all with "
                      "bread_crumb\n");
            for (unsigned int j = 0; j < n_free_sm; j++) {
              *tiles[j] = bread_crumb;
            }

            no_printf("choose which tiles to free again\n");
            for (unsigned int j = 0; j < n_clear; j++) {

              /* Loop until we find a vacant tile. */
              while (1) {
                int slot_num = (int)(rng_dbl(world->rng) * n_free_sm);
                if (*tiles[slot_num] == bread_crumb) {
                  *tiles[slot_num] = NULL;
                  break;
                }
              }
            }

            no_printf("convert remaining bread_crumbs to actual molecules\n");
            for (unsigned int j = 0; j < n_free_sm; j++) {
              if (*tiles[j] == bread_crumb) {
                struct periodic_image periodic_box = {.x = 0, .y = 0, .z = 0};
                struct vector3 pos3d = {.x = 0, .y = 0, .z = 0};
                struct surface_molecule *new_sm = place_single_molecule(
<<<<<<< HEAD
                    world, walls[j], idx[j], sm, 0, flags, orientation, 0, 0, 0);
=======
                    world, walls[j], idx[j], sm, flags, orientation, 0, 0, 0,
                    &periodic_box, &pos3d);
>>>>>>> d606a65f
                if (trigger_unimolecular(
                        world->reaction_hash, world->rx_hashsize, sm->hashval,
                        (struct abstract_molecule *)new_sm) != NULL ||
                    (sm->flags & CAN_SURFWALL) != 0) {
                  new_sm->flags |= ACT_REACT;
                }
              }
            }
          } else { /* just fill only the tiles we need */
            no_printf("fill only the tiles we need\n");
            for (unsigned int j = 0; j < n_set; j++) {

              /* Loop until we find a vacant tile. */
              while (1) {
                int slot_num = (int)(rng_dbl(world->rng) * n_free_sm);
                if (*tiles[slot_num] == NULL) {
                  struct periodic_image periodic_box = {.x = 0, .y = 0, .z = 0};
                  struct vector3 pos3d = {.x = 0, .y = 0, .z = 0};
                  struct surface_molecule *new_sm = place_single_molecule(
<<<<<<< HEAD
                      world, walls[slot_num], idx[slot_num], sm, 0, flags,
                      orientation, 0, 0, 0);
=======
                      world, walls[slot_num], idx[slot_num], sm, flags,
                      orientation, 0, 0, 0, &periodic_box, &pos3d);
>>>>>>> d606a65f
                  if (trigger_unimolecular(
                          world->reaction_hash, world->rx_hashsize, sm->hashval,
                          (struct abstract_molecule *)new_sm) != NULL ||
                      (sm->flags & CAN_SURFWALL) != 0) {
                    new_sm->flags |= ACT_REACT;
                  }
                  break;
                }
              }
            }
          }

          if (n_clear > 0) {
            struct surface_molecule ***tiles_tmp;
            unsigned int *idx_tmp;
            struct wall **walls_tmp;

            /* allocate memory to hold array of pointers to remaining free tiles
             */
            tiles_tmp =
                CHECKED_MALLOC_ARRAY(struct surface_molecule **, n_clear,
                                     "surface molecule placement tiles array");
            idx_tmp = CHECKED_MALLOC_ARRAY(
                unsigned int, n_clear,
                "surface molecule placement indices array");
            walls_tmp =
                CHECKED_MALLOC_ARRAY(struct wall *, n_clear,
                                     "surface molecule placement walls array");

            n_slot = 0;
            for (unsigned int n_sm = 0; n_sm < n_free_sm; n_sm++) {
              if (*tiles[n_sm] == NULL) {
                tiles_tmp[n_slot] = tiles[n_sm];
                idx_tmp[n_slot] = idx[n_sm];
                walls_tmp[n_slot++] = walls[n_sm];
              }
            }
            /* free original array of pointers to all free tiles */
            free(tiles);
            free(idx);
            free(walls);
            tiles = tiles_tmp;
            idx = idx_tmp;
            walls = walls_tmp;
            n_free_sm = n_free_sm - n_set;
          }

          /* update n_occupied for each surface molecule grid */
          for (int n_wall = 0; n_wall < rp->membership->nbits; n_wall++) {
            if (get_bit(rp->membership, n_wall)) {
              struct surface_grid *sg = objp->wall_p[n_wall]->grid;
              if (sg != NULL) {
                sg->n_occupied = 0;
                for (unsigned int n_tile = 0; n_tile < sg->n_tiles; ++n_tile) {
                  if (sg->sm_list[n_tile]->sm != NULL)
                    sg->n_occupied++;
                }
              }
            }
          }
        }
      }

      /* place molecules BY NUMBER when it is defined through
       * DEFINE_SURFACE_CLASS */
      if (rp->surf_class != NULL) {
        for (struct sm_dat *smdp = rp->surf_class->sm_dat_head; smdp != NULL;
             smdp = smdp->next) {
          if (smdp->quantity_type == SURFMOLNUM) {
            struct species *sm = smdp->sm;
            short orientation;
            unsigned int n_set = (unsigned int)smdp->quantity;
            unsigned int n_clear = n_free_sm - n_set;

            /* Compute orientation */
            if (smdp->orientation > 0)
              orientation = 1;
            else if (smdp->orientation < 0)
              orientation = -1;
            else
              orientation = 0;

            /* Clamp n_set to number of available slots (w/ warning). */
            if (n_set > n_free_sm) {
              mcell_warn(
                  "Number of %s surface molecules to place (%d) exceeds number "
                  "of free surface molecule tiles (%d) in region %s[%s].\n"
                  "Surface molecules %s placed on all available surface "
                  "molecule sites.",
                  sm->sym->name, n_set, n_free_sm, rp->parent->sym->name,
                  rp->region_last_name, sm->sym->name);
              n_set = n_free_sm;
              n_clear = 0;
            }

            no_printf("distribute %d of surface molecule %s\n", n_set,
                      sm->sym->name);
            no_printf("n_set = %d  n_clear = %d  n_free_sm = %d\n", n_set,
                      n_clear, n_free_sm);

            /* if filling more than half the free tiles
               init all with bread_crumbs
               choose which tiles to free again
               and then convert remaining bread_crumbs to actual molecules */
            if (n_set > n_free_sm / 2) {
              no_printf("filling more than half the free tiles: init all with "
                        "bread_crumb\n");
              for (unsigned int j = 0; j < n_free_sm; j++) {
                *tiles[j] = bread_crumb;
              }

              no_printf("choose which tiles to free again\n");
              for (unsigned int j = 0; j < n_clear; j++) {

                /* Loop until we find a vacant tile. */
                while (1) {
                  int slot_num = (int)(rng_dbl(world->rng) * n_free_sm);
                  if (*tiles[slot_num] == bread_crumb) {
                    *tiles[slot_num] = NULL;
                    break;
                  }
                }
              }

              no_printf("convert remaining bread_crumbs to actual molecules\n");
              for (unsigned int j = 0; j < n_free_sm; j++) {
                if (*tiles[j] == bread_crumb) {
                  struct periodic_image periodic_box = {.x = 0, .y = 0, .z = 0};
                  struct vector3 pos3d = {.x = 0, .y = 0, .z = 0};
                  struct surface_molecule *new_sm = place_single_molecule(
<<<<<<< HEAD
                      world, walls[j], idx[j], sm, 0, flags, orientation, 0, 0, 0);
=======
                      world, walls[j], idx[j], sm, flags, orientation, 0, 0, 0,
                      &periodic_box, &pos3d);
>>>>>>> d606a65f
                  if (trigger_unimolecular(
                          world->reaction_hash, world->rx_hashsize, sm->hashval,
                          (struct abstract_molecule *)new_sm) != NULL ||
                      (sm->flags & CAN_SURFWALL) != 0) {
                    new_sm->flags |= ACT_REACT;
                  }
                }
              }
            } else { /* just fill only the tiles we need */
              no_printf("fill only the tiles we need\n");
              for (unsigned int j = 0; j < n_set; j++) {

                /* Loop until we find a vacant tile. */
                while (1) {
                  int slot_num = (int)(rng_dbl(world->rng) * n_free_sm);
                  if (*tiles[slot_num] == NULL) {
                    struct periodic_image periodic_box = {.x = 0, .y = 0, .z = 0};
                    struct vector3 pos3d = {.x = 0, .y = 0, .z = 0};
                    struct surface_molecule *new_sm = place_single_molecule(
<<<<<<< HEAD
                        world, walls[slot_num], idx[slot_num], sm, 0, flags,
                        orientation, 0, 0, 0);
=======
                        world, walls[slot_num], idx[slot_num], sm, flags,
                        orientation, 0, 0, 0, &periodic_box, &pos3d);
>>>>>>> d606a65f
                    if (trigger_unimolecular(
                            world->reaction_hash, world->rx_hashsize,
                            sm->hashval,
                            (struct abstract_molecule *)new_sm) != NULL ||
                        (sm->flags & CAN_SURFWALL) != 0) {
                      new_sm->flags |= ACT_REACT;
                    }
                    break;
                  }
                }
              }
            }

            if (n_clear > 0) {
              struct surface_molecule ***tiles_tmp;
              unsigned int *idx_tmp;
              struct wall **walls_tmp;

              /* allocate memory to hold array of pointers to remaining free
               * tiles */
              tiles_tmp = CHECKED_MALLOC_ARRAY(
                  struct surface_molecule **, n_clear,
                  "surface molecule placement tiles array");
              idx_tmp = CHECKED_MALLOC_ARRAY(
                  unsigned int, n_clear,
                  "surface molecule placement indices array");
              walls_tmp = CHECKED_MALLOC_ARRAY(
                  struct wall *, n_clear,
                  "surface molecule placement walls array");

              n_slot = 0;
              for (unsigned int n_sm = 0; n_sm < n_free_sm; n_sm++) {
                if (*tiles[n_sm] == NULL) {
                  tiles_tmp[n_slot] = tiles[n_sm];
                  idx_tmp[n_slot] = idx[n_sm];
                  walls_tmp[n_slot++] = walls[n_sm];
                }
              }
              /* free original array of pointers to all free tiles */
              free(tiles);
              free(idx);
              free(walls);
              tiles = tiles_tmp;
              idx = idx_tmp;
              walls = walls_tmp;
              n_free_sm = n_free_sm - n_set;
            }

            /* update n_occupied for each surface molecule grid */
            for (int n_wall = 0; n_wall < rp->membership->nbits; n_wall++) {
              if (get_bit(rp->membership, n_wall)) {
                struct surface_grid *sg = objp->wall_p[n_wall]->grid;
                if (sg != NULL) {
                  sg->n_occupied = 0;
                  for (unsigned int n_tile = 0; n_tile < sg->n_tiles;
                       ++n_tile) {
                    if (sg->sm_list[n_tile]->sm != NULL)
                      sg->n_occupied++;
                  }
                }
              }
            }
          }
        }
      } /* end of if (rp->surf_clas != NULL) */

      /* free array of pointers to all free tiles */
      if (tiles != NULL) {
        free(tiles);
      }
      if (idx != NULL) {
        free(idx);
      }
      if (walls != NULL) {
        free(walls);
      }
    } /* end if (world->chkpt_init) */
  }
  no_printf("Done initializing surface molecules by number.\n");
  return 0;
}

/***************************************************************************
rel_expr_grab_obj:
  In: release expression
      place to allocate memory for temporary void_list
  Out: a linked list containing all the objects referred to in the
       release expression (including duplcates), or NULL if there are
       no such objects.
***************************************************************************/

/* Not the most efficient due to slow merging, but it works. */
static struct void_list *rel_expr_grab_obj(struct release_evaluator *root,
                                           struct mem_helper *voidmem) {
  struct void_list *vl = NULL;
  struct void_list *vr = NULL;

  if (root->left != NULL) {
    if (root->op & REXP_LEFT_REGION) {
      vl = CHECKED_MEM_GET(voidmem, "temporary list for region release");
      if (vl == NULL)
        return NULL;
      vl->data = ((struct region *)(root->left))->parent;
      vl->next = NULL;
    } else
      vl = rel_expr_grab_obj(root->left, voidmem);
  }
  if (root->right != NULL) {
    if (root->op & REXP_RIGHT_REGION) {
      vr = CHECKED_MEM_GET(voidmem, "temporary list for region release");
      if (vr == NULL)
        return NULL;
      vr->data = ((struct region *)(root->right))->parent;
      vr->next = NULL;
    } else
      vr = rel_expr_grab_obj(root->right, voidmem);
  }

  if (vl == NULL) {
    if (vr == NULL)
      return NULL;
    return vr;
  } else if (vr == NULL) {
    return vl;
  } else {
    struct void_list *vp;

    for (vp = vl; vp->next != NULL; vp = vp->next) {
    }

    vp->next = vr;

    return vl;
  }
  return NULL;
}

/***************************************************************************
find_unique_rev_objects:
  In: release expression
      place to store the number of unique objects we find
  Out: an array of pointers to each object listed in the release
       expression (no duplicates), or NULL if out of memory.  The
       second argument is set to the length of the array.
***************************************************************************/
static struct object **find_unique_rev_objects(struct release_evaluator *root,
                                               int *n) {
  struct object **o_array;
  struct void_list *vp, *vq;
  struct mem_helper *voidmem;
  int n_unique;

  voidmem = create_mem(sizeof(struct void_list), 1024);
  if (voidmem == NULL)
    mcell_allocfailed("Failed to create temporary list memory pool.");

  vp = rel_expr_grab_obj(root, voidmem);
  if (vp == NULL)
    return NULL;

  vp = void_list_sort(vp);

  for (n_unique = 1, vq = vp; vq != NULL && vq->next != NULL;
       vq = vq->next, n_unique++) {
    while (vq->data == vq->next->data) {
      vq->next = vq->next->next;
      if (vq->next == NULL)
        break;
    }
  }

  if (vq == NULL)
    n_unique--;
  *n = n_unique;

  o_array = CHECKED_MALLOC_ARRAY(struct object *, n_unique,
                                 "object array for region release");
  vq = vp;
  for (unsigned int n_obj = 0; vq != NULL; vq = vq->next, ++n_obj)
    o_array[n_obj] = (struct object *)vq->data;

  delete_mem(voidmem);

  return o_array;
}

/***************************************************************************
eval_rel_region_expr:
  In: release expression for a 2D region release
      the number of distinct objects in the world listed in the expression
      array of pointers to each of those objects
      array of pointers to bit arrays specifying which walls of each
        object are included in this release
  Out: 0 on success, 1 on failure.  On success, the bit arrays are set
       so that they indicate which walls of each object are included in
       this release site.
***************************************************************************/
static int eval_rel_region_expr(struct release_evaluator *expr, int n,
                                struct object **objs,
                                struct bit_array **result) {
  char bit_op;

  if (expr->left != NULL) {
    if (expr->op & REXP_LEFT_REGION) {
      int pos = void_array_search((void **)objs, n,
                                  ((struct region *)(expr->left))->parent);
      result[pos] =
          duplicate_bit_array(((struct region *)(expr->left))->membership);
      if (result[pos] == NULL)
        return 1;
    } else {
      if (eval_rel_region_expr(expr->left, n, objs, result))
        return 1;
    }

    if (expr->right == NULL) {
      if (expr->op & REXP_NO_OP)
        return 0;
      else
        return 1;
    }

    if (expr->op & REXP_RIGHT_REGION) {
      int pos = void_array_search((void **)objs, n,
                                  ((struct region *)(expr->right))->parent);
      if (result[pos] == NULL) {
        result[pos] =
            duplicate_bit_array(((struct region *)(expr->right))->membership);
        if (result[pos] == NULL)
          return 1;
      } else {
        if (expr->op & REXP_UNION)
          bit_op = '|';
        else if (expr->op & REXP_SUBTRACTION)
          bit_op = '-';
        else if (expr->op & REXP_INTERSECTION)
          bit_op = '&';
        else
          return 1;

        bit_operation(result[pos], ((struct region *)(expr->right))->membership,
                      bit_op);
      }
    } else {
      struct bit_array *res2[n];
      for (int i = 0; i < n; i++)
        res2[i] = NULL;

      if (eval_rel_region_expr(expr->right, n, objs, res2))
        return 1;

      for (int i = 0; i < n; i++) {
        if (res2[i] == NULL)
          continue;
        if (result[i] == NULL)
          result[i] = res2[i];
        else {
          if (expr->op & REXP_UNION)
            bit_op = '|';
          else if (expr->op & REXP_SUBTRACTION)
            bit_op = '-';
          else if (expr->op & REXP_INTERSECTION)
            bit_op = '&';
          else
            return 1;

          bit_operation(result[i], res2[i], bit_op);
          free_bit_array(res2[i]);
        }
      }
    }
  } else
    return 1; /* Left should always have something! */

  return 0;
}

/***************************************************************************
init_rel_region_data_2d:
  In: release data for a release of 2D molecules onto a region
  Out: 0 on success, 1 on failure.  A summary of all potentially available
       space over all objects contained in the region expression is
       generated and stored in arrays (typically of length equal to the
       number of walls in the region expression).
***************************************************************************/
static int init_rel_region_data_2d(struct release_site_obj *rsop,
                                   struct release_region_data *rrd) {
  rrd->owners = find_unique_rev_objects(rrd->expression, &(rrd->n_objects));
  if (rrd->owners == NULL)
    mcell_error("No objects were found matching the 2-D region release request "
                "for release site '%s'.",
                rsop->name);

  rrd->in_release =
      CHECKED_MALLOC_ARRAY(struct bit_array *, rrd->n_objects,
                           "region membership array for 2D region release");
  for (int n_object = 0; n_object < rrd->n_objects; ++n_object)
    rrd->in_release[n_object] = NULL;

  if (eval_rel_region_expr(rrd->expression, rrd->n_objects, rrd->owners,
                           rrd->in_release))
    mcell_error("Could not evaluate region expression for release site '%s'.",
                rsop->name);

  for (int n_object = 0; n_object < rrd->n_objects; n_object++) {
    if (rrd->owners[n_object] == NULL)
      mcell_internal_error("Object %d of %d in region expression for release "
                           "site '%s' was not found!",
                           n_object + 1, rrd->n_objects, rsop->name);
  }

  rrd->walls_per_obj = CHECKED_MALLOC_ARRAY(
      int, rrd->n_objects, "wall counts for 2D region release");

  rrd->n_walls_included = 0;
  for (int n_object = 0; n_object < rrd->n_objects; ++n_object) {
    if (rrd->in_release[n_object] == NULL)
      rrd->walls_per_obj[n_object] = 0;
    else
      rrd->walls_per_obj[n_object] = count_bits(rrd->in_release[n_object]);
    rrd->n_walls_included += rrd->walls_per_obj[n_object];
  }

  rrd->cum_area_list =
      CHECKED_MALLOC_ARRAY(double, rrd->n_walls_included,
                           "cumulative area list for 2D region release");
  rrd->wall_index = CHECKED_MALLOC_ARRAY(int, rrd->n_walls_included,
                                         "wall indices for 2D region release");
  rrd->obj_index = CHECKED_MALLOC_ARRAY(int, rrd->n_walls_included,
                                        "object indices for 2D region release");

  unsigned int n_wall_overall = 0;
  for (int n_object = 0; n_object < rrd->n_objects; ++n_object) {
    if (rrd->walls_per_obj[n_object] == 0)
      continue;
    int owner_type = rrd->owners[n_object]->object_type;
    if (owner_type != POLY_OBJ && owner_type != BOX_OBJ)
      mcell_internal_error("Found a region on an object which is neither a box "
                           "nor a polygon (type=%d).",
                           owner_type);

    struct polygon_object *po =
        (struct polygon_object *)(rrd->owners[n_object]->contents);
    int n_walls = po->n_walls;
    for (int n_wall = 0; n_wall < n_walls; ++n_wall) {
      if (get_bit(rrd->in_release[n_object], n_wall)) {
        rrd->cum_area_list[n_wall_overall] =
            rrd->owners[n_object]->wall_p[n_wall]->area;
        rrd->obj_index[n_wall_overall] = n_object;
        rrd->wall_index[n_wall_overall] = n_wall;
        ++n_wall_overall;
      }
    }
  }

  for (int n_wall = 1; n_wall < rrd->n_walls_included; n_wall++) {
    rrd->cum_area_list[n_wall] += rrd->cum_area_list[n_wall - 1];
  }

  return 0;
}

/***************************************************************************
create_region_bbox:
  In: a region
  Out: pointer to a 2-element array contining the LLF and URB corners of
       a bounding box around the region, or NULL if out of memory.
***************************************************************************/
struct vector3 *create_region_bbox(struct region *r) {
  struct vector3 *bbox =
      CHECKED_MALLOC_ARRAY(struct vector3, 2, "region bounding box");

  int found_first_wall = 0;
  for (int n_wall = 0; n_wall < r->membership->nbits; ++n_wall) {
    if (get_bit(r->membership, n_wall)) {
      if (!found_first_wall) {
        bbox[0].x = bbox[1].x = r->parent->wall_p[n_wall]->vert[0]->x;
        bbox[0].y = bbox[1].y = r->parent->wall_p[n_wall]->vert[0]->y;
        bbox[0].z = bbox[1].z = r->parent->wall_p[n_wall]->vert[0]->z;
        found_first_wall = 1;
      }
      for (unsigned int n_vert = 0; n_vert < 3; ++n_vert) {
        struct vector3 *v = r->parent->wall_p[n_wall]->vert[n_vert];
        if (bbox[0].x > v->x)
          bbox[0].x = v->x;
        else if (bbox[1].x < v->x)
          bbox[1].x = v->x;
        if (bbox[0].y > v->y)
          bbox[0].y = v->y;
        else if (bbox[1].y < v->y)
          bbox[1].y = v->y;
        if (bbox[0].z > v->z)
          bbox[0].z = v->z;
        else if (bbox[1].z < v->z)
          bbox[1].z = v->z;
      }
    }
  }

  return bbox;
}

/***************************************************************************
eval_rel_region_bbox:
  In: release expression for a 3D region release
      place to store LLF corner of the bounding box for the release
      place to store URB corner
  Out: 0 on success, 1 on failure.  Bounding box is set based on release
       expression (based boolean intersection of bounding boxes for each
       region).  The function reports failure if any region is unclosed.
***************************************************************************/
static int eval_rel_region_bbox(struct release_evaluator *expr,
                                struct vector3 *llf, struct vector3 *urb) {
  struct region *r;

  if (expr->left != NULL) {
    if (expr->op & REXP_LEFT_REGION) {
      r = (struct region *)(expr->left);

      if (r->bbox == NULL)
        r->bbox = create_region_bbox(r);

      llf->x = r->bbox[0].x;
      llf->y = r->bbox[0].y;
      llf->z = r->bbox[0].z;
      urb->x = r->bbox[1].x;
      urb->y = r->bbox[1].y;
      urb->z = r->bbox[1].z;

      if (r->manifold_flag == MANIFOLD_UNCHECKED) {
        if (is_manifold(r))
          r->manifold_flag = IS_MANIFOLD;
        else
          mcell_error(
              "Cannot release a 3D molecule inside the unclosed region '%s'.",
              r->sym->name);
      }

    } else {
      if (eval_rel_region_bbox(expr->left, llf, urb))
        return 1;
    }

    if (expr->right == NULL) {
      if (expr->op & REXP_NO_OP)
        return 0;
      else
        mcell_internal_error(
            "Right subtree of release expression is unexpectedly NULL.");
    }

    if (expr->op & REXP_SUBTRACTION)
      return 0;
    else {
      struct vector3 llf2;
      struct vector3 urb2;

      if (expr->op & REXP_RIGHT_REGION) {
        r = (struct region *)(expr->right);
        if (r->manifold_flag == MANIFOLD_UNCHECKED) {
          if (is_manifold(r))
            r->manifold_flag = IS_MANIFOLD;
          else
            mcell_error(
                "Cannot release a 3D molecule inside the unclosed region '%s'.",
                r->sym->name);
        }

        if (r->bbox == NULL)
          r->bbox = create_region_bbox(r);

        llf2.x = r->bbox[0].x;
        llf2.y = r->bbox[0].y;
        llf2.z = r->bbox[0].z;
        urb2.x = r->bbox[1].x;
        urb2.y = r->bbox[1].y;
        urb2.z = r->bbox[1].z;
      } else {
        if (eval_rel_region_bbox(expr->right, &llf2, &urb2))
          return 1;
      }

      if (expr->op & REXP_UNION) {
        if (llf->x > llf2.x)
          llf->x = llf2.x;
        if (llf->y > llf2.y)
          llf->y = llf2.y;
        if (llf->z > llf2.z)
          llf->z = llf2.z;
        if (urb->x < urb2.x)
          urb->x = urb2.x;
        if (urb->y < urb2.y)
          urb->y = urb2.y;
        if (urb->z < urb2.z)
          urb->z = urb2.z;
      } else if (expr->op & (REXP_INTERSECTION)) {
        if (llf->x < llf2.x)
          llf->x = llf2.x;
        if (llf->y < llf2.y)
          llf->y = llf2.y;
        if (llf->z < llf2.z)
          llf->z = llf2.z;
        if (urb->x > urb2.x)
          urb->x = urb2.x;
        if (urb->y > urb2.y)
          urb->y = urb2.y;
        if (urb->z > urb2.z)
          urb->z = urb2.z;
      } else
        mcell_internal_error("Release expression contains an unknown or "
                             "unexpected operator: (%d).",
                             expr->op);
    }
  } else
    mcell_internal_error(
        "Left subtree of release expression is unexpectedly NULL.");

  return 0;
}

/***************************************************************************
init_rel_region_data_3d:
  In: release region data structure
  Out: 0 on success, 1 on failure, -1 if there is no volume contained
       in the release (user error).  The release must be for a 3D release
       of molecules.  eval_rel_region_bbox is called to perform the
       initialization.
***************************************************************************/
static int init_rel_region_data_3d(struct release_region_data *rrd) {
  rrd->n_walls_included = 0;

  if (eval_rel_region_bbox(rrd->expression, &(rrd->llf), &(rrd->urb)))
    return 1;

  if (rrd->llf.x >= rrd->urb.x || rrd->llf.y >= rrd->urb.y ||
      rrd->llf.z >= rrd->urb.z) {
    return -1; /* Special signal to print out "nothing in here" error msg */
  }

  return 0;
}

/***************************************************************************
output_regrel_eval_tree:
  In: file to print tree on
      prefix string to put before the current branch of the tree
      prefix character for left half of current branch
      prefix character for right half of current branch
      release expression
  Out: no return value.  The tree is printed to the file.
***************************************************************************/
static void output_relreg_eval_tree(FILE *f, char *prefix, char cA, char cB,
                                    struct release_evaluator *expr) {
  size_t l = strlen(prefix);
  char my_op;

  if (expr->op & REXP_NO_OP) {
    fprintf(f, "%s >%s\n", prefix, ((struct region *)(expr->left))->sym->name);
  } else {
    char prefixA[l + 3];
    char prefixB[l + 3];
    strncpy(prefixA, prefix, l);
    strncpy(prefixB, prefix, l);
    prefixA[l] = cA;
    prefixB[l] = cB;
    prefixA[l + 1] = prefixB[l + 1] = ' ';
    prefixA[l + 2] = prefixB[l + 2] = 0;

    if (expr->op & REXP_LEFT_REGION) {
      fprintf(f, "%s >%s\n", prefix,
              ((struct region *)(expr->left))->sym->name);
    } else {
      output_relreg_eval_tree(f, prefixA, ' ', '|', expr->left);
    }

    my_op = '?';
    if (expr->op & REXP_UNION)
      my_op = '+';
    else if (expr->op & REXP_INTERSECTION)
      my_op = '*';
    else if (expr->op & REXP_SUBTRACTION)
      my_op = '-';

    fprintf(f, "%s%c\n", prefix, my_op);

    if (expr->op & REXP_RIGHT_REGION) {
      fprintf(f, "%s >%s\n", prefix,
              ((struct region *)(expr->left))->sym->name);
    } else {
      output_relreg_eval_tree(f, prefixA, '|', ' ', expr->right);
    }
  }
}

/***************************************************************************
init_releases:
  In: nothing
  Out: 0 on success, 1 on failure.  All release sites are initialized.
       Right now, the only release sites that need to be initialized are
       releases on regions.
***************************************************************************/
int init_releases(struct schedule_helper *releaser) {
  struct release_event_queue *req;
  struct abstract_element *ae;
  struct schedule_helper *sh;
  int i;

  for (sh = releaser; sh != NULL; sh = sh->next_scale) {
    for (i = -1; i < sh->buf_len; i++) {
      for (ae = (i == -1) ? sh->current : sh->circ_buf_head[i]; ae != NULL;
           ae = ae->next) {
        req = (struct release_event_queue *)ae;
        switch ((int)req->release_site->release_shape) {
        case SHAPE_REGION:
          if (req->release_site->mol_type == NULL)
            mcell_error("Molecule type was not specified for the region "
                        "release site '%s'.",
                        req->release_site->name);
          if ((req->release_site->mol_type->flags & NOT_FREE) == 0) {
            switch (init_rel_region_data_3d(req->release_site->region_data)) {
            case 0:
              break;

            case -1:
              mcell_warn("Region release site '%s' is empty!  Ignoring!  "
                         "Evaluation tree:\n",
                         req->release_site->name);
              output_relreg_eval_tree(
                  mcell_get_error_file(), " ", ' ', ' ',
                  req->release_site->region_data->expression);
              req->release_site->release_number_method = CONSTNUM;
              req->release_site->release_number = 0;
              break;

            default:
              mcell_error("Unexpected error while initializing 3-D region "
                          "releases for release site '%s'.",
                          req->release_site->name);
              /*break;*/
            }
          } else {
            if (init_rel_region_data_2d(req->release_site,
                                        req->release_site->region_data))
              mcell_error("Unexpected error while initializing 2-D region "
                          "releases for release site '%s'.",
                          req->release_site->name);
          }
          break;

        case SHAPE_LIST:
          if (req->release_site->mol_list == NULL)
            mcell_error("Molecule positions for the LIST release site '%s' are "
                        "not specified.",
                        req->release_site->name);
          break;

        case SHAPE_SPHERICAL:
        case SHAPE_CUBIC:
        case SHAPE_ELLIPTIC:
        case SHAPE_RECTANGULAR:
        case SHAPE_SPHERICAL_SHELL:
          /* geometrical release sites */
          if (req->release_site->mol_type == NULL)
            mcell_error(
                "Molecule type for the release site '%s' is not specified.",
                req->release_site->name);
          if (req->release_site->diameter == NULL)
            mcell_error("Diameter for the geometrical shape release site '%s' "
                        "is not specified.",
                        req->release_site->name);
          break;

        case SHAPE_UNDEFINED:
        default:
          UNHANDLED_CASE(req->release_site->release_shape);
        }
      }
    }
  }

  return 0;
}

/***************************************************************************
publish_special_reactions_report:
  In: species that is a SURFACE_CLASS
      lists of names of volume and surface molecules
  Out: None.  If species is a surface (surface class) and special reactions
       like TRANSPARENT, REFLECTIVE or ABSORPTIVE are defined for it,
       the reactions report is printed out.
***************************************************************************/
void publish_special_reactions_report(struct species *sp,
                                      struct name_list *vol_species_name_list,
                                      struct name_list *surf_species_name_list,
                                      int n_species,
                                      struct species **species_list) {
  struct name_orient *no;
  FILE *log_file;
  struct species *spec;
  /* orientation of ALL_MOLECULES, ALL_VOLUME_MOLECULES, ALL_SURFACE_MOLECULES
   */
  int all_mol_orient = INT_MIN;
  int all_volume_mol_orient = INT_MIN;
  int all_surface_mol_orient = INT_MIN;
  /* flags */
  int refl_mols_all_volume_mol = 0;
  int refl_mols_all_surface_mol = 0;
  int refl_mols_all_mol = 0;
  int transp_mols_all_volume_mol = 0;
  int transp_mols_all_surface_mol = 0;
  int transp_mols_all_mol = 0;
  int absorb_mols_all_volume_mol = 0;
  int absorb_mols_all_surface_mol = 0;
  int absorb_mols_all_mol = 0;

  struct name_list *nl;
  int surf_refl_title_printed;      /*flag*/
  int borders_refl_title_printed;   /*flag*/
  int surf_transp_title_printed;    /*flag*/
  int borders_transp_title_printed; /*flag*/
  int surf_absorb_title_printed;    /*flag*/
  int borders_absorb_title_printed; /*flag*/

  /* Below I will employ following set of rules for printing out
     the relative orientations of surface classes and molecules;
     1. The orientation of surface class is always printed out as {1}.
     2. The orientation of molecule is printed out
        as {1} when it is positive, {-1} when it is negative,
        and {0} when it is zero, or absent.
  */

  log_file = mcell_get_log_file();

  if (sp->refl_mols != NULL) {
    /* search for ALL_MOLECULES, ALL_VOLUME_MOLECULES, ALL_SURFACE_MOLECULES */
    for (no = sp->refl_mols; no != NULL; no = no->next) {
      if (strcmp(no->name, "ALL_VOLUME_MOLECULES") == 0) {
        all_volume_mol_orient = no->orient;
        refl_mols_all_volume_mol = 1;
      }
      if (strcmp(no->name, "ALL_SURFACE_MOLECULES") == 0) {
        all_surface_mol_orient = no->orient;
        refl_mols_all_surface_mol = 1;
      }
      if (strcmp(no->name, "ALL_MOLECULES") == 0) {
        all_mol_orient = no->orient;
        refl_mols_all_mol = 1;
      }
    }

    if ((refl_mols_all_volume_mol || refl_mols_all_mol) &&
        (vol_species_name_list != NULL)) {
      fprintf(log_file, "Surfaces with surface class \"%s{1}\" are REFLECTIVE "
                        "for volume molecules  ",
              sp->sym->name);
      for (nl = vol_species_name_list; nl != NULL; nl = nl->next) {
        if (refl_mols_all_volume_mol) {
          fprintf(log_file, "%s{%d}", nl->name, all_volume_mol_orient);
        } else if (refl_mols_all_mol) {
          fprintf(log_file, "%s{%d}", nl->name, all_mol_orient);
        }
        if (nl->next != NULL)
          fprintf(log_file, " ");
        else
          fprintf(log_file, ".");
      }
    }
    fprintf(log_file, "\n");

    if ((refl_mols_all_surface_mol || refl_mols_all_mol) &&
        (surf_species_name_list != NULL)) {
      fprintf(log_file, "Borders of regions with surface class \"%s{1}\" are "
                        "REFLECTIVE for surface molecules  ",
              sp->sym->name);
      for (nl = surf_species_name_list; nl != NULL; nl = nl->next) {
        if (refl_mols_all_surface_mol) {
          fprintf(log_file, "%s{%d}", nl->name, all_surface_mol_orient);
        } else if (refl_mols_all_mol) {
          fprintf(log_file, "%s{%d}", nl->name, all_mol_orient);
        }
        if (nl->next != NULL)
          fprintf(log_file, " ");
        else
          fprintf(log_file, ".");
      }
    }
    fprintf(log_file, "\n");

    surf_refl_title_printed = 0;
    borders_refl_title_printed = 0;
    /* First go through all volume molecules */
    if ((!refl_mols_all_mol) && (!refl_mols_all_volume_mol)) {
      for (no = sp->refl_mols; no != NULL; no = no->next) {
        spec = get_species_by_name(no->name, n_species, species_list);
        if (spec == NULL)
          mcell_internal_error("Cannot find molecule name %s", no->name);
        if (spec->flags & ON_GRID)
          continue;
        if (strcmp(no->name, "ALL_MOLECULES") == 0)
          continue;
        if (strcmp(no->name, "ALL_VOLUME_MOLECULES") == 0)
          continue;
        if (strcmp(no->name, "ALL_SURFACE_MOLECULES") == 0)
          continue;

        if (!surf_refl_title_printed) {
          surf_refl_title_printed = 1;
          fprintf(log_file, "Surfaces with surface class \"%s{1}\" are "
                            "REFLECTIVE for volume molecules  ",
                  sp->sym->name);
        }
        fprintf(log_file, "%s{%d}", no->name, no->orient);
        if (no->next != NULL)
          fprintf(log_file, " ");
      }
      if (surf_refl_title_printed)
        fprintf(log_file, ".\n");
    }

    /* Now go through all surface molecules */
    if ((!refl_mols_all_mol) && (!refl_mols_all_surface_mol)) {
      for (no = sp->refl_mols; no != NULL; no = no->next) {
        spec = get_species_by_name(no->name, n_species, species_list);
        if (spec == NULL)
          mcell_internal_error("Cannot find molecule name %s", no->name);
        if ((spec->flags & NOT_FREE) == 0)
          continue;
        if (strcmp(no->name, "ALL_MOLECULES") == 0)
          continue;
        if (strcmp(no->name, "ALL_VOLUME_MOLECULES") == 0)
          continue;
        if (strcmp(no->name, "ALL_SURFACE_MOLECULES") == 0)
          continue;
        if (!borders_refl_title_printed) {
          borders_refl_title_printed = 1;
          fprintf(log_file, "Borders of regions with surface class \"%s{1}\" "
                            "are REFLECTIVE for surface molecules  ",
                  sp->sym->name);
        }
        fprintf(log_file, "%s{%d}", no->name, no->orient);
        if (no->next != NULL)
          fprintf(log_file, " ");
      }
      if (borders_refl_title_printed)
        fprintf(log_file, ".\n");
    }
  }

  if (sp->transp_mols != NULL) {
    /* search for ALL_MOLECULES, ALL_VOLUME_MOLECULES, ALL_SURFACE_MOLECULES */
    for (no = sp->transp_mols; no != NULL; no = no->next) {
      if (strcmp(no->name, "ALL_VOLUME_MOLECULES") == 0) {
        all_volume_mol_orient = no->orient;
        transp_mols_all_volume_mol = 1;
      }
      if (strcmp(no->name, "ALL_SURFACE_MOLECULES") == 0) {
        all_surface_mol_orient = no->orient;
        transp_mols_all_surface_mol = 1;
      }
      if (strcmp(no->name, "ALL_MOLECULES") == 0) {
        all_mol_orient = no->orient;
        transp_mols_all_mol = 1;
      }
    }

    if ((transp_mols_all_volume_mol || transp_mols_all_mol) &&
        (vol_species_name_list != NULL)) {
      fprintf(log_file, "Surfaces with surface class \"%s{1}\" are TRANSPARENT "
                        "for volume molecules  ",
              sp->sym->name);
      for (nl = vol_species_name_list; nl != NULL; nl = nl->next) {
        if (transp_mols_all_volume_mol) {
          fprintf(log_file, "%s{%d}", nl->name, all_volume_mol_orient);
        } else if (transp_mols_all_mol) {
          fprintf(log_file, "%s{%d}", nl->name, all_mol_orient);
        }
        if (nl->next != NULL)
          fprintf(log_file, " ");
        else
          fprintf(log_file, ".");
      }
    }
    fprintf(log_file, "\n");

    if ((transp_mols_all_surface_mol || transp_mols_all_mol) &&
        (surf_species_name_list != NULL)) {
      fprintf(log_file, "Borders of regions with surface class \"%s{1}\" are "
                        "TRANSPARENT for surface molecules  ",
              sp->sym->name);
      for (nl = surf_species_name_list; nl != NULL; nl = nl->next) {
        if (transp_mols_all_surface_mol) {
          fprintf(log_file, "%s{%d}", nl->name, all_surface_mol_orient);
        } else if (transp_mols_all_mol) {
          fprintf(log_file, "%s{%d}", nl->name, all_mol_orient);
        }
        if (nl->next != NULL)
          fprintf(log_file, " ");
        else
          fprintf(log_file, ".");
      }
    }
    fprintf(log_file, "\n");

    surf_transp_title_printed = 0;
    borders_transp_title_printed = 0;
    /* First go through all volume molecules */
    if ((!transp_mols_all_mol) && (!transp_mols_all_volume_mol)) {
      for (no = sp->transp_mols; no != NULL; no = no->next) {
        spec = get_species_by_name(no->name, n_species, species_list);
        if (spec == NULL)
          mcell_internal_error("Cannot find molecule name %s", no->name);
        if (spec->flags & ON_GRID)
          continue;
        if (strcmp(no->name, "ALL_MOLECULES") == 0)
          continue;
        if (strcmp(no->name, "ALL_VOLUME_MOLECULES") == 0)
          continue;
        if (strcmp(no->name, "ALL_SURFACE_MOLECULES") == 0)
          continue;

        if (!surf_transp_title_printed) {
          surf_transp_title_printed = 1;
          fprintf(log_file, "Surfaces with surface class \"%s{1}\" are "
                            "TRANSPARENT for volume molecules  ",
                  sp->sym->name);
        }
        fprintf(log_file, "%s{%d}", no->name, no->orient);
        if (no->next != NULL)
          fprintf(log_file, " ");
      }
      if (surf_transp_title_printed)
        fprintf(log_file, ".\n");
    }

    /* Now go through all surface molecules */
    if ((!transp_mols_all_mol) && (!transp_mols_all_surface_mol)) {
      for (no = sp->transp_mols; no != NULL; no = no->next) {
        spec = get_species_by_name(no->name, n_species, species_list);
        if (spec == NULL)
          mcell_internal_error("Cannot find molecule name %s", no->name);
        if ((spec->flags & NOT_FREE) == 0)
          continue;
        if (strcmp(no->name, "ALL_MOLECULES") == 0)
          continue;
        if (strcmp(no->name, "ALL_VOLUME_MOLECULES") == 0)
          continue;
        if (strcmp(no->name, "ALL_SURFACE_MOLECULES") == 0)
          continue;

        if (!borders_transp_title_printed) {
          borders_transp_title_printed = 1;
          fprintf(log_file, "Borders of regions with surface class \"%s{1}\" "
                            "are TRANSPARENT for surface molecules  ",
                  sp->sym->name);
        }
        fprintf(log_file, "%s{%d}", no->name, no->orient);
        if (no->next != NULL)
          fprintf(log_file, " ");
      }
      if (borders_transp_title_printed)
        fprintf(log_file, ".\n");
    }
  }

  if (sp->absorb_mols != NULL) {
    /* search for ALL_MOLECULES, ALL_VOLUME_MOLECULES, ALL_SURFACE_MOLECULES */
    for (no = sp->absorb_mols; no != NULL; no = no->next) {
      if (strcmp(no->name, "ALL_VOLUME_MOLECULES") == 0) {
        all_volume_mol_orient = no->orient;
        absorb_mols_all_volume_mol = 1;
      }
      if (strcmp(no->name, "ALL_SURFACE_MOLECULES") == 0) {
        all_surface_mol_orient = no->orient;
        absorb_mols_all_surface_mol = 1;
      }
      if (strcmp(no->name, "ALL_MOLECULES") == 0) {
        all_mol_orient = no->orient;
        absorb_mols_all_mol = 1;
      }
    }

    if ((absorb_mols_all_volume_mol || absorb_mols_all_mol) &&
        (vol_species_name_list != NULL)) {
      fprintf(log_file, "Surfaces with surface class \"%s{1}\" are ABSORPTIVE "
                        "for volume molecules  ",
              sp->sym->name);
      for (nl = vol_species_name_list; nl != NULL; nl = nl->next) {
        if (absorb_mols_all_volume_mol) {
          fprintf(log_file, "%s{%d}", nl->name, all_volume_mol_orient);
        } else if (absorb_mols_all_mol) {
          fprintf(log_file, "%s{%d}", nl->name, all_mol_orient);
        }
        if (nl->next != NULL)
          fprintf(log_file, " ");
        else
          fprintf(log_file, ".");
      }
    }
    fprintf(log_file, "\n");

    if ((absorb_mols_all_surface_mol || absorb_mols_all_mol) &&
        (surf_species_name_list != NULL)) {
      fprintf(log_file, "Borders of regions with surface class \"%s{1}\" are "
                        "ABSORPTIVE for surface molecules  ",
              sp->sym->name);
      for (nl = surf_species_name_list; nl != NULL; nl = nl->next) {
        if (absorb_mols_all_surface_mol) {
          fprintf(log_file, "%s{%d}", nl->name, all_surface_mol_orient);
        } else if (absorb_mols_all_mol) {
          fprintf(log_file, "%s{%d}", nl->name, all_mol_orient);
        }
        if (nl->next != NULL)
          fprintf(log_file, " ");
        else
          fprintf(log_file, ".");
      }
    }
    fprintf(log_file, "\n");

    surf_absorb_title_printed = 0;
    borders_absorb_title_printed = 0;
    /* First go through all volume molecules */
    if ((!absorb_mols_all_mol) && (!absorb_mols_all_volume_mol)) {
      for (no = sp->absorb_mols; no != NULL; no = no->next) {
        spec = get_species_by_name(no->name, n_species, species_list);
        if (spec == NULL)
          mcell_internal_error("Cannot find molecule name %s", no->name);
        if (spec->flags & ON_GRID)
          continue;
        if (strcmp(no->name, "ALL_MOLECULES") == 0)
          continue;
        if (strcmp(no->name, "ALL_VOLUME_MOLECULES") == 0)
          continue;
        if (strcmp(no->name, "ALL_SURFACE_MOLECULES") == 0)
          continue;

        if (!surf_absorb_title_printed) {
          surf_absorb_title_printed = 1;
          fprintf(log_file, "Surfaces with surface class \"%s{1}\" are "
                            "ABSORPTIVE for volume molecules  ",
                  sp->sym->name);
        }
        fprintf(log_file, "%s{%d}", no->name, no->orient);
        if (no->next != NULL)
          fprintf(log_file, " ");
      }
      if (surf_absorb_title_printed)
        fprintf(log_file, ".\n");
    }

    /* Now go through all surface molecules */
    if ((!absorb_mols_all_mol) && (!absorb_mols_all_surface_mol)) {
      for (no = sp->absorb_mols; no != NULL; no = no->next) {
        spec = get_species_by_name(no->name, n_species, species_list);
        if (spec == NULL)
          mcell_internal_error("Cannot find molecule name %s", no->name);
        if ((spec->flags & NOT_FREE) == 0)
          continue;
        if (strcmp(no->name, "ALL_MOLECULES") == 0)
          continue;
        if (strcmp(no->name, "ALL_VOLUME_MOLECULES") == 0)
          continue;
        if (strcmp(no->name, "ALL_SURFACE_MOLECULES") == 0)
          continue;

        if (!borders_absorb_title_printed) {
          borders_absorb_title_printed = 1;
          fprintf(log_file, "Borders of regions with surface class \"%s{1}\" "
                            "are ABSORPTIVE for surface molecules  ",
                  sp->sym->name);
        }
        fprintf(log_file, "%s{%d}", no->name, no->orient);
        if (no->next != NULL)
          fprintf(log_file, " ");
      }
      if (borders_absorb_title_printed)
        fprintf(log_file, ".\n");
    }
  }

  if ((sp->refl_mols != NULL) || (sp->transp_mols != NULL) ||
      (sp->absorb_mols != NULL)) {
    fprintf(log_file, "\n");
  }
}

/***************************************************************************
check_for_conflicts_in_surface_class:
  In: species that is a SURFACE_CLASS
  Out: None.  If species is a SURFACE_CLASS we check for conflicting
       properties, like ABSORPTIVE/TRANSPARENT for the same molecule.
       Also we search for conflicts like combination of
       TRANSPARENT=A and REFLECTIVE=ALL_MOLECULES.
       The combination of regular reaction declared through
       DEFINE_REACTIONS and special reaction (TRANSPARENT/ABSORPTIVE)
       is not allowed for volume molecule.
       If we find the conflicts, the fatal error is generated.
***************************************************************************/
void check_for_conflicts_in_surface_class(struct volume *world,
                                          struct species *sp) {
  struct name_orient *no, *no1, *no2;
  /* orientation of ALL_MOLECULES, ALL_VOLUME_MOLECULES, ALL_SURFACE_MOLECULES
   */
  int all_mol_orient = INT_MIN;
  int all_volume_mol_orient = INT_MIN;
  int all_surface_mol_orient = INT_MIN;
  /* flags */
  int refl_mols_all_volume_mol = 0;
  int refl_mols_all_surface_mol = 0;
  int refl_mols_all_mol = 0;
  int transp_mols_all_volume_mol = 0;
  int transp_mols_all_surface_mol = 0;
  int transp_mols_all_mol = 0;
  int absorb_mols_all_volume_mol = 0;
  int absorb_mols_all_surface_mol = 0;
  int absorb_mols_all_mol = 0;
  struct species *spec;

  if ((sp->flags & IS_SURFACE) == 0)
    return;

  /* search for ALL_MOLECULES, ALL_VOLUME_MOLECULES, ALL_SURFACE_MOLECULES */
  if (sp->refl_mols != NULL) {
    for (no = sp->refl_mols; no != NULL; no = no->next) {
      if (strcmp(no->name, "ALL_VOLUME_MOLECULES") == 0) {
        all_volume_mol_orient = no->orient;
        refl_mols_all_volume_mol = 1;
      }
      if (strcmp(no->name, "ALL_SURFACE_MOLECULES") == 0) {
        all_surface_mol_orient = no->orient;
        refl_mols_all_surface_mol = 1;
      }
      if (strcmp(no->name, "ALL_MOLECULES") == 0) {
        all_mol_orient = no->orient;
        refl_mols_all_mol = 1;
      }
    }
  }

  if (refl_mols_all_mol && refl_mols_all_volume_mol) {
    mcell_error(
        "REFLECTIVE properties are specified through the use of both"
        " ALL_MOLECULES and ALL_VOLUME_MOLECULES within the surface class "
        "'%s'.",
        sp->sym->name);
  }

  if (refl_mols_all_mol && refl_mols_all_surface_mol) {
    mcell_error(
        "REFLECTIVE properties are specified through the use of both"
        " ALL_MOLECULES and ALL_SURFACE_MOLECULES within the surface class "
        "'%s'.",
        sp->sym->name);
  }

  if (sp->transp_mols != NULL) {
    for (no = sp->transp_mols; no != NULL; no = no->next) {
      if (strcmp(no->name, "ALL_VOLUME_MOLECULES") == 0) {
        all_volume_mol_orient = no->orient;
        transp_mols_all_volume_mol = 1;
      }
      if (strcmp(no->name, "ALL_SURFACE_MOLECULES") == 0) {
        all_surface_mol_orient = no->orient;
        transp_mols_all_surface_mol = 1;
      }
      if (strcmp(no->name, "ALL_MOLECULES") == 0) {
        all_mol_orient = no->orient;
        transp_mols_all_mol = 1;
      }
    }
  }

  if (transp_mols_all_mol && transp_mols_all_volume_mol) {
    mcell_error(
        "TRANSPARENT properties are specified through the use of both "
        "ALL_MOLECULES and ALL_VOLUME_MOLECULES within the surface class "
        "'%s'.",
        sp->sym->name);
  }

  if (transp_mols_all_mol && transp_mols_all_surface_mol) {
    mcell_error(
        "TRANSPARENT properties are specified through the use of both "
        "ALL_MOLECULES and ALL_SURFACE_MOLECULES within the surface class "
        "'%s'.",
        sp->sym->name);
  }

  if (sp->absorb_mols != NULL) {
    for (no = sp->absorb_mols; no != NULL; no = no->next) {
      if (strcmp(no->name, "ALL_VOLUME_MOLECULES") == 0) {
        all_volume_mol_orient = no->orient;
        absorb_mols_all_volume_mol = 1;
      }
      if (strcmp(no->name, "ALL_SURFACE_MOLECULES") == 0) {
        all_surface_mol_orient = no->orient;
        absorb_mols_all_surface_mol = 1;
      }
      if (strcmp(no->name, "ALL_MOLECULES") == 0) {
        all_mol_orient = no->orient;
        absorb_mols_all_mol = 1;
      }
    }
  }

  if (absorb_mols_all_mol && absorb_mols_all_volume_mol) {
    mcell_error("ABSORPTIVE properties are specified through the use of both"
                " ALL_MOLECULES and ALL_VOLUME_MOLECULES within the surface "
                "class '%s'.",
                sp->sym->name);
  }

  if (absorb_mols_all_mol && absorb_mols_all_surface_mol) {
    mcell_error("ABSORPTIVE properties are specified through the use of both"
                " ALL_MOLECULES and ALL_SURFACE_MOLECULES within the surface"
                " class '%s'.",
                sp->sym->name);
  }

  for (no = sp->absorb_mols; no != NULL; no = no->next) {
    if (transp_mols_all_mol) {
      if ((all_mol_orient == no->orient) || (all_mol_orient == 0) ||
          (no->orient == 0)) {
        mcell_error("TRANSPARENT and ABSORPTIVE properties are "
                    "simultaneously specified for molecule %s through the "
                    "use of ALL_MOLECULES within the surface class '%s'.",
                    no->name, sp->sym->name);
      }
    }
    if (transp_mols_all_volume_mol) {
      spec =
          get_species_by_name(no->name, world->n_species, world->species_list);
      if (spec == NULL)
        mcell_internal_error("Cannot find molecule name %s", no->name);
      if (spec->flags & ON_GRID)
        continue;

      if ((all_volume_mol_orient == no->orient) ||
          (all_volume_mol_orient == 0) || (no->orient == 0)) {
        mcell_error("TRANSPARENT and ABSORPTIVE properties are "
                    "simultaneously specified for molecule %s through the "
                    "use of ALL_VOLUME_MOLECULES within the surface class "
                    "'%s'.",
                    no->name, sp->sym->name);
      }
    }
    if (transp_mols_all_surface_mol) {
      spec =
          get_species_by_name(no->name, world->n_species, world->species_list);
      if (spec == NULL)
        mcell_internal_error("Cannot find molecule name %s", no->name);
      if ((spec->flags & NOT_FREE) == 0)
        continue;

      if ((all_surface_mol_orient == no->orient) ||
          (all_surface_mol_orient == 0) || (no->orient == 0)) {
        mcell_error("TRANSPARENT and ABSORPTIVE properties are "
                    "simultaneously specified for molecule %s through the "
                    "use of ALL_SURFACE_MOLECULES within the surface class"
                    " '%s'.",
                    no->name, sp->sym->name);
      }
    }

    if (refl_mols_all_mol) {
      if ((all_mol_orient == no->orient) || (all_mol_orient == 0) ||
          (no->orient == 0)) {
        mcell_error("REFLECTIVE and ABSORPTIVE properties are "
                    "simultaneously specified for molecule %s through the "
                    "use of ALL_MOLECULES within the surface class '%s'.",
                    no->name, sp->sym->name);
      }
    }
    if (refl_mols_all_volume_mol) {
      spec =
          get_species_by_name(no->name, world->n_species, world->species_list);
      if (spec == NULL)
        mcell_internal_error("Cannot find molecule name %s", no->name);
      if (spec->flags & ON_GRID)
        continue;

      if ((all_volume_mol_orient == no->orient) ||
          (all_volume_mol_orient == 0) || (no->orient == 0)) {
        mcell_error("REFLECTIVE and ABSORPTIVE properties are "
                    "simultaneously specified for molecule %s through the "
                    "use of ALL_VOLUME_MOLECULES within the surface class "
                    "'%s'.",
                    no->name, sp->sym->name);
      }
    }
    if (refl_mols_all_surface_mol) {
      spec =
          get_species_by_name(no->name, world->n_species, world->species_list);
      if (spec == NULL)
        mcell_internal_error("Cannot find molecule name %s", no->name);
      if ((spec->flags & NOT_FREE) == 0)
        continue;

      if ((all_surface_mol_orient == no->orient) ||
          (all_surface_mol_orient == 0) || (no->orient == 0)) {
        mcell_error("REFLECTIVE and ABSORPTIVE properties are "
                    "simultaneously specified for molecule %s through the "
                    "use of ALL_SURFACE_MOLECULES within the surface class"
                    " '%s'.",
                    no->name, sp->sym->name);
      }
    }
  }

  for (no = sp->transp_mols; no != NULL; no = no->next) {
    if (absorb_mols_all_mol) {
      if ((all_mol_orient == no->orient) || (all_mol_orient == 0) ||
          (no->orient == 0)) {
        mcell_error("TRANSPARENT and ABSORPTIVE properties are "
                    "simultaneously specified for molecule %s through the "
                    "use of ALL_MOLECULES within the surface class '%s'.",
                    no->name, sp->sym->name);
      }
    }
    if (absorb_mols_all_volume_mol) {
      spec =
          get_species_by_name(no->name, world->n_species, world->species_list);
      if (spec == NULL)
        mcell_internal_error("Cannot find molecule name %s", no->name);
      if (spec->flags & ON_GRID)
        continue;

      if ((all_volume_mol_orient == no->orient) ||
          (all_volume_mol_orient == 0) || (no->orient == 0)) {
        mcell_error("TRANSPARENT and ABSORPTIVE properties are "
                    "simultaneously specified for molecule %s through the "
                    "use of ALL_VOLUME_MOLECULES within the surface class "
                    "'%s'.",
                    no->name, sp->sym->name);
      }
    }
    if (absorb_mols_all_surface_mol) {
      spec =
          get_species_by_name(no->name, world->n_species, world->species_list);
      if (spec == NULL)
        mcell_internal_error("Cannot find molecule name %s", no->name);
      if ((spec->flags & NOT_FREE) == 0)
        continue;

      if ((all_surface_mol_orient == no->orient) ||
          (all_surface_mol_orient == 0) || (no->orient == 0)) {
        mcell_error("TRANSPARENT and ABSORPTIVE properties are "
                    "simultaneously specified for molecule %s through the "
                    "use of ALL_SURFACE_MOLECULES within the surface class"
                    " '%s'.",
                    no->name, sp->sym->name);
      }
    }

    if (refl_mols_all_mol) {
      if ((all_mol_orient == no->orient) || (all_mol_orient == 0) ||
          (no->orient == 0)) {
        mcell_error("REFLECTIVE and TRANSPARENT properties are "
                    "simultaneously specified for molecule %s through the "
                    "use of ALL_MOLECULES within the surface class '%s'.",
                    no->name, sp->sym->name);
      }
    }
    if (refl_mols_all_volume_mol) {
      spec =
          get_species_by_name(no->name, world->n_species, world->species_list);
      if (spec == NULL)
        mcell_internal_error("Cannot find molecule name %s", no->name);
      if (spec->flags & ON_GRID)
        continue;

      if ((all_volume_mol_orient == no->orient) ||
          (all_volume_mol_orient == 0) || (no->orient == 0)) {
        mcell_error("REFLECTIVE and TRANSPARENT properties are "
                    "simultaneously specified for molecule %s through the "
                    "use of ALL_VOLUME_MOLECULES within the surface class "
                    "'%s'.",
                    no->name, sp->sym->name);
      }
    }
    if (refl_mols_all_surface_mol) {
      spec =
          get_species_by_name(no->name, world->n_species, world->species_list);
      if (spec == NULL)
        mcell_internal_error("Cannot find molecule name %s", no->name);
      if ((spec->flags & NOT_FREE) == 0)
        continue;

      if ((all_surface_mol_orient == no->orient) ||
          (all_surface_mol_orient == 0) || (no->orient == 0)) {
        mcell_error("REFLECTIVE and TRANSPARENT properties are "
                    "simultaneously specified for molecule %s through the "
                    "use of ALL_SURFACE_MOLECULES within the surface class"
                    " '%s'.",
                    no->name, sp->sym->name);
      }
    }
  }

  for (no = sp->refl_mols; no != NULL; no = no->next) {
    if (absorb_mols_all_mol) {
      if ((all_mol_orient == no->orient) || (all_mol_orient == 0) ||
          (no->orient == 0)) {
        mcell_error("REFLECTIVE and ABSORPTIVE properties are "
                    "simultaneously specified for molecule %s through the "
                    "use of ALL_MOLECULES within the surface class '%s'.",
                    no->name, sp->sym->name);
      }
    }
    if (absorb_mols_all_volume_mol) {
      spec =
          get_species_by_name(no->name, world->n_species, world->species_list);
      if (spec == NULL)
        mcell_internal_error("Cannot find molecule name %s", no->name);
      if (spec->flags & ON_GRID)
        continue;

      if ((all_volume_mol_orient == no->orient) ||
          (all_volume_mol_orient == 0) || (no->orient == 0)) {
        mcell_error("REFLECTIVE and ABSORPTIVE properties are "
                    "simultaneously specified for molecule %s through the "
                    "use of ALL_VOLUME_MOLECULES within the surface class "
                    "'%s'.",
                    no->name, sp->sym->name);
      }
    }
    if (absorb_mols_all_surface_mol) {
      spec =
          get_species_by_name(no->name, world->n_species, world->species_list);
      if (spec == NULL)
        mcell_internal_error("Cannot find molecule name %s", no->name);
      if ((spec->flags & NOT_FREE) == 0)
        continue;

      if ((all_surface_mol_orient == no->orient) ||
          (all_surface_mol_orient == 0) || (no->orient == 0)) {
        mcell_error("REFLECTIVE and ABSORPTIVE properties are "
                    "simultaneously specified for molecule %s through the "
                    "use of ALL_SURFACE_MOLECULES within the surface class"
                    " '%s'.",
                    no->name, sp->sym->name);
      }
    }

    if (transp_mols_all_mol) {
      if ((all_mol_orient == no->orient) || (all_mol_orient == 0) ||
          (no->orient == 0)) {
        mcell_error("REFLECTIVE and TRANSPARENT properties are "
                    "simultaneously specified for molecule %s through the "
                    "use of ALL_MOLECULES within the surface class '%s'.",
                    no->name, sp->sym->name);
      }
    }
    if (transp_mols_all_volume_mol) {
      spec =
          get_species_by_name(no->name, world->n_species, world->species_list);
      if (spec == NULL)
        mcell_internal_error("Cannot find molecule name %s", no->name);
      if (spec->flags & ON_GRID)
        continue;

      if ((all_volume_mol_orient == no->orient) ||
          (all_volume_mol_orient == 0) || (no->orient == 0)) {
        mcell_error("REFLECTIVE and TRANSPARENT properties are "
                    "simultaneously specified for molecule %s through the "
                    "use of ALL_VOLUME_MOLECULES within the surface class "
                    "'%s'.",
                    no->name, sp->sym->name);
      }
    }
    if (transp_mols_all_surface_mol) {
      spec =
          get_species_by_name(no->name, world->n_species, world->species_list);
      if (spec == NULL)
        mcell_internal_error("Cannot find molecule name %s", no->name);
      if ((spec->flags & NOT_FREE) == 0)
        continue;

      if ((all_surface_mol_orient == no->orient) ||
          (all_surface_mol_orient == 0) || (no->orient == 0)) {
        mcell_error("REFLECTIVE and TRANSPARENT properties are "
                    "simultaneously specified for molecule %s through "
                    "the use of ALL_SURFACE_MOLECULES within the surface "
                    "class '%s'.",
                    no->name, sp->sym->name);
      }
    }
  }

  for (no = sp->clamp_conc_mols; no != NULL; no = no->next) {
    if (absorb_mols_all_mol) {
      if ((all_mol_orient == no->orient) || (all_mol_orient == 0) ||
          (no->orient == 0)) {
        mcell_error("CLAMP_CONCENTRATION and ABSORPTIVE properties are "
                    "simultaneously specified for molecule %s through the "
                    "use of ALL_MOLECULES within the surface class '%s'.",
                    no->name, sp->sym->name);
      }
    }
    if (absorb_mols_all_volume_mol) {
      spec =
          get_species_by_name(no->name, world->n_species, world->species_list);
      if (spec == NULL)
        mcell_internal_error("Cannot find molecule name %s", no->name);
      if (spec->flags & ON_GRID)
        continue;

      if ((all_volume_mol_orient == no->orient) ||
          (all_volume_mol_orient == 0) || (no->orient == 0)) {
        mcell_error("CLAMP_CONCENTRATION and ABSORPTIVE properties are "
                    "simultaneously specified for molecule %s through the "
                    "use of ALL_VOLUME_MOLECULES within the surface class "
                    "'%s'.",
                    no->name, sp->sym->name);
      }
    }

    if (transp_mols_all_mol) {
      if ((all_mol_orient == no->orient) || (all_mol_orient == 0) ||
          (no->orient == 0)) {
        mcell_error("CLAMP_CONCENTRATION and TRANSPARENT properties "
                    "are simultaneously specified for molecule %s through "
                    "the use of ALL_MOLECULES within the surface class "
                    "'%s'.",
                    no->name, sp->sym->name);
      }
    }
    if (transp_mols_all_volume_mol) {
      spec =
          get_species_by_name(no->name, world->n_species, world->species_list);
      if (spec == NULL)
        mcell_internal_error("Cannot find molecule name %s", no->name);
      if (spec->flags & ON_GRID)
        continue;

      if ((all_volume_mol_orient == no->orient) ||
          (all_volume_mol_orient == 0) || (no->orient == 0)) {
        mcell_error("CLAMP_CONCENTRATION and TRANSPARENT properties are "
                    "simultaneously specified for molecule %s through the "
                    "use of ALL_VOLUME_MOLECULES within the surface class "
                    "'%s'.",
                    no->name, sp->sym->name);
      }
    }

    if (refl_mols_all_mol) {
      if ((all_mol_orient == no->orient) || (all_mol_orient == 0) ||
          (no->orient == 0)) {
        mcell_error("CLAMP_CONCENTRATION and REFLECTIVE properties are "
                    "simultaneously specified for molecule %s through the "
                    "use of ALL_MOLECULES within the surface class '%s'.",
                    no->name, sp->sym->name);
      }
    }
    if (refl_mols_all_volume_mol) {
      spec =
          get_species_by_name(no->name, world->n_species, world->species_list);
      if (spec == NULL)
        mcell_internal_error("Cannot find molecule name %s", no->name);
      if (spec->flags & ON_GRID)
        continue;

      if ((all_volume_mol_orient == no->orient) ||
          (all_volume_mol_orient == 0) || (no->orient == 0)) {
        mcell_error("CLAMP_CONCENTRATION and REFLECTIVE properties are "
                    "simultaneously specified for molecule %s through the "
                    "use of ALL_VOLUME_MOLECULES within the surface class "
                    "'%s'.",
                    no->name, sp->sym->name);
      }
    }
  }

  for (no1 = sp->transp_mols; no1 != NULL; no1 = no1->next) {
    for (no2 = sp->absorb_mols; no2 != NULL; no2 = no2->next) {
      if (strcmp(no1->name, no2->name) == 0) {
        if ((no1->orient == no2->orient) || (no1->orient == 0) ||
            (no2->orient == 0)) {
          mcell_error("TRANSPARENT and ABSORPTIVE properties are "
                      "simultaneously specified for the same molecule %s "
                      "within the surface class '%s'.",
                      no1->name, sp->sym->name);
        }
      }
    }
    for (no2 = sp->refl_mols; no2 != NULL; no2 = no2->next) {
      if (strcmp(no1->name, no2->name) == 0) {
        if ((no1->orient == no2->orient) || (no1->orient == 0) ||
            (no2->orient == 0)) {
          mcell_error("TRANSPARENT and REFLECTIVE properties are "
                      "simultaneously specified for the same molecule %s "
                      "within the surface class '%s'.",
                      no1->name, sp->sym->name);
        }
      }
    }
    for (no2 = sp->clamp_conc_mols; no2 != NULL; no2 = no2->next) {
      if (strcmp(no1->name, no2->name) == 0) {
        if ((no1->orient == no2->orient) || (no1->orient == 0) ||
            (no2->orient == 0)) {
          mcell_error("TRANSPARENT and CLAMP_CONCENTRATION properties are "
                      "simultaneously specified for the same molecule %s "
                      "within the surface class '%s'.",
                      no1->name, sp->sym->name);
        }
      }
    }
  }

  for (no1 = sp->refl_mols; no1 != NULL; no1 = no1->next) {
    for (no2 = sp->absorb_mols; no2 != NULL; no2 = no2->next) {
      if (strcmp(no1->name, no2->name) == 0) {
        if ((no1->orient == no2->orient) || (no1->orient == 0) ||
            (no2->orient == 0)) {
          mcell_error(
              "REFLECTIVE and ABSORPTIVE properties are "
              "simultaneously specified for the same molecule %s within the "
              "surface class '%s'.",
              no1->name, sp->sym->name);
        }
      }
    }
    for (no2 = sp->clamp_conc_mols; no2 != NULL; no2 = no2->next) {
      if (strcmp(no1->name, no2->name) == 0) {
        if ((no1->orient == no2->orient) || (no1->orient == 0) ||
            (no2->orient == 0)) {
          mcell_error(
              "REFLECTIVE and CLAMP_CONCENTRATION properties are "
              "simultaneously specified for the same molecule %s within the "
              "surface class '%s'.",
              no1->name, sp->sym->name);
        }
      }
    }
  }

  for (no1 = sp->absorb_mols; no1 != NULL; no1 = no1->next) {
    for (no2 = sp->clamp_conc_mols; no2 != NULL; no2 = no2->next) {
      if (strcmp(no1->name, no2->name) == 0) {
        if ((no1->orient == no2->orient) || (no1->orient == 0) ||
            (no2->orient == 0)) {
          mcell_error(
              "ABSORPTIVE and CLAMP_CONCENTRATION properties are "
              "simultaneously specified for the same molecule %s within the "
              "surface class '%s'.",
              no1->name, sp->sym->name);
        }
      }
    }
  }

  /* Check for combinations of ALL_MOLECULES or ALL_VOLUME_MOLECULES
    with regular reactions that involve volume molecules. */
  /* We will check for volume molecules only
    since special reactions with surface molecules
    have a meaning as reactions on the region border
    and should be allowed. */

  u_int hash_value, hashW, hashM;
  struct species *mol_sp;
  struct rxn *inter;
  /* flags */
  int special_rx_same_orient, regular_rx_same_orient;
  int count_sim_orient_rxns, i0, i1;

  hashW = sp->hashval;

  for (int i = 0; i < world->n_species; i++) {
    if (world->species_list[i]->flags & IS_SURFACE)
      continue;
    mol_sp = world->species_list[i];
    if (strcmp(mol_sp->sym->name, "ALL_MOLECULES") == 0)
      continue;
    if (strcmp(mol_sp->sym->name, "ALL_VOLUME_MOLECULES") == 0)
      continue;
    if (strcmp(mol_sp->sym->name, "ALL_SURFACE_MOLECULES") == 0)
      continue;
    if (mol_sp->flags & ON_GRID)
      continue;

    hashM = mol_sp->hashval;
    hash_value = (hashM + hashW) & (world->rx_hashsize - 1);

    /* Are there regular reactions with volume molecules? */
    for (inter = world->reaction_hash[hash_value]; inter != NULL;
         inter = inter->next) {
      if ((inter->players[0]->flags & ON_GRID) != 0)
        continue;
      if (strcmp(inter->players[0]->sym->name, mol_sp->sym->name) != 0)
        continue;

      if (transp_mols_all_mol) {
        if ((all_mol_orient == inter->geometries[0]) || (all_mol_orient == 0) ||
            (inter->geometries[0] == 0)) {
          mcell_error(
              "Combination of similar oriented TRANSPARENT reaction "
              "using ALL_MOLECULES and regular reaction for molecule '%s' "
              "for the same surface class '%s' is not allowed.",
              inter->players[0]->sym->name, sp->sym->name);
        }
      }
      if (absorb_mols_all_mol) {
        if ((all_mol_orient == inter->geometries[0]) || (all_mol_orient == 0) ||
            (inter->geometries[0] == 0)) {
          mcell_error(
              "Combination of similar oriented ABSORPTIVE reaction "
              "using ALL_MOLECULES and regular reaction for molecule '%s' "
              "for the same surface class '%s' is not allowed.",
              inter->players[0]->sym->name, sp->sym->name);
        }
      }
      if (transp_mols_all_volume_mol) {
        if ((all_volume_mol_orient == inter->geometries[0]) ||
            (all_volume_mol_orient == 0) || (inter->geometries[0] == 0)) {
          mcell_error(
              "Combination of similar oriented TRANSPARENT reaction "
              "using ALL_VOLUME_MOLECULES and regular reaction for molecule "
              "'%s' for the same surface class '%s' is not allowed.",
              inter->players[0]->sym->name, sp->sym->name);
        }
      }
      if (absorb_mols_all_volume_mol) {
        if ((all_volume_mol_orient == inter->geometries[0]) ||
            (all_volume_mol_orient == 0) || (inter->geometries[0] == 0)) {
          mcell_error(
              "Combination of similar oriented ABSORPTIVE reaction "
              "using ALL_VOLUME_MOLECULES and regular reaction for molecule "
              "'%s' for the same surface class '%s' is not allowed.",
              inter->players[0]->sym->name, sp->sym->name);
        }
      }
    }
  }

  /* Below we will check for the conflicting reactions, like
    A; @ surf_class; -> TRANSPARENT and
    A; @ surf_class -> B[some_rate]
  */
  /* We will check for volume molecules only
    since special reactions with surface molecules
    have a meaning as reactions on the region border
    and should be allowed. */

  for (no = sp->transp_mols; no != NULL; no = no->next) {
    /* surface_class always has orientation {1} */
    if (no->orient == 1)
      special_rx_same_orient = 1;
    else
      special_rx_same_orient = 0;

    char *mol_name = no->name;
    if (strcmp(mol_name, "ALL_MOLECULES") == 0)
      continue;
    if (strcmp(mol_name, "ALL_VOLUME_MOLECULES") == 0)
      continue;
    if (strcmp(mol_name, "ALL_SURFACE_MOLECULES") == 0)
      continue;

    mol_sp =
        get_species_by_name(mol_name, world->n_species, world->species_list);
    if (mol_sp == NULL)
      mcell_error("Cannot find '%s' among molecules.", mol_name);
    if ((mol_sp->flags & ON_GRID) != 0)
      continue;
    hashM = mol_sp->hashval;

    hash_value = (hashM + hashW) & (world->rx_hashsize - 1);

    /* below we will compare TRANSP reaction only with
       regular reaction for the same molecule. */
    for (inter = world->reaction_hash[hash_value]; inter != NULL;
         inter = inter->next) {
      if (inter->n_pathways <= RX_SPECIAL) {
        continue;
      }

      if ((inter->players[0] == mol_sp) && (inter->players[1] == sp)) {
        if (inter->geometries[0] == inter->geometries[1]) {
          regular_rx_same_orient = 1;
        } else {
          regular_rx_same_orient = 0;
        }
        if ((no->orient == 0) || (inter->geometries[0] == 0)) {
          mcell_error("Combination of similar oriented TRANSPARENT and regular "
                      "reactions for molecule '%s' on the same surface class "
                      "'%s' is not allowed.",
                      mol_sp->sym->name, sp->sym->name);
        }
        if (special_rx_same_orient && regular_rx_same_orient) {
          mcell_error("Combination of similar oriented TRANSPARENT and regular "
                      "reactions for molecule '%s' on the same surface class "
                      "'%s' is not allowed.",
                      mol_sp->sym->name, sp->sym->name);
        }
        if (!special_rx_same_orient && !regular_rx_same_orient) {
          mcell_error("Combination of similar oriented TRANSPARENT and regular "
                      "reactions for molecule '%s' on the same surface class "
                      "'%s' is not allowed.",
                      mol_sp->sym->name, sp->sym->name);
        }
      }
    }
  }

  /* Below we will compare ABSORPTIVE reaction only with
     regular reaction.  The difficulty is that internally
     ABSORPTIVE reaction is implemented as regular reaction
     with no products. */
  for (no = sp->absorb_mols; no != NULL; no = no->next) {

    char *mol_name = no->name;
    if (strcmp(mol_name, "ALL_MOLECULES") == 0)
      continue;
    if (strcmp(mol_name, "ALL_VOLUME_MOLECULES") == 0)
      continue;
    if (strcmp(mol_name, "ALL_SURFACE_MOLECULES") == 0)
      continue;
    mol_sp =
        get_species_by_name(mol_name, world->n_species, world->species_list);
    if (mol_sp == NULL)
      mcell_error("Cannot find '%s' among molecules.", mol_name);
    /* we will check for volume molecules only
       since special reactions with surface molecules
       have a meaning as reactions on the region border
       and should be allowed. */
    if ((mol_sp->flags & ON_GRID) != 0)
      continue;

    if (no->orient == 1)
      special_rx_same_orient = 1;
    else
      special_rx_same_orient = 0;

    hashM = mol_sp->hashval;
    hash_value = (hashM + hashW) & (world->rx_hashsize - 1);

    /* count similar oriented ABSORPTIVE reactions */
    count_sim_orient_rxns = 0;
    for (inter = world->reaction_hash[hash_value]; inter != NULL;
         inter = inter->next) {
      if (inter->n_pathways <= RX_SPECIAL) {
        continue;
      }

      if ((inter->players[0] == mol_sp) && (inter->players[1] == sp)) {
        if ((no->orient == inter->geometries[0]) &&
            (inter->geometries[1] == 1) && (inter->n_pathways == 1)) {
          i0 = inter->product_idx[0];
          i1 = inter->product_idx[1];
          if (((i1 - i0) == 2) && (inter->players[2] == NULL) &&
              (inter->players[3] == NULL)) {
            /* this is an original ABSORPTIVE reaction */
            continue;
          }
        }

        if (inter->geometries[0] == inter->geometries[1]) {
          regular_rx_same_orient = 1;
        } else {
          regular_rx_same_orient = 0;
        }

        if ((no->orient == 0) || (inter->geometries[0] == 0)) {
          count_sim_orient_rxns++;
        } else if (special_rx_same_orient && regular_rx_same_orient) {
          count_sim_orient_rxns++;
        } else if (!special_rx_same_orient && !regular_rx_same_orient) {
          count_sim_orient_rxns++;
        }
      }
      if (count_sim_orient_rxns > 0) {
        mcell_error("Combination of similar oriented ABSORPTIVE reaction and "
                    "regular reaction for molecule '%s' on the same surface "
                    "class '%s' is not allowed.",
                    mol_name, sp->sym->name);
      }
    }
  }

  /* Internally CLAMP_CONC reaction is implemented as regular reaction */
  for (no = sp->clamp_conc_mols; no != NULL; no = no->next) {
    char *mol_name = no->name;
    if (strcmp(mol_name, "ALL_MOLECULES") == 0)
      continue;
    if (strcmp(mol_name, "ALL_VOLUME_MOLECULES") == 0)
      continue;
    if (strcmp(mol_name, "ALL_SURFACE_MOLECULES") == 0)
      continue;
    mol_sp =
        get_species_by_name(mol_name, world->n_species, world->species_list);
    if (mol_sp == NULL)
      mcell_error("Cannot find '%s' among molecules.", mol_name);
    /* we will check for volume molecules only
       since special reactions with surface molecules
       have a meaning as reactions on the region border
       and should be allowed. */
    if ((mol_sp->flags & ON_GRID) != 0)
      continue;

    if (no->orient == 1)
      special_rx_same_orient = 1;
    else
      special_rx_same_orient = 0;

    hashM = mol_sp->hashval;
    hash_value = (hashM + hashW) & (world->rx_hashsize - 1);

    /* count similar oriented CLAMP_CONC and regular reactions */
    count_sim_orient_rxns = 0;
    for (inter = world->reaction_hash[hash_value]; inter != NULL;
         inter = inter->next) {
      if (inter->n_pathways <= RX_SPECIAL) {
        continue;
      }

      if ((inter->players[0] == mol_sp) && (inter->players[1] == sp)) {
        if ((no->orient == inter->geometries[0]) &&
            (inter->geometries[1] == 1)) {
          i0 = inter->product_idx[0];
          i1 = inter->product_idx[1];
          if (((i1 - i0) == 2) && (inter->players[2] == NULL) &&
              (inter->players[3] == NULL)) {
            /* this is an original CLAMP_CONC reaction */
            continue;
          }
        }

        if (inter->geometries[0] == inter->geometries[1]) {
          regular_rx_same_orient = 1;
        } else {
          regular_rx_same_orient = 0;
        }

        if ((no->orient == 0) || (inter->geometries[0] == 0)) {
          count_sim_orient_rxns++;
        } else if (special_rx_same_orient && regular_rx_same_orient) {
          count_sim_orient_rxns++;
        } else if (!special_rx_same_orient && !regular_rx_same_orient) {
          count_sim_orient_rxns++;
        }
      }
      if (count_sim_orient_rxns > 0) {
        mcell_error("Combination of similar oriented CLAMP_CONCENTRATION "
                    "reaction and regular reaction for molecule '%s' on the "
                    "same surface class '%s' is not allowed.",
                    mol_name, sp->sym->name);
      }
    }
  }
}

/***************************************************************************
check_for_conflicting_surface_classes:
  In: wall
  Out: The wall has a linked list of surface classes. Here we check for
       conflicts, like ABSORPTIVE/TRANSPARENT for the same molecule
       between different surface classes. Possible application -
       overlapping regions.
       If we find the conflicts, the fatal error is generated.
***************************************************************************/
void check_for_conflicting_surface_classes(struct wall *w, int n_species,
                                           struct species **species_list) {

  struct surf_class_list *scl, *scl2;
  struct species *sp, *sp2;
  struct name_orient *no, *no2;
  /* orientation of ALL_MOLECULES, ALL_VOLUME_MOLECULES, ALL_SURFACE_MOLECULES
   */
  int sp_refl_all_mols_orient, sp_transp_all_mols_orient,
      sp_absorb_all_mols_orient;
  int sp_refl_all_volume_mols_orient, sp_transp_all_volume_mols_orient,
      sp_absorb_all_volume_mols_orient;
  int sp_refl_all_surface_mols_orient, sp_transp_all_surface_mols_orient,
      sp_absorb_all_surface_mols_orient;
  int sp2_refl_all_mols_orient, sp2_transp_all_mols_orient,
      sp2_absorb_all_mols_orient;
  int sp2_refl_all_volume_mols_orient, sp2_transp_all_volume_mols_orient,
      sp2_absorb_all_volume_mols_orient;
  int sp2_refl_all_surface_mols_orient, sp2_transp_all_surface_mols_orient,
      sp2_absorb_all_surface_mols_orient;
  /* flags */
  int sp_refl_all_mols, sp_transp_all_mols, sp_absorb_all_mols;
  int sp_refl_all_volume_mols, sp_transp_all_volume_mols,
      sp_absorb_all_volume_mols;
  int sp_refl_all_surface_mols, sp_transp_all_surface_mols,
      sp_absorb_all_surface_mols;
  int sp2_refl_all_mols, sp2_transp_all_mols, sp2_absorb_all_mols;
  int sp2_refl_all_volume_mols, sp2_transp_all_volume_mols,
      sp2_absorb_all_volume_mols;
  int sp2_refl_all_surface_mols, sp2_transp_all_surface_mols,
      sp2_absorb_all_surface_mols;
  struct species *spec;

  /* check for conflicts like TRANSPARENT/ABSORPTIVE type for the same molecule
   */
  for (scl = w->surf_class_head; scl != NULL; scl = scl->next) {
    sp = scl->surf_class;
    for (scl2 = scl->next; scl2 != NULL; scl2 = scl2->next) {
      sp2 = scl2->surf_class;

      for (no = sp->transp_mols; no != NULL; no = no->next) {
        for (no2 = sp2->absorb_mols; no2 != NULL; no2 = no2->next) {
          if (strcmp(no->name, no2->name) == 0) {
            if ((no->orient == no2->orient) || (no->orient == 0) ||
                (no2->orient == 0)) {
              mcell_error("Conflicting TRANSPARENT and ABSORPTIVE properties "
                          "are simultaneously specified for the same molecule "
                          "'%s' on the same wall through the surface classes "
                          "'%s' and '%s'.",
                          no->name, sp->sym->name, sp2->sym->name);
            }
          }
        }
        for (no2 = sp2->refl_mols; no2 != NULL; no2 = no2->next) {
          if (strcmp(no->name, no2->name) == 0) {
            if ((no->orient == no2->orient) || (no->orient == 0) ||
                (no2->orient == 0)) {
              mcell_error("Conflicting TRANSPARENT and REFLECTIVE properties "
                          "are simultaneously specified for the same molecule "
                          "'%s' on the same wall through the surface classes "
                          "'%s' and '%s'.",
                          no->name, sp->sym->name, sp2->sym->name);
            }
          }
        }
        for (no2 = sp2->clamp_conc_mols; no2 != NULL; no2 = no2->next) {
          if (strcmp(no->name, no2->name) == 0) {
            if ((no->orient == no2->orient) || (no->orient == 0) ||
                (no2->orient == 0)) {
              mcell_error("Conflicting TRANSPARENT and CLAMP_CONCENTRATION "
                          "properties are simultaneously specified for the "
                          "same molecule '%s' on the same wall through the "
                          "surface classes '%s' and '%s'.",
                          no->name, sp->sym->name, sp2->sym->name);
            }
          }
        }
      }

      for (no = sp->refl_mols; no != NULL; no = no->next) {
        for (no2 = sp2->absorb_mols; no2 != NULL; no2 = no2->next) {
          if (strcmp(no->name, no2->name) == 0) {
            if ((no->orient == no2->orient) || (no->orient == 0) ||
                (no2->orient == 0)) {
              mcell_error("Conflicting REFLECTIVE and ABSORPTIVE properties "
                          "are simultaneously specified for the same molecule "
                          "'%s' on the same wall through the surface classes "
                          "'%s' and '%s'.",
                          no->name, sp->sym->name, sp2->sym->name);
            }
          }
        }
        for (no2 = sp2->transp_mols; no2 != NULL; no2 = no2->next) {
          if (strcmp(no->name, no2->name) == 0) {
            if ((no->orient == no2->orient) || (no->orient == 0) ||
                (no2->orient == 0)) {
              mcell_error("Conflicting REFLECTIVE and TRANSPARENT properties "
                          "are simultaneously specified for the same molecule "
                          "'%s' on the same wall through the surface classes "
                          "'%s' and '%s'.",
                          no->name, sp->sym->name, sp2->sym->name);
            }
          }
        }
        for (no2 = sp2->clamp_conc_mols; no2 != NULL; no2 = no2->next) {
          if (strcmp(no->name, no2->name) == 0) {
            if ((no->orient == no2->orient) || (no->orient == 0) ||
                (no2->orient == 0)) {
              mcell_error("Conflicting REFLECTIVE and CLAMP_CONCENTRATION "
                          "properties are simultaneously specified for the "
                          "same molecule '%s' on the same wall through the "
                          "surface classes '%s' and '%s'.",
                          no->name, sp->sym->name, sp2->sym->name);
            }
          }
        }
      }

      for (no = sp->absorb_mols; no != NULL; no = no->next) {
        for (no2 = sp2->transp_mols; no2 != NULL; no2 = no2->next) {
          if (strcmp(no->name, no2->name) == 0) {
            if ((no->orient == no2->orient) || (no->orient == 0) ||
                (no2->orient == 0)) {
              mcell_error("Conflicting ABSORPTIVE and TRANSPARENT properties "
                          "are simultaneously specified for the same molecule "
                          "'%s' on the same wall through the surface classes "
                          "'%s' and '%s'.",
                          no->name, sp->sym->name, sp2->sym->name);
            }
          }
        }
        for (no2 = sp2->refl_mols; no2 != NULL; no2 = no2->next) {
          if (strcmp(no->name, no2->name) == 0) {
            if ((no->orient == no2->orient) || (no->orient == 0) ||
                (no2->orient == 0)) {
              mcell_error("Conflicting ABSORPTIVE and REFLECTIVE properties "
                          "are simultaneously specified for the same molecule "
                          "'%s' on the same wall through the surface classes "
                          "'%s' and '%s'.",
                          no->name, sp->sym->name, sp2->sym->name);
            }
          }
        }
        for (no2 = sp2->clamp_conc_mols; no2 != NULL; no2 = no2->next) {
          if (strcmp(no->name, no2->name) == 0) {
            if ((no->orient == no2->orient) || (no->orient == 0) ||
                (no2->orient == 0)) {
              mcell_error("Conflicting ABSORPTIVE and CLAMP_CONCENTRATION "
                          "properties are simultaneously specified for the "
                          "same molecule '%s' on the same wall through the "
                          "surface classes '%s' and '%s'.",
                          no->name, sp->sym->name, sp2->sym->name);
            }
          }
        }
      }

      for (no = sp->clamp_conc_mols; no != NULL; no = no->next) {
        for (no2 = sp2->transp_mols; no2 != NULL; no2 = no2->next) {
          if (strcmp(no->name, no2->name) == 0) {
            if ((no->orient == no2->orient) || (no->orient == 0) ||
                (no2->orient == 0)) {
              mcell_error("Conflicting CLAMP_CONCENTRATION and TRANSPARENT "
                          "properties are simultaneously specified for the "
                          "same molecule '%s' on the same wall through the "
                          "surface classes '%s' and '%s'.",
                          no->name, sp->sym->name, sp2->sym->name);
            }
          }
        }
        for (no2 = sp2->refl_mols; no2 != NULL; no2 = no2->next) {
          if (strcmp(no->name, no2->name) == 0) {
            if ((no->orient == no2->orient) || (no->orient == 0) ||
                (no2->orient == 0)) {
              mcell_error("Conflicting CLAMP_CONCENTRATION and REFLECTIVE "
                          "properties are simultaneously specified for the "
                          "same molecule '%s' on the same wall through the "
                          "surface classes '%s' and '%s'.",
                          no->name, sp->sym->name, sp2->sym->name);
            }
          }
        }
        for (no2 = sp2->absorb_mols; no2 != NULL; no2 = no2->next) {
          if (strcmp(no->name, no2->name) == 0) {
            if ((no->orient == no2->orient) || (no->orient == 0) ||
                (no2->orient == 0)) {
              mcell_error("Conflicting CLAMP_CONCENTRATION and ABSORPTIVE "
                          "properties are simultaneously specified for the "
                          "same molecule '%s' on the same wall through the "
                          "surface classes '%s' and '%s'.",
                          no->name, sp->sym->name, sp2->sym->name);
            }
          }
        }
      }
    }
  }

  /* check for conflicts resulting from ALL_MOLECULES,
     ALL_VOLUME_MOLECULES, ALL_SURFACE_MOLECULES keywords */
  for (scl = w->surf_class_head; scl != NULL; scl = scl->next) {
    sp = scl->surf_class;

    sp_transp_all_mols = 0;
    sp_absorb_all_mols = 0;
    sp_refl_all_mols = 0;
    sp_transp_all_volume_mols = 0;
    sp_absorb_all_volume_mols = 0;
    sp_refl_all_volume_mols = 0;
    sp_transp_all_surface_mols = 0;
    sp_absorb_all_surface_mols = 0;
    sp_refl_all_surface_mols = 0;

    sp_transp_all_mols_orient = INT_MIN;
    sp_absorb_all_mols_orient = INT_MIN;
    sp_refl_all_mols_orient = INT_MIN;
    sp_transp_all_volume_mols_orient = INT_MIN;
    sp_absorb_all_volume_mols_orient = INT_MIN;
    sp_refl_all_volume_mols_orient = INT_MIN;
    sp_transp_all_surface_mols_orient = INT_MIN;
    sp_absorb_all_surface_mols_orient = INT_MIN;
    sp_refl_all_surface_mols_orient = INT_MIN;

    if (sp->refl_mols != NULL) {
      for (no = sp->refl_mols; no != NULL; no = no->next) {
        if (strcmp(no->name, "ALL_VOLUME_MOLECULES") == 0) {
          sp_refl_all_volume_mols_orient = no->orient;
          sp_refl_all_volume_mols = 1;
        }
        if (strcmp(no->name, "ALL_SURFACE_MOLECULES") == 0) {
          sp_refl_all_surface_mols_orient = no->orient;
          sp_refl_all_surface_mols = 1;
        }
        if (strcmp(no->name, "ALL_MOLECULES") == 0) {
          sp_refl_all_mols_orient = no->orient;
          sp_refl_all_mols = 1;
        }
      }
    }
    if (sp->transp_mols != NULL) {
      for (no = sp->transp_mols; no != NULL; no = no->next) {
        if (strcmp(no->name, "ALL_VOLUME_MOLECULES") == 0) {
          sp_transp_all_volume_mols_orient = no->orient;
          sp_transp_all_volume_mols = 1;
        }
        if (strcmp(no->name, "ALL_SURFACE_MOLECULES") == 0) {
          sp_transp_all_surface_mols_orient = no->orient;
          sp_transp_all_surface_mols = 1;
        }
        if (strcmp(no->name, "ALL_MOLECULES") == 0) {
          sp_transp_all_mols_orient = no->orient;
          sp_transp_all_mols = 1;
        }
      }
    }

    if (sp->absorb_mols != NULL) {
      for (no = sp->absorb_mols; no != NULL; no = no->next) {
        if (strcmp(no->name, "ALL_VOLUME_MOLECULES") == 0) {
          sp_absorb_all_volume_mols_orient = no->orient;
          sp_absorb_all_volume_mols = 1;
        }
        if (strcmp(no->name, "ALL_SURFACE_MOLECULES") == 0) {
          sp_absorb_all_surface_mols_orient = no->orient;
          sp_absorb_all_surface_mols = 1;
        }
        if (strcmp(no->name, "ALL_MOLECULES") == 0) {
          sp_absorb_all_mols_orient = no->orient;
          sp_absorb_all_mols = 1;
        }
      }
    }

    for (scl2 = scl->next; scl2 != NULL; scl2 = scl2->next) {
      sp2 = scl2->surf_class;

      sp2_transp_all_mols = 0;
      sp2_absorb_all_mols = 0;
      sp2_refl_all_mols = 0;
      sp2_transp_all_volume_mols = 0;
      sp2_absorb_all_volume_mols = 0;
      sp2_refl_all_volume_mols = 0;
      sp2_transp_all_surface_mols = 0;
      sp2_absorb_all_surface_mols = 0;
      sp2_refl_all_surface_mols = 0;

      sp2_transp_all_mols_orient = INT_MIN;
      sp2_absorb_all_mols_orient = INT_MIN;
      sp2_refl_all_mols_orient = INT_MIN;
      sp2_transp_all_volume_mols_orient = INT_MIN;
      sp2_absorb_all_volume_mols_orient = INT_MIN;
      sp2_refl_all_volume_mols_orient = INT_MIN;
      sp2_transp_all_surface_mols_orient = INT_MIN;
      sp2_absorb_all_surface_mols_orient = INT_MIN;
      sp2_refl_all_surface_mols_orient = INT_MIN;

      if (sp2->refl_mols != NULL) {
        for (no = sp2->refl_mols; no != NULL; no = no->next) {
          if (strcmp(no->name, "ALL_VOLUME_MOLECULES") == 0) {
            sp2_refl_all_volume_mols_orient = no->orient;
            sp2_refl_all_volume_mols = 1;
          }
          if (strcmp(no->name, "ALL_SURFACE_MOLECULES") == 0) {
            sp2_refl_all_surface_mols_orient = no->orient;
            sp2_refl_all_surface_mols = 1;
          }
          if (strcmp(no->name, "ALL_MOLECULES") == 0) {
            sp2_refl_all_mols_orient = no->orient;
            sp2_refl_all_mols = 1;
          }
        }
      }
      if (sp2->transp_mols != NULL) {
        for (no = sp2->transp_mols; no != NULL; no = no->next) {
          if (strcmp(no->name, "ALL_VOLUME_MOLECULES") == 0) {
            sp2_transp_all_volume_mols_orient = no->orient;
            sp2_transp_all_volume_mols = 1;
          }
          if (strcmp(no->name, "ALL_SURFACE_MOLECULES") == 0) {
            sp2_transp_all_surface_mols_orient = no->orient;
            sp2_transp_all_surface_mols = 1;
          }
          if (strcmp(no->name, "ALL_MOLECULES") == 0) {
            sp2_transp_all_mols_orient = no->orient;
            sp2_transp_all_mols = 1;
          }
        }
      }

      if (sp2->absorb_mols != NULL) {
        for (no = sp2->absorb_mols; no != NULL; no = no->next) {
          if (strcmp(no->name, "ALL_VOLUME_MOLECULES") == 0) {
            sp2_absorb_all_volume_mols_orient = no->orient;
            sp2_absorb_all_volume_mols = 1;
          }
          if (strcmp(no->name, "ALL_SURFACE_MOLECULES") == 0) {
            sp2_absorb_all_surface_mols_orient = no->orient;
            sp2_absorb_all_surface_mols = 1;
          }
          if (strcmp(no->name, "ALL_MOLECULES") == 0) {
            sp2_absorb_all_mols_orient = no->orient;
            sp2_absorb_all_mols = 1;
          }
        }
      }

      /* Below we will check for conflicts when two surface classes
         both have specified ALL_MOLECULES, or ALL_VOLUME_MOLECULES,
         or ALL_SURFACE_MOLECULES keywords in different combinations */
      if (sp_transp_all_mols) {
        if (sp2_absorb_all_mols) {
          if ((sp_transp_all_mols_orient == 0) ||
              (sp2_absorb_all_mols_orient == 0) ||
              (sp_transp_all_mols_orient == sp2_absorb_all_mols_orient)) {
            mcell_error("Conflicting TRANSPARENT and ABSORPTIVE properties are "
                        "simultaneously specified on the same wall using "
                        "ALL_MOLECULES through the surface classes '%s' and "
                        "'%s'.",
                        sp->sym->name, sp2->sym->name);
          }
        }
        if (sp2_absorb_all_volume_mols) {
          if ((sp_transp_all_mols_orient == 0) ||
              (sp2_absorb_all_volume_mols_orient == 0) ||
              (sp_transp_all_mols_orient ==
               sp2_absorb_all_volume_mols_orient)) {
            mcell_error("Conflicting TRANSPARENT and ABSORPTIVE properties are "
                        "simultaneously specified on the same wall using "
                        "ALL_MOLECULES and ALL_VOLUME_MOLECULES through the "
                        "surface classes '%s' and '%s'.",
                        sp->sym->name, sp2->sym->name);
          }
        }
        if (sp2_absorb_all_surface_mols) {
          if ((sp_transp_all_mols_orient == 0) ||
              (sp2_absorb_all_surface_mols_orient == 0) ||
              (sp_transp_all_mols_orient ==
               sp2_absorb_all_surface_mols_orient)) {
            mcell_error("Conflicting TRANSPARENT and ABSORPTIVE properties are "
                        "simultaneously specified on the same wall using "
                        "ALL_MOLECULES and ALL_SURFACE_MOLECULES through the "
                        "surface classes '%s' and '%s'.",
                        sp->sym->name, sp2->sym->name);
          }
        }
        if (sp2_refl_all_mols) {
          if ((sp_transp_all_mols_orient == 0) ||
              (sp2_refl_all_mols_orient == 0) ||
              (sp_transp_all_mols_orient == sp2_refl_all_mols_orient)) {
            mcell_error("Conflicting TRANSPARENT and REFLECTIVE properties are "
                        "simultaneously specified on the same wall using "
                        "ALL_MOLECULES through the surface classes '%s' and "
                        "'%s'.",
                        sp->sym->name, sp2->sym->name);
          }
        }
        if (sp2_refl_all_volume_mols) {
          if ((sp_transp_all_mols_orient == 0) ||
              (sp2_refl_all_volume_mols_orient == 0) ||
              (sp_transp_all_mols_orient == sp2_refl_all_volume_mols_orient)) {
            mcell_error("Conflicting TRANSPARENT and REFLECTIVE properties are "
                        "simultaneously specified on the same wall using "
                        "ALL_MOLECULES and ALL_VOLUME_MOLECULES through the "
                        "surface classes '%s' and '%s'.",
                        sp->sym->name, sp2->sym->name);
          }
        }
        if (sp2_refl_all_surface_mols) {
          if ((sp_transp_all_mols_orient == 0) ||
              (sp2_refl_all_surface_mols_orient == 0) ||
              (sp_transp_all_mols_orient == sp2_refl_all_surface_mols_orient)) {
            mcell_error("Conflicting TRANSPARENT and REFLECTIVE properties are "
                        "simultaneously specified on the same wall using "
                        "ALL_MOLECULES and ALL_SURFACE_MOLECULES through the "
                        "surface classes '%s' and '%s'.",
                        sp->sym->name, sp2->sym->name);
          }
        }
      }
      if (sp_absorb_all_mols) {
        if (sp2_transp_all_mols) {
          if ((sp2_transp_all_mols_orient == 0) ||
              (sp_absorb_all_mols_orient == 0) ||
              (sp2_transp_all_mols_orient == sp_absorb_all_mols_orient)) {
            mcell_error("Conflicting ABSORPTIVE and TRANSPARENT properties are "
                        "simultaneously specified on the same wall using "
                        "ALL_MOLECULES through the surface classes '%s' and "
                        "'%s'.",
                        sp->sym->name, sp2->sym->name);
          }
        }
        if (sp2_transp_all_volume_mols) {
          if ((sp2_transp_all_volume_mols_orient == 0) ||
              (sp_absorb_all_mols_orient == 0) ||
              (sp2_transp_all_volume_mols_orient ==
               sp_absorb_all_mols_orient)) {
            mcell_error("Conflicting ABSORPTIVE and TRANSPARENT properties are "
                        "simultaneously specified on the same wall using "
                        "ALL_MOLECULES and ALL_VOLUME_MOLECULES through the "
                        "surface classes '%s' and '%s'.",
                        sp->sym->name, sp2->sym->name);
          }
        }
        if (sp2_transp_all_surface_mols) {
          if ((sp2_transp_all_surface_mols_orient == 0) ||
              (sp_absorb_all_mols_orient == 0) ||
              (sp2_transp_all_surface_mols_orient ==
               sp_absorb_all_mols_orient)) {
            mcell_error("Conflicting ABSORPTIVE and TRANSPARENT properties are "
                        "simultaneously specified on the same wall using "
                        "ALL_MOLECULES and ALL_SURFACE_MOLECULES through the "
                        "surface classes '%s' and '%s'.",
                        sp->sym->name, sp2->sym->name);
          }
        }
        if (sp2_refl_all_mols) {
          if ((sp_absorb_all_mols_orient == 0) ||
              (sp2_refl_all_mols_orient == 0) ||
              (sp_absorb_all_mols_orient == sp2_refl_all_mols_orient)) {
            mcell_error("Conflicting ABSORPTIVE and REFLECTIVE properties are "
                        "simultaneously specified on the same wall using "
                        "ALL_MOLECULES through the surface classes '%s' and "
                        "'%s'.",
                        sp->sym->name, sp2->sym->name);
          }
        }
        if (sp2_refl_all_volume_mols) {
          if ((sp_absorb_all_mols_orient == 0) ||
              (sp2_refl_all_volume_mols_orient == 0) ||
              (sp_absorb_all_mols_orient == sp2_refl_all_volume_mols_orient)) {
            mcell_error("Conflicting ABSORPTIVE and REFLECTIVE properties are "
                        "simultaneously specified on the same wall using "
                        "ALL_MOLECULES and ALL_VOLUME_MOLECULES through the "
                        "surface classes '%s' and '%s'.",
                        sp->sym->name, sp2->sym->name);
          }
        }
        if (sp2_refl_all_surface_mols) {
          if ((sp_absorb_all_mols_orient == 0) ||
              (sp2_refl_all_surface_mols_orient == 0) ||
              (sp_absorb_all_mols_orient == sp2_refl_all_surface_mols_orient)) {
            mcell_error("Conflicting ABSORPTIVE and REFLECTIVE properties are "
                        "simultaneously specified on the same wall using "
                        "ALL_MOLECULES and ALL_SURFACE_MOLECULES through the "
                        "surface classes '%s' and '%s'.",
                        sp->sym->name, sp2->sym->name);
          }
        }
      }
      if (sp_refl_all_mols) {
        if (sp2_transp_all_mols) {
          if ((sp2_transp_all_mols_orient == 0) ||
              (sp_refl_all_mols_orient == 0) ||
              (sp2_transp_all_mols_orient == sp_refl_all_mols_orient)) {
            mcell_error("Conflicting REFLECTIVE and TRANSPARENT properties are "
                        "simultaneously specified on the same wall using "
                        "ALL_MOLECULES through the surface classes '%s' and "
                        "'%s'.",
                        sp->sym->name, sp2->sym->name);
          }
        }
        if (sp2_transp_all_volume_mols) {
          if ((sp2_transp_all_volume_mols_orient == 0) ||
              (sp_refl_all_mols_orient == 0) ||
              (sp2_transp_all_volume_mols_orient == sp_refl_all_mols_orient)) {
            mcell_error("Conflicting REFLECTIVE and TRANSPARENT properties are "
                        "simultaneously specified on the same wall using "
                        "ALL_MOLECULES and ALL_VOLUME_MOLECULES through the "
                        "surface classes '%s' and '%s'.",
                        sp->sym->name, sp2->sym->name);
          }
        }
        if (sp2_transp_all_surface_mols) {
          if ((sp2_transp_all_surface_mols_orient == 0) ||
              (sp_refl_all_mols_orient == 0) ||
              (sp2_transp_all_surface_mols_orient == sp_refl_all_mols_orient)) {
            mcell_error("Conflicting REFLECTIVE and TRANSPARENT properties are "
                        "simultaneously specified on the same wall using "
                        "ALL_MOLECULES and ALL_SURFACE_MOLECULES through the "
                        "surface classes '%s' and '%s'.",
                        sp->sym->name, sp2->sym->name);
          }
        }
        if (sp2_absorb_all_mols) {
          if ((sp2_absorb_all_mols_orient == 0) ||
              (sp_refl_all_mols_orient == 0) ||
              (sp2_absorb_all_mols_orient == sp_refl_all_mols_orient)) {
            mcell_error("Conflicting ABSORPTIVE and REFLECTIVE properties are "
                        "simultaneously specified on the same wall using "
                        "ALL_MOLECULES through the surface classes '%s' and "
                        "'%s'.",
                        sp->sym->name, sp2->sym->name);
          }
        }
        if (sp2_absorb_all_volume_mols) {
          if ((sp2_absorb_all_volume_mols_orient == 0) ||
              (sp_refl_all_mols_orient == 0) ||
              (sp2_absorb_all_volume_mols_orient == sp_refl_all_mols_orient)) {
            mcell_error("Conflicting ABSORPTIVE and REFLECTIVE properties are "
                        "simultaneously specified on the same wall using "
                        "ALL_MOLECULES and ALL_VOLUME_MOLECULES through the "
                        "surface classes '%s' and '%s'.",
                        sp->sym->name, sp2->sym->name);
          }
        }
        if (sp2_absorb_all_surface_mols) {
          if ((sp2_absorb_all_surface_mols_orient == 0) ||
              (sp_refl_all_mols_orient == 0) ||
              (sp2_absorb_all_surface_mols_orient == sp_refl_all_mols_orient)) {
            mcell_error("Conflicting ABSORPTIVE and REFLECTIVE properties are "
                        "simultaneously specified on the same wall using "
                        "ALL_MOLECULES and ALL_SURFACE_MOLECULES through the "
                        "surface classes '%s' and '%s'.",
                        sp->sym->name, sp2->sym->name);
          }
        }
      }

      if (sp_transp_all_volume_mols) {
        if (sp2_absorb_all_volume_mols) {
          if ((sp_transp_all_volume_mols_orient == 0) ||
              (sp2_absorb_all_volume_mols_orient == 0) ||
              (sp_transp_all_volume_mols_orient ==
               sp2_absorb_all_volume_mols_orient)) {
            mcell_error("Conflicting TRANSPARENT and ABSORPTIVE properties are "
                        "simultaneously specified on the same wall using "
                        "ALL_VOLUME_MOLECULES through the surface classes '%s' "
                        "and '%s'.",
                        sp->sym->name, sp2->sym->name);
          }
        }
        if (sp2_refl_all_volume_mols) {
          if ((sp_transp_all_volume_mols_orient == 0) ||
              (sp2_refl_all_volume_mols_orient == 0) ||
              (sp_transp_all_volume_mols_orient ==
               sp2_refl_all_volume_mols_orient)) {
            mcell_error("Conflicting TRANSPARENT and REFLECTIVE properties are "
                        "simultaneously specified on the same wall using "
                        "ALL_VOLUME_MOLECULES through the surface classes '%s' "
                        "and '%s'.",
                        sp->sym->name, sp2->sym->name);
          }
        }
      }

      if (sp_absorb_all_volume_mols) {
        if (sp2_transp_all_volume_mols) {
          if ((sp2_transp_all_volume_mols_orient == 0) ||
              (sp_absorb_all_volume_mols_orient == 0) ||
              (sp2_transp_all_volume_mols_orient ==
               sp_absorb_all_volume_mols_orient)) {
            mcell_error("Conflicting ABSORPTIVE and TRANSPARENT properties are "
                        "simultaneously specified on the same wall using "
                        "ALL_VOLUME_MOLECULES through the surface classes '%s' "
                        "and '%s'.",
                        sp->sym->name, sp2->sym->name);
          }
        }
        if (sp2_refl_all_volume_mols) {
          if ((sp_absorb_all_volume_mols_orient == 0) ||
              (sp2_refl_all_volume_mols_orient == 0) ||
              (sp_absorb_all_volume_mols_orient ==
               sp2_refl_all_volume_mols_orient)) {
            mcell_error("Conflicting ABSORPTIVE and REFLECTIVE properties are "
                        "simultaneously specified on the same wall using "
                        "ALL_VOLUME_MOLECULES through the surface classes '%s' "
                        "and '%s'.",
                        sp->sym->name, sp2->sym->name);
          }
        }
      }

      if (sp_refl_all_volume_mols) {
        if (sp2_transp_all_volume_mols) {
          if ((sp2_transp_all_volume_mols_orient == 0) ||
              (sp_refl_all_volume_mols_orient == 0) ||
              (sp2_transp_all_volume_mols_orient ==
               sp_refl_all_volume_mols_orient)) {
            mcell_error("Conflicting REFLECTIVE and TRANSPARENT properties are "
                        "simultaneously specified on the same wall using "
                        "ALL_VOLUME_MOLECULES through the surface classes '%s' "
                        "and '%s'.",
                        sp->sym->name, sp2->sym->name);
          }
        }
        if (sp2_absorb_all_volume_mols) {
          if ((sp2_absorb_all_volume_mols_orient == 0) ||
              (sp_refl_all_volume_mols_orient == 0) ||
              (sp2_absorb_all_volume_mols_orient ==
               sp_refl_all_volume_mols_orient)) {
            mcell_error("Conflicting ABSORPTIVE and REFLECTIVE properties are "
                        "simultaneously specified on the same wall using "
                        "ALL_VOLUME_MOLECULES through the surface classes '%s' "
                        "and '%s'.",
                        sp->sym->name, sp2->sym->name);
          }
        }
      }

      if (sp_transp_all_surface_mols) {
        if (sp2_absorb_all_surface_mols) {
          if ((sp_transp_all_surface_mols_orient == 0) ||
              (sp2_absorb_all_surface_mols_orient == 0) ||
              (sp_transp_all_surface_mols_orient ==
               sp2_absorb_all_surface_mols_orient)) {
            mcell_error("Conflicting TRANSPARENT and ABSORPTIVE properties are "
                        "simultaneously specified on the same wall using "
                        "ALL_SURFACE_MOLECULES through the surface classes "
                        "'%s' and '%s'.",
                        sp->sym->name, sp2->sym->name);
          }
        }
        if (sp2_refl_all_surface_mols) {
          if ((sp_transp_all_surface_mols_orient == 0) ||
              (sp2_refl_all_surface_mols_orient == 0) ||
              (sp_transp_all_surface_mols_orient ==
               sp2_refl_all_surface_mols_orient)) {
            mcell_error("Conflicting TRANSPARENT and REFLECTIVE properties are "
                        "simultaneously specified on the same wall using "
                        "ALL_SURFACE_MOLECULES through the surface classes "
                        "'%s' and '%s'.",
                        sp->sym->name, sp2->sym->name);
          }
        }
      }

      if (sp_absorb_all_surface_mols) {
        if (sp2_transp_all_surface_mols) {
          if ((sp2_transp_all_surface_mols_orient == 0) ||
              (sp_absorb_all_surface_mols_orient == 0) ||
              (sp2_transp_all_surface_mols_orient ==
               sp_absorb_all_surface_mols_orient)) {
            mcell_error("Conflicting ABSORPTIVE and TRANSPARENT properties are "
                        "simultaneously specified on the same wall using "
                        "ALL_SURFACE_MOLECULES through the surface classes "
                        "'%s' and '%s'.",
                        sp->sym->name, sp2->sym->name);
          }
        }
        if (sp2_refl_all_surface_mols) {
          if ((sp_absorb_all_surface_mols_orient == 0) ||
              (sp2_refl_all_surface_mols_orient == 0) ||
              (sp_absorb_all_surface_mols_orient ==
               sp2_refl_all_surface_mols_orient)) {
            mcell_error("Conflicting ABSORPTIVE and REFLECTIVE properties are "
                        "simultaneously specified on the same wall using "
                        "ALL_SURFACE_MOLECULES through the surface classes "
                        "'%s' and '%s'.",
                        sp->sym->name, sp2->sym->name);
          }
        }
      }

      if (sp_refl_all_surface_mols) {
        if (sp2_transp_all_surface_mols) {
          if ((sp2_transp_all_surface_mols_orient == 0) ||
              (sp_refl_all_surface_mols_orient == 0) ||
              (sp2_transp_all_surface_mols_orient ==
               sp_refl_all_surface_mols_orient)) {
            mcell_error("Conflicting REFLECTIVE and TRANSPARENT properties are "
                        "simultaneously specified on the same wall using "
                        "ALL_SURFACE_MOLECULES through the surface classes "
                        "'%s' and '%s'.",
                        sp->sym->name, sp2->sym->name);
          }
        }
        if (sp2_absorb_all_surface_mols) {
          if ((sp2_absorb_all_surface_mols_orient == 0) ||
              (sp_refl_all_surface_mols_orient == 0) ||
              (sp2_absorb_all_surface_mols_orient ==
               sp_refl_all_surface_mols_orient)) {
            mcell_error("Conflicting ABSORPTIVE and REFLECTIVE properties are "
                        "simultaneously specified on the same wall using "
                        "ALL_SURFACE_MOLECULES through the surface classes "
                        "'%s' and '%s'.",
                        sp->sym->name, sp2->sym->name);
          }
        }
      }

      /* Below we will check for the conflicts in combination of
         ALL_MOLECULES (or ALL_VOLUME_MOLECULES, or ALL_SURFACE_MOLECULES)
         with regular molecule */
      if (sp_transp_all_mols) {
        for (no = sp2->absorb_mols; no != NULL; no = no->next) {
          if ((sp_transp_all_mols_orient == no->orient) ||
              (sp_transp_all_mols_orient == 0) || (no->orient == 0)) {
            mcell_error("Conflicting TRANSPARENT and ABSORPTIVE properties are "
                        "simultaneously specified on the same wall using "
                        "ALL_MOLECULES and molecule %s through the surface "
                        "classes '%s' and '%s'.",
                        no->name, sp->sym->name, sp2->sym->name);
          }
        }
        for (no = sp2->refl_mols; no != NULL; no = no->next) {
          if ((sp_transp_all_mols_orient == no->orient) ||
              (sp_transp_all_mols_orient == 0) || (no->orient == 0)) {
            mcell_error("Conflicting TRANSPARENT and REFLECTIVE properties are "
                        "simultaneously specified on the same wall using "
                        "ALL_MOLECULES and molecule %s through the surface "
                        "classes '%s' and '%s'.",
                        no->name, sp->sym->name, sp2->sym->name);
          }
        }
        for (no = sp2->clamp_conc_mols; no != NULL; no = no->next) {
          if ((sp_transp_all_mols_orient == no->orient) ||
              (sp_transp_all_mols_orient == 0) || (no->orient == 0)) {
            mcell_error("Conflicting TRANSPARENT and CLAMP_CONCENTRATION "
                        "properties are simultaneously specified using "
                        "ALL_MOLECULES and molecule %s through the surface "
                        "classes '%s' and '%s'.",
                        no->name, sp->sym->name, sp2->sym->name);
          }
        }
      }

      if (sp_transp_all_volume_mols) {
        for (no = sp2->absorb_mols; no != NULL; no = no->next) {
          spec = get_species_by_name(no->name, n_species, species_list);
          if (spec == NULL) {
            mcell_error("Cannot find species %s in simulation", no->name);
          }
          if (spec->flags & ON_GRID)
            continue;

          if ((sp_transp_all_volume_mols_orient == no->orient) ||
              (sp_transp_all_volume_mols_orient == 0) || (no->orient == 0)) {
            mcell_error("Conflicting TRANSPARENT and ABSORPTIVE properties are "
                        "simultaneously specified on the same wall using "
                        "ALL_VOLUME_MOLECULES and molecule %s through the "
                        "surface classes '%s' and '%s'.",
                        no->name, sp->sym->name, sp2->sym->name);
          }
        }
        for (no = sp2->refl_mols; no != NULL; no = no->next) {
          spec = get_species_by_name(no->name, n_species, species_list);
          if (spec == NULL) {
            mcell_error("Cannot find species %s in simulation", no->name);
          }
          if (spec->flags & ON_GRID)
            continue;

          if ((sp_transp_all_volume_mols_orient == no->orient) ||
              (sp_transp_all_volume_mols_orient == 0) || (no->orient == 0)) {
            mcell_error("Conflicting TRANSPARENT and REFLECTIVE properties "
                        "are simultaneously specified on the same wall using"
                        " ALL_VOLUME_MOLECULES and molecule %s through the "
                        " surface classes '%s' and '%s'.",
                        no->name, sp->sym->name, sp2->sym->name);
          }
        }
        for (no = sp2->clamp_conc_mols; no != NULL; no = no->next) {
          if ((sp_transp_all_volume_mols_orient == no->orient) ||
              (sp_transp_all_volume_mols_orient == 0) || (no->orient == 0)) {
            mcell_error("Conflicting TRANSPARENT and CLAMP_CONCENTRATION "
                        "properties are simultaneously specified using "
                        "ALL_VOLUME_MOLECULES and molecule %s through the "
                        "surface classes '%s' and '%s'.",
                        no->name, sp->sym->name, sp2->sym->name);
          }
        }
      }

      if (sp_transp_all_surface_mols) {
        for (no = sp2->absorb_mols; no != NULL; no = no->next) {
          spec = get_species_by_name(no->name, n_species, species_list);
          if (spec == NULL) {
            mcell_error("Cannot find species %s in simulation", no->name);
          }
          if ((spec->flags & NOT_FREE) == 0)
            continue;

          if ((sp_transp_all_surface_mols_orient == no->orient) ||
              (sp_transp_all_surface_mols_orient == 0) || (no->orient == 0)) {
            mcell_error("Conflicting TRANSPARENT and ABSORPTIVE properties "
                        "are simultaneously specified on the same wall using"
                        "ALL_SURFACE_MOLECULES and molecule %s through the "
                        "surface classes '%s' and '%s'.",
                        no->name, sp->sym->name, sp2->sym->name);
          }
        }
        for (no = sp2->refl_mols; no != NULL; no = no->next) {
          spec = get_species_by_name(no->name, n_species, species_list);
          if (spec == NULL) {
            mcell_error("Cannot find species %s in simulation", no->name);
          }
          if ((spec->flags & NOT_FREE) == 0)
            continue;

          if ((sp_transp_all_surface_mols_orient == no->orient) ||
              (sp_transp_all_surface_mols_orient == 0) || (no->orient == 0)) {
            mcell_error("Conflicting TRANSPARENT and REFLECTIVE properties "
                        "are simultaneously specified on the same wall using"
                        "ALL_SURFACE_MOLECULES and molecule %s through the "
                        "surface classes '%s' and '%s'.",
                        no->name, sp->sym->name, sp2->sym->name);
          }
        }
      }

      if (sp2_transp_all_mols) {
        for (no = sp->absorb_mols; no != NULL; no = no->next) {
          if ((sp2_transp_all_mols_orient == no->orient) ||
              (sp2_transp_all_mols_orient == 0) || (no->orient == 0)) {
            mcell_error("Conflicting TRANSPARENT and ABSORPTIVE properties "
                        "are simultaneously specified on the same wall using"
                        "ALL_MOLECULES and molecule %s through the surface "
                        "classes '%s' and '%s'.",
                        no->name, sp->sym->name, sp2->sym->name);
          }
        }
        for (no = sp->refl_mols; no != NULL; no = no->next) {
          if ((sp2_transp_all_mols_orient == no->orient) ||
              (sp2_transp_all_mols_orient == 0) || (no->orient == 0)) {
            mcell_error("Conflicting TRANSPARENT and REFLECTIVE properties "
                        "are simultaneously specified on the same wall using"
                        "ALL_MOLECULES and molecule %s through the surface "
                        "classes '%s' and '%s'.",
                        no->name, sp->sym->name, sp2->sym->name);
          }
        }
        for (no = sp->clamp_conc_mols; no != NULL; no = no->next) {
          if ((sp2_transp_all_mols_orient == no->orient) ||
              (sp2_transp_all_mols_orient == 0) || (no->orient == 0)) {
            mcell_error("Conflicting TRANSPARENT and CLAMP_CONCENTRATION "
                        "properties are simultaneously specified using "
                        "ALL_MOLECULES and molecule %s through the surface "
                        "classes '%s' and '%s'.",
                        no->name, sp->sym->name, sp2->sym->name);
          }
        }
      }

      if (sp2_transp_all_volume_mols) {
        for (no = sp->absorb_mols; no != NULL; no = no->next) {
          spec = get_species_by_name(no->name, n_species, species_list);
          if (spec == NULL) {
            mcell_error("Cannot find species %s in simulation", no->name);
          }
          if (spec->flags & ON_GRID)
            continue;

          if ((sp2_transp_all_volume_mols_orient == no->orient) ||
              (sp2_transp_all_volume_mols_orient == 0) || (no->orient == 0)) {
            mcell_error("Conflicting TRANSPARENT and ABSORPTIVE properties "
                        "are simultaneously specified on the same wall using"
                        "ALL_VOLUME_MOLECULES and molecule %s through the "
                        "surface classes '%s' and '%s'.",
                        no->name, sp->sym->name, sp2->sym->name);
          }
        }
        for (no = sp->refl_mols; no != NULL; no = no->next) {
          spec = get_species_by_name(no->name, n_species, species_list);
          if (spec == NULL) {
            mcell_error("Cannot find species %s in simulation", no->name);
          }
          if (spec->flags & ON_GRID)
            continue;

          if ((sp2_transp_all_volume_mols_orient == no->orient) ||
              (sp2_transp_all_volume_mols_orient == 0) || (no->orient == 0)) {
            mcell_error("Conflicting TRANSPARENT and REFLECTIVE properties "
                        "are simultaneously specified on the same wall using"
                        "ALL_VOLUME_MOLECULES and molecule %s through the "
                        "surface classes '%s' and '%s'.",
                        no->name, sp->sym->name, sp2->sym->name);
          }
        }
        for (no = sp->clamp_conc_mols; no != NULL; no = no->next) {
          if ((sp2_transp_all_volume_mols_orient == no->orient) ||
              (sp2_transp_all_volume_mols_orient == 0) || (no->orient == 0)) {
            mcell_error("Conflicting TRANSPARENT and CLAMP_CONCENTRATION "
                        "properties are simultaneously specified using "
                        "ALL_VOLUME_MOLECULES and molecule %s through the "
                        "surface classes '%s' and '%s'.",
                        no->name, sp->sym->name, sp2->sym->name);
          }
        }
      }

      if (sp2_transp_all_surface_mols) {
        for (no = sp->absorb_mols; no != NULL; no = no->next) {
          spec = get_species_by_name(no->name, n_species, species_list);
          if (spec == NULL) {
            mcell_error("Cannot find species %s in simulation", no->name);
          }
          if ((spec->flags & NOT_FREE) == 0)
            continue;

          if ((sp2_transp_all_surface_mols_orient == no->orient) ||
              (sp2_transp_all_surface_mols_orient == 0) || (no->orient == 0)) {
            mcell_error("Conflicting TRANSPARENT and ABSORPTIVE properties "
                        "are simultaneously specified on the same wall using"
                        "ALL_SURFACE_MOLECULES and molecule %s through the "
                        "surface classes '%s' and '%s'.",
                        no->name, sp->sym->name, sp2->sym->name);
          }
        }
        for (no = sp->refl_mols; no != NULL; no = no->next) {
          spec = get_species_by_name(no->name, n_species, species_list);
          if (spec == NULL) {
            mcell_error("Cannot find species %s in simulation", no->name);
          }
          if ((spec->flags & NOT_FREE) == 0)
            continue;

          if ((sp2_transp_all_surface_mols_orient == no->orient) ||
              (sp2_transp_all_surface_mols_orient == 0) || (no->orient == 0)) {
            mcell_error("Conflicting TRANSPARENT and REFLECTIVE properties "
                        "are simultaneously specified on the same wall using"
                        " ALL_SURFACE_MOLECULES and molecule %s through the "
                        " surface classes '%s' and '%s'.",
                        no->name, sp->sym->name, sp2->sym->name);
          }
        }
      }

      if (sp_absorb_all_mols) {
        for (no = sp2->transp_mols; no != NULL; no = no->next) {
          if ((sp_absorb_all_mols_orient == no->orient) ||
              (sp_absorb_all_mols_orient == 0) || (no->orient == 0)) {
            mcell_error("Conflicting ABSORPTIVE and TRANSPARENT properties "
                        "are simultaneously specified on the same wall using"
                        "ALL_MOLECULES through the surface classes '%s' and "
                        "'%s'.",
                        sp->sym->name, sp2->sym->name);
          }
        }
        for (no = sp2->refl_mols; no != NULL; no = no->next) {
          if ((sp_absorb_all_mols_orient == no->orient) ||
              (sp_absorb_all_mols_orient == 0) || (no->orient == 0)) {
            mcell_error("Conflicting ABSORPTIVE and REFLECTIVE properties "
                        "are simultaneously specified on the same wall using"
                        " ALL_MOLECULES through the surface classes '%s' and"
                        " '%s'.",
                        sp->sym->name, sp2->sym->name);
          }
        }
        for (no = sp2->clamp_conc_mols; no != NULL; no = no->next) {
          if ((sp_absorb_all_mols_orient == no->orient) ||
              (sp_absorb_all_mols_orient == 0) || (no->orient == 0)) {
            mcell_error("Conflicting ABSORPTIVE and CLAMP_CONCENTRATION "
                        "properties are simultaneously specified using "
                        "ALL_MOLECULES through the surface classes '%s' "
                        "and '%s'.",
                        sp->sym->name, sp2->sym->name);
          }
        }
      }

      if (sp_absorb_all_volume_mols) {
        for (no = sp2->transp_mols; no != NULL; no = no->next) {
          spec = get_species_by_name(no->name, n_species, species_list);
          if (spec == NULL) {
            mcell_error("Cannot find species %s in simulation", no->name);
          }
          if (spec->flags & ON_GRID)
            continue;

          if ((sp_absorb_all_volume_mols_orient == no->orient) ||
              (sp_absorb_all_volume_mols_orient == 0) || (no->orient == 0)) {
            mcell_error("Conflicting ABSORPTIVE and TRANSPARENT properties "
                        "are simultaneously specified on the same wall using"
                        " ALL_VOLUME_MOLECULES through the surface classes "
                        " '%s' and '%s'.",
                        sp->sym->name, sp2->sym->name);
          }
        }
        for (no = sp2->refl_mols; no != NULL; no = no->next) {
          spec = get_species_by_name(no->name, n_species, species_list);
          if (spec == NULL) {
            mcell_error("Cannot find species %s in simulation", no->name);
          }
          if (spec->flags & ON_GRID)
            continue;

          if ((sp_absorb_all_volume_mols_orient == no->orient) ||
              (sp_absorb_all_volume_mols_orient == 0) || (no->orient == 0)) {
            mcell_error("Conflicting ABSORPTIVE and REFLECTIVE properties "
                        "are simultaneously specified on the same wall using"
                        "ALL_VOLUME_MOLECULES through the surface classes "
                        "'%s' and '%s'.",
                        sp->sym->name, sp2->sym->name);
          }
        }
        for (no = sp2->clamp_conc_mols; no != NULL; no = no->next) {
          if ((sp_absorb_all_volume_mols_orient == no->orient) ||
              (sp_absorb_all_volume_mols_orient == 0) || (no->orient == 0)) {
            mcell_error("Conflicting ABSORPTIVE and CLAMP_CONCENTRATION "
                        "properties are simultaneously specified using "
                        "ALL_VOLUME_MOLECULES through the surface classes "
                        "'%s' and '%s'.",
                        sp->sym->name, sp2->sym->name);
          }
        }
      }

      if (sp_absorb_all_surface_mols) {
        for (no = sp2->transp_mols; no != NULL; no = no->next) {
          spec = get_species_by_name(no->name, n_species, species_list);
          if (spec == NULL) {
            mcell_error("Cannot find species %s in simulation", no->name);
          }
          if ((spec->flags & NOT_FREE) == 0)
            continue;

          if ((sp_absorb_all_surface_mols_orient == no->orient) ||
              (sp_absorb_all_surface_mols_orient == 0) || (no->orient == 0)) {
            mcell_error("Conflicting ABSORPTIVE and TRANSPARENT properties "
                        "are simultaneously specified on the same wall using"
                        "ALL_SURFACE_MOLECULES and molecule %s through the "
                        "surface classes '%s' and '%s'.",
                        no->name, sp->sym->name, sp2->sym->name);
          }
        }
        for (no = sp2->refl_mols; no != NULL; no = no->next) {
          spec = get_species_by_name(no->name, n_species, species_list);
          if (spec == NULL) {
            mcell_error("Cannot find species %s in simulation", no->name);
          }
          if ((spec->flags & NOT_FREE) == 0)
            continue;

          if ((sp_absorb_all_surface_mols_orient == no->orient) ||
              (sp_absorb_all_surface_mols_orient == 0) || (no->orient == 0)) {
            mcell_error("Conflicting ABSORPTIVE and REFLECTIVE properties "
                        "are simultaneously specified on the same wall using"
                        "ALL_SURFACE_MOLECULES and molecule %s through the "
                        "surface classes '%s' and '%s'.",
                        no->name, sp->sym->name, sp2->sym->name);
          }
        }
      }

      if (sp2_absorb_all_mols) {
        for (no = sp->transp_mols; no != NULL; no = no->next) {
          if ((sp2_absorb_all_mols_orient == no->orient) ||
              (sp2_absorb_all_mols_orient == 0) || (no->orient == 0)) {
            mcell_error("Conflicting ABSORPTIVE and TRANSPARENT properties "
                        "are simultaneously specified on the same wall using "
                        "ALL_MOLECULES and molecule %s through the surface "
                        "classes '%s' and '%s'.",
                        no->name, sp->sym->name, sp2->sym->name);
          }
        }
        for (no = sp->refl_mols; no != NULL; no = no->next) {
          if ((sp2_absorb_all_mols_orient == no->orient) ||
              (sp2_absorb_all_mols_orient == 0) || (no->orient == 0)) {
            mcell_error("Conflicting ABSORPTIVE and REFLECTIVE properties are"
                        " simultaneously specified on the same wall using "
                        "ALL_MOLECULES and molecule %s through the surface "
                        "classes '%s' and '%s'.",
                        no->name, sp->sym->name, sp2->sym->name);
          }
        }
        for (no = sp->clamp_conc_mols; no != NULL; no = no->next) {
          if ((sp2_absorb_all_mols_orient == no->orient) ||
              (sp2_absorb_all_mols_orient == 0) || (no->orient == 0)) {
            mcell_error("Conflicting ABSORPTIVE and CLAMP_CONCENTRATION "
                        "properties are simultaneously specified using "
                        "ALL_MOLECULES and molecule %s through the surface "
                        "classes '%s' and '%s'.",
                        no->name, sp->sym->name, sp2->sym->name);
          }
        }
      }

      if (sp2_absorb_all_volume_mols) {
        for (no = sp->transp_mols; no != NULL; no = no->next) {
          spec = get_species_by_name(no->name, n_species, species_list);
          if (spec == NULL)
            mcell_error("Cannot find species %s in simulation", no->name);
          if (spec->flags & ON_GRID)
            continue;

          if ((sp2_absorb_all_volume_mols_orient == no->orient) ||
              (sp2_absorb_all_volume_mols_orient == 0) || (no->orient == 0)) {
            mcell_error("Conflicting ABSORPTIVE and TRANSPARENT properties "
                        "are simultaneously specified on the same wall using "
                        "ALL_VOLUME_MOLECULES and molecule %s through the "
                        "surface classes '%s' and '%s'.",
                        no->name, sp->sym->name, sp2->sym->name);
          }
        }
        for (no = sp->refl_mols; no != NULL; no = no->next) {
          spec = get_species_by_name(no->name, n_species, species_list);
          if (spec == NULL)
            mcell_error("Cannot find species %s in simulation", no->name);
          if (spec->flags & ON_GRID)
            continue;

          if ((sp2_absorb_all_volume_mols_orient == no->orient) ||
              (sp2_absorb_all_volume_mols_orient == 0) || (no->orient == 0)) {
            mcell_error("Conflicting ABSORPTIVE and REFLECTIVE properties are"
                        " simultaneously specified on the same wall using "
                        "ALL_VOLUME_MOLECULES and molecule %s through the "
                        "surface classes '%s' and '%s'.",
                        no->name, sp->sym->name, sp2->sym->name);
          }
        }
        for (no = sp->clamp_conc_mols; no != NULL; no = no->next) {
          if ((sp2_absorb_all_volume_mols_orient == no->orient) ||
              (sp2_absorb_all_volume_mols_orient == 0) || (no->orient == 0)) {
            mcell_error("Conflicting ABSORPTIVE and CLAMP_CONCENTRATION "
                        "properties are simultaneously specified using "
                        "ALL_VOLUME_MOLECULES and molecule %s through the "
                        "surface classes '%s' and '%s'.",
                        no->name, sp->sym->name, sp2->sym->name);
          }
        }
      }

      if (sp2_absorb_all_surface_mols) {
        for (no = sp->transp_mols; no != NULL; no = no->next) {
          spec = get_species_by_name(no->name, n_species, species_list);
          if (spec == NULL)
            mcell_error("Cannot find species %s in simulation", no->name);
          if ((spec->flags & NOT_FREE) == 0)
            continue;

          if ((sp2_absorb_all_surface_mols_orient == no->orient) ||
              (sp2_absorb_all_surface_mols_orient == 0) || (no->orient == 0)) {
            mcell_error("Conflicting ABSORPTIVE and TRANSPARENT properties "
                        "are simultaneously specified on the same wall using "
                        "ALL_SURFACE_MOLECULES and molecule %s through the "
                        "surface classes '%s' and '%s'.",
                        no->name, sp->sym->name, sp2->sym->name);
          }
        }
        for (no = sp->refl_mols; no != NULL; no = no->next) {
          spec = get_species_by_name(no->name, n_species, species_list);
          if (spec == NULL)
            mcell_error("Cannot find species %s in simulation", no->name);
          if ((spec->flags & NOT_FREE) == 0)
            continue;

          if ((sp2_absorb_all_surface_mols_orient == no->orient) ||
              (sp2_absorb_all_surface_mols_orient == 0) || (no->orient == 0)) {
            mcell_error("Conflicting ABSORPTIVE and REFLECTIVE properties are"
                        "simultaneously specified on the same wall using "
                        "ALL_SURFACE_MOLECULES and molecule %s through the "
                        "surface classes '%s' and '%s'.",
                        no->name, sp->sym->name, sp2->sym->name);
          }
        }
      }

      if (sp_refl_all_mols) {
        for (no = sp2->transp_mols; no != NULL; no = no->next) {
          if ((sp_refl_all_mols_orient == no->orient) ||
              (sp_refl_all_mols_orient == 0) || (no->orient == 0)) {
            mcell_error("Conflicting REFLECTIVE and TRANSPARENT properties "
                        "are simultaneously specified on the same wall using "
                        "ALL_MOLECULES and molecule %s through the surface "
                        "classes '%s' and '%s'.",
                        no->name, sp->sym->name, sp2->sym->name);
          }
        }
        for (no = sp2->absorb_mols; no != NULL; no = no->next) {
          if ((sp_refl_all_mols_orient == no->orient) ||
              (sp_refl_all_mols_orient == 0) || (no->orient == 0)) {
            mcell_error("Conflicting REFLECTIVE and ABSORPTIVE properties are"
                        "simultaneously specified on the same wall using "
                        "ALL_MOLECULES and molecule %s through the surface "
                        "classes '%s' and '%s'.",
                        no->name, sp->sym->name, sp2->sym->name);
          }
        }
        for (no = sp2->clamp_conc_mols; no != NULL; no = no->next) {
          if ((sp_refl_all_mols_orient == no->orient) ||
              (sp_refl_all_mols_orient == 0) || (no->orient == 0)) {
            mcell_error("Conflicting REFLECTIVE and CLAMP_CONCENTRATION "
                        "properties are simultaneously specified using "
                        "ALL_MOLECULES and molecule %s through the surface "
                        "classes '%s' and '%s'.",
                        no->name, sp->sym->name, sp2->sym->name);
          }
        }
      }

      if (sp_refl_all_volume_mols) {
        for (no = sp2->transp_mols; no != NULL; no = no->next) {
          spec = get_species_by_name(no->name, n_species, species_list);
          if (spec == NULL)
            mcell_error("Cannot find species %s in simulation", no->name);
          if (spec->flags & ON_GRID)
            continue;

          if ((sp_refl_all_volume_mols_orient == no->orient) ||
              (sp_refl_all_volume_mols_orient == 0) || (no->orient == 0)) {
            mcell_error("Conflicting REFLECTIVE and TRANSPARENT properties "
                        "are simultaneously specified on the same wall using "
                        "ALL_VOLUME_MOLECULES and molecule %s through the "
                        "surface classes '%s' and '%s'.",
                        no->name, sp->sym->name, sp2->sym->name);
          }
        }
        for (no = sp2->absorb_mols; no != NULL; no = no->next) {
          spec = get_species_by_name(no->name, n_species, species_list);
          if (spec == NULL)
            mcell_error("Cannot find species %s in simulation", no->name);
          if (spec->flags & ON_GRID)
            continue;

          if ((sp_refl_all_volume_mols_orient == no->orient) ||
              (sp_refl_all_volume_mols_orient == 0) || (no->orient == 0)) {
            mcell_error("Conflicting REFLECTIVE and ABSORPTIVE properties are"
                        " simultaneously specified on the same wall using "
                        "ALL_VOLUME_MOLECULES and molecule %s through the "
                        "surface classes '%s' and '%s'.",
                        no->name, sp->sym->name, sp2->sym->name);
          }
        }
        for (no = sp2->clamp_conc_mols; no != NULL; no = no->next) {
          if ((sp_refl_all_volume_mols_orient == no->orient) ||
              (sp_refl_all_volume_mols_orient == 0) || (no->orient == 0)) {
            mcell_error("Conflicting REFLECTIVE and CLAMP_CONCENTRATION "
                        "properties are simultaneously specified using "
                        "ALL_VOLUME_MOLECULES and molecule %s through the "
                        "surface classes '%s' and '%s'.",
                        no->name, sp->sym->name, sp2->sym->name);
          }
        }
      }

      if (sp_refl_all_surface_mols) {
        for (no = sp2->transp_mols; no != NULL; no = no->next) {
          spec = get_species_by_name(no->name, n_species, species_list);
          if (spec == NULL)
            mcell_error("Cannot find species %s in simulation", no->name);
          if ((spec->flags & NOT_FREE) == 0)
            continue;

          if ((sp_refl_all_surface_mols_orient == no->orient) ||
              (sp_refl_all_surface_mols_orient == 0) || (no->orient == 0)) {
            mcell_error("Conflicting REFLECTIVE and TRANSPARENT properties "
                        "are simultaneously specified on the same wall using "
                        "ALL_SURFACE_MOLECULES and molecule %s through the "
                        "surface classes '%s' and '%s'.",
                        no->name, sp->sym->name, sp2->sym->name);
          }
        }
        for (no = sp2->absorb_mols; no != NULL; no = no->next) {
          spec = get_species_by_name(no->name, n_species, species_list);
          if (spec == NULL)
            mcell_error("Cannot find species %s in simulation", no->name);
          if ((spec->flags & NOT_FREE) == 0)
            continue;

          if ((sp_refl_all_surface_mols_orient == no->orient) ||
              (sp_refl_all_surface_mols_orient == 0) || (no->orient == 0)) {
            mcell_error("Conflicting REFLECTIVE and ABSORPTIVE properties are"
                        "simultaneously specified on the same wall using "
                        "ALL_SURFACE_MOLECULES and molecule %s through the "
                        "surface classes '%s' and '%s'.",
                        no->name, sp->sym->name, sp2->sym->name);
          }
        }
      }

      if (sp2_refl_all_mols) {
        for (no = sp->transp_mols; no != NULL; no = no->next) {
          if ((sp2_refl_all_mols_orient == no->orient) ||
              (sp2_refl_all_mols_orient == 0) || (no->orient == 0)) {
            mcell_error("Conflicting REFLECTIVE and TRANSPARENT properties "
                        "are simultaneously specified on the same wall using "
                        "ALL_MOLECULES and molecule %s through the surface "
                        "classes '%s' and '%s'.",
                        no->name, sp->sym->name, sp2->sym->name);
          }
        }
        for (no = sp->absorb_mols; no != NULL; no = no->next) {
          if ((sp2_refl_all_mols_orient == no->orient) ||
              (sp2_refl_all_mols_orient == 0) || (no->orient == 0)) {
            mcell_error("Conflicting REFLECTIVE and ABSORPTIVE properties are"
                        " simultaneously specified on the same wall using "
                        "ALL_MOLECULES and molecule %s through the surface "
                        "classes '%s' and '%s'.",
                        no->name, sp->sym->name, sp2->sym->name);
          }
        }
        for (no = sp->clamp_conc_mols; no != NULL; no = no->next) {
          if ((sp2_refl_all_mols_orient == no->orient) ||
              (sp2_refl_all_mols_orient == 0) || (no->orient == 0)) {
            mcell_error("Conflicting REFLECTIVE and CLAMP_CONCENTRATION "
                        "properties are simultaneously specified using "
                        "ALL_MOLECULES and molecule %s through the surface "
                        "classes '%s' and '%s'.",
                        no->name, sp->sym->name, sp2->sym->name);
          }
        }
      }

      if (sp2_refl_all_volume_mols) {
        for (no = sp->transp_mols; no != NULL; no = no->next) {
          spec = get_species_by_name(no->name, n_species, species_list);
          if (spec == NULL)
            mcell_error("Cannot find species %s in simulation", no->name);
          if (spec->flags & ON_GRID)
            continue;

          if ((sp2_refl_all_volume_mols_orient == no->orient) ||
              (sp2_refl_all_volume_mols_orient == 0) || (no->orient == 0)) {
            mcell_error("Conflicting REFLECTIVE and TRANSPARENT properties "
                        "are simultaneously specified on the same wall using"
                        " ALL_VOLUME_MOLECULES and molecule %s through the "
                        "surface classes '%s' and '%s'.",
                        no->name, sp->sym->name, sp2->sym->name);
          }
        }
        for (no = sp->absorb_mols; no != NULL; no = no->next) {
          spec = get_species_by_name(no->name, n_species, species_list);
          if (spec == NULL)
            mcell_error("Cannot find species %s in simulation", no->name);
          if (spec->flags & ON_GRID)
            continue;

          if ((sp2_refl_all_volume_mols_orient == no->orient) ||
              (sp2_refl_all_volume_mols_orient == 0) || (no->orient == 0)) {
            mcell_error("Conflicting REFLECTIVE and ABSORPTIVE properties are"
                        "simultaneously specified on the same wall using "
                        "ALL_VOLUME_MOLECULES and molecule %s through the "
                        "surface classes '%s' and '%s'.",
                        no->name, sp->sym->name, sp2->sym->name);
          }
        }
        for (no = sp->clamp_conc_mols; no != NULL; no = no->next) {
          if ((sp2_refl_all_volume_mols_orient == no->orient) ||
              (sp2_refl_all_volume_mols_orient == 0) || (no->orient == 0)) {
            mcell_error("Conflicting REFLECTIVE and CLAMP_CONCENTRATION "
                        "properties are simultaneously specified using "
                        "ALL_VOLUME_MOLECULES and molecule %s through the "
                        "surface classes '%s' and '%s'.",
                        no->name, sp->sym->name, sp2->sym->name);
          }
        }
      }

      if (sp2_refl_all_surface_mols) {
        for (no = sp->transp_mols; no != NULL; no = no->next) {
          spec = get_species_by_name(no->name, n_species, species_list);
          if (spec == NULL)
            mcell_error("Cannot find species %s in simulation", no->name);
          if ((spec->flags & NOT_FREE) == 0)
            continue;

          if ((sp2_refl_all_surface_mols_orient == no->orient) ||
              (sp2_refl_all_surface_mols_orient == 0) || (no->orient == 0)) {
            mcell_error("Conflicting REFLECTIVE and TRANSPARENT properties "
                        "are simultaneously specified on the same wall using "
                        "ALL_SURFACE_MOLECULES and molecule %s through the "
                        "surface classes '%s' and '%s'.",
                        no->name, sp->sym->name, sp2->sym->name);
          }
        }
        for (no = sp->absorb_mols; no != NULL; no = no->next) {
          spec = get_species_by_name(no->name, n_species, species_list);
          if (spec == NULL)
            mcell_error("Cannot find species %s in simulation", no->name);
          if ((spec->flags & NOT_FREE) == 0)
            continue;

          if ((sp2_refl_all_surface_mols_orient == no->orient) ||
              (sp2_refl_all_surface_mols_orient == 0) || (no->orient == 0)) {
            mcell_error("Conflicting REFLECTIVE and ABSORPTIVE properties are"
                        " simultaneously specified on the same wall using "
                        "ALL_SURFACE_MOLECULES and molecule %s through the "
                        "surface classes '%s' and '%s'.",
                        no->name, sp->sym->name, sp2->sym->name);
          }
        }
      }
    }
  }
}

/***************************************************************************
get_species_by_name:
  In: name of species
  Out: Species object or NULL if we can't find one.
***************************************************************************/
struct species *get_species_by_name(char *name, int n_species,
                                    struct species **species_list) {
  for (int i = 0; i < n_species; i++) {
    struct species *sp = species_list[i];

    if (strcmp(sp->sym->name, name) == 0)
      return sp;
  }

  return NULL;
}

/***************************************************************************
create_name_lists_of_volume_and_surface_mols:
  In: pointer to the empty linked lists.
  Out: none. Two linked lists of volume molecules names and surface molecules
       names are created.
***************************************************************************/
void create_name_lists_of_volume_and_surface_mols(
    struct volume *world, struct name_list **vol_species_name_list,
    struct name_list **surf_species_name_list) {
  struct species *spec;
  struct name_list *nl, *nl_vol_head = NULL, *nl_surf_head = NULL;
  int i;

  /* create name lists of volume and surface species */
  for (i = 0; i < world->n_species; i++) {
    spec = world->species_list[i];
    if (spec == NULL)
      mcell_internal_error("Cannot find molecule name");
    if (spec == world->all_mols)
      continue;
    if ((spec == world->all_volume_mols) || (spec == world->all_surface_mols))
      continue;
    if (spec->flags & IS_SURFACE)
      continue;

    if (spec->flags & ON_GRID) {
      nl = CHECKED_MALLOC_STRUCT(struct name_list, "name_list");
      nl->name = CHECKED_STRDUP(spec->sym->name, "species name");
      nl->prev = NULL; /* we will use only FORWARD feature */

      if (nl_surf_head == NULL) {
        nl->next = NULL;
        nl_surf_head = nl;
      } else {
        nl->next = nl_surf_head;
        nl_surf_head = nl;
      }
    } else {
      nl = CHECKED_MALLOC_STRUCT(struct name_list, "name_list");
      nl->name = CHECKED_STRDUP(spec->sym->name, "species name");
      nl->prev = NULL; /* we will use only FORWARD feature */

      if (nl_vol_head == NULL) {
        nl->next = NULL;
        nl_vol_head = nl;
      } else {
        nl->next = nl_vol_head;
        nl_vol_head = nl;
      }
    }
  }

  if (nl_vol_head != NULL)
    *vol_species_name_list = nl_vol_head;
  if (nl_surf_head != NULL)
    *surf_species_name_list = nl_surf_head;
}

/***************************************************************************
remove_molecules_name_list:
  In: none
  Out: none. Global linked list of molecules names is memory
       deallocated.
***************************************************************************/
void remove_molecules_name_list(struct name_list **nlist) {
  struct name_list *nnext, *nl_head;

  nl_head = *nlist;

  /* remove name list */
  while (nl_head != NULL) {
    nnext = nl_head->next;
    if (nl_head->name != NULL)
      free(nl_head->name);
    free(nl_head);
    nl_head = nnext;
  }
  nl_head = NULL;

  *nlist = NULL;
}

/*****************************************************************
check_for_overlapped_walls:
  In: rng: random number generator
      n_subvols: number of subvolumes
      subvol: a subvolume
  Out: 0 if no errors, the world geometry is successfully checked for
       overlapped walls.
       1 if there are any overlapped walls.
******************************************************************/
int check_for_overlapped_walls(
    struct rng_state *rng, int n_subvols, struct subvolume *subvol) {

  /* pick up a random vector */
  struct vector3 rand_vector;
  rand_vector.x = rng_dbl(rng);
  rand_vector.y = rng_dbl(rng);
  rand_vector.z = rng_dbl(rng);

  for (int i = 0; i < n_subvols; i++) {
    struct subvolume *sv = &(subvol[i]);
    struct wall_aux_list *head = NULL;

    for (struct wall_list *wlp = sv->wall_head; wlp != NULL; wlp = wlp->next) {
      double d_prod = dot_prod(&rand_vector, &(wlp->this_wall->normal));
      /* we want to place walls with opposite normals into
         neighboring positions in the sorted linked list */
      if (d_prod < 0)
        d_prod = -d_prod;

      struct wall_aux_list *newNode;
      newNode = CHECKED_MALLOC_STRUCT(struct wall_aux_list, "wall_aux_list");
      newNode->this_wall = wlp->this_wall;
      newNode->d_prod = d_prod;

      sorted_insert_wall_aux_list(&head, newNode);
    }

    for (struct wall_aux_list *curr = head; curr != NULL; curr = curr->next) {
      struct wall *w1 = curr->this_wall;

      struct wall_aux_list *next_curr = curr->next;
      while ((next_curr != NULL) &&
             (!distinguishable(curr->d_prod, next_curr->d_prod, EPS_C))) {
        /* there may be several walls with the same (or mirror)
           oriented normals */
        struct wall *w2 = next_curr->this_wall;

        if (are_walls_coplanar(w1, w2, MESH_DISTINCTIVE)) {
          if ((are_walls_coincident(w1, w2, MESH_DISTINCTIVE) ||
               coplanar_tri_overlap(w1, w2))) {
            mcell_error(
                "walls are overlapped: wall %d from '%s' and wall "
                "%d from '%s'.",
                w1->side, w1->parent_object->sym->name, w2->side,
                w2->parent_object->sym->name);
          }
        }
        next_curr = next_curr->next;
      }
    }
    /* free memory */
    if (head != NULL)
      delete_wall_aux_list(head);
  }

  return 0;
}


/* this function checks if obj is contained in the linked list of objects
 * which have the passed-in concentration clamp */
struct ccn_clamp_data* find_clamped_object_in_list(struct ccn_clamp_data *ccd,
  struct object *obj) {
  struct ccn_clamp_data *c = ccd;
  while (c->next_obj != NULL) {
    if (c->next_obj->objp == obj) {
      return c->next_obj;
    }
    c = c->next_obj;
  }
  return NULL;
}<|MERGE_RESOLUTION|>--- conflicted
+++ resolved
@@ -2762,12 +2762,8 @@
       struct vector3 pos3d = {.x = 0, .y = 0, .z = 0};
       short flags = TYPE_SURF | ACT_NEWBIE | IN_SCHEDULE | IN_SURFACE;
       struct surface_molecule *new_sm = place_single_molecule(
-<<<<<<< HEAD
-          world, w, n_tile, sm[p_index], 0, flags, orientation[p_index], 0, 0, 0);
-=======
-          world, w, n_tile, sm[p_index], flags, orientation[p_index], 0, 0, 0,
+          world, w, n_tile, sm[p_index], 0, flags, orientation[p_index], 0, 0, 0,
           &periodic_box, &pos3d);
->>>>>>> d606a65f
       if (trigger_unimolecular(world->reaction_hash, world->rx_hashsize,
                                sm[p_index]->hashval,
                                (struct abstract_molecule *)new_sm) != NULL ||
@@ -2942,12 +2938,8 @@
                 struct periodic_image periodic_box = {.x = 0, .y = 0, .z = 0};
                 struct vector3 pos3d = {.x = 0, .y = 0, .z = 0};
                 struct surface_molecule *new_sm = place_single_molecule(
-<<<<<<< HEAD
-                    world, walls[j], idx[j], sm, 0, flags, orientation, 0, 0, 0);
-=======
-                    world, walls[j], idx[j], sm, flags, orientation, 0, 0, 0,
+                    world, walls[j], idx[j], sm, 0, flags, orientation, 0, 0, 0,
                     &periodic_box, &pos3d);
->>>>>>> d606a65f
                 if (trigger_unimolecular(
                         world->reaction_hash, world->rx_hashsize, sm->hashval,
                         (struct abstract_molecule *)new_sm) != NULL ||
@@ -2967,13 +2959,8 @@
                   struct periodic_image periodic_box = {.x = 0, .y = 0, .z = 0};
                   struct vector3 pos3d = {.x = 0, .y = 0, .z = 0};
                   struct surface_molecule *new_sm = place_single_molecule(
-<<<<<<< HEAD
                       world, walls[slot_num], idx[slot_num], sm, 0, flags,
-                      orientation, 0, 0, 0);
-=======
-                      world, walls[slot_num], idx[slot_num], sm, flags,
                       orientation, 0, 0, 0, &periodic_box, &pos3d);
->>>>>>> d606a65f
                   if (trigger_unimolecular(
                           world->reaction_hash, world->rx_hashsize, sm->hashval,
                           (struct abstract_molecule *)new_sm) != NULL ||
@@ -3104,12 +3091,8 @@
                   struct periodic_image periodic_box = {.x = 0, .y = 0, .z = 0};
                   struct vector3 pos3d = {.x = 0, .y = 0, .z = 0};
                   struct surface_molecule *new_sm = place_single_molecule(
-<<<<<<< HEAD
-                      world, walls[j], idx[j], sm, 0, flags, orientation, 0, 0, 0);
-=======
-                      world, walls[j], idx[j], sm, flags, orientation, 0, 0, 0,
+                      world, walls[j], idx[j], sm, 0, flags, orientation, 0, 0, 0,
                       &periodic_box, &pos3d);
->>>>>>> d606a65f
                   if (trigger_unimolecular(
                           world->reaction_hash, world->rx_hashsize, sm->hashval,
                           (struct abstract_molecule *)new_sm) != NULL ||
@@ -3129,13 +3112,8 @@
                     struct periodic_image periodic_box = {.x = 0, .y = 0, .z = 0};
                     struct vector3 pos3d = {.x = 0, .y = 0, .z = 0};
                     struct surface_molecule *new_sm = place_single_molecule(
-<<<<<<< HEAD
                         world, walls[slot_num], idx[slot_num], sm, 0, flags,
-                        orientation, 0, 0, 0);
-=======
-                        world, walls[slot_num], idx[slot_num], sm, flags,
                         orientation, 0, 0, 0, &periodic_box, &pos3d);
->>>>>>> d606a65f
                     if (trigger_unimolecular(
                             world->reaction_hash, world->rx_hashsize,
                             sm->hashval,
