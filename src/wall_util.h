#ifndef MCELL_WALL_UTIL
#define MCELL_WALL_UTIL

#include "mcell_structs.h"

/* Temporary data stored about an edge of a polygon */  
struct poly_edge
{
  struct poly_edge *next; /* Next edge in a hash table. */

  double v1x;             /* X coord of starting point */
  double v1y;             /* Y coord of starting point */
  double v1z;             /* Z coord of starting point */
  double v2x;             /* X coord of ending point */
  double v2y;             /* Y coord of ending point */
  double v2z;             /* Z coord of ending point */
  
  int face1;              /* Index of wall on one side of edge */
  int face2;              /* Index of wall on other side of edge */
  int edge1;              /* Which edge of wall1 are we? */
  int edge2;              /* Which edge of wall2 are we? */
  int n;                  /* How many walls share this edge? */
};


/* Hash table for rapid order-invariant lookup of edges. */
struct edge_hashtable
{
  struct poly_edge *data; /* Array of polygon edges */   
  
  int nkeys;              /* Length of array */
  int stored;            /* How many things do we have in the table? */
  int distinct;           /* How many of those are distinct? */
};

struct plane {
	struct vector3 n;	/* Plane normal.  Points x on the plane satisfy
                                   dot_prod(n,x) = d */
        double d;                /* d = dot_prod(n,p) for a given point p on 
                                    the plane */
};


int edge_equals(struct poly_edge *e1,struct poly_edge *e2);
int edge_hash(struct poly_edge *pe,int nkeys);

int ehtable_init(struct edge_hashtable *eht,int nkeys);
int ehtable_add(struct edge_hashtable *eht,struct poly_edge *pe);
void ehtable_kill(struct edge_hashtable *eht);

int surface_net( struct wall **facelist, int nfaces );
void init_edge_transform(struct edge *e,int edgenum);
int sharpen_object(struct object *parent);
int sharpen_world(void);

int add_info_shared_vertices(void);
int add_info_shared_vertices_object(struct object *obj);
int add_info_shared_vertices_polygon_object(struct object *o);

double closest_interior_point(struct vector3 *pt,struct wall *w,struct vector2 *ip,double r2);

int find_edge_point(struct wall *here,struct vector2 *loc,struct vector2 *disp,struct vector2 *edgept);
struct wall* traverse_surface(struct wall *here,struct vector2 *loc,int which,struct vector2 *newloc);
int is_manifold(struct region *r);

double touch_wall(struct vector3 *point,struct vector3 *move,struct wall *face);
int collide_wall(struct storage *local,
                 struct vector3 *point,
                 struct vector3 *move,
                 struct wall *face,
                 double *t,
                 struct vector3 *hitpt,
                 int update_move);
int collide_mol(struct vector3 *point,struct vector3 *move,
                struct abstract_molecule *a,double *t,struct vector3 *hitpt);

int intersect_box(struct vector3 *llf,struct vector3 *urb,struct wall *w);

void init_tri_wall(struct object *objp,int side,
                   struct vector3 *v0,struct vector3 *v1,struct vector3 *v2);

struct wall_list* wall_to_vol(struct wall *w, struct subvolume *sv);
struct vector3* localize_vertex(struct vector3 *p, struct storage *stor);
struct wall* localize_wall(struct wall *w, struct storage *stor);
struct wall* distrubute_wall(struct wall *w);
int distribute_object(struct object *parent);
int distribute_world(void);

void closest_pt_point_triangle(struct vector3 *p, struct vector3 *a, struct vector3 *b, struct vector3 *c, struct vector3 *final_result);
int test_sphere_triangle(struct vector3 *s, double radius, struct vector3 *a, struct vector3 *b, struct vector3 *c, struct vector3 *p);
void compute_plane(struct vector3 *a, struct vector3 *b, struct vector3 *c, struct plane *p);
int test_sphere_plane(struct vector3 *s, double radius, struct plane *p); 
int test_sphere_ray(struct vector3 *p, struct vector3 *d, struct vector3 *s,
           double radius, double *t, struct vector3 *q);
int test_segment_plane(struct vector3 *a, struct vector3 *b, struct plane *p, double *t, struct vector3 *q);
int test_bounding_boxes(struct vector3 *llf1, struct vector3 *urb1, struct vector3 *llf2, struct vector3 *urb2);

<<<<<<< HEAD
int surface_point_in_region(struct rng_state *rng,
                            struct object *ob,
                            int wall_n,
                            struct vector3 *v,
                            struct release_evaluator *expr);
int release_onto_regions(struct rng_state *rng,
                         struct release_site_obj *rso,
                         struct grid_molecule *g,
                         int n);
=======
int surface_point_in_region(struct object *ob,int wall_n,struct vector3 *v,struct release_evaluator *expr);
int release_onto_regions(struct release_site_obj *rso,struct grid_molecule *g,int n);

void push_wall_to_list(struct wall_list **wall_nbr_head, struct wall_list *wl);
void delete_wall_list(struct wall_list *wl_head);

void find_shared_vertices(struct surface_grid *g, int idx, int *shared_vert);
struct wall_list* find_nbr_walls_shared_vertices(struct wall *origin, int  *shared_vert);
int wall_share_vertex(struct wall *w, struct vector3 *vert);
int walls_share_edge(struct wall *w1, struct wall *w2);
>>>>>>> f7e696bb
#endif<|MERGE_RESOLUTION|>--- conflicted
+++ resolved
@@ -95,7 +95,6 @@
 int test_segment_plane(struct vector3 *a, struct vector3 *b, struct plane *p, double *t, struct vector3 *q);
 int test_bounding_boxes(struct vector3 *llf1, struct vector3 *urb1, struct vector3 *llf2, struct vector3 *urb2);
 
-<<<<<<< HEAD
 int surface_point_in_region(struct rng_state *rng,
                             struct object *ob,
                             int wall_n,
@@ -105,10 +104,6 @@
                          struct release_site_obj *rso,
                          struct grid_molecule *g,
                          int n);
-=======
-int surface_point_in_region(struct object *ob,int wall_n,struct vector3 *v,struct release_evaluator *expr);
-int release_onto_regions(struct release_site_obj *rso,struct grid_molecule *g,int n);
-
 void push_wall_to_list(struct wall_list **wall_nbr_head, struct wall_list *wl);
 void delete_wall_list(struct wall_list *wl_head);
 
@@ -116,5 +111,5 @@
 struct wall_list* find_nbr_walls_shared_vertices(struct wall *origin, int  *shared_vert);
 int wall_share_vertex(struct wall *w, struct vector3 *vert);
 int walls_share_edge(struct wall *w1, struct wall *w2);
->>>>>>> f7e696bb
+
 #endif