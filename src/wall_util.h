/******************************************************************************
 *
 * Copyright (C) 2006-2017 by
 * The Salk Institute for Biological Studies and
 * Pittsburgh Supercomputing Center, Carnegie Mellon University
 *
 * This program is free software; you can redistribute it and/or
 * modify it under the terms of the GNU General Public License
 * as published by the Free Software Foundation; either version 2
 * of the License, or (at your option) any later version.
 *
 * This program is distributed in the hope that it will be useful,
 * but WITHOUT ANY WARRANTY; without even the implied warranty of
 * MERCHANTABILITY or FITNESS FOR A PARTICULAR PURPOSE.  See the
 * GNU General Public License for more details.
 *
 * You should have received a copy of the GNU General Public License
 * along with this program; if not, write to the Free Software
 * Foundation, Inc., 51 Franklin Street, Fifth Floor, Boston, MA  02110-1301,
 * USA.
 *
******************************************************************************/

#pragma once

#include "mcell_structs.h"

/* Temporary data stored about an edge of a polygon */
struct poly_edge {
  struct poly_edge *next; /* Next edge in a hash table. */

  double v1x; /* X coord of starting point */
  double v1y; /* Y coord of starting point */
  double v1z; /* Z coord of starting point */
  double v2x; /* X coord of ending point */
  double v2y; /* Y coord of ending point */
  double v2z; /* Z coord of ending point */

  int face[2]; /* wall indices on side of edge */
  int edge[2]; /* which edge of wall1/2 are we? */
  int n;     /* How many walls share this edge? */
};

/* Hash table for rapid order-invariant lookup of edges. */
struct edge_hashtable {
  struct poly_edge *data; /* Array of polygon edges */

  int nkeys;    /* Length of array */
  int stored;   /* How many things do we have in the table? */
  int distinct; /* How many of those are distinct? */
};

/* This linked list node is used in walls overlap test */
struct wall_aux_list {
  struct wall *this_wall; /* wall */
  double d_prod;          /* dot product of wall's normal and random vector */
  struct wall_aux_list *next;
};

struct plane {
  struct vector3 n; /* Plane normal.  Points x on the plane satisfy
                       dot_prod(n,x) = d */
  double d; /* d = dot_prod(n,p) for a given point p on
               the plane */
};

int edge_equals(struct poly_edge *e1, struct poly_edge *e2);
int edge_hash(struct poly_edge *pe, int nkeys);

int ehtable_init(struct edge_hashtable *eht, int nkeys);
int ehtable_add(struct edge_hashtable *eht, struct poly_edge *pe);
void ehtable_kill(struct edge_hashtable *eht);

int surface_net(struct wall **facelist, int nfaces);
void init_edge_transform(struct edge *e, int edgenum);
int sharpen_object(struct object *parent);

int sharpen_world(struct volume *world);

double closest_interior_point(struct vector3 *pt, struct wall *w,
                              struct vector2 *ip, double r2);

int find_edge_point(struct wall *here, struct vector2 *loc,
                    struct vector2 *disp, struct vector2 *edgept);
struct wall *traverse_surface(struct wall *here, struct vector2 *loc, int which,
                              struct vector2 *newloc);
int is_manifold(struct region *r, int count_regions_flag);

void jump_away_line(struct vector3 *p, struct vector3 *v, double k,
                    struct vector3 *A, struct vector3 *B, struct vector3 *n,
                    struct rng_state *rng);

int collide_wall(struct vector3 *point, struct vector3 *move, struct wall *face,
                 double *t, struct vector3 *hitpt, int update_move,
                 struct rng_state *rng, struct notifications *notify,
                 long long *polygon_tests);

int collide_mol(struct vector3 *point, struct vector3 *move,
                struct abstract_molecule *a, double *t, struct vector3 *hitpt,
                double rx_radius_3d);

int intersect_box(struct vector3 *llf, struct vector3 *urb, struct wall *w);

void init_tri_wall(struct object *objp, int side, struct vector3 *v0,
                   struct vector3 *v1, struct vector3 *v2);

struct wall_list *wall_to_vol(struct wall *w, struct subvolume *sv);

struct wall *localize_wall(struct wall *w, struct storage *stor);

int distribute_object(struct volume *world, struct object *parent);

int distribute_world(struct volume *world);

void closest_pt_point_triangle(struct vector3 *p, struct vector3 *a,
                               struct vector3 *b, struct vector3 *c,
                               struct vector3 *final_result);

int test_bounding_boxes(struct vector3 *llf1, struct vector3 *urb1,
                        struct vector3 *llf2, struct vector3 *urb2);

int release_onto_regions(struct volume *world, struct release_site_obj *rso,
                         struct surface_molecule *sm, int n);

struct surface_molecule *place_single_molecule(struct volume *state,
                                               struct wall *w,
                                               unsigned int grid_index,
                                               struct species *spec,
                                               short flags, short orientation,
                                               double t, double t2,
                                               double birthday,
                                               struct periodic_image *periodic_box,
                                               struct vector3 *pos3d);


void push_wall_to_list(struct wall_list **wall_nbr_head, struct wall *w);
void delete_wall_list(struct wall_list *wl_head);

struct wall_list *find_nbr_walls_shared_one_vertex(struct volume *world,
                                                   struct wall *origin,
                                                   long long int *shared_vert);

int walls_share_full_edge(struct wall *w1, struct wall *w2);

struct region_list *find_region_by_wall(struct wall *this_wall);

struct name_list *find_regions_names_by_wall(
    struct wall *w, struct string_buffer *ignore_regs);

struct region_list *
find_restricted_regions_by_wall(struct volume *world, struct wall *this_wall,
                                struct surface_molecule *sm);

struct region_list *
find_restricted_regions_by_object(struct volume *world, struct object *obj,
                                  struct surface_molecule *sm);

int are_restricted_regions_for_species_on_object(struct volume *world,
                                                 struct object *obj,
                                                 struct surface_molecule *sm);

int is_wall_edge_region_border(struct wall *this_wall, struct edge *this_edge);

int is_wall_edge_restricted_region_border(struct volume *world,
                                          struct wall *this_wall,
                                          struct edge *this_edge,
                                          struct surface_molecule *sm);

int find_shared_edge_index_of_neighbor_wall(struct wall *orig_wall,
                                            struct wall *nbr_wall);

void find_neighbor_wall_and_edge(struct wall *orig_wall, int orig_edge_ind,
                                 struct wall **nbr_wall, int *nbr_edge_ind);

int wall_contains_both_vertices(struct wall *w, struct vector3 *vert_A,
                                struct vector3 *vert_B);

int are_walls_coincident(struct wall *w1, struct wall *w2, double eps);

int are_walls_coplanar(struct wall *w1, struct wall *w2, double eps);

void sorted_insert_wall_aux_list(struct wall_aux_list **headRef,
                                 struct wall_aux_list *newNode);

void delete_wall_aux_list(struct wall_aux_list *head);

int walls_belong_to_at_least_one_different_restricted_region(
    struct volume *world, struct wall *w1, struct surface_molecule *sm1,
    struct wall *w2, struct surface_molecule *sm2);

int wall_belongs_to_all_regions_in_region_list(struct wall *w,
                                               struct region_list *rlp_head);

int wall_belongs_to_any_region_in_region_list(struct wall *w,
                                              struct region_list *rlp_head);

<<<<<<< HEAD
int region_belongs_to_region_list(struct region *rp, struct region_list *head);
=======
int region_belongs_to_region_list(struct region *rp, struct region_list *head);

void find_wall_center(struct wall *w, struct vector3 *center);
#endif
>>>>>>> 7030a996
<|MERGE_RESOLUTION|>--- conflicted
+++ resolved
@@ -194,11 +194,6 @@
 int wall_belongs_to_any_region_in_region_list(struct wall *w,
                                               struct region_list *rlp_head);
 
-<<<<<<< HEAD
-int region_belongs_to_region_list(struct region *rp, struct region_list *head);
-=======
 int region_belongs_to_region_list(struct region *rp, struct region_list *head);
 
-void find_wall_center(struct wall *w, struct vector3 *center);
-#endif
->>>>>>> 7030a996
+void find_wall_center(struct wall *w, struct vector3 *center);