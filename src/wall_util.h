/******************************************************************************
 *
 * Copyright (C) 2006-2017 by
 * The Salk Institute for Biological Studies and
 * Pittsburgh Supercomputing Center, Carnegie Mellon University
 *
 * This program is free software; you can redistribute it and/or
 * modify it under the terms of the GNU General Public License
 * as published by the Free Software Foundation; either version 2
 * of the License, or (at your option) any later version.
 *
 * This program is distributed in the hope that it will be useful,
 * but WITHOUT ANY WARRANTY; without even the implied warranty of
 * MERCHANTABILITY or FITNESS FOR A PARTICULAR PURPOSE.  See the
 * GNU General Public License for more details.
 *
 * You should have received a copy of the GNU General Public License
 * along with this program; if not, write to the Free Software
 * Foundation, Inc., 51 Franklin Street, Fifth Floor, Boston, MA  02110-1301,
 * USA.
 *
******************************************************************************/

#pragma once

#include "mcell_structs.h"

/* Temporary data stored about an edge of a polygon */
struct poly_edge {
  struct poly_edge *next; /* Next edge in a hash table. */

  double v1x; /* X coord of starting point */
  double v1y; /* Y coord of starting point */
  double v1z; /* Z coord of starting point */
  double v2x; /* X coord of ending point */
  double v2y; /* Y coord of ending point */
  double v2z; /* Z coord of ending point */

  int face[2]; /* wall indices on side of edge */
  int edge[2]; /* which edge of wall1/2 are we? */
  int n;     /* How many walls share this edge? */
};

/* Hash table for rapid order-invariant lookup of edges. */
struct edge_hashtable {
  struct poly_edge *data; /* Array of polygon edges */

  int nkeys;    /* Length of array */
  int stored;   /* How many things do we have in the table? */
  int distinct; /* How many of those are distinct? */
};

/* This linked list node is used in walls overlap test */
struct wall_aux_list {
  struct wall *this_wall; /* wall */
  double d_prod;          /* dot product of wall's normal and random vector */
  struct wall_aux_list *next;
};

struct plane {
  struct vector3 n; /* Plane normal.  Points x on the plane satisfy
                       dot_prod(n,x) = d */
  double d; /* d = dot_prod(n,p) for a given point p on
               the plane */
};

int edge_equals(struct poly_edge *e1, struct poly_edge *e2);
int edge_hash(struct poly_edge *pe, int nkeys);

int ehtable_init(struct edge_hashtable *eht, int nkeys);
int ehtable_add(struct edge_hashtable *eht, struct poly_edge *pe);
void ehtable_kill(struct edge_hashtable *eht);

int surface_net(struct wall **facelist, int nfaces);
void init_edge_transform(struct edge *e, int edgenum);
int sharpen_object(struct object *parent);

int sharpen_world(struct volume *world);

double closest_interior_point(struct vector3 *pt, struct wall *w,
                              struct vector2 *ip, double r2);

int find_edge_point(struct wall *here, struct vector2 *loc,
                    struct vector2 *disp, struct vector2 *edgept);
struct wall *traverse_surface(struct wall *here, struct vector2 *loc, int which,
                              struct vector2 *newloc);
int is_manifold(struct region *r, int count_regions_flag);

void jump_away_line(struct vector3 *p, struct vector3 *v, double k,
                    struct vector3 *A, struct vector3 *B, struct vector3 *n,
                    struct rng_state *rng);

int collide_wall(struct vector3 *point, struct vector3 *move, struct wall *face,
                 double *t, struct vector3 *hitpt, int update_move,
                 struct rng_state *rng, struct notifications *notify,
                 long long *polygon_tests);

int collide_mol(struct vector3 *point, struct vector3 *move,
                struct abstract_molecule *a, double *t, struct vector3 *hitpt,
                double rx_radius_3d);

int intersect_box(struct vector3 *llf, struct vector3 *urb, struct wall *w);

void init_tri_wall(struct object *objp, int side, struct vector3 *v0,
                   struct vector3 *v1, struct vector3 *v2);

struct wall_list *wall_to_vol(struct wall *w, struct subvolume *sv);

struct wall *localize_wall(struct wall *w, struct storage *stor);

int distribute_object(struct volume *world, struct object *parent);

int distribute_world(struct volume *world);

void closest_pt_point_triangle(struct vector3 *p, struct vector3 *a,
                               struct vector3 *b, struct vector3 *c,
                               struct vector3 *final_result);

int test_bounding_boxes(struct vector3 *llf1, struct vector3 *urb1,
                        struct vector3 *llf2, struct vector3 *urb2);

int release_onto_regions(struct volume *world, struct release_site_obj *rso,
                         struct surface_molecule *sm, int n);

struct surface_molecule *place_single_molecule(struct volume *state,
                                               struct wall *w,
                                               unsigned int grid_index,
                                               struct species *spec,
                                               short flags, short orientation,
                                               double t, double t2,
                                               double birthday,
                                               struct periodic_image *periodic_box,
                                               struct vector3 *pos3d);


void push_wall_to_list(struct wall_list **wall_nbr_head, struct wall *w);
void delete_wall_list(struct wall_list *wl_head);

struct wall_list *find_nbr_walls_shared_one_vertex(struct volume *world,
                                                   struct wall *origin,
                                                   long long int *shared_vert);

int walls_share_full_edge(struct wall *w1, struct wall *w2);

struct region_list *find_region_by_wall(struct wall *this_wall);

struct name_list *find_regions_names_by_wall(
    struct wall *w, struct string_buffer *ignore_regs);

struct region_list *
find_restricted_regions_by_wall(struct volume *world, struct wall *this_wall,
                                struct surface_molecule *sm);

struct region_list *
find_restricted_regions_by_object(struct volume *world, struct object *obj,
                                  struct surface_molecule *sm);

int are_restricted_regions_for_species_on_object(struct volume *world,
                                                 struct object *obj,
                                                 struct surface_molecule *sm);

int is_wall_edge_region_border(struct wall *this_wall, struct edge *this_edge);

int is_wall_edge_restricted_region_border(struct volume *world,
                                          struct wall *this_wall,
                                          struct edge *this_edge,
                                          struct surface_molecule *sm);

int find_shared_edge_index_of_neighbor_wall(struct wall *orig_wall,
                                            struct wall *nbr_wall);

void find_neighbor_wall_and_edge(struct wall *orig_wall, int orig_edge_ind,
                                 struct wall **nbr_wall, int *nbr_edge_ind);

int wall_contains_both_vertices(struct wall *w, struct vector3 *vert_A,
                                struct vector3 *vert_B);

int are_walls_coincident(struct wall *w1, struct wall *w2, double eps);

int are_walls_coplanar(struct wall *w1, struct wall *w2, double eps);

void sorted_insert_wall_aux_list(struct wall_aux_list **headRef,
                                 struct wall_aux_list *newNode);

void delete_wall_aux_list(struct wall_aux_list *head);

int walls_belong_to_at_least_one_different_restricted_region(
    struct volume *world, struct wall *w1, struct surface_molecule *sm1,
    struct wall *w2, struct surface_molecule *sm2);

int wall_belongs_to_all_regions_in_region_list(struct wall *w,
                                               struct region_list *rlp_head);

int wall_belongs_to_any_region_in_region_list(struct wall *w,
                                              struct region_list *rlp_head);

int region_belongs_to_region_list(struct region *rp, struct region_list *head);

<<<<<<< HEAD
void find_wall_center(struct wall *w, struct vector3 *center);
#endif
=======
void find_wall_center(struct wall *w, struct vector3 *center);
>>>>>>> a9bc5b88
<|MERGE_RESOLUTION|>--- conflicted
+++ resolved
@@ -196,9 +196,4 @@
 
 int region_belongs_to_region_list(struct region *rp, struct region_list *head);
 
-<<<<<<< HEAD
-void find_wall_center(struct wall *w, struct vector3 *center);
-#endif
-=======
-void find_wall_center(struct wall *w, struct vector3 *center);
->>>>>>> a9bc5b88
+void find_wall_center(struct wall *w, struct vector3 *center);