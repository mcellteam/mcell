--- conflicted
+++ resolved
@@ -69,14 +69,9 @@
                                         { "quiet", 0, 0, 'q' },
                                         { "with_checks", 1, 0, 'w' },
                                         { "rules", 1, 0, 'r'},
-<<<<<<< HEAD
                                         { "mcell4", 0, 0, 'n'},
                                         { "dump_mcell4", 0, 0, 'o'},
-=======
-																				{ "mcell4", 0, 0, 'n'},
-																				{ "dump_mcell4", 0, 0, 'o'},
-																				{ "mdl2datamodel", 0, 0, 'm'},
->>>>>>> 4a2c212a
+                                        { "mdl2datamodel", 0, 0, 'm'},
                                         { NULL, 0, 0, 0 } };
 
 /* print_usage: Write the usage message for mcell to a file handle.
@@ -105,14 +100,9 @@
       "     [-quiet]                 suppress all unrequested output except for errors\n"
       "     [-with_checks ('yes'/'no', default 'yes')]   performs check of the geometry for coincident walls\n"
       "     [-rules rules_file_name] run in MCell-R mode\n"
-<<<<<<< HEAD
       "     [-mcell4]                run new experimental MCell 4 version\n"
       "     [-dump_mcell4]           dump Mcell 3 state for MCell 4 development\n"
-=======
-			"     [-mcell4]                run new experimental MCell 4 version\n"
-			"     [-dump_mcell4]           dump Mcell 3 state for MCell 4 development\n"
       "     [-mdl2datamodel]         convert MDL to datamodel, the resulting file will be called datamodel.json\n"
->>>>>>> 4a2c212a
       "\n");
 }
 
