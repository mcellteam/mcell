/******************************************************************************
 *
 * Copyright (C) 2006-2017 by
 * The Salk Institute for Biological Studies and
 * Pittsburgh Supercomputing Center, Carnegie Mellon University
 *
 * This program is free software; you can redistribute it and/or
 * modify it under the terms of the GNU General Public License
 * as published by the Free Software Foundation; either version 2
 * of the License, or (at your option) any later version.
 *
 * This program is distributed in the hope that it will be useful,
 * but WITHOUT ANY WARRANTY; without even the implied warranty of
 * MERCHANTABILITY or FITNESS FOR A PARTICULAR PURPOSE.  See the
 * GNU General Public License for more details.
 *
 * You should have received a copy of the GNU General Public License
 * along with this program; if not, write to the Free Software
 * Foundation, Inc., 51 Franklin Street, Fifth Floor, Boston, MA  02110-1301,
 * USA.
 *
******************************************************************************/

#include "config.h"

#include "argparse.h"

#include "mcell_structs.h" /* for struct volume */
#include "logging.h"
#include "version_info.h" /* for print_version, print_full_version */

#include <stdarg.h>       /* for va_start, va_end, va_list */
#include <string.h>       /* for strdup */
#include <getopt.h>       /* for getopt_long_only, struct option, ... */
#include <stdio.h>        /* for *printf functions */
#include <stdlib.h>       /* for strtol, strtoll, strtoul, free */

#include <nfsim_c.h> /* for the nfsim initialization stuff */


/* Display a formatted error message. */
static void argerror(char const *s, ...) PRINTF_FORMAT(1);

/* Command-line arguments structure:
 *     long arg name
 *     has argument
 *     pointer to flag (should always be 0)
 *     short argument letter
 *
 * To add an argument, add a new entry to this array, assigning it a unique
 * short-argument letter.  Then add the short argument letter to the gibberish
 * string passed to getopt_long_only below, followed by a colon if the flag
 * takes an argument.  Finally, add a case to the switch statement to handle
 * the letter you selected for the argument.
 */
static struct option long_options[] = { { "help", 0, 0, 'h' },
                                        { "version", 0, 0, 'v' },
                                        { "fullversion", 0, 0, 'V' },
                                        { "seed", 1, 0, 's' },
                                        { "iterations", 1, 0, 'i' },
                                        { "checkpoint_infile", 1, 0, 'c' },
                                        { "checkpoint_outfile", 1, 0, 'C' },
                                        { "logfile", 1, 0, 'l' },
                                        { "logfreq", 1, 0, 'f' },
                                        { "errfile", 1, 0, 'e' },
                                        { "bond_angle", 1, 0, 'b'},
                                        { "z_options", 1, 0, 'z' },
                                        { "dump", 1, 0, 'd'},
                                        { "quiet", 0, 0, 'q' },
                                        { "with_checks", 1, 0, 'w' },
                                        { "rules", 1, 0, 'r'},
																				{ "mcell4", 0, 0, 'n'},
																				{ "dump_mcell4", 0, 0, 'o'},
                                        { NULL, 0, 0, 0 } };

/* print_usage: Write the usage message for mcell to a file handle.
 *
 *    f:     file handle to which to write message
 *    argv0: command name to use for executable in message
 */
void print_usage(FILE *f, char const *argv0) {
  fprintf(f, "Usage: %s [options] mdl_file_name\n\n", argv0);
  fprintf(
      f,
      "  options:\n"
      "     [-help]                  print this help message\n"
      "     [-version]               print the program version and exit\n"
      "     [-fullversion]           print the detailed program version report and exit\n"
      "     [-seed n]                choose random sequence number (default: 1)\n"
      "     [-iterations n]          override iterations in mdl_file_name\n"
      "     [-logfile log_file_name] send output log to file (default: stdout)\n"
      "     [-logfreq n]             output log frequency\n"
      "     [-errfile err_file_name] send errors log to file (default: stderr)\n"
      "     [-checkpoint_infile checkpoint_file_name]   read checkpoint file\n"
      "     [-checkpoint_outfile checkpoint_file_name]  write checkpoint file\n"
      "     [-z_options opt_int]     additional visualization options (defaults to 0 which is none)\n"
      "     [-bond_angle angle]      bond angle to use for all bonds (defaults to 0)\n"
      "     [-dump level]            print additional information based on level (0 is none, >0 is more)\n"
      "     [-quiet]                 suppress all unrequested output except for errors\n"
      "     [-with_checks ('yes'/'no', default 'yes')]   performs check of the geometry for coincident walls\n"
      "     [-rules rules_file_name] run in MCell-R mode\n"
			"     [-mcell4]                run new experimental MCell 4 version\n"
			"     [-dump_mcell4]           dump Mcell 3 state for MCell 4 development\n"
      "\n");
}

/* argerror: Display a message about an error which occurred during the
 *           argument parsing.  The message goes into the current "err_file",
 *           which defaults to stderr.
 *
 *   vol: the volume into which to imbue the parsed options
 *   fmt: a C "printf"-style format string
 */
static void argerror(char const *fmt, ...) {

  mcell_error_raw("\nMCell: command-line argument syntax error: ");

  va_list args;
  va_start(args, fmt);
  char error_msg[256];
  vsnprintf(error_msg, sizeof(error_msg), fmt, args);
  va_end(args);

  mcell_error_raw("%s", error_msg);
  mcell_error_raw("\n");
}

/* argparse_init: Parse the command-line arguments, imbuing the options into
 *                'vol'.
 *
 *   argc: the number of command-line arguments including the program name
 *   argv: an array of the command-line arguments
 *   vol:  the volume into which to imbue our options
 *
 *   Returns 1 if for any reason the simulation should not be run (i.e. an
 *   error, or '-help'), 0 if the simulation should proceed.  If 1 is returned,
 *   the caller should display a usage message.  (Perhaps the usage message
 *   should actually be displayed from here?)
 */
int argparse_init(int argc, char *const argv[], struct volume *vol) {
  char *endptr = NULL;
  int log_file_specified = 0, err_file_specified = 0;
  FILE *fhandle = NULL;
  char *with_checks_option;
  char *rules_xml_file = NULL; // for nfsim
  //argerror('whats up');
  /* Loop over all arguments */
  while (1) {

    /* get the next argument */
    int c = getopt_long_only(argc, argv, "?h", long_options, NULL);
    if (c == -1)
      break;

    switch (c) {
    case '?':
    case 'h': /* -help */
      return 1;

    case 'v': /* -version */
      print_version(mcell_get_log_file());
      exit(1);

    case 'V': /* -fullversion */
      print_full_version(mcell_get_log_file());
      exit(1);

    case 'q': /* -quiet */
      vol->quiet_flag = 1;
      break;

    case 'd': /* -dump */
      vol->dump_level = strtol(optarg, &endptr, 0);
      if (endptr == optarg || *endptr != '\0') {
        argerror("Dump level must be an integer: %s", optarg);
        return 1;
      }

      if (vol->dump_level < 0) {
        argerror("Dump level %ld is less than 0", vol->dump_level);
        return 1;
      }

      if (vol->dump_level > 0) {
        fprintf(stdout, "Dump level has been set to %ld\n", vol->dump_level);
      }
      break;

    case 'b': /* -bond_angle */
      vol->bond_angle = (double)strtod(optarg, &endptr);
      if (endptr == optarg || *endptr != '\0') {
        argerror("Bond angle must be a double: %s", optarg);
        return 1;
      }
      break;

    case 'z': /* -viz_options */
      vol->viz_options = strtol(optarg, &endptr, 0);
      fprintf ( stdout, "Parsed Visualization Options = %lx\n", vol->viz_options );
      if (endptr == optarg || *endptr != '\0') {
        argerror("viz_options must be an integer: %s", optarg);
        return 1;
      }
      break;

    case 'w': /* walls coincidence check (maybe other checks in future) */
      with_checks_option = strdup(optarg);
      if (with_checks_option == NULL) {
        argerror("File '%s', Line %u: Out of memory while parsing "
                 "command-line arguments: %s\n",
                 __FILE__, __LINE__, optarg);
        return 1;
      }
      if (((strcmp(with_checks_option, "yes") == 0) ||
           (strcmp(with_checks_option, "YES") == 0))) {
        vol->with_checks_flag = 1;
      } else if (((strcmp(with_checks_option, "no") == 0) ||
                  (strcmp(with_checks_option, "NO") == 0))) {
        vol->with_checks_flag = 0;
      } else {
        argerror("-with_checks option should be 'yes' or 'no'.");
        free(with_checks_option);
        return 1;
      }
      free(with_checks_option);
      break;

    case 's': /* -seed */
      vol->seed_seq = (int)strtol(optarg, &endptr, 0); // initialized to '1'
      if (endptr == optarg || *endptr != '\0') {
        argerror("Random seed must be an integer: %s", optarg);
        return 1;
      }
      break;

    case 'i': /* -iterations */
      vol->iterations = strtoll(optarg, &endptr, 0);
      if (endptr == optarg || *endptr != '\0') {
        argerror("Iteration count must be an integer: %s", optarg);
        return 1;
      }

      if (vol->iterations < 0) {
        argerror("Iteration count %lld is less than 0",
                 (long long int)vol->iterations);
        return 1;
      }
      break;

    case 'c': /* -checkpoint_infile */
      vol->chkpt_infile = strdup(optarg);
      if (vol->chkpt_infile == NULL) {
        argerror("File '%s', Line %u: Out of memory while parsing "
                 "command-line arguments: %s\n",
                 __FILE__, __LINE__, optarg);
        return 1;
      }

      if ((fhandle = fopen(vol->chkpt_infile, "rb")) == NULL) {
        argerror("Cannot open input checkpoint file: %s", vol->chkpt_infile);
        free(vol->chkpt_infile);
        vol->chkpt_infile = NULL;
        vol->chkpt_init = 1;
        return 1;
      }

      vol->chkpt_init = 0;
      vol->chkpt_flag = 1;
      fclose(fhandle);
      break;

    case 'C': /* -checkpoint_outfile */
      vol->chkpt_outfile = strdup(optarg);
      if (vol->chkpt_outfile == NULL) {
        argerror("File '%s', Line %u: Out of memory while parsing "
                 "command-line arguments: %s\n",
                 __FILE__, __LINE__, optarg);
        return 1;
      }

      vol->chkpt_flag = 1;
      break;

    case 'r': /* nfsim */
<<<<<<< HEAD
			vol->nfsim_flag = 1;
      //int nfsimStatus = setupNFSim_c("example.mdlr_total.xml", 0);
      int nfsimStatus = setupNFSim_c(optarg, 0);
      if (nfsimStatus != 0){
        argerror("nfsim model could not be properly initialized: %s", optarg);
        return 1;

      }
=======
      vol->nfsim_flag = 1;
      rules_xml_file = strdup(optarg);
>>>>>>> 4c2d649d
      break;

    case 'l': /* -logfile */
      if (log_file_specified) {
        argerror("-logfile argument specified more than once: %s", optarg);
        return 1;
      }

      if ((fhandle = fopen(optarg, "w")) == NULL) {
        argerror("Cannot open output log file: %s", optarg);
        return 1;
      } else {
        mcell_set_log_file(fhandle);
        log_file_specified = 1;
      }
      break;

    case 'f': /* -logfreq */
      if (vol->log_freq != ULONG_MAX) {
        argerror("-logfreq specified more than once: %s", optarg);
        return 1;
      }

      vol->log_freq = strtoul(optarg, &endptr, 0);
      if (endptr == optarg || *endptr != '\0') {
        argerror("Iteration report interval must be an integer: %s", optarg);
        return 1;
      }
      if (vol->log_freq == ULONG_MAX) {
        argerror("Iteration report interval must be an integer n such "
                 "that 1 <= n < %lu: %s",
                 ULONG_MAX, optarg);
        return 1;
      }
      if (vol->log_freq < 1) {
        argerror("Iteration report interval must be at least 1 iteration: %s",
                 optarg);
        return 1;
      }
      break;

    case 'e': /* -errfile */
      if (err_file_specified) {
        // XXX: This is almost identical to the -logfile error but doesn't work
        // for some reason.
        argerror("-errfile argument specified more than once: %s", optarg);
        return 1;
      }

      if ((fhandle = fopen(optarg, "w")) == NULL) {
        argerror("Cannot open output error file: %s", optarg);
        return 1;
      } else {
        mcell_set_error_file(fhandle);
        err_file_specified = 1;
      }
      break;

    case 'n':
      vol->use_mcell4 = 1;
      break;

    case 'o':
      vol->dump_mcell4 = 1;
      break;

    default:
      argerror("Internal error: getopt returned character code 0x%02x",
               (unsigned int)c);
      return 1;
    }
  }

  /* Handle any left-over arguments, which we assume to be MDL files. */
  if (optind < argc) {
    FILE *f;
    if (argc - optind > 1) {
      argerror("%d MDL file names specified: %s, %s, ...", argc - optind,
               argv[optind], argv[optind + 1]);
      return 1;
    }

    vol->mdl_infile_name = strdup(argv[optind]);
    if (vol->mdl_infile_name == NULL) {
      argerror("File '%s', Line %ld: Out of memory while parsing command "
               "line arguments: %s",
               __FILE__, (long)__LINE__, argv[optind]);
      return 1;
    }

    if ((f = fopen(argv[optind], "r")) == NULL) {
      /* XXX: Should probably use perror to explain why... */
      argerror("Cannot read MDL file: %s", argv[optind]);
      return 1;
    }
    fclose(f);
  } else {
    argerror("No MDL file name specified");
    return 1;
  }

  /* Initialize NFSim if requested */
  if (vol->nfsim_flag) {
    int nfsimStatus = setupNFSim_c(rules_xml_file, vol->seed_seq, 0);
    free(rules_xml_file);
    if (nfsimStatus != 0){
      argerror("nfsim model could not be properly initialized: %s", optarg);
      return 1;
    }
  }

  return 0;
}<|MERGE_RESOLUTION|>--- conflicted
+++ resolved
@@ -282,19 +282,8 @@
       break;
 
     case 'r': /* nfsim */
-<<<<<<< HEAD
 			vol->nfsim_flag = 1;
-      //int nfsimStatus = setupNFSim_c("example.mdlr_total.xml", 0);
-      int nfsimStatus = setupNFSim_c(optarg, 0);
-      if (nfsimStatus != 0){
-        argerror("nfsim model could not be properly initialized: %s", optarg);
-        return 1;
-
-      }
-=======
-      vol->nfsim_flag = 1;
       rules_xml_file = strdup(optarg);
->>>>>>> 4c2d649d
       break;
 
     case 'l': /* -logfile */
