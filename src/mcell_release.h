--- conflicted
+++ resolved
@@ -29,11 +29,7 @@
   struct vector3 *diameter, struct geom_object **new_object);
 
 MCELL_STATUS mcell_create_geometrical_release_site(
-<<<<<<< HEAD
-    MCELL_STATE *state, struct geom_object *parent, char *site_name, int shape,
-=======
-    MCELL_STATE *state, struct object *parent, const char *site_name, int shape,
->>>>>>> 52a69e91
+    MCELL_STATE *state, struct geom_object *parent, const char *site_name, int shape,
     struct vector3 *position, struct vector3 *diameter,
     struct mcell_species *mol, double num, int num_type, double release_prob,
     struct release_pattern *rpatp, struct geom_object **new_object);
