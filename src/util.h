--- conflicted
+++ resolved
@@ -42,6 +42,12 @@
                             memory allocated */
   int max_iterations; /* size of the above array */
   int n_iterations;   /* number of the filled positions in an above array */
+};
+
+struct string_buffer {
+  char **strings;  /* array of strings, should be memory allocated */
+  int max_strings; /* size of the above array */
+  int n_strings;   /* number of the filled positions in an above array */
 };
 
 struct bit_array {
@@ -106,18 +112,10 @@
 char *feral_strstrn(char *tame_haystack, char *feral_needle, int n);
 int is_wildcard_match(char *wild, char *tame);
 
-<<<<<<< HEAD
-int initialize_iteration_counter(struct iteration_counter *cntr, int max_iters);
-int destroy_iteration_counter(struct iteration_counter *cntr);
-int add_to_iteration_counter_monotonic(struct iteration_counter *cntr,
-                                       long long iter);
-int add_to_iteration_counter(struct iteration_counter *cntr, long long iter);
 int initialize_string_buffer(struct string_buffer *sb, int maxstr);
 int destroy_string_buffer(struct string_buffer *sb);
 int add_string_to_buffer(struct string_buffer *sb, char *str);
 
-=======
->>>>>>> 18c619cd
 double convert_seconds_to_iterations(
     long long start_iterations,
     double time_step_seconds,
