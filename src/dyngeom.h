--- conflicted
+++ resolved
@@ -184,11 +184,7 @@
     struct mem_helper *dynamic_geometry_events_mem,
     struct dg_time_filename **dg_time_fname_head);
 
-<<<<<<< HEAD
-char *get_mesh_instantiation_names(struct geom_object *obj_ptr,
-=======
-const char *get_mesh_instantiation_names(struct object *obj_ptr,
->>>>>>> 52a69e91
+const char *get_mesh_instantiation_names(struct geom_object *obj_ptr,
                                    struct string_buffer *mesh_names);
 
 void diff_string_buffers(
