/******************************************************************************
 *
 * Copyright (C) 2006-2017 by
 * The Salk Institute for Biological Studies and
 * Pittsburgh Supercomputing Center, Carnegie Mellon University
 *
 * This program is free software; you can redistribute it and/or
 * modify it under the terms of the GNU General Public License
 * as published by the Free Software Foundation; either version 2
 * of the License, or (at your option) any later version.
 *
 * This program is distributed in the hope that it will be useful,
 * but WITHOUT ANY WARRANTY; without even the implied warranty of
 * MERCHANTABILITY or FITNESS FOR A PARTICULAR PURPOSE.  See the
 * GNU General Public License for more details.
 *
 * You should have received a copy of the GNU General Public License
 * along with this program; if not, write to the Free Software
 * Foundation, Inc., 51 Franklin Street, Fifth Floor, Boston, MA  02110-1301,
 * USA.
 *
******************************************************************************/

#pragma once

#include "mcell_species.h"

#define REGULAR_ARROW 0x00
#define ARROW_BIDIRECTIONAL 0x01
#define ARROW_CATALYTIC 0x02

// typedef struct sym_entry mcell_symbol;

enum {
  RATE_UNSET = -1,
  RATE_CONSTANT = 0,
  RATE_FILE = 1,
};

/* Special pathway types. */
enum special_pathway_t {
  RFLCT,  /* Special pathway: reflective surface */
  TRANSP, /* Special pathway: transparent surface */
  SINK    /* Special pathway: absorptive surface */
};

struct reaction_def {
  struct sym_entry *sym;
};

struct release_single_molecule_list {
  struct release_single_molecule *rsm_head;
  struct release_single_molecule *rsm_tail;
  int rsm_count;
};

struct reaction_arrow {
  int flags;
  struct mcell_species catalyst;
};

struct reaction_rate {
  int rate_type;
  union {
    double rate_constant;
    char *rate_file;
  } v;
};

struct reaction_rates {
  struct reaction_rate forward_rate;
  struct reaction_rate backward_rate;
};

MCELL_STATUS
mcell_modify_multiple_rate_constants(struct volume *world, char **names, double *rate_constants, int n_rxns);

MCELL_STATUS
mcell_modify_rate_constant(struct volume *world, char *name, double rate);

MCELL_STATUS
mcell_add_reaction_simplified(
    struct volume *state, 
    struct mcell_species *reactants,
    struct reaction_arrow *arrow,
    struct mcell_species *surfs,
    struct mcell_species *products,
    struct reaction_rates *rates,
    struct sym_entry *pathname);

MCELL_STATUS
mcell_add_reaction(struct notifications *notify,
                   double **r_step_release,
                   struct sym_table_head *rxn_sym_table,
                   u_int radial_subdivisions,
                   double vacancy_search_dist2,
                   struct mcell_species *reactants,
                   struct reaction_arrow *react_arrow,
                   struct mcell_species *surf_class,
                   struct mcell_species *products, struct sym_entry *pathname,
                   struct reaction_rates *rates,
                   const char *forward_rate_filename,
                   const char *backward_rate_filename);

MCELL_STATUS mcell_add_surface_reaction(struct sym_table_head *rxn_sym_table,
                                        int reaction_type,
                                        struct species *surface_class,
                                        struct sym_entry *reactant_sym,
                                        short orient);

MCELL_STATUS
mcell_add_concentration_clamp(struct sym_table_head *rxn_sym_table,
                              struct species *surface_class,
                              struct sym_entry *mol_sym, short orient,
                              double conc);

MCELL_STATUS init_reactions(MCELL_STATE *state);

MCELL_STATUS mcell_change_reaction_rate(MCELL_STATE *state,
                                        const char *reaction_name,
                                        double new_rate);

struct reaction_rates mcell_create_reaction_rates(int forwardRateType,
                                                  double forwardRate,
                                                  int backwardRateType,
<<<<<<< HEAD
                                                  double backwardRate);

struct sym_entry *mcell_new_rxn_pathname(struct volume *state, char *name);

#endif
=======
                                                  int backwardRate);
>>>>>>> a9bc5b88
<|MERGE_RESOLUTION|>--- conflicted
+++ resolved
@@ -123,12 +123,6 @@
 struct reaction_rates mcell_create_reaction_rates(int forwardRateType,
                                                   double forwardRate,
                                                   int backwardRateType,
-<<<<<<< HEAD
                                                   double backwardRate);
 
-struct sym_entry *mcell_new_rxn_pathname(struct volume *state, char *name);
-
-#endif
-=======
-                                                  int backwardRate);
->>>>>>> a9bc5b88
+struct sym_entry *mcell_new_rxn_pathname(struct volume *state, char *name);