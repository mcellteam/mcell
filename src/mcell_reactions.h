/******************************************************************************
 *
 * Copyright (C) 2006-2017 by
 * The Salk Institute for Biological Studies and
 * Pittsburgh Supercomputing Center, Carnegie Mellon University
 *
 * This program is free software; you can redistribute it and/or
 * modify it under the terms of the GNU General Public License
 * as published by the Free Software Foundation; either version 2
 * of the License, or (at your option) any later version.
 *
 * This program is distributed in the hope that it will be useful,
 * but WITHOUT ANY WARRANTY; without even the implied warranty of
 * MERCHANTABILITY or FITNESS FOR A PARTICULAR PURPOSE.  See the
 * GNU General Public License for more details.
 *
 * You should have received a copy of the GNU General Public License
 * along with this program; if not, write to the Free Software
 * Foundation, Inc., 51 Franklin Street, Fifth Floor, Boston, MA  02110-1301,
 * USA.
 *
******************************************************************************/

#pragma once

#include "mcell_species.h"

#define REGULAR_ARROW 0x00
#define ARROW_BIDIRECTIONAL 0x01
#define ARROW_CATALYTIC 0x02

// typedef struct sym_entry mcell_symbol;

enum {
  RATE_UNSET = -1,
  RATE_CONSTANT = 0,
  RATE_FILE = 1,
};

/* Special pathway types. */
enum special_pathway_t {
  RFLCT,  /* Special pathway: reflective surface */
  TRANSP, /* Special pathway: transparent surface */
  SINK    /* Special pathway: absorptive surface */
};

struct reaction_def {
  struct sym_entry *sym;
};

struct release_single_molecule_list {
  struct release_single_molecule *rsm_head;
  struct release_single_molecule *rsm_tail;
  int rsm_count;
};

struct reaction_arrow {
  int flags;
  struct mcell_species catalyst;
};

struct reaction_rate {
  int rate_type;
  union {
    double rate_constant;
    char *rate_file;
  } v;
};

struct reaction_rates {
  struct reaction_rate forward_rate;
  struct reaction_rate backward_rate;
};

MCELL_STATUS
mcell_modify_multiple_rate_constants(struct volume *world, char **names, double *rate_constants, int n_rxns);

MCELL_STATUS
mcell_modify_rate_constant(struct volume *world, char *name, double rate);

MCELL_STATUS
mcell_add_reaction_simplified(
    struct volume *state, 
    struct mcell_species *reactants,
    struct reaction_arrow *arrow,
    struct mcell_species *surfs,
    struct mcell_species *products,
    struct reaction_rates *rates,
    struct sym_entry *pathname);

MCELL_STATUS
mcell_add_reaction(struct notifications *notify,
                   double **r_step_release,
                   struct sym_table_head *rxn_sym_table,
                   u_int radial_subdivisions,
                   double vacancy_search_dist2,
                   struct mcell_species *reactants,
                   struct reaction_arrow *react_arrow,
                   struct mcell_species *surf_class,
                   struct mcell_species *products, struct sym_entry *pathname,
                   struct reaction_rates *rates,
                   const char *forward_rate_filename,
                   const char *backward_rate_filename);

MCELL_STATUS mcell_add_surface_reaction(struct sym_table_head *rxn_sym_table,
                                        int reaction_type,
                                        struct species *surface_class,
                                        struct sym_entry *reactant_sym,
                                        short orient);

MCELL_STATUS
mcell_add_concentration_clamp(struct sym_table_head *rxn_sym_table,
                              struct species *surface_class,
                              struct sym_entry *mol_sym, short orient,
                              double conc);

MCELL_STATUS init_reactions(MCELL_STATE *state);

MCELL_STATUS mcell_change_reaction_rate(MCELL_STATE *state,
                                        const char *reaction_name,
                                        double new_rate);

struct reaction_rates mcell_create_reaction_rates(int forwardRateType,
                                                  double forwardRate,
                                                  int backwardRateType,
<<<<<<< HEAD
                                                  int backwardRate);
//helper functions for initializing a reaction structure

MCELL_STATUS extract_reactants(struct pathway *path,
                                      struct mcell_species *reactants,
                                      int *num_reactants, int *num_vol_mols,
                                      int *num_surface_mols,
                                      int *all_3d,
                                      int *oriented_count);


MCELL_STATUS extract_products(struct notifications *notify,
                                     struct pathway *path,
                                     struct mcell_species *products,
                                     int *num_surf_products,
                                     int bidirectional,
                                     int all_3d);

int set_product_geometries(struct pathway *path, struct rxn *rx,
                                  struct product *prod);

//initializes the rxn->info field with null values
int init_reaction_info(struct rxn* rx);

char *create_rx_name(struct pathway *p);


//JJT:stuff I exposed from mcell_reactions.c so that nfsim-related functions can use them
int scale_rxn_probabilities(byte *reaction_prob_limit_flag,
                               struct notifications *notify,
                               struct pathway *path, struct rxn *rx,
                               double pb_factor);

//nfsim stuff
//initialize reaction objects given a set of reactants
//int outcome_unimolecular_nfsim(struct volume *world, struct rxn *rx, int path,
//                         struct abstract_molecule *reac, double t);
int outcome_nfsim(struct volume *world, struct rxn *rx, int path,
                         struct abstract_molecule *reac, struct abstract_molecule *reac2, double t);
//get the graph properties for a given graph object
void properties_nfsim(struct volume*, struct abstract_molecule *reac);
=======
                                                  double backwardRate);

struct sym_entry *mcell_new_rxn_pathname(struct volume *state, char *name);
>>>>>>> 6cbf918d
<|MERGE_RESOLUTION|>--- conflicted
+++ resolved
@@ -121,10 +121,9 @@
                                         double new_rate);
 
 struct reaction_rates mcell_create_reaction_rates(int forwardRateType,
-                                                  double forwardRate,
+                                                  double forwardRateConstant,
                                                   int backwardRateType,
-<<<<<<< HEAD
-                                                  int backwardRate);
+                                                  double backwardRateConstant);
 //helper functions for initializing a reaction structure
 
 MCELL_STATUS extract_reactants(struct pathway *path,
@@ -165,8 +164,5 @@
                          struct abstract_molecule *reac, struct abstract_molecule *reac2, double t);
 //get the graph properties for a given graph object
 void properties_nfsim(struct volume*, struct abstract_molecule *reac);
-=======
-                                                  double backwardRate);
 
-struct sym_entry *mcell_new_rxn_pathname(struct volume *state, char *name);
->>>>>>> 6cbf918d
+struct sym_entry *mcell_new_rxn_pathname(struct volume *state, char *name);