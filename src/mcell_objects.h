--- conflicted
+++ resolved
@@ -22,9 +22,6 @@
 ******************************************************************************/
 
 #pragma once
-
-#include "mcell_init.h"
-#include "mcell_structs.h"
 
 #include "mcell_init.h"
 #include "mcell_structs.h"
@@ -142,8 +139,8 @@
                          struct vector3 *v2, struct bit_array *bit_arr);
 
 int check_patch(struct subdivided_box *b, struct vector3 *p1,
-<<<<<<< HEAD
                 struct vector3 *p2, double egd);
+
 struct sym_entry *mcell_get_obj_sym(struct object *obj);
 struct sym_entry *mcell_get_reg_sym(struct region *reg);
 
@@ -155,9 +152,4 @@
   struct element_connection_list *connections,
   int num_conn,
   struct element_list *surf_reg_faces,
-  char *reg_name);
-
-#endif
-=======
-                struct vector3 *p2, double egd);
->>>>>>> a9bc5b88
+  char *reg_name);