/******************************************************************************
 *
 * Copyright (C) 2006-2015 by
 * The Salk Institute for Biological Studies and
 * Pittsburgh Supercomputing Center, Carnegie Mellon University
 *
 * This program is free software; you can redistribute it and/or
 * modify it under the terms of the GNU General Public License
 * as published by the Free Software Foundation; either version 2
 * of the License, or (at your option) any later version.
 *
 * This program is distributed in the hope that it will be useful,
 * but WITHOUT ANY WARRANTY; without even the implied warranty of
 * MERCHANTABILITY or FITNESS FOR A PARTICULAR PURPOSE.  See the
 * GNU General Public License for more details.
 *
 * You should have received a copy of the GNU General Public License
 * along with this program; if not, write to the Free Software
 * Foundation, Inc., 51 Franklin Street, Fifth Floor, Boston, MA  02110-1301,
 * USA.
 *
******************************************************************************/

#ifndef MCELL_OBJECTS_H
#define MCELL_OBJECTS_H

#include "mcell_init.h"
#include "mcell_structs.h"

struct object_creation {
  struct name_list *object_name_list;
  struct name_list *object_name_list_end;
  struct object *current_object;
};

#include "dyngeom_parse_extras.h"

struct poly_object {
  char *obj_name;
  struct vertex_list *vertices;
  int num_vert;
  struct element_connection_list *connections;
  int num_conn;
};

/* object creation */
MCELL_STATUS mcell_create_instance_object(MCELL_STATE *state, char *name,
                                          struct object **new_object);

MCELL_STATUS mcell_create_poly_object(MCELL_STATE *state, struct object *parent,
                                      struct poly_object *poly_obj,
                                      struct object **new_object);

struct polygon_object *
new_polygon_list(MCELL_STATE *state, struct object *obj_ptr, int n_vertices,
                 struct vertex_list *vertices, int n_connections,
                 struct element_connection_list *connections);

<<<<<<< HEAD
struct object *make_new_object(
    struct dyngeom_parse_vars *dg_parse,
    struct sym_table_head *obj_sym_table,
    char *obj_name);
=======
struct object *make_new_object(MCELL_STATE *state, char *obj_name, int *error_code);
>>>>>>> 48419a91

char *push_object_name(struct object_creation *obj_creation, char *name);

void pop_object_name(struct object_creation *obj_creation);

/* helper functions for creating and deleting vertex and
 * element_connection lists */
struct vertex_list *mcell_add_to_vertex_list(double x, double y, double z,
                                             struct vertex_list *vertices);

void free_vertex_list(struct vertex_list *vert_list);

struct element_connection_list *
mcell_add_to_connection_list(int v1, int v2, int v3,
                             struct element_connection_list *elements);

void free_connection_list(struct element_connection_list *elem_conn_list);

int mcell_set_region_elements(struct region *rgn, struct element_list *elements,
                              int normalize_now);

struct element_list *mcell_add_to_region_list(struct element_list *elements,
                                              u_int region_idx);

/* Adds children to a meta-object, aggregating counts of walls and vertices
 * from the children into the specified parent. The children should already
 * have their parent pointers set. */
void add_child_objects(struct object *parent, struct object *child_head,
                       struct object *child_tail);

int mcell_check_for_region(char *region_name, struct object *obj_ptr);

/* create regions */
struct region *mcell_create_region(MCELL_STATE *state, struct object *objp,
                                   char *name);

struct region *make_new_region(
    struct dyngeom_parse_vars *dg_parse,
    MCELL_STATE *state,
    char *obj_name,
    char *region_last_name);

/* Clean up the regions on an object, eliminating any removed walls. */
void remove_gaps_from_regions(struct object *obj_ptr);

/* lower level helper functions */
int check_degenerate_polygon_list(struct object *obj_ptr);

struct object *common_ancestor(struct object *a, struct object *b);

struct polygon_object *allocate_polygon_object(char const *desc);

struct element_list *new_element_list(unsigned int begin, unsigned int end);

int normalize_elements(struct region *reg, int existing);

int count_cuboid_elements(struct subdivided_box *sb);

int cuboid_patch_to_bits(struct subdivided_box *subd_box, struct vector3 *v1,
                         struct vector3 *v2, struct bit_array *bit_arr);

int check_patch(struct subdivided_box *b, struct vector3 *p1,
                struct vector3 *p2, double egd);

#endif<|MERGE_RESOLUTION|>--- conflicted
+++ resolved
@@ -56,14 +56,11 @@
                  struct vertex_list *vertices, int n_connections,
                  struct element_connection_list *connections);
 
-<<<<<<< HEAD
 struct object *make_new_object(
     struct dyngeom_parse_vars *dg_parse,
     struct sym_table_head *obj_sym_table,
-    char *obj_name);
-=======
-struct object *make_new_object(MCELL_STATE *state, char *obj_name, int *error_code);
->>>>>>> 48419a91
+    char *obj_name,
+    int *error_code);
 
 char *push_object_name(struct object_creation *obj_creation, char *name);
 
