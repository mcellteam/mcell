--- conflicted
+++ resolved
@@ -54,13 +54,8 @@
 };
 
 /* object creation */
-<<<<<<< HEAD
-MCELL_STATUS mcell_create_instance_object(MCELL_STATE *state, char *name,
+MCELL_STATUS mcell_create_instance_object(MCELL_STATE *state, const char *name,
                                           struct geom_object **new_object);
-=======
-MCELL_STATUS mcell_create_instance_object(MCELL_STATE *state, const char *name,
-                                          struct object **new_object);
->>>>>>> 52a69e91
 
 MCELL_STATUS mcell_create_periodic_box(
     struct volume *state,
@@ -115,13 +110,8 @@
 int mcell_check_for_region(char *region_name, struct geom_object *obj_ptr);
 
 /* create regions */
-<<<<<<< HEAD
 struct region *mcell_create_region(MCELL_STATE *state, struct geom_object *objp,
-                                   char *name);
-=======
-struct region *mcell_create_region(MCELL_STATE *state, struct object *objp,
                                    const char *name);
->>>>>>> 52a69e91
 
 struct region *make_new_region(
     struct dyngeom_parse_vars *dg_parse,
