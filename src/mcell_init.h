/******************************************************************************
 *
 * Copyright (C) 2006-2015 by
 * The Salk Institute for Biological Studies and
 * Pittsburgh Supercomputing Center, Carnegie Mellon University
 *
 * This program is free software; you can redistribute it and/or
 * modify it under the terms of the GNU General Public License
 * as published by the Free Software Foundation; either version 2
 * of the License, or (at your option) any later version.
 *
 * This program is distributed in the hope that it will be useful,
 * but WITHOUT ANY WARRANTY; without even the implied warranty of
 * MERCHANTABILITY or FITNESS FOR A PARTICULAR PURPOSE.  See the
 * GNU General Public License for more details.
 *
 * You should have received a copy of the GNU General Public License
 * along with this program; if not, write to the Free Software
 * Foundation, Inc., 51 Franklin Street, Fifth Floor, Boston, MA  02110-1301,
 * USA.
 *
******************************************************************************/

#ifndef MCELL_INIT_H
#define MCELL_INIT_H

#include "mcell_structs.h"

/* status of libMCell API calls */
typedef int MCELL_STATUS;

#define MCELL_SUCCESS 0
#define MCELL_FAIL 1

/* state of mcell simulation */
typedef struct volume MCELL_STATE;

<<<<<<< HEAD
=======
struct num_expr_list_head {
  struct num_expr_list *value_head;
  struct num_expr_list *value_tail;
  int value_count;
  int shared;
};

void mcell_set_seed(MCELL_STATE *state, int seed);

>>>>>>> aa54c625
MCELL_STATE *mcell_create();

MCELL_STATUS mcell_init_state(MCELL_STATE *state);

MCELL_STATUS mcell_init_simulation(MCELL_STATE *state);

MCELL_STATUS mcell_redo_geom(MCELL_STATE *state);

MCELL_STATUS mcell_init_read_checkpoint(MCELL_STATE *state);

MCELL_STATUS mcell_init_output(MCELL_STATE *state);

MCELL_STATUS mcell_set_partition(MCELL_STATE *state, int dim,
                                 struct num_expr_list_head *head);

MCELL_STATUS mcell_set_time_step(MCELL_STATE *state, double step);

MCELL_STATUS mcell_set_iterations(MCELL_STATE *state, long long iterations);

#endif<|MERGE_RESOLUTION|>--- conflicted
+++ resolved
@@ -35,18 +35,8 @@
 /* state of mcell simulation */
 typedef struct volume MCELL_STATE;
 
-<<<<<<< HEAD
-=======
-struct num_expr_list_head {
-  struct num_expr_list *value_head;
-  struct num_expr_list *value_tail;
-  int value_count;
-  int shared;
-};
-
 void mcell_set_seed(MCELL_STATE *state, int seed);
 
->>>>>>> aa54c625
 MCELL_STATE *mcell_create();
 
 MCELL_STATUS mcell_init_state(MCELL_STATE *state);
