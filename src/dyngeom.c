--- conflicted
+++ resolved
@@ -1981,10 +1981,9 @@
     free(zero_file_name);
   }
 
-<<<<<<< HEAD
-=======
-  free((char*)dynamic_geometry_filepath);
->>>>>>> 52a69e91
+  // this free causes double free errors
+  // free((char*)dynamic_geometry_filepath);
+  
   // Disable parsing of geometry for the rest of the MDL. It should only happen
   // via files referenced in the DG file.
   state->disable_polygon_objects = 1;
@@ -1998,11 +1997,7 @@
  Out: mesh_names is updated so that it contains a list of all the mesh objects
       with their fully qualified names.
  ***********************************************************************/
-<<<<<<< HEAD
-char *get_mesh_instantiation_names(struct geom_object *obj_ptr,
-=======
-const char *get_mesh_instantiation_names(struct object *obj_ptr,
->>>>>>> 52a69e91
+const char *get_mesh_instantiation_names(struct geom_object *obj_ptr,
                                    struct string_buffer *mesh_names) {
   switch (obj_ptr->object_type) {
   case META_OBJ:
