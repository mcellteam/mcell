--- conflicted
+++ resolved
@@ -1860,13 +1860,8 @@
 struct region {
   struct sym_entry *sym;  /* Symbol hash table entry for this region */
   u_int hashval;          /* Hash value for counter hash table */
-<<<<<<< HEAD
-  char *region_last_name; /* Name of region without prepended object name */
+  const char *region_last_name; /* Name of region without prepended object name */
   struct geom_object *parent;  /* Parent of this region */
-=======
-  const char *region_last_name; /* Name of region without prepended object name */
-  struct object *parent;  /* Parent of this region */
->>>>>>> 52a69e91
   struct element_list *element_list_head; /* List of element ranges comprising
                                              this region (used at parse time) */
   struct bit_array *membership; /* Each bit indicates whether the corresponding
