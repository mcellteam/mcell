/******************************************************************************
 *
 * Copyright (C) 2006-2015 by
 * The Salk Institute for Biological Studies and
 * Pittsburgh Supercomputing Center, Carnegie Mellon University
 *
 * This program is free software; you can redistribute it and/or
 * modify it under the terms of the GNU General Public License
 * as published by the Free Software Foundation; either version 2
 * of the License, or (at your option) any later version.
 *
 * This program is distributed in the hope that it will be useful,
 * but WITHOUT ANY WARRANTY; without even the implied warranty of
 * MERCHANTABILITY or FITNESS FOR A PARTICULAR PURPOSE.  See the
 * GNU General Public License for more details.
 *
 * You should have received a copy of the GNU General Public License
 * along with this program; if not, write to the Free Software
 * Foundation, Inc., 51 Franklin Street, Fifth Floor, Boston, MA  02110-1301,
 * USA.
 *
******************************************************************************/

#ifndef MCELL_STRUCTS
#define MCELL_STRUCTS

#include "config.h"

#include <limits.h>
#include <sys/types.h>
#include <stdio.h>
#include <time.h>
#include <sys/time.h>

#include "rng.h"
#include "vector.h"
#include "mem_util.h"
#include "sched_util.h"
#include "util.h"

/*****************************************************/
/**  Brand new constants created for use in MCell3  **/
/*****************************************************/

#define ORIENT_NOT_SET SHRT_MIN

/* Species flags */
/* Surface classes have IS_SURFACE set, molecules do not. */
/* Surface molecules have ON_GRID set */
/* Volume molecules have NOT_FREE clear (i.e. flags&NOT_FREE==0) */
/* CAN_ flags specify what types of reactions this molecule can undergo */
/* CANT_INITIATE means that this molecule may not trigger a reaction with
   another molecule */
/* COUNT_TRIGGER means that someone wants to output a TRIGGER statement when
   something happens to this molecule */
// COUNT_CONTENTS is set if you're counting numbers of molecules in/on regions
/* COUNT_HITS is set if you're counting when the molecules hit regions */
/* COUNT_RXNS is set if you're counting reactions involving this molecule */
/* COUNT_ENCLOSED set if you count what happens inside closed region (vol
   molecules, or surface mols treated as if they were vol mols) */
/* COUNT_SOME_MASK is a bitmask which is nonzero if any counting happens */
/* CAN_REGION_BORDER is set when surface molecule can interact with region
   border that is declared REFLECTIVE/TRANSPARENT/ABSORPTIVE for that
   molecule */
/* REGION_PRESENT set for the surface molecule when it is part of the
   SURFACE_CLASS definition and there are regions defined with this
   SURFACE_CLASS assigned */
/*
  JJT: EXTERN defines a species whose reaction rates calculation will be delegated
  to an external application
*/
#define ON_GRID 0x01
#define IS_SURFACE 0x02
#define NOT_FREE 0x03
#define TIME_VARY 0x04
#define CAN_VOLVOLVOL 0x08
#define CAN_VOLVOL 0x10
#define CAN_VOLSURF 0x20
#define CAN_VOLWALL 0x40
#define CAN_SURFSURF 0x80
#define CAN_SURFWALL 0x100
#define CAN_VOLVOLSURF 0x200
#define CANT_INITIATE 0x400
#define COUNT_TRIGGER 0x0800
#define COUNT_CONTENTS 0x1000
#define COUNT_HITS 0x2000
#define COUNT_RXNS 0x4000
#define COUNT_ENCLOSED 0x8000
#define COUNT_SOME_MASK 0xF800
#define CAN_VOLSURFSURF 0x10000
#define CAN_SURFSURFSURF 0x20000
#define SET_MAX_STEP_LENGTH 0x80000
#define CAN_REGION_BORDER 0x100000
#define REGION_PRESENT 0x200000
#define EXTERNAL_SPECIES 0x400000

/* Abstract Molecule Flags */

/* RULES: only one of TYPE_SURF, TYPE_VOL set. */
/*   ACT_NEWBIE beats ACT_REACT */
/*   Can free up memory when nothing in IN_MASK */

/* Molecule type--surface molecule, 3D molecule, or mask to pick off either */
#define TYPE_SURF 0x001
#define TYPE_VOL 0x002
#define TYPE_MASK 0x003

/* NEWBIE molecules get scheduled before anything else happens to them. */
/* ACT_REACT is set for molecules taking part in unimolecular reaction, or
   reaction with a surface */
/* CHANGE molecules have had their rate constant changed */
/* DIFFUSE molecules diffuse (duh!) */
/* CLAMPED molecules diffuse for part of a timestep and don't react with
   surfaces */
#define ACT_DIFFUSE 0x008
#define ACT_REACT 0x020
#define ACT_NEWBIE 0x040
#define ACT_CHANGE 0x080
#define ACT_CLAMPED 0x1000

/* Flags telling us which linked lists the molecule appears in. */
#define IN_SCHEDULE 0x100
#define IN_SURFACE 0x200
#define IN_VOLUME 0x400
/* And a mask to pick off all three IN_ flags */
#define IN_MASK 0x700

/* Flags telling us what our counting status is */
#define COUNT_ME 0x800

/* Flag indicating that a molecule is old enough to take the maximum timestep */
#define MATURE_MOLECULE 0x2000

/* End of Abstract Molecule Flags. */

/* Output Report Flags */
/* rxn/mol/region counter report types */
/* Do not set both WORLD and ENCLOSED flags; ENCLOSED applies only to regions */
/* First set reports a single number */
#define REPORT_NOTHING 0
#define REPORT_CONTENTS 1
#define REPORT_RXNS 2
#define REPORT_FRONT_HITS 3
#define REPORT_BACK_HITS 4
#define REPORT_FRONT_CROSSINGS 5
#define REPORT_BACK_CROSSINGS 6
/* Anything >= REPORT_MULTIPLE reports some combination of the above */
#define REPORT_MULTIPLE 7
#define REPORT_ALL_HITS 8
#define REPORT_ALL_CROSSINGS 9
/* Concentration is kind of special. */
#define REPORT_CONCENTRATION 10
#define REPORT_ELAPSED_TIME 11
/* All basic report types can be masked with this value */
#define REPORT_TYPE_MASK 0x0F
/* And finally we have some flags to say whether we're to count over */
/* the entire world or the volume enclosed by a region (set only one) */
#define REPORT_WORLD 0x20
#define REPORT_ENCLOSED 0x40
#define REPORT_TRIGGER 0x80

/* rxn/mol/region counter flags */
/* Only set one of MOL_COUNTER or RXN_COUNTER */
/* Set ENCLOSING_COUNTER if the region is closed and counts inside itself */
#define MOL_COUNTER 1
#define RXN_COUNTER 2
#define ENCLOSING_COUNTER 4
#define TRIG_COUNTER 8

/* Manifold Flags */
enum manifold_flag_t {
  MANIFOLD_UNCHECKED, /* Manifold status is unknown */
  NOT_MANIFOLD,       /* Known to be non-manifold */
  IS_MANIFOLD         /* Known to be manifold */
};

/* Reaction flags */
/* RX_ABSORB_REGION_BORDER signifies that a reaction is between a surface
   molecule and an ABSORPTIVE region border */
/* RX_REFLEC signifies that a reaction is between a molecule and a REFLECTIVE
   wall */
/* RX_TRANSP signifies that a reaction is between a molecule and a TRANSPARENT
   wall */
/* Any value equal to or less than RX_SPECIAL refers to a special wall type */
/* RX_BLOCKED signals a reaction that cannot take place because the grid is
   full */
/* Any value equal to or less than RX_NO_RX indicates that a reaction did not
   take place */
/* RX_FLIP signals that a molecule flips its orientation (crosses a wall if
   it's free) */
/* RX_DESTROY signals that the molecule no longer exists (so don't try to keep
   using it) */
/* RX_A_OK signals that all is OK with a reaction, proceed as normal (reflect
   if you're free) */
#define RX_ABSORB_REGION_BORDER -5
#define RX_REFLEC -4
#define RX_TRANSP -3
#define RX_SPECIAL -3
#define RX_BLOCKED -2
#define RX_NO_RX -2
#define RX_FLIP -1
#define RX_LEAST_VALID_PATHWAY 0
#define RX_DESTROY 0
#define RX_A_OK 1
#define MAX_MATCHING_RXNS 64

/* Pathway flags */
// TRANSPARENT means surface reaction between the molecule and TRANSPARENT wall
// REFLECTIVE means surface reaction between the molecule and REFLECTIVE wall
// CLAMP_CONC means surface reaction of CLAMP_CONCENTRATION type
#define PATHW_TRANSP 0x0001
#define PATHW_REFLEC 0x0002
#define PATHW_ABSORP 0x0004
#define PATHW_CLAMP_CONC 0x0008

#define BRANCH_X 0x04
#define BRANCH_Y 0x08
#define BRANCH_Z 0x10

/* Direction Values */
#define X_NEG 0
#define X_POS 1
#define Y_NEG 2
#define Y_POS 3
#define Z_NEG 4
#define Z_POS 5
#define NODIR 6

/* Direction Bit Flags */
#define X_NEG_BIT 0x01
#define X_POS_BIT 0x02
#define Y_NEG_BIT 0x04
#define Y_POS_BIT 0x08
#define Z_NEG_BIT 0x10
#define Z_POS_BIT 0x20

/* Collision types for rays striking surfaces */
/* First a bunch of target types */
/* REDO happens if you can't tell whether you hit or not (hit near an edge, for
 * example */
#define COLLIDE_REDO -1
/* MISS means we hit nothing */
#define COLLIDE_MISS 0
/* FRONT and BACK are for surfaces */
#define COLLIDE_FRONT 1
#define COLLIDE_BACK 2
/* MOL_M is collision with a volume molecule */
#define COLLIDE_VOL_M 3
/* SV_?? is for collisions with subvolumes (negative and positive for each
 * coordinate axis */
#define COLLIDE_SV_NX 4
#define COLLIDE_SV_PX 5
#define COLLIDE_SV_NY 6
#define COLLIDE_SV_PY 7
#define COLLIDE_SV_NZ 8
#define COLLIDE_SV_PZ 9
/* A mask to pick off all of the collision target types */
#define COLLIDE_MASK 0x0F
/* Bitmasks for each of the major types of collision */
#define COLLIDE_WALL 0x10
#define COLLIDE_VOL 0x20 /* collision between 2 volume molecules */
#define COLLIDE_SUBVOL 0x40
#define COLLIDE_VOL_VOL 0x80 /* collision between 3 volume molecules */
#define COLLIDE_VOL_SURF 0x100 /* collision between 2 volume molecules and 1
                                  surface molecule taken in the order
                                  mol-mol-grid */
#define COLLIDE_SURF_SURF 0x200 /* collision between 1 volume molecule and 2
                                   surface molecules */
#define COLLIDE_SURF 0x400 /* bimolecular collision between moving
                              volume_molecule and surface_molecule */

/* Size constants */
/* EPS_C is the fractional difference between two values that is considered
 * meaningful */
/* GIGANTIC is a distance that is larger than any possible simulation */
/* FOREVER is a time that cannot be reached within one simulation (too many
 * timesteps) */
#define EPS_C 1e-12
#define SQRT_EPS_C 1e-6
#define GIGANTIC (double)1e140
#define FOREVER (double)1e20

/* How big will we let the reaction table get? */
/* 0x400000 = 8 million */
#define MAX_RX_HASH 0x400000

/* How big will we let the count-by-region table get? */
/* 0x10000 = 128K */
#define MAX_COUNT_HASH 0x10000

/* mask for count-by-region hash */
#define COUNT_HASHMASK 0xffff

/* What's the upper bound on the number of coarse partitions? */
/* Not used for user-defined partitions */
#define MAX_COARSE_PER_AXIS 16
#define MIN_COARSE_PER_AXIS 6
#define MAX_TARGET_TIMESTEP 1.0e6
#define MIN_TARGET_TIMESTEP 10.0

/* Flags for parser to indicate which axis we are partitioning */
enum partition_axis_t {
  X_PARTS, /* X-axis partitions */
  Y_PARTS, /* Y-axis partitions */
  Z_PARTS  /* Z-axis partitions */
};

/* Release Shape Flags */
enum release_shape_t {
  SHAPE_UNDEFINED = -1,  /* Not specified */
  SHAPE_SPHERICAL,       /* Volume enclosed by a sphere */
  SHAPE_CUBIC,           /* Volume enclosed by a cube */
  SHAPE_ELLIPTIC,        /* Volume enclosed by an ellipsoid */
  SHAPE_RECTANGULAR,     /* Volume enclosed by a rect. solid */
  SHAPE_SPHERICAL_SHELL, /* Surface of a sphere */
  SHAPE_REGION,          /* Inside/on the surface of an arbitrary region */
  SHAPE_LIST             /* Individiaul mol. placement by list */
};

/* Region Expression Flags */
/* Boolean set operations for releases on regions */
/* Set only one of NO_OP, UNION, INTERSECTION, SUBTRACTION, INCLUSION */
#define REXP_NO_OP 0x01
#define REXP_UNION 0x02
#define REXP_INTERSECTION 0x04
#define REXP_SUBTRACTION 0x08
#define REXP_MASK 0x1F
#define REXP_LEFT_REGION 0x20
#define REXP_RIGHT_REGION 0x40

/* Distance in length units to search for a new site for a surface molecule */
/* after checkpointing.  Current site might be full, so a value >1 is */
/* advisable.  Being a little generous here. */
#define CHKPT_GRID_TOLERANCE 2.0

/* Constants for garbage collection of defunct molecules */
/* (those that were consumed when hit by another molecule) */
#define MIN_DEFUNCT_FOR_GC 1024
#define MAX_DEFUNCT_FRAC 0.2

/* Constants for notification levels */
enum notify_level_t {
  NOTIFY_NONE,  /* no output */
  NOTIFY_BRIEF, /* give a brief description (only used for a few types) */
  NOTIFY_FULL,  /* give a (possibly verbose) description */
};

/* Constants for warning levels */
enum warn_level_t {
  WARN_COPE, /* do something sensible and continue silently */
  WARN_WARN, /* do something sensible but emit a warning message */
  WARN_ERROR /* treat the warning and an error and stop */
};

/* Number of times to try diffusing on a surface before we give up (we might
 * fail if the target grid is full) */
#define SURFACE_DIFFUSION_RETRIES 10

/* Overwrite Policy Flags */
/* Flags for different types of file output */
enum overwrite_policy_t {
  FILE_UNDEFINED,  /* not specified */
  FILE_OVERWRITE,  /* always overwrite, even after a checkpoint */
  FILE_SUBSTITUTE, /* DEFAULT: append to entries earlier in time than "now", but
                      overwrite later entries */
  FILE_APPEND,        /* always append to file, even on a new run */
  FILE_APPEND_HEADER, /* always append to file, including the header, even on a
                         new run */
  FILE_CREATE, /* always create the file, or give an error if the file already
                  exists (to prevent overwriting) */
};

/* Output Expression Flags */
/* INT means that this expression is an integer */
/* DBL means that this expression is a double */
/* TRIG means that this expression will actually be handled by a triggering
 * event */
/* MASK lets us pick off the INT/DBL/TRIG flags */
/* CONST means that this expression will not change during runtime (compute at
 * parse time and store) */
#define OEXPR_TYPE_UNDEF 0x0
#define OEXPR_TYPE_INT 0x1
#define OEXPR_TYPE_DBL 0x2
#define OEXPR_TYPE_TRIG 0x3
#define OEXPR_TYPE_MASK 0x7
#define OEXPR_TYPE_CONST 0x8

/* Same things for sub-expressions to the left, plus */
/* REQUEST means that the expression contains a request for a count statement,
 * not real count data yet (needs to be initialized) */
/* OEXPR means that the expression is itself an expression that needs to be
 * evaluated (not data) */
#define OEXPR_LEFT_INT 0x10
#define OEXPR_LEFT_DBL 0x20
#define OEXPR_LEFT_TRIG 0x30
#define OEXPR_LEFT_REQUEST 0x40
#define OEXPR_LEFT_OEXPR 0x50
#define OEXPR_LEFT_MASK 0x70
#define OEXPR_LEFT_CONST 0x80

/* Same things again for sub-expressions to the right */
#define OEXPR_RIGHT_INT 0x100
#define OEXPR_RIGHT_DBL 0x200
#define OEXPR_RIGHT_TRIG 0x300
#define OEXPR_RIGHT_REQUEST 0x400
#define OEXPR_RIGHT_OEXPR 0x500
#define OEXPR_RIGHT_MASK 0x700
#define OEXPR_RIGHT_CONST 0x800

/* Magic value to indicate that a release pattern is actually a reaction */
/* Should be some number not between 0 and 1 that is also not -1 */
#define MAGIC_PATTERN_PROBABILITY 1.101001000100001

/* Output Trigger Flags */
/* Don't set both RXN and HIT flags */
#define TRIG_IS_RXN 0x1
#define TRIG_IS_HIT 0x2

/* Range of molecule indices used to avoid self-reactions for 3D unbinding */
#define DISSOCIATION_MAX -1000
#define DISSOCIATION_MIN -1000000000

/* Checkpoint related flags */
enum checkpoint_request_type_t {
  CHKPT_NOT_REQUESTED, /* No CP requested */
  CHKPT_SIGNAL_CONT,   /* CP requested via SIGUSR* signal, continue after CP */
  CHKPT_SIGNAL_EXIT,   /* CP requested via SIGUSR* signal, exit after CP  */
  CHKPT_ALARM_CONT,    /* CP requested via "alarm" signal, continue after CP */
  CHKPT_ALARM_EXIT,    /* CP requested via "alarm" signal, exit after CP */
  CHKPT_ITERATIONS_CONT, /* CP requested due to iteration count, continue after
                            CP */
  CHKPT_ITERATIONS_EXIT, // CP requested due to iteration count, exit after CP
};

/*********************************************************/
/**  Constants used in MCell3 brought over from MCell2  **/
/*********************************************************/

/* 1/2^32 */
#define R_UINT_MAX 2.3283064365386962890625e-10

#define MY_PI 3.14159265358979323846
#define N_AV 6.0221417930e23
#define ROUND_UP 0.5

/* Placement Type Flags */
/* Place either a certain density or an exact number of surface molecules */
#define SURFMOLDENS 0
#define SURFMOLNUM 1

/* Viz output options */
#define VIZ_ALL_MOLECULES 0x01
#define VIZ_MOLECULES_STATES 0x02
#define VIZ_SURFACE_STATES 0x04

/************************************************************/
/**  Old constants copied from MCell2, some may be broken  **/
/************************************************************/

/* maximum allowed nesting level of INCLUDE_FILE statements in MDL */
#define MAX_INCLUDE_DEPTH 16

/* default size of output count buffers */
#define COUNTBUFFERSIZE 10000

/* Symbol types */
/* Data types for items in MDL parser symbol tables. */
enum symbol_type_t {
  RX,            /* chemical reaction */
  RXPN,          /* name of chemical reaction */
  MOL,           /* molecule or surface class type (i.e. species) */
  OBJ,           /* meta-object */
  RPAT,          /* release pattern */
  REG,           /* object region */
  DBL,           /* double (numeric variable in MDL file) */
  STR,           /* string (text variable in MDL file) */
  ARRAY,         /* numeric array (array variable in MDL file) */
  FSTRM,         /* file stream type for "C"-style file-io in MDL file */
  TMP,           /* temporary place-holder type for assignment statements */
  COUNT_OBJ_PTR, /* a pointer to an output block of given name */
};

/* Count column data types */
enum count_type_t {
  COUNT_UNSET = -1,  /* no value specified */
  COUNT_DBL,         /* double */
  COUNT_INT,         /* integer type */
  COUNT_TRIG_STRUCT, /* trigger_struct data type (for TRIGGER statements) */
};

/* Object Type Flags */
enum object_type_t {
  META_OBJ,     /* Meta-object: aggregation of other objects */
  BOX_OBJ,      /* Box object: Polygonalized cuboid */
  POLY_OBJ,     /* Polygon list object: list of arbitrary triangles */
  REL_SITE_OBJ, /* Release site object */
  VOXEL_OBJ,    /* Voxel object (so-far unused) */
};

// Used to reference a list of all the elements (i.e. ALL_ELEMENTS)
#define ALL_SIDES INT_MAX

/* Viz state values */
#define EXCLUDE_OBJ INT_MIN /*object is not visualized */
#define INCLUDE_OBJ INT_MAX /*object is visualized but state value is not set*/

/* Data Output Timing Type */
/* Reaction and Viz data output timing */
enum output_timer_type_t {
  OUTPUT_BY_STEP,
  OUTPUT_BY_TIME_LIST,
  OUTPUT_BY_ITERATION_LIST,
};

/* Visualization modes. */
enum viz_mode_t {
  NO_VIZ_MODE,
  ASCII_MODE,
  CELLBLENDER_MODE,
};

/* Visualization Frame Data Type */
/* Used to select type of data to include in viz output files */
enum viz_frame_type_t {
  MOL_POS,
  MOL_ORIENT,
  ALL_MOL_DATA,
  NUM_FRAME_TYPES,
};

/* Release Number Flags */
enum release_number_type_t {
  CONSTNUM,
  GAUSSNUM,
  VOLNUM,
  CCNNUM,
  DENSITYNUM
};

/******
Structure used for managing graph information obtained from NFSim or 
calculated from data obtained from nfsim
****/
struct graph_data {
  char* graph_pattern;
  char* graph_compartment;
  unsigned long graph_pattern_hash;
  double graph_diffusion;
  double space_step;
  double time_step;
  int flags;
};

/****
structure to keep information about external reactions (from nfsim)
*/
struct external_reaction_datastruct{
  char* reaction_name;
  int resample;
  int reactants;
  int products;

};


/**********************************************/
/**  New/reworked structures used in MCell3  **/
/**********************************************/

typedef unsigned char byte;

/* If you don't include sys/types.h, #define SYS_TYPES_NOT_LOADED so */
/* you get the u_short/int/long set of types */
#ifdef SYS_TYPES_NOT_LOADED
typedef unsigned short u_short;
typedef unsigned int u_int;
typedef unsigned long u_long;
#endif

/* Linked list used to separate molecules by species */
struct per_species_list {
  struct per_species_list *next; /* pointer to next p-s-l */
  struct species *properties;    /* species for items in this bin */
  struct volume_molecule *head;  /* linked list of mols */

  //JJT: nfsim related fields
  struct graph_data* graph_data;
};

/* Properties of one type of molecule or surface */
struct species {
  u_int species_id;       /* Unique ID for this species */
  u_int chkpt_species_id; /* Unique ID for this species from the
                             checkpoint file */
  u_int hashval;              /* Hash value (may be nonunique) */
  struct sym_entry *sym;      /* Symbol table entry (name) */
  struct sm_dat *sm_dat_head; /* If IS_SURFACE this points to head of effector
                                 data list associated with surface class */

  u_int population; /* How many of this species exist? */

  double D;               /* Diffusion constant */
  double space_step;      /* Characteristic step length */
  double time_step;       /* Minimum (maximum?) sensible timestep */
  double max_step_length; /* maximum allowed random walk step */
  u_int flags;            /* Species Flags:  Vol Molecule? Surface Molecule?
                             Surface Class? Counting stuff, etc... */

  long long n_deceased; /* Total number that have been destroyed. */
  double cum_lifetime_seconds;  /* Seconds lived by now-destroyed molecules */

  /* if species s a surface_class (IS_SURFACE) below there are linked lists of
   * molecule names/orientations that may be present in special reactions for
   * this surface class */
  struct name_orient *refl_mols; // names of the mols that REFLECT from surface
  struct name_orient *
  transp_mols; /* names of the mols that are TRANSPARENT for surface */
  struct name_orient *absorb_mols; // names of the mols that ABSORB at surface
  struct name_orient *clamp_conc_mols; /* names of mols that CLAMP_CONC at
                                          surface */
};

/* All pathways leading away from a given intermediate */
struct rxn {
  struct rxn *next; /* next node in the reaction linked list where each node
                       contains only pathways with equivalent geometry */
  struct sym_entry *sym; /* Ptr to symbol table entry for this rxn */

  u_int n_reactants; /* How many reactants? (At least 1.) */
  int n_pathways;    /* How many pathways lead away? (Negative = special
                        reaction, i.e. transparent etc...) */
  double *cum_probs; /* Cumulative probabilities for (entering) all pathways */
  double max_fixed_p;          /* Maximum 'p' for region of p-space for all
                                  non-cooperative pathways */
  double min_noreaction_p; /* Minimum 'p' for region of p-space which is always
                              in the non-reacting "pathway". (note that
                              cooperativity may mean that some values of p less
                              than this still do not produce a reaction) */
  double pb_factor; /* Conversion factor from rxn rate to rxn probability (used
                       for cooperativity) */

  int *product_idx_aux; /* Number of unique players in each pathway. Used for on-the fly calculation of
                             product_idx indexes */
  u_int *product_idx; /* Index of 1st player for products of each pathway */
  struct species **players;  /* Identities of reactants/products */
  /* this information is kept in a separate array because with nfsim we dont know ahead of time
  how many paths/products per path are there, we only know when it fires*/
  struct species ***nfsim_players; /* a matrix of the nfsim elements associated with each path */
  short *geometries;         /* Geometries of reactants/products */
<<<<<<< HEAD
  short **nfsim_geometries;   /* geometries of the nfsim geometries associated with each path */
  unsigned char *is_complex; /* Flags indicating which reactants/products are
                                subunits of a complex.  array is NULL if not a
                                macro-rxn. */
=======
>>>>>>> 3dac3ca5

  long long n_occurred; /* How many times has this reaction occurred? */
  double n_skipped;     /* How many reactions were skipped due to probability
                           overflow? */

  struct t_func *
  prob_t; /* List of probabilities changing over time, by pathway */

  struct pathway *pathway_head; /* List of pathways built at parse-time */
  struct pathway_info *info;    /* Counts and names for each pathway */

  //char** external_reaction_names; /* Stores reaction results stored from an external program (like nfsim)*/
  struct external_reaction_datastruct* external_reaction_data; /* Stores reaction results stored from an external program (like nfsim)*/
  struct graph_data** reactant_graph_data; /* stores the graph patterns associated with the reactants for every path */
  struct graph_data*** product_graph_data; /* Stores the graph patterns associated with our products for each path*/
  double (*get_reactant_diffusion)(struct rxn*, int);  /* returns the diffusion value associated with its reactants*/
  double (*get_reactant_time_step)(struct rxn*, int);  /* returns the diffusion value associated with its reactants*/
  double (*get_reactant_space_step)(struct rxn*, int);  /* returns the diffusion value associated with its reactants*/
};

/* User-defined name of a reaction pathway */
struct rxn_pathname {
  struct sym_entry *sym;    /* Ptr to symbol table entry for this rxn name */
  u_int hashval;            /* Hash value for counting named rxns on regions */
  u_int path_num;           /* Pathway number in rxn */
  struct rxn *rx;           /* The rxn associated with this name */
  struct magic_list *magic; /* A list of stuff that magically happens when the
                               reaction happens */
};

/* Parse-time structure for reaction pathways */
/* Everything except pathname can be deallocated after init_reactions */
struct pathway {
  struct pathway *next;          /* Next pathway for this reaction */
  struct rxn_pathname *pathname; /* Data for named reaction pathway or NULL */
  struct species *reactant1;     /* First reactant in reaction pathway */
  struct species *reactant2;     /* Second reactant (NULL if none) */
  struct species *reactant3;     /* Third reactant (NULL if none) */
  double km;                       /* Rate constant */
  char *km_filename;               /* Filename for time-varying rates */
  short orientation1;           /* Orientation of first reactant */
  short orientation2;           /* Orientation of second reactant */
  short orientation3;           /* Orientation of third reactant */
  struct product *product_head; /* Linked lists of species created */
  char *prod_signature;         /* string created from the names of products
                                   put in alphabetical order */
  short flags; /* flags describing special reactions -
                  REFLECTIVE, TRANSPARENT, CLAMP_CONCENTRATION */
};

/* Parse-time structure for products of reaction pathways */
struct product {
  struct product *next;
  struct species *prod;     /* Molecule type to be created */
  short orientation;        /* Orientation to place molecule */
};

/* Run-time info for each pathway */
/* Always do basic counts--do more sophisticated stuff if pathname!=NULL */
struct pathway_info {
  double count;                  /* How many times the pathway has been taken */
  struct rxn_pathname *pathname; /* The name of the pathway or NULL */
};

/* Piecewise constant function for time-varying reaction rates */
struct t_func {
  struct t_func *next;
  double time;  /* Time to switch to next rate */
  double value; /* Current rate */
  int path;     /* Which rxn pathway is this for? */
};

/* Abstract structure that starts all molecule structures */
/* Used to make C structs act like C++ objects */
struct abstract_molecule {
  struct abstract_molecule *next; /* Next molecule in scheduling queue */
  double t;                      /* Scheduling time. */
  double t2;                     /* Time of next unimolecular reaction */
  short flags; /* Abstract Molecule Flags: Who am I, what am I doing, etc. */
  struct species *properties;    /* What type of molecule are we? */
  struct mem_helper *birthplace; /* What was I allocated from? */
  double birthday;               /* Real time at which this particle was born */
  u_long id;                     /* unique identifier of this molecule */
<<<<<<< HEAD
  struct abstract_molecule **cmplx; /* Other molecules forming this complex, if
                                       we're part of a complex 
                                       (0: master, 1...n subunits) */
  /* structs used by the nfsim integration */
  struct graph_data* graph_data; /* nfsim graph structure data */
  u_int (*get_flags)(); /* returns the reactivity flags associated with this particle */
  double (*get_diffusion)();        /* returns the diffusion value */
  double (*get_time_step)();        /* function pointer to a method that returns the time step */
  double (*get_space_step)();       /* function pointer to a method that returns the space step */
  /* end structs used by the nfsim integration */
=======
>>>>>>> 3dac3ca5
};

/* Volume molecules: freely diffusing or fixed in solution */
struct volume_molecule {
  struct abstract_molecule *next;
  double t;
  double t2;
  short flags;
  struct species *properties;
  struct mem_helper *birthplace;
  double birthday;
  u_long id;
<<<<<<< HEAD
  struct volume_molecule **cmplx; /* Other molecules forming this complex, if
                                     we're part of a complex (0: master, 1...n
                                     subunits) */
  struct graph_data* graph_data;
  u_int (*get_flags)(); /* returns the reactivity flags associated with this particle */
  double (*get_diffusion)();        /* returns the diffusion value */
  double (*get_time_step)();        /* returns the diffusion value */
  double (*get_space_step)();        /* returns the diffusion value */
=======
>>>>>>> 3dac3ca5

  struct vector3 pos;       /* Position in space */
  struct subvolume *subvol; /* Partition we are in */

  struct wall *previous_wall; /* Wall we were released from */
  int index;                  /* Index on that wall (don't rebind) */

  struct volume_molecule **prev_v; /* Previous molecule in this subvolume */
  struct volume_molecule *next_v;  /* Next molecule in this subvolume */
};

/* Fixed molecule on a grid on a surface */
struct surface_molecule {
  struct abstract_molecule *next;
  double t;
  double t2;
  short flags;
  struct species *properties;
  struct mem_helper *birthplace;
  double birthday;
  u_long id;
<<<<<<< HEAD
  struct surface_molecule **cmplx; /* Other molecules forming this complex, if
                                      we're part of a complex (0: master, 1...n
                                      subunits) */
  struct graph_data* graph_data;
  u_int (*get_flags)(); /* returns the reactivity flags associated with this particle */
  double (*get_diffusion)();        /* returns the diffusion value */
  double (*get_time_step)();        /* returns the diffusion value */
  double (*get_space_step)();        /* returns the diffusion value */
=======
>>>>>>> 3dac3ca5

  unsigned int grid_index;   /* Which gridpoint do we occupy? */
  short orient;              /* Which way do we point? */
  struct surface_grid *grid; /* Our grid (which tells us our surface) */
  struct vector2 s_pos;      /* Where are we in surface coordinates? */
};

/* Used to transform coordinates of surface molecules diffusing between
 * adjacent walls */
struct edge {
  struct wall *forward;  /* For which wall is this a forwards transform? */
  struct wall *backward; /* For which wall is this a reverse transform? */

  struct vector2 translate; /* Translation vector between coordinate systems */
  double cos_theta;         /* Cosine of angle between coordinate systems */
  double sin_theta;         /* Sine of angle between coordinate systems */

  double length;   /* Length of the shared edge */
  double length_1; /* Reciprocal of length of shared edge */
};

struct wall {
  struct wall *next; /* Next wall in the universe */

  struct surf_class_list *
  surf_class_head; /* linked list of surface classes for this wall (multiple
                      surface classes may come from the overlapping regions */
  int num_surf_classes; /* number of attached surface classes */

  int side; /* index of this wall in its parent object */

  struct vector3 *vert[3]; /* Array of pointers to vertices */

  double uv_vert1_u;       /* Surface u-coord of 2nd corner (v=0) */
  struct vector2 uv_vert2; /* Surface coords of third corner */

  struct edge *edges[3];    /* Array of pointers to each edge. */
  struct wall *nb_walls[3]; /* Array of pointers to walls that share an edge*/

  double area; /* Area of this element */

  struct vector3 normal; /* Normal vector for this wall */
  struct vector3 unit_u; /* U basis vector for this wall */
  struct vector3 unit_v; /* V basis vector for this wall */
  double d;              /* Distance to origin (point normal form) */

  struct surface_grid *grid; /* Grid of effectors for this wall */

  u_short flags; /* Count Flags: flags for whether and what we need to count */

  struct object *parent_object; /* The object we are a part of */
  struct storage *birthplace;   /* Where we live in memory */

  struct region_list *counting_regions; /* Counted-on regions containing this
                                           wall */
};

/* Linked list of walls (for subvolumes) */
struct wall_list {
  struct wall_list *next; /* The next entry in the list */

  struct wall *this_wall; /* The wall in this entry */
};

// Connection list used when creating geometry
struct element_connection_list {
  struct element_connection_list *next;
  int n_verts;
  int *indices;
};

/* A linked list used to store the coordinates of vertices and the
   corresponding normal vectors */
struct vertex_list {
  struct vector3 *vertex;   /* pointer to one polygon vertex */
  struct vertex_list *next; /* pointer to next vertex list */
};

/* Grid over a surface containing surface_molecules */
struct surface_grid {
  int n; /* Number of slots along each axis */

  double inv_strip_wid; /* Reciprocal of the width of one strip */
  double vert2_slope;   /* Slope from vertex 0 to vertex 2 */
  double fullslope;     /* Slope of full width of triangle */
  struct vector2 vert0; /* Projection of vertex zero onto unit_u and unit_v of
                           wall */

  double binding_factor; /* Binding probability correction factor for surface
                            area */

  u_int n_tiles; /* Number of tiles in effector grid (triangle: grid_size^2,
                    rectangle: 2*grid_size^2) */
  u_int n_occupied; /* Number of tiles occupied by surface_molecules */
  struct surface_molecule **mol; /* Array of pointers to surface_molecule for
                                    each tile */

  struct subvolume *subvol; /* Best match for which subvolume we're in */
  struct wall *surface;     /* The wall that we are in */
};

/* 3D vector of integers */
struct int3D {
  int x;
  int y;
  int z;
};

/* Point in space that will tell us which compartments we're in
   as determined by tracing from infinity */
struct waypoint {
  struct vector3 loc;          /* This is where the waypoint is */
  struct region_list *regions; /* We are inside these regions */
  struct region_list *
  antiregions; /* We are outside of (but hit) these regions */
};

/* Contains local memory and scheduler for molecules, walls, wall_lists, etc. */
struct storage {
  struct mem_helper *list;    /* Wall lists */
  struct mem_helper *mol;     /* Molecules */
  struct mem_helper *smol;    /* Surface molecules */
  struct mem_helper *face;    /* Walls */
  struct mem_helper *join;    /* Edges */
  struct mem_helper *grids;   /* Effector grids */
  struct mem_helper *coll;    /* Collision list */
  struct mem_helper *sp_coll; /* Collision list - helps in trimolecular
                                 reactions*/
  struct mem_helper *tri_coll; /* Collision list for trimolecular collisions */
  struct mem_helper *regl;     /* Region lists */
  struct mem_helper *exdv; /* Vertex lists for exact interaction disk area */
  struct mem_helper *pslv; /* Per-species-lists for vol mols */

  struct wall *wall_head; /* Locally stored walls */
  int wall_count;         /* How many local walls? */
  int vert_count;         /* How many vertices? */

  struct schedule_helper *timer; /* Local scheduler */
  double current_time;           /* Local time */
  double max_timestep;           /* Local maximum timestep */
};

/* Linked list of storage areas. */
struct storage_list {
  struct storage_list *next;
  struct storage *store;
};

/* Walls and molecules in a spatial subvolume */
struct subvolume {
  struct wall_list *wall_head; /* Head of linked list of intersecting walls */

  struct pointer_hash mol_by_species; /* table of species->molecule list */
  struct per_species_list *species_head;
  int mol_count; /* How many molecules are here? */

  struct int3D llf; /* Indices of left lower front corner */
  struct int3D urb; /* Indices of upper right back corner */

  short world_edge; /* Direction Bit Flags that are set for SSVs at edge of
                       world */

  struct storage *local_storage; /* Local memory and scheduler */
};

/* Count data specific to named reaction pathways */
struct rxn_counter_data {
  double n_rxn_at;       /* # rxn occurrance on surface */
  double n_rxn_enclosed; /* # rxn occurrance inside closed region */
};

/* Count data specific to molecules */
struct move_counter_data {
  double front_hits;    /* # hits on front of region (normal up) */
  double back_hits;     /* # hits on back of region */
  double front_to_back; /* # crossings from front to back */
  double back_to_front; /* # crossings from back to front */
  double scaled_hits;   /* To determine integrated concentration */
  int n_at;             /* # molecules on region surface */
  int n_enclosed;       /* # molecules inside closed region */
};

/* Counter data specific to trigger events */
struct trig_counter_data {
  double t_event;                    /* Event time (exact) */
  struct vector3 loc;                /* Real position of event */
  short orient;                      // For MOL_COUNTER: molecule orientation
  struct trigger_request *listeners; /* Places waiting to be notified */
};

/* List of output items that need to know about this specific trigger event */
struct trigger_request {
  struct trigger_request *next; /* Next request */
  struct output_request *ear;   /* Who wants to hear about the trigger */
};

/* Shared memory for appropriate counts */
union counter_data {
  struct rxn_counter_data rx;
  struct move_counter_data move;
  struct trig_counter_data trig;
};

/* Struct to count rxns or molecules within regions (where "within" includes */
/* on the inside of a fully closed surface) */
struct counter {
  struct counter *next;
  byte counter_type;       /* Counter Type Flags (MOL_COUNTER etc.) */
  struct region *reg_type; /* Region we are counting on */
  void *target; /* Mol or rxn pathname we're counting (as indicated by
                   counter_type) */
  short orientation;       /* requested surface molecule orientation */
  union counter_data data; /* data for the count:
                              reference data.move for move counter
                              reference data.rx for rxn counter
                              reference data.trig for trigger */
};

enum magic_types {
  magic_undefined,
  magic_release
};

struct magic_list {
  struct magic_list *next;
  void *data;
  enum magic_types type;
};

struct reaction_flags {
  /* flags that tells whether reactions of certain types are present in the
     simulation (used for the molecule collision report, also see above
     the corresponding counters) */
  int vol_vol_reaction_flag;
  int vol_surf_reaction_flag;
  int surf_surf_reaction_flag;
  int vol_wall_reaction_flag;
  int vol_vol_vol_reaction_flag;
  int vol_vol_surf_reaction_flag;
  int vol_surf_surf_reaction_flag;
  int surf_surf_surf_reaction_flag;
};

/* All data about the world */
struct volume {
  /* Coarse partitions are input by the user */
  /* They may also be generated automagically */
  /* They mark the positions of initial partition boundaries */
  int nx_parts;         /* Number of coarse X partition boundaries */
  int ny_parts;         /* Number of coarse Y partition boundaries */
  int nz_parts;         /* Number of coarse Z partition boundaries */
  double *x_partitions; /* Coarse X partition boundaries */
  double *y_partitions; /* Coarse Y partition boundaries */
  double *z_partitions; /* Coarse Z partition boundaries */
  int mem_part_x; /* Granularity of memory-partition binning for the X-axis */
  int mem_part_y; /* Granularity of memory-partition binning for the Y-axis */
  int mem_part_z; /* Granularity of memory-partition binning for the Z-axis */
  int mem_part_pool; /* Scaling factor for sizes of memory pools in each
                        storage. */

  /* Fine partitions are intended to allow subdivision of coarse partitions */
  /* Subdivision is not yet implemented */
  int n_fineparts;     /* Number of fine partition boundaries */
  double *x_fineparts; /* Fine X partition boundaries */
  double *y_fineparts; /* Fine Y partition boundaries */
  double *z_fineparts; /* Fine Z partition boundaries */

  int n_waypoints;            /* How many waypoints (one per subvol) */
  struct waypoint *waypoints; /* Waypoints contain fully-closed region
                                 information */
  byte place_waypoints_flag; /* Used to save memory if waypoints not needed */

  int n_subvols;            /* How many coarse subvolumes? */
  struct subvolume *subvol; /* Array containing all subvolumes */

  int n_walls;                  /* Total number of walls */
  int n_verts;                  /* Total number of vertices */
  struct vector3 *all_vertices; /* Central repository of vertices with a
                                   partial order imposed by natural ordering
                                   of "storages" */
  /* Array of linked lists of walls using a vertex (has the size of
   * "all_vertices" array */
  struct wall_list **walls_using_vertex; 
  int rx_hashsize;            /* How many slots in our reaction hash table? */
  int n_reactions;            /* How many reactions are there, total? */
  struct rxn **reaction_hash; /* A hash table of all reactions. */
  struct mem_helper *tv_rxn_mem; /* Memory to store time-varying reactions */

  int count_hashmask;          /* Mask for looking up count hash table */
  struct counter **count_hash; /* Count hash table */
  struct schedule_helper *count_scheduler; // When to generate reaction output
  struct sym_table_head *counter_by_name;

  struct schedule_helper *volume_output_scheduler; /* When to generate volume
                                                      output */

  int n_species;                 /* How many different species (molecules)? */

  //NFSim stats
  int n_NFSimSpecies; /* number of graph patterns encountered during the NFSim simulation */
  int n_NFSimReactions; /* number of reaction rules discovered through an NFSim simulation */
  int n_NFSimPReactions; /* number of potential reactions found in the reaction network (not necessarely triggered) */

  struct species **species_list; /* Array of all species (molecules). */

  struct schedule_helper *releaser; /* Scheduler for release events */

  struct mem_helper *storage_allocator; /* Memory for storage list */
  struct storage_list *storage_head;    /* Linked list of all local
                                           memory/schedulers */

  u_long current_mol_id; /* next unique molecule id to use*/

  double speed_limit; // How far can the fastest particle get in one timestep?

  struct sym_table_head *fstream_sym_table; /* Global MDL file stream symbol
                                               hash table */
  struct sym_table_head *var_sym_table; /* Global MDL variables symbol hash
                                           table */
  struct sym_table_head *rxn_sym_table;  /* RXN symbol hash table */
  struct sym_table_head *obj_sym_table;  /* Objects symbol hash table */
  struct sym_table_head *reg_sym_table;  /* Regions symbol hash table */
  struct sym_table_head *mol_sym_table;  /* Molecule type symbol hash table */
  struct sym_table_head *rpat_sym_table; /* Release pattern hash table */
  struct sym_table_head *rxpn_sym_table; /* Named reaction pathway hash table */

  struct object *root_object;   /* Root of the object template tree */
  struct object *root_instance; /* Root of the instantiated object tree */

  struct release_pattern *default_release_pattern; /* release once at t=0 */

  struct volume_output_item *volume_output_head; /* List of all volume data
                                                    output items */

  struct output_block *
  output_block_head; /* Global list of reaction data output blocks */
  struct output_request *output_request_head; /* Global list linking COUNT
                                                 statements to internal
                                                 variables */
  struct mem_helper *oexpr_mem;        /* Memory to store output_expressions */
  struct mem_helper *outp_request_mem; /* Memory to store output_requests */
  struct mem_helper *counter_mem;      /* Memory to store counters (for counting
                                molecules/reactions on regions) */
  struct mem_helper *
  trig_request_mem; /* Memory to store listeners for trigger events */
  struct mem_helper *magic_mem; /* Memory used to store magic lists for
                                   reaction-triggered releases and such */
  double elapsed_time; /* Used for concentration measurement */

  /* Visualization state */
  struct viz_output_block *viz_blocks; /* VIZ_OUTPUT blocks from file */

  struct species *all_mols;         /* Refers to ALL_MOLECULES keyword */
  struct species *all_volume_mols;  // Refers to ALL_VOLUME_MOLECULES keyword
  struct species *all_surface_mols; // Refers to ALL_SURFACE_MOLECULES keyword

  double time_unit; /* Duration of one global time step in real time */
                    /* Used to convert between real time and internal time */
  double time_step_max; /* Maximum internal time that a molecule may diffuse */

  double
  grid_density; /* Density of grid for surface molecules, number per um^2 */
  double length_unit; /* Internal unit of distance, 1/sqrt(grid_density), in
                         microns */
  double r_length_unit; /* Reciprocal of length_unit to avoid division */
  double rx_radius_3d;  /* Interaction radius for reactions between volume
                         molecules */

  double space_step; /* User-supplied desired average diffusion distance for
                        volume molecules */

  double *r_step;         /* Lookup table of 3D diffusion step lengths */
  double *d_step;         /* Lookup table of 3D diffusion direction vectors */
  double *r_step_surface; /* Lookup table of 2D diffusion step lengths */
  double *r_step_release; /* Lookup table of diffusion lengths for 3D release */
  u_int radial_subdivisions; /* Size of 2D and 3D step length lookup tables */
  u_int radial_directions;   /* Requested size of 3D direction lookup table */
  u_int num_directions;      /* Actual size of 3D direction lookup table */
  int directions_mask;       /* Mask to obtain RNG bits for direction lookup */
  int fully_random; /* If set, generate directions with trig functions instead
                       of lookup table */
  int dissociation_index; /* Used to keep 3D products from reacting with each
                             other too soon */

  long long chkpt_iterations; /* Number of iterations to advance before
                                 checkpointing */
  u_int chkpt_init; /* Set if this is the initial run of a simulation with no
                       previous checkpoints */
  u_int
  chkpt_flag; /* Set if there are any CHECKPOINT statements in "mdl" file */
  u_int chkpt_seq_num; /* Number of current run in checkpoint sequence */
  int keep_chkpts;     /* flag to indicate if checkpoints should be kept */

  char *chkpt_infile;              /* Name of checkpoint file to read from */
  char *chkpt_outfile;             /* Name of checkpoint file to write to */
  u_int chkpt_byte_order_mismatch; /* Flag that defines whether mismatch in
                                      byte order exists between the saved
                                      checkpoint file and the machine reading
                                      it */

  double chkpt_start_time_seconds; /* start of the simulation time (in sec)
                                      for new checkpoint */
  double current_time_seconds;     /* current simulation time in seconds */
  double simulation_start_seconds; /* simulation start time (in seconds) */

  long long diffusion_number; /* Total number of times molecules have had their
                                 positions updated */
  double diffusion_cumtime;  /* Total time spent diffusing by all molecules */
  long long ray_voxel_tests; /* How many ray-subvolume intersection tests have
                                we performed */
  long long ray_polygon_tests; /* How many ray-polygon intersection tests have
                                  we performed */
  long long ray_polygon_colls; /* How many ray-polygon intersections have
                                  occured */
  /* below "vol" means volume molecule, "surf" means surface molecule */
  long long vol_vol_colls;     /* How many vol-vol collisions have occured */
  long long vol_surf_colls;    /* How many vol-surf collisions have occured */
  long long surf_surf_colls;   /* How many surf-surf collisions have occured */
  long long vol_wall_colls;    /* How many vol-wall collisions have occured */
  long long vol_vol_vol_colls; // How many vol-vol-vol collisions have occured
  long long
  vol_vol_surf_colls; /* How many vol-vol-surf collisions have occured */
  long long vol_surf_surf_colls; /* How many vol-surf-surf collisions have
                                    occured */
  long long surf_surf_surf_colls; /* How many surf-surf-surf collisions have
                                     occured */

  struct vector3 bb_llf; /* llf corner of world bounding box */
  struct vector3 bb_urb; /* urb corner of world bounding box */

  struct rng_state *rng; /* State of the random number generator (currently
                            isaac64) */
  u_int init_seed; /* Initial seed value for random number generator */

  long long current_iterations; /* How many iterations have been run so far */
  long long start_iterations; // Starting iteration number for the current run

  struct timeval last_timing_time; /* time and iteration of last timing event */
  long long last_timing_iteration; /* during the main run_iteration loop */

  int procnum;          /* Processor number for a parallel run */
  int quiet_flag;       /* Quiet mode */
  int with_checks_flag; /* Check geometry for overlapped walls? */

  struct mem_helper *coll_mem;     /* Collision list */
  struct mem_helper *sp_coll_mem;  /* Collision list (trimol) */
  struct mem_helper *tri_coll_mem; /* Collision list (trimol) */
  struct mem_helper *exdv_mem; // Vertex lists for exact interaction disk area

  /* Current version number. Format is "3.XX.YY" where XX is major release
   * number (for new features) and YY is minor release number (for patches) */
  char const *mcell_version; 

  int use_expanded_list; /* If set, check neighboring subvolumes for mol-mol
                            interactions */
  int randomize_smol_pos; /* If set, always place surface molecule at random
                             location instead of center of grid */
  double vacancy_search_dist2; /* Square of distance to search for free grid
                                  location to place surface product */
  byte surface_reversibility; /* If set, match unbinding diffusion distribution
                                 to binding distribution at surface */
  byte volume_reversibility; /* If set, match unbinding diffusion distribution
                                to binding distribution in volume */

  /* MCell startup command line arguments */
  u_int seed_seq;         /* Seed for random number generator */
  long long iterations;   /* How many iterations to run */
  unsigned long log_freq; /* Interval between simulation progress reports,
                             default scales as sqrt(iterations) */
  char *mdl_infile_name; /* Name of MDL file specified on command line */
  char const *curr_file; /* Name of MDL file currently being parsed */

  // XXX: Why do we allocate this on the heap rather than including it inline?
  struct notifications *notify; /* Notification/warning/output flags */

  struct ccn_clamp_data *clamp_list; /* List of objects at which volume
                                        molecule concentrations should be
                                        clamped */

  /* Flags for asynchronously-triggered checkpoints */

  /* Flag indicating whether a checkpoint has been requested. */
  enum checkpoint_request_type_t checkpoint_requested; 
  unsigned int checkpoint_alarm_time; // number of seconds between checkpoints
  int
  continue_after_checkpoint; /* 0: exit after chkpt, 1: continue after chkpt */
  long long
  last_checkpoint_iteration;  /* Last iteration when chkpt was created */
  time_t begin_timestamp;     /* Time since epoch at beginning of 'main' */
  char *initialization_state; /* NULL after initialization completes */
  struct reaction_flags rxn_flags;
  /* shared walls information per mesh vertex is created when there are
     reactions present with more than one surface reactant or more than one
     surface product */
  int create_shared_walls_info_flag;
  /* resource usage during initialization */
  struct timeval u_init_time;    /* user time */
  struct timeval s_init_time;    /* system time */
  time_t t_start;                /* global start time */
  byte reaction_prob_limit_flag; /* checks whether there is at least one
                                    reaction with probability greater
                                    than 1 including variable rate reactions */

  //JJT: Checks if we will be communicating with nfsim
  int nfsim_flag;
  struct species* global_nfsim_volume;
  struct species* global_nfsim_surface;
};

/* Data structure to store information about collisions. */
struct collision {
  struct collision *next;
  double t; /* Time of collision (may be slightly early) */

  void *target; /* Thing that we hit: wall, molecule, subvol etc */
  int what;     /* Target-type Flags: what kind of thing did we hit? */
  struct rxn *intermediate; /* Reaction that told us we could hit it */
  struct vector3 loc;       /* Location of impact */
};

/* Special type of collision - used when moving molecule
   can engage in tri-molecular  collisions */
struct sp_collision {
  struct sp_collision *next;
  double t;                   /* Time of collision (may be slightly early) */
  double t_start;             /* Start time of random walk */
  struct vector3 pos_start;   /* Start position of random walk */
  struct subvolume *sv_start; /* Start subvolume */

  struct species *moving; /* Species of the moving molecule */
  void *target;           /* Thing that we hit: wall, molecule, subvol etc */
  int what;            /* Target-type Flags: what kind of thing did we hit? */
  struct vector3 disp; /* Random walk displacement for the moving molecule */
  struct vector3 loc;  /* Location of impact */
};

/* Data structure to store information about trimolecular and bimolecular
   collisions. */
struct tri_collision {
  struct tri_collision *next;
  double t; /* Time of collision (may be slightly early) */

  void *target1; /* First thing that we hit: wall, molecule, subvol etc */
  void *target2; /* Second thing that we hit: wall, molecule, subvol etc -
                    always the furthest from the moving molecule */
  short orient;  /* orientation of the moving volume_molecule when it hits the
                    surface_molecule */
  int what; /* Target-type Flags: what kind of thing did we hit? */
  struct rxn *
  intermediate; /* Reaction that told us we could hit target1 and/or target2  */
  struct vector3 loc;            /* Assumed location of impact */
  struct vector3 loc1;           /* Location of impact with first target */
  struct vector3 loc2;           /* Location of impact with second target */
  struct vector3 last_walk_from; /* Location of mol. before last step before
                                    final collision */
  double factor; /* Result of "exact_disk()" with both targets or scaling coef.
                    for MOL_WALL interaction */
  double local_prob_factor; /* coefficient depending on the number of nearest
                               neighbors for MOL_GRID_GRID interaction */
  struct wall *wall; /* pointer to the wall in the collision if such exists */
};

/* Data structures to store information about exact interaction disk geometry */
struct exd_vertex {
  struct exd_vertex *next;
  double u, v;             /* x,y style coordinates */
  double r2, zeta;         /* r,theta style coordinates */
  struct exd_vertex *e;    /* Edge to next vertex */
  struct exd_vertex *span; /* List of edges spanning this point */
  int role;                /* Exact Disk Flags: Head, tail, whatever */
};

/* Data structures to describe release events */
struct release_event_queue {
  struct release_event_queue *next;
  double event_time;                     /* Time of the release */
  struct release_site_obj *release_site; /* What to release, where to release
                                            it, etc */
  double t_matrix[4][4];  // transformation matrix for location of release site
  int train_counter;      /* counts executed trains */
  double train_high_time; /* time of the train's start */
};

/* Release site information  */
struct release_site_obj {
  struct vector3 *location;   /* location of release site */
  struct species *mol_type;   /* species to be released */
  byte release_number_method; /* Release Number Flags: controls how
                                 release_number is used (enum
                                 release_number_type_t) */
  int8_t release_shape; /* Release Shape Flags: controls shape over which to
                           release (enum release_shape_t) */
  short orientation;     /* Orientation of released surface molecules */
  double release_number; /* Number to release */
  double mean_diameter;  /* Diameter for symmetric releases */
  double concentration;  /* Concentration of molecules to release. Units are
                            Molar for volume molecules, and number per um^2 for
                            surface molecules. */
  double standard_deviation; /* Standard deviation of release_number for
                                GAUSSNUM, or of mean_diameter for VOLNUM */
  struct vector3 *diameter; /* x,y,z diameter for geometrical release shapes */
  struct release_region_data *
  region_data; /* Information related to release on regions */
  struct release_single_molecule *
  mol_list; /* Information related to release by list */

  double release_prob; /* Probability of releasing at scheduled time */
  struct release_pattern *pattern; /* Timing of releases by virtual function
                                      generator */
  char *name; /* Fully referenced name of the instantiated release_site */

  char *graph_pattern; /* JJT: Graph definition of the structured molecules being released in this site*/ 
};

/* Timing pattern for molecule release from a release site. */
struct release_pattern {
  struct sym_entry *sym;   /* Symbol hash table entry for the pattern */
  double delay;            /* Delay between time 0 and first release event. */
  double release_interval; /* Time between release events within a train. */
  double train_interval; /* Time from the start of one train to the start of
                            the next one. */
  double train_duration; /* Length of the train. */
  int number_of_trains;  /* How many trains are produced. */
};

/* Extended data for complex releases on regions, including boolean
   combinations of regions.  Not all fields are used for all release types. */
struct release_region_data {
  struct vector3 llf; /* One corner of bounding box for release volume */
  struct vector3 urb; /* Opposite corner */

  int n_walls_included;  /* How many walls total */
  double *cum_area_list; /* Cumulative area of all walls */
  int *wall_index;       /* Indices of each wall (by object) */
  int *obj_index;        /* Indices for objects (in owners array) */

  int n_objects;                 /* How many objects are there total */
  struct object **owners;        /* Array of pointers to each object */
  struct bit_array **in_release; /* Array of bit arrays; each bit array says
                                    which walls are in release for an object */
  int *walls_per_obj; /* Number of walls in release for each object */

  struct object *self; /* A pointer to our own release site object */
  struct release_evaluator *expression; /* A set-construction expression
                                           combining regions to form this
                                           release site */
};

/* Data structure used to build boolean combinations of regions */
struct release_evaluator {
  byte op;    /* Region Expression Flags: the operation used */
  void *left; /* The left side of the expression--another evaluator or a region
                 object depending on bitmask of op */
  void *right; /* The right side--same thing */
};

/* Data structure used to store LIST releases */
struct release_single_molecule {
  struct release_single_molecule *next;
  struct species *mol_type; /* Species to release */
  struct vector3 loc;       /* Position to release it */
  short orient;             /* Orientation (for 2D species) */
};

/* Holds information about a box with rectangular patches on it. */
struct subdivided_box {
  int nx;    /* number of subdivisions including box corners in X-direction */
  int ny;    /* number of subdivisions including box corners in Y-direction */
  int nz;    /* number of subdivisions including box corners in Z-direction */
  double *x; /* array of X-coordinates of subdivisions */
  double *y; /* array of Y-coordinates of subdivisions */
  double *z; /* array of Z-coordinates of subdivisions */
};

/* Holds information about what we want dumped to the screen */
struct notifications {
  /* Informational stuff, most possible values NOTIFY_FULL or NOTIFY_NONE */
  /* see corresponding keywords */
  enum notify_level_t progress_report;        /* PROGRESS_REPORT */
  enum notify_level_t diffusion_constants;    /* DIFFUSION_CONSTANT_REPORT */
  enum notify_level_t reaction_probabilities; /* PROBABILITY_REPORT */
  enum notify_level_t time_varying_reactions; /* VARYING_PROBABILITY_REPORT */
  double reaction_prob_notify;                /* PROBABILITY_REPORT_THRESHOLD */
  enum notify_level_t partition_location;     /* PARTITION_LOCATION_REPORT */
  enum notify_level_t box_triangulation;      /* BOX_TRIANGULATION_REPORT */
  enum notify_level_t iteration_report;       /* ITERATION_REPORT */
  long long custom_iteration_value;           /* ITERATION_REPORT */
  enum notify_level_t throughput_report;      /* THROUGHPUT_REPORT */
  enum notify_level_t checkpoint_report;      /* CHECKPOINT_REPORT */
  enum notify_level_t release_events;         /* RELEASE_EVENT_REPORT */
  enum notify_level_t file_writes;            /* FILE_OUTPUT_REPORT */
  enum notify_level_t final_summary;          /* FINAL_SUMMARY */
  enum notify_level_t reaction_output_report; /* REACTION_OUTPUT_REPORT */
  enum notify_level_t volume_output_report;   /* VOLUME_OUTPUT_REPORT */
  enum notify_level_t viz_output_report;      /* VIZ_OUTPUT_REPORT */
  enum notify_level_t molecule_collision_report; /* MOLECULE_COLLISION_REPORT */

  /* Warning stuff, possible values IGNORED, WARNING, ERROR */
  /* see corresponding keywords */
  enum warn_level_t neg_diffusion;             /* NEGATIVE_DIFFUSION_CONSTANT */
  enum warn_level_t neg_reaction;              /* NEGATIVE_REACTION_RATE */
  enum warn_level_t high_reaction_prob;        /* HIGH_REACTION_PROBABILITY */
  double reaction_prob_warn;                   /* HIGH_PROBABILITY_THRESHOLD */
  enum warn_level_t close_partitions;          /* CLOSE_PARTITION_SPACING */
  enum warn_level_t degenerate_polys;          /* DEGENERATE_POLYGONS */
  enum warn_level_t overwritten_file;          /* OVERWRITTEN_OUTPUT_FILE */
  enum warn_level_t short_lifetime;            /* LIFETIME_TOO_SHORT */
  long long short_lifetime_value;              /* LIFETIME_THRESHOLD */
  enum warn_level_t missed_reactions;          /* MISSED_REACTIONS */
  double missed_reaction_value;                /* MISSED_REACTION_THRESHOLD */
  enum warn_level_t missed_surf_orient;        /* MISSING_SURFACE_ORIENTATION */
  enum warn_level_t useless_vol_orient;        /* USELESS_VOLUME_ORIENTATION */
  enum warn_level_t mol_placement_failure;    /* MOLECULE_PLACEMENT_FAILURE */
  enum warn_level_t invalid_output_step_time; /* INVALID_OUTPUT_STEP_TIME */
};

/* Information related to concentration clamp surfaces, by object */
struct ccn_clamp_data {
  struct ccn_clamp_data *next; // The next concentration clamp, by surf class
  struct species *surf_class; /* Which surface class clamps? */
  struct species *mol;        /* Which molecule does it clamp? */
  double concentration;       /* At which concentration? */
  short orient;               /* On which side? */
  struct object *objp;        /* Which object are we clamping? */
  struct bit_array *sides;    /* Which walls in that object? */
  int n_sides;                /* How many walls? */
  int *side_idx;              /* Indices of the walls that are clamped */
  double *cum_area;           /* Cumulative area of all the clamped walls */
  double scaling_factor;      /* Used to predict #mols/timestep */
  struct ccn_clamp_data *next_mol; /* Next clamp, by molecule, for this class */
  struct ccn_clamp_data *next_obj; /* Next clamp, by object, for this class */
};

/* Structure for a VOLUME_DATA_OUTPUT item */
struct volume_output_item {
  /* Do not move or reorder these 2 items. scheduler depends upon them */
  struct volume_output_item *next;
  double t;

  char *filename_prefix;

  /* what? */
  int num_molecules;
  struct species **molecules; /* sorted by address */

  /* where? */
  struct vector3 location;
  struct vector3 voxel_size;
  int nvoxels_x;
  int nvoxels_y;
  int nvoxels_z;

  /* when? */
  enum output_timer_type_t timer_type;
  double step_time;
  int num_times;
  double *times;     /* in numeric order  */
  double *next_time; /* points into times */
};

/* Data for a single REACTION_DATA_OUTPUT block */
struct output_block {
  struct output_block *next; /* Next in world or scheduler */
  double t;                  /* Scheduled time to update counters */

  enum output_timer_type_t timer_type; /* Data Output Timing Type
                                          (OUTPUT_BY_STEP, etc) */

  double step_time;                     /* Output interval (seconds) */
  struct num_expr_list *time_list_head; /* List of output times/iteration
                                           numbers */
  struct num_expr_list *time_now; /* Current entry in list */

  u_int buffersize;   /* Size of output buffer */
  u_int trig_bufsize; /* Size of output buffer for triggers */
  u_int buf_index;    /* Index into buffer (for non-triggers) */

  double *time_array; /* Array of output times (for non-triggers) */

  /* Linked list of data sets (separate files) */
  struct output_set *data_set_head; 
};

/* Data that controls what output is written to a single file */
struct output_set {
  struct output_set *next;            /* Next data set in this block */
  struct output_block *block;         /* Which block do we belong to? */
  char *outfile_name;                 /* Filename */
  enum overwrite_policy_t file_flags; /* Overwrite Policy Flags: tells us how to
                                       * handle existing files */
  u_int chunk_count;    /* Number of buffered output chunks processed */
  char *header_comment; /* Comment character(s) for header */
  int exact_time_flag;  /* Boolean value; nonzero means print exact time in
                           TRIGGER statements */
  struct output_column *column_head; /* Data for one output column */
};

/* Data that controls what data is written to one column of output file */
struct output_column {
  struct output_column *next;  /* Next column in this set */
  struct output_set *set;      /* Which set do we belong to? */
  enum count_type_t data_type; /* Type of data in this column. */
  double initial_value;        /* To continue existing cumulative counts--not
                                  implemented yet--and keep track of triggered
                                  data */
  void *buffer; /* Output buffer array (cast based on data_type) */
  struct output_expression *
  expr; /* Evaluate this to calculate our value (NULL if trigger) */
};

/* Expression evaluation tree to compute output value for one column */
struct output_expression {
  struct output_column *column; /* Which column are we going to? */
  int expr_flags; /* Output Expression Flags: what are we and what is left and
                     right? */
  struct output_expression *up; /* Parent output expression */
  void *left;                   /* Item on the left */
  void *right;                  /* Item on the right */
  char oper;                    /* Operation to apply to items */
  double value;                 /* Resulting value from operation */
  char *title;                  /* String describing this expression for user */
};

/* Information about a requested COUNT or TRIGGER statement */
/* Used during initialization to link output expressions with appropriate
   target, and instruct MCell3 to collect appropriate statistics at the target.
   */
struct output_request {
  struct output_request *next;         /* Next request in global list */
  struct output_expression *requester; /* Expression in which we appear */
  struct sym_entry *count_target;      /* Mol/rxn we're supposed to count */
  short count_orientation;             /* orientation of the molecule we are
                                          supposed to count */
  struct sym_entry *
  count_location;   /* Object or region on which we're supposed to count it */
  byte report_type; /* Output Report Flags telling us how to count */
};

/* Data stored when a trigger event happens */
struct output_trigger_data {
  double t_iteration; /* Iteration time of the triggering event (in sec) */
  double event_time;  /* Exact time of the  event */
  struct vector3 loc; /* Position of event */
  int how_many;       /* Number of events */
  short orient;       /* Orientation information */
  short flags;        /* Output Trigger Flags */
  char *name;         /* Name to give event */
};

/******************************************************************/
/**  Everything below this line has been copied from MCell 2.69  **/
/******************************************************************/

/* A polygon list object, part of a surface. */
struct polygon_object {
  int n_verts;                         /* Number of vertices in polyhedron */
  struct vertex_list *parsed_vertices; /* Temporary linked list */
  int n_walls;                         /* Number of triangles in polyhedron */
  struct element_data *element;        /* Array specifying the vertex
                                          connectivity of each triangle */
  struct subdivided_box *sb;           /* Holds corners of box if necessary */
  struct bit_array *side_removed; // Bit array; if bit is set, side is removed
};

/* Data structure used to build one triangular polygon according to the
 * connectivity in the MDL file. */
struct element_data {
  int vertex_index[3]; /* Array of vertex indices forming a triangle */
};

/* A voxel list object, part of a volume */
struct voxel_object {
  struct vector3 *vertex;           /* Array of tetrahedron vertices */
  struct tet_element_data *element; /* Array tet_element_data data structures */
  struct tet_neighbors_data *neighbor; /* Array tet_neighbors_data data
                                          structures */
  int n_verts;  /* Number of vertices in polyhedron */
  int n_voxels; /* Number of voxels in polyhedron */
};

/**
 * Data structure used to build one tetrahedron.
 * This data structure is used to store the data from the MDL file
 * and to contruct each tetrahedron of a voxel object.
 */
struct tet_element_data {
  int vertex_index[4]; /* Array of vertex indices forming a tetrahedron. */
};

/**
 * This data structure is used to store the data about neighbors
 * of each tetrahedron of a voxel object.
 */
struct tet_neighbors_data {
  int neighbors_index[4]; /* Array of indices pointing to the neighbors of
                             tetrahedron. */
};

/* Surface molecule placement data */
struct sm_dat {
  struct sm_dat *next;
  struct species *sm; /* Species to place on surface */
  // Placement Type Flags: either SURFMOLDENS or SURFMOLNUM
  byte quantity_type;
  // Amount of surface molecules to place by density or number
  double quantity;
  short orientation; /* Orientation of molecules to place */
};

/* Linked list of wall index ranges for regions */
struct element_list {
  struct element_list *next;
  u_int begin;                     /* First number in the range */
  u_int end;                       /* Last number in the range */
  struct element_special *special; /* Pre-existing region or patch on box */
};

/* Elements can be patches on boxes or pre-existing regions */
struct element_special {
  struct vector3 corner1;  /* Corner of patch on box */
  struct vector3 corner2;  /* Opposite corner of patch on box */
  struct region *referent; /* Points to pre-existing region on object */
  byte exclude; /* If set, remove elements rather than include them */
};

/* Region of an object */
/* If region is a manifold then it can be used as both a volume and surface
   region. Otherwise it can only be used as a surface region. */
struct region {
  struct sym_entry *sym;  /* Symbol hash table entry for this region */
  u_int hashval;          /* Hash value for counter hash table */
  char *region_last_name; /* Name of region without prepended object name */
  struct object *parent;  /* Parent of this region */
  struct element_list *element_list_head; /* List of element ranges comprising
                                             this region (used at parse time) */
  struct bit_array *membership; /* Each bit indicates whether the corresponding
                                   wall is in the region */
  struct sm_dat *sm_dat_head; /* List of surface molecules to add to region */
  struct species *surf_class; /* Surface class of this region */
  struct vector3 *bbox; /* Array of length 2 to hold corners of region bounding
                           box (used for release in region) */
  double area;          /* Area of region */
  u_short flags;        /* Counting subset of Species Flags */
  byte manifold_flag;   /* Manifold Flags: If IS_MANIFOLD, region is a closed
                           manifold and thus defines a volume */
  double volume;                   /* volume of region for closed manifolds */
  struct pointer_hash *boundaries; /* hash table of edges that constitute
                                      external boundary of the region */
  int region_has_all_elements; /* flag that tells whether the region contains
                                  ALL_ELEMENTS (effectively comprises the whole
                                  object) */
};

/* A list of regions */
struct region_list {
  struct region_list *next;
  struct region *reg; /* A region */
};

/* Container data structure for all physical objects */
struct object {
  struct object *next;        /* Next sibling object */
  struct object *parent;      /* Parent meta object */
  struct object *first_child; /* First child object */
  struct object *last_child;  /* Last child object */
  struct sym_entry *sym;      /* Symbol hash table entry for this object */
  char *last_name; /* Name of object without pre-pended parent object name */
  enum object_type_t object_type; /* Object Type Flags */
  void *contents;    /* Actual physical object, cast according to object_type */
  u_int num_regions; /* Number of regions defined on object */
  struct region_list *regions; /* List of regions for this object */
  int n_walls;                 /* Total number of walls in object */
  int n_walls_actual;          /* Number of non-null walls in object */
  struct wall *walls;          /* Array of walls in object */
  struct wall **wall_p; // Array of ptrs to walls in object (used at run-time)
  int n_verts;               /* Total number of vertices in object */
  struct vector3 **vertices; /* Array of pointers to vertices
                                (linked to "all_vertices" array) */
  double total_area;      /* Area of object in length units */
  u_int n_tiles;          /* Number of surface grid tiles on object */
  u_int n_occupied_tiles; /* Number of occupied tiles on object */
  double t_matrix[4][4];  /* Transformation matrix for object */
};

/* Doubly linked list of object names */
struct name_list {
  struct name_list *next;
  struct name_list *prev;
  char *name; /* An object name */
};

/* Linked list of names-orientations. Used in printing special reactions report
   for surface classes */
struct name_orient {
  struct name_orient *next;
  char *name; /* molecule name */
  int orient; /* molecule orientation */
};

struct visualization_state {
  /* Iteration numbers */
  long long last_meshes_iteration;
  long long last_mols_iteration;

  /* Tokenized filename prefix */
  char *filename_prefix_basename;
  char *filename_prefix_dirname;

  /* All visualized volume molecule species */
  int n_vol_species;
  struct species **vol_species;

  /* All visualized surface molecule species */
  int n_grid_species;
  struct species **grid_species;

  /* Iteration numbers and times of outputs */
  struct iteration_counter output_times;
  struct iteration_counter mesh_output_iterations;
  struct iteration_counter vol_mol_output_iterations;
  struct iteration_counter surface_mol_output_iterations;

};

struct viz_output_block {
  struct viz_output_block *next;           /* Link to next block */
  struct frame_data_list *frame_data_head; /* head of the linked list of viz
                                              frames to output */
  enum viz_mode_t viz_mode;
  char *file_prefix_name;
  u_short viz_output_flag; /* Takes VIZ_ALL_MOLECULES, VIZ_MOLECULES_STATES,
                              etc. */
  int *species_viz_states;

  int default_mol_state; // Only set if (viz_output_flag & VIZ_ALL_MOLECULES)

  /* Parse-time only: Tables to hold temporary information. */
  struct pointer_hash parser_species_viz_states;
};

/* Geometric transformation data for a physical object */
struct transformation {
  struct vector3 translate; /* X,Y,Z translation vector */
  struct vector3 scale;     /* X,Y,Z scaling factors */
  struct vector3 rot_axis;  /* Vector defining an axis of rotation */
  double rot_angle;         /* Rotation angle in degrees */
};

/* Linked list of viz data to be output */
struct frame_data_list {
  struct frame_data_list *next;
  enum output_timer_type_t list_type; /* Data Output Timing Type
                                         (OUTPUT_BY_TIME_LIST, etc) */
  enum viz_frame_type_t
  type; /* Visualization Frame Data Type (ALL_FRAME_DATA, etc) */
  long long viz_iteration;    /* Value of the current iteration step. */
  long long n_viz_iterations; /* Number of iterations in the iteration_list. */
  struct num_expr_list *
  iteration_list; /* Linked list of iteration steps values */
  struct num_expr_list *curr_viz_iteration; /* Points to the current iteration
                                               in the linked list */
};

struct frame_data_list_head {
  struct frame_data_list *frame_head;
  struct frame_data_list *frame_tail;
};

/* A pointer to filehandle and its real name */
/* Used for user defined file IO operations */
struct file_stream {
  char *name;   /* File name */
  FILE *stream; /* File handle structure */
};

/* Symbol hash table */
/* Used to parse and store user defined symbols from the MDL input file */
struct sym_table_head {
  struct sym_entry **entries;
  int n_entries;
  int n_bins;
};

/* Symbol hash table entry */
/* Used to parse and store user defined symbols from the MDL input file */
struct sym_entry {
  struct sym_entry *next; /* Chain to next symbol in this bin of the hash */
  int sym_type;           /* Symbol Type */
  char *name;             /* Name of symbol*/
  void *value;            /* Stored value, cast by sym_type */
};

/* Linked list of symbols */
/* Used to parse and retrieve user defined symbols having wildcards from the
 * MDL input file */
struct sym_table_list {
  struct sym_table_list *next;
  struct sym_entry *node; /* Symbol table entry matching a user input wildcard
                             string */
};

/* Linked list of numerical expressions */
/* Used for parsing MDL input file arithmetic expressions */
struct num_expr_list {
  struct num_expr_list *next;
  double value; /* Value of one element of the expression */
};

/* Linked list of surface classes */
struct surf_class_list {
  struct surf_class_list *next;
  struct species *surf_class;
};

/* Linked list of edges - used for REGION borders */
struct edge_list {
  struct edge_list *next;
  struct edge *ed;
};

/* Data about hits/crossing on the region border */
struct hit_data {
  struct hit_data *next;
  struct region_list *count_regions; /* list of regions we counting on */
  int direction;                     /* 1 - INSIDE_OUT, 0 - OUTSIDE_IN */
  int crossed;                       /* 1 - if crossed, 0 - if not */
  short orientation;                 /* orientation of the surface molecule */
  struct vector3 loc;                /* location of the hit */
  double t;                          /* time of the hit */
};

double rxn_get_nfsim_diffusion(struct rxn*, int);
double rxn_get_standard_diffusion(struct rxn*, int);

#endif<|MERGE_RESOLUTION|>--- conflicted
+++ resolved
@@ -647,13 +647,7 @@
   how many paths/products per path are there, we only know when it fires*/
   struct species ***nfsim_players; /* a matrix of the nfsim elements associated with each path */
   short *geometries;         /* Geometries of reactants/products */
-<<<<<<< HEAD
   short **nfsim_geometries;   /* geometries of the nfsim geometries associated with each path */
-  unsigned char *is_complex; /* Flags indicating which reactants/products are
-                                subunits of a complex.  array is NULL if not a
-                                macro-rxn. */
-=======
->>>>>>> 3dac3ca5
 
   long long n_occurred; /* How many times has this reaction occurred? */
   double n_skipped;     /* How many reactions were skipped due to probability
@@ -737,10 +731,8 @@
   struct mem_helper *birthplace; /* What was I allocated from? */
   double birthday;               /* Real time at which this particle was born */
   u_long id;                     /* unique identifier of this molecule */
-<<<<<<< HEAD
-  struct abstract_molecule **cmplx; /* Other molecules forming this complex, if
-                                       we're part of a complex 
-                                       (0: master, 1...n subunits) */
+  struct periodic_image* periodic_box;  /* track the periodic box a molecule is in */
+
   /* structs used by the nfsim integration */
   struct graph_data* graph_data; /* nfsim graph structure data */
   u_int (*get_flags)(); /* returns the reactivity flags associated with this particle */
@@ -748,8 +740,6 @@
   double (*get_time_step)();        /* function pointer to a method that returns the time step */
   double (*get_space_step)();       /* function pointer to a method that returns the space step */
   /* end structs used by the nfsim integration */
-=======
->>>>>>> 3dac3ca5
 };
 
 /* Volume molecules: freely diffusing or fixed in solution */
@@ -762,17 +752,13 @@
   struct mem_helper *birthplace;
   double birthday;
   u_long id;
-<<<<<<< HEAD
-  struct volume_molecule **cmplx; /* Other molecules forming this complex, if
-                                     we're part of a complex (0: master, 1...n
-                                     subunits) */
+  struct periodic_image* periodic_box;  /* track the periodic box a molecule is in */
+
   struct graph_data* graph_data;
   u_int (*get_flags)(); /* returns the reactivity flags associated with this particle */
   double (*get_diffusion)();        /* returns the diffusion value */
   double (*get_time_step)();        /* returns the diffusion value */
   double (*get_space_step)();        /* returns the diffusion value */
-=======
->>>>>>> 3dac3ca5
 
   struct vector3 pos;       /* Position in space */
   struct subvolume *subvol; /* Partition we are in */
@@ -794,17 +780,13 @@
   struct mem_helper *birthplace;
   double birthday;
   u_long id;
-<<<<<<< HEAD
-  struct surface_molecule **cmplx; /* Other molecules forming this complex, if
-                                      we're part of a complex (0: master, 1...n
-                                      subunits) */
+  struct periodic_image* periodic_box;  /* track the periodic box a molecule is in */
+
   struct graph_data* graph_data;
   u_int (*get_flags)(); /* returns the reactivity flags associated with this particle */
   double (*get_diffusion)();        /* returns the diffusion value */
   double (*get_time_step)();        /* returns the diffusion value */
   double (*get_space_step)();        /* returns the diffusion value */
-=======
->>>>>>> 3dac3ca5
 
   unsigned int grid_index;   /* Which gridpoint do we occupy? */
   short orient;              /* Which way do we point? */
