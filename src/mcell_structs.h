/******************************************************************************
 *
 * Copyright (C) 2006-2017 by
 * The Salk Institute for Biological Studies and
 * Pittsburgh Supercomputing Center, Carnegie Mellon University
 *
 * This program is free software; you can redistribute it and/or
 * modify it under the terms of the GNU General Public License
 * as published by the Free Software Foundation; either version 2
 * of the License, or (at your option) any later version.
 *
 * This program is distributed in the hope that it will be useful,
 * but WITHOUT ANY WARRANTY; without even the implied warranty of
 * MERCHANTABILITY or FITNESS FOR A PARTICULAR PURPOSE.  See the
 * GNU General Public License for more details.
 *
 * You should have received a copy of the GNU General Public License
 * along with this program; if not, write to the Free Software
 * Foundation, Inc., 51 Franklin Street, Fifth Floor, Boston, MA  02110-1301,
 * USA.
 *
******************************************************************************/

#pragma once

#include "config.h"

#include <limits.h>
#include <sys/types.h>
#include <stdbool.h>
#include <stdio.h>
#include <time.h>
#include <sys/time.h>

#include "rng.h"
#include "vector.h"
#include "mem_util.h"
#include "sched_util.h"
#include "util.h"

/*****************************************************/
/**  Brand new constants created for use in MCell3  **/
/*****************************************************/

#define ORIENT_NOT_SET SHRT_MIN

/* Species flags */
/* Surface classes have IS_SURFACE set, molecules do not. */
/* Surface molecules have ON_GRID set */
/* Volume molecules have NOT_FREE clear (i.e. flags&NOT_FREE==0) */
/* CAN_ flags specify what types of reactions this molecule can undergo */
/* CANT_INITIATE means that this molecule may not trigger a reaction with
   another molecule */
/* COUNT_TRIGGER means that someone wants to output a TRIGGER statement when
   something happens to this molecule */
// COUNT_CONTENTS is set if you're counting numbers of molecules in/on regions
/* COUNT_HITS is set if you're counting when the molecules hit regions */
/* COUNT_RXNS is set if you're counting reactions involving this molecule */
/* COUNT_ENCLOSED set if you count what happens inside closed region (vol
   molecules, or surface mols treated as if they were vol mols) */
/* COUNT_SOME_MASK is a bitmask which is nonzero if any counting happens */
/* CAN_REGION_BORDER is set when surface molecule can interact with region
   border that is declared REFLECTIVE/TRANSPARENT/ABSORPTIVE for that
   molecule */
/* REGION_PRESENT set for the surface molecule when it is part of the
   SURFACE_CLASS definition and there are regions defined with this
   SURFACE_CLASS assigned */
/*
  JJT: EXTERN defines a species whose reaction rates calculation will be delegated
  to an external application
*/
#define ON_GRID 0x01
#define IS_SURFACE 0x02
#define NOT_FREE 0x03
#define TIME_VARY 0x04
#define CAN_VOLVOLVOL 0x08
#define CAN_VOLVOL 0x10
#define CAN_VOLSURF 0x20
#define CAN_VOLWALL 0x40
#define CAN_SURFSURF 0x80
#define CAN_SURFWALL 0x100
#define CAN_VOLVOLSURF 0x200
#define CANT_INITIATE 0x400
#define COUNT_TRIGGER 0x0800
#define COUNT_CONTENTS 0x1000
#define COUNT_HITS 0x2000
#define COUNT_RXNS 0x4000
#define COUNT_ENCLOSED 0x8000
#define COUNT_SOME_MASK 0xF800
#define CAN_VOLSURFSURF 0x10000
#define CAN_SURFSURFSURF 0x20000
#define SET_MAX_STEP_LENGTH 0x80000
#define CAN_REGION_BORDER 0x100000
#define REGION_PRESENT 0x200000
#define EXTERNAL_SPECIES 0x400000

/* Abstract Molecule Flags */

/* RULES: only one of TYPE_SURF, TYPE_VOL set. */
/*   ACT_NEWBIE beats ACT_REACT */
/*   Can free up memory when nothing in IN_MASK */

/* Molecule type--surface molecule, 3D molecule, or mask to pick off either */
#define TYPE_SURF 0x001
#define TYPE_VOL 0x002
#define TYPE_MASK 0x003

/* NEWBIE molecules get scheduled before anything else happens to them. */
/* ACT_REACT is set for molecules taking part in unimolecular reaction, or
   reaction with a surface */
/* CHANGE molecules have had their rate constant changed */
/* DIFFUSE molecules diffuse (duh!) */
/* CLAMPED molecules diffuse for part of a timestep and don't react with
   surfaces */
#define ACT_DIFFUSE 0x008
#define ACT_REACT 0x020
#define ACT_NEWBIE 0x040
#define ACT_CHANGE 0x080
#define ACT_CLAMPED 0x1000

/* Flags telling us which linked lists the molecule appears in. */
#define IN_SCHEDULE 0x100
#define IN_SURFACE 0x200
#define IN_VOLUME 0x400
/* And a mask to pick off all three IN_ flags */
#define IN_MASK 0x700

/* Flags telling us what our counting status is */
#define COUNT_ME 0x800

/* Flag indicating that a molecule is old enough to take the maximum timestep */
#define MATURE_MOLECULE 0x2000

/* End of Abstract Molecule Flags. */

/* Output Report Flags */
/* rxn/mol/region counter report types */
/* Do not set both WORLD and ENCLOSED flags; ENCLOSED applies only to regions */
/* First set reports a single number */
#define REPORT_NOTHING 0
#define REPORT_CONTENTS 1
#define REPORT_RXNS 2
#define REPORT_FRONT_HITS 3
#define REPORT_BACK_HITS 4
#define REPORT_FRONT_CROSSINGS 5
#define REPORT_BACK_CROSSINGS 6
/* Anything >= REPORT_MULTIPLE reports some combination of the above */
#define REPORT_MULTIPLE 7
#define REPORT_ALL_HITS 8
#define REPORT_ALL_CROSSINGS 9
/* Concentration is kind of special. */
#define REPORT_CONCENTRATION 10
#define REPORT_ELAPSED_TIME 11
/* All basic report types can be masked with this value */
#define REPORT_TYPE_MASK 0x0F
/* And finally we have some flags to say whether we're to count over */
/* the entire world or the volume enclosed by a region (set only one) */
#define REPORT_WORLD 0x20
#define REPORT_ENCLOSED 0x40
#define REPORT_TRIGGER 0x80

/* rxn/mol/region counter flags */
/* Only set one of MOL_COUNTER or RXN_COUNTER */
/* Set ENCLOSING_COUNTER if the region is closed and counts inside itself */
#define MOL_COUNTER 1
#define RXN_COUNTER 2
#define ENCLOSING_COUNTER 4
#define TRIG_COUNTER 8

/* Manifold Flags */
enum manifold_flag_t {
  MANIFOLD_UNCHECKED, /* Manifold status is unknown */
  NOT_MANIFOLD,       /* Known to be non-manifold */
  IS_MANIFOLD         /* Known to be manifold */
};

/* Reaction flags */
/* RX_ABSORB_REGION_BORDER signifies that a reaction is between a surface
   molecule and an ABSORPTIVE region border */
/* RX_REFLEC signifies that a reaction is between a molecule and a REFLECTIVE
   wall */
/* RX_TRANSP signifies that a reaction is between a molecule and a TRANSPARENT
   wall */
/* Any value equal to or less than RX_SPECIAL refers to a special wall type */
/* RX_BLOCKED signals a reaction that cannot take place because the grid is
   full */
/* Any value equal to or less than RX_NO_RX indicates that a reaction did not
   take place */
/* RX_FLIP signals that a molecule flips its orientation (crosses a wall if
   it's free) */
/* RX_DESTROY signals that the molecule no longer exists (so don't try to keep
   using it) */
/* RX_A_OK signals that all is OK with a reaction, proceed as normal (reflect
   if you're free) */
#define RX_ABSORB_REGION_BORDER -5
#define RX_REFLEC -4
#define RX_TRANSP -3
#define RX_SPECIAL -3
#define RX_BLOCKED -2
#define RX_NO_RX -2
#define RX_FLIP -1
#define RX_LEAST_VALID_PATHWAY 0
#define RX_DESTROY 0
#define RX_A_OK 1
#define MAX_MATCHING_RXNS 64

/* Pathway flags */
// TRANSPARENT means surface reaction between the molecule and TRANSPARENT wall
// REFLECTIVE means surface reaction between the molecule and REFLECTIVE wall
// CLAMP_CONC means surface reaction of CLAMP_CONCENTRATION type
#define PATHW_TRANSP 0x0001
#define PATHW_REFLEC 0x0002
#define PATHW_ABSORP 0x0004
#define PATHW_CLAMP_CONC 0x0008

#define BRANCH_X 0x04
#define BRANCH_Y 0x08
#define BRANCH_Z 0x10

/* Direction Values */
#define X_NEG 0
#define X_POS 1
#define Y_NEG 2
#define Y_POS 3
#define Z_NEG 4
#define Z_POS 5

/* Direction Bit Flags */
#define X_NEG_BIT 0x01
#define X_POS_BIT 0x02
#define Y_NEG_BIT 0x04
#define Y_POS_BIT 0x08
#define Z_NEG_BIT 0x10
#define Z_POS_BIT 0x20

/* Collision types for rays striking surfaces */
/* First a bunch of target types */
/* REDO happens if you can't tell whether you hit or not (hit near an edge, for
 * example */
#define COLLIDE_REDO -1
/* MISS means we hit nothing */
#define COLLIDE_MISS 0
/* FRONT and BACK are for surfaces */
#define COLLIDE_FRONT 1
#define COLLIDE_BACK 2
/* MOL_M is collision with a volume molecule */
#define COLLIDE_VOL_M 3
/* SV_?? is for collisions with subvolumes (negative and positive for each
 * coordinate axis */
#define COLLIDE_SV_NX 4
#define COLLIDE_SV_PX 5
#define COLLIDE_SV_NY 6
#define COLLIDE_SV_PY 7
#define COLLIDE_SV_NZ 8
#define COLLIDE_SV_PZ 9
/* A mask to pick off all of the collision target types */
#define COLLIDE_MASK 0x0F
/* Bitmasks for each of the major types of collision */
#define COLLIDE_WALL 0x10
#define COLLIDE_VOL 0x20 /* collision between 2 volume molecules */
#define COLLIDE_SUBVOL 0x40
#define COLLIDE_VOL_VOL 0x80 /* collision between 3 volume molecules */
#define COLLIDE_VOL_SURF 0x100 /* collision between 2 volume molecules and 1
                                  surface molecule taken in the order
                                  mol-mol-grid */
#define COLLIDE_SURF_SURF 0x200 /* collision between 1 volume molecule and 2
                                   surface molecules */
#define COLLIDE_SURF 0x400 /* bimolecular collision between moving
                              volume_molecule and surface_molecule */

/* Size constants */
/* EPS_C is the fractional difference between two values that is considered
 * meaningful */
/* GIGANTIC is a distance that is larger than any possible simulation */
/* FOREVER is a time that cannot be reached within one simulation (too many
 * timesteps) */
#define EPS_C 1e-12
#define SQRT_EPS_C 1e-6
#define GIGANTIC (double)1e140
#define FOREVER (double)1e20
#define MESH_DISTINCTIVE EPS_C

/* How big will we let the reaction table get? */
/* 0x400000 = 8 million */
#define MAX_RX_HASH 0x400000

/* How big will we let the count-by-region table get? */
/* 0x10000 = 128K */
#define MAX_COUNT_HASH 0x10000

/* mask for count-by-region hash */
#define COUNT_HASHMASK 0xffff

/* What's the upper bound on the number of coarse partitions? */
/* Not used for user-defined partitions */
#define MAX_COARSE_PER_AXIS 16
#define MIN_COARSE_PER_AXIS 6
#define MAX_TARGET_TIMESTEP 1.0e6
#define MIN_TARGET_TIMESTEP 10.0

/* Flags for parser to indicate which axis we are partitioning */
enum partition_axis_t {
  X_PARTS, /* X-axis partitions */
  Y_PARTS, /* Y-axis partitions */
  Z_PARTS  /* Z-axis partitions */
};

/* Release Shape Flags */
enum release_shape_t {
  SHAPE_UNDEFINED = -1,  /* Not specified */
  SHAPE_SPHERICAL,       /* Volume enclosed by a sphere */
  SHAPE_CUBIC,           /* Volume enclosed by a cube */
  SHAPE_ELLIPTIC,        /* Volume enclosed by an ellipsoid */
  SHAPE_RECTANGULAR,     /* Volume enclosed by a rect. solid */
  SHAPE_SPHERICAL_SHELL, /* Surface of a sphere */
  SHAPE_REGION,          /* Inside/on the surface of an arbitrary region */
  SHAPE_LIST             /* Individiaul mol. placement by list */
};

/* Region Expression Flags */
/* Boolean set operations for releases on regions */
/* Set only one of NO_OP, UNION, INTERSECTION, SUBTRACTION, INCLUSION */
#define REXP_NO_OP 0x01
#define REXP_UNION 0x02
#define REXP_INTERSECTION 0x04
#define REXP_SUBTRACTION 0x08
#define REXP_MASK 0x1F
#define REXP_LEFT_REGION 0x20
#define REXP_RIGHT_REGION 0x40

/* Distance in length units to search for a new site for a surface molecule */
/* after checkpointing.  Current site might be full, so a value >1 is */
/* advisable.  Being a little generous here. */
#define CHKPT_GRID_TOLERANCE 2.0

/* Constants for garbage collection of defunct molecules */
/* (those that were consumed when hit by another molecule) */
#define MIN_DEFUNCT_FOR_GC 1024
#define MAX_DEFUNCT_FRAC 0.2

/* Constants for notification levels */
enum notify_level_t {
  NOTIFY_NONE,  /* no output */
  NOTIFY_BRIEF, /* give a brief description (only used for a few types) */
  NOTIFY_FULL,  /* give a (possibly verbose) description */
};

/* Constants for warning levels */
enum warn_level_t {
  WARN_COPE, /* do something sensible and continue silently */
  WARN_WARN, /* do something sensible but emit a warning message */
  WARN_ERROR /* treat the warning and an error and stop */
};

/* Number of times to try diffusing on a surface before we give up (we might
 * fail if the target grid is full) */
#define SURFACE_DIFFUSION_RETRIES 10

/* Overwrite Policy Flags */
/* Flags for different types of file output */
enum overwrite_policy_t {
  FILE_UNDEFINED,  /* not specified */
  FILE_OVERWRITE,  /* always overwrite, even after a checkpoint */
  FILE_SUBSTITUTE, /* DEFAULT: append to entries earlier in time than "now", but
                      overwrite later entries */
  FILE_APPEND,        /* always append to file, even on a new run */
  FILE_APPEND_HEADER, /* always append to file, including the header, even on a
                         new run */
  FILE_CREATE, /* always create the file, or give an error if the file already
                  exists (to prevent overwriting) */
};

/* Output Expression Flags */
/* INT means that this expression is an integer */
/* DBL means that this expression is a double */
/* TRIG means that this expression will actually be handled by a triggering
 * event */
/* MASK lets us pick off the INT/DBL/TRIG flags */
/* CONST means that this expression will not change during runtime (compute at
 * parse time and store) */
#define OEXPR_TYPE_UNDEF 0x0
#define OEXPR_TYPE_INT 0x1
#define OEXPR_TYPE_DBL 0x2
#define OEXPR_TYPE_TRIG 0x3
#define OEXPR_TYPE_MASK 0x7
#define OEXPR_TYPE_CONST 0x8

/* Same things for sub-expressions to the left, plus */
/* REQUEST means that the expression contains a request for a count statement,
 * not real count data yet (needs to be initialized) */
/* OEXPR means that the expression is itself an expression that needs to be
 * evaluated (not data) */
#define OEXPR_LEFT_INT 0x10
#define OEXPR_LEFT_DBL 0x20
#define OEXPR_LEFT_TRIG 0x30
#define OEXPR_LEFT_REQUEST 0x40
#define OEXPR_LEFT_OEXPR 0x50
#define OEXPR_LEFT_MASK 0x70
#define OEXPR_LEFT_CONST 0x80

/* Same things again for sub-expressions to the right */
#define OEXPR_RIGHT_INT 0x100
#define OEXPR_RIGHT_DBL 0x200
#define OEXPR_RIGHT_TRIG 0x300
#define OEXPR_RIGHT_REQUEST 0x400
#define OEXPR_RIGHT_OEXPR 0x500
#define OEXPR_RIGHT_MASK 0x700
#define OEXPR_RIGHT_CONST 0x800

/* Magic value to indicate that a release pattern is actually a reaction */
/* Should be some number not between 0 and 1 that is also not -1 */
#define MAGIC_PATTERN_PROBABILITY 1.101001000100001

/* Output Trigger Flags */
/* Don't set both RXN and HIT flags */
#define TRIG_IS_RXN 0x1
#define TRIG_IS_HIT 0x2

/* Range of molecule indices used to avoid self-reactions for 3D unbinding */
#define DISSOCIATION_MAX -1000
#define DISSOCIATION_MIN -1000000000

/* Checkpoint related flags */
enum checkpoint_request_type_t {
  CHKPT_NOT_REQUESTED, /* No CP requested */
  CHKPT_SIGNAL_CONT,   /* CP requested via SIGUSR* signal, continue after CP */
  CHKPT_SIGNAL_EXIT,   /* CP requested via SIGUSR* signal, exit after CP  */
  CHKPT_ALARM_CONT,    /* CP requested via "alarm" signal, continue after CP */
  CHKPT_ALARM_EXIT,    /* CP requested via "alarm" signal, exit after CP */
  CHKPT_ITERATIONS_CONT, /* CP requested due to iteration count, continue after
                            CP */
  CHKPT_ITERATIONS_EXIT, // CP requested due to iteration count, exit after CP
};

/*********************************************************/
/**  Constants used in MCell3 brought over from MCell2  **/
/*********************************************************/

/* 1/2^32 */
#define R_UINT_MAX 2.3283064365386962890625e-10

#define MY_PI 3.14159265358979323846
#define N_AV 6.0221417930e23
#define ROUND_UP 0.5

/* Placement Type Flags */
/* Place either a certain density or an exact number of surface molecules */
#define SURFMOLDENS 0
#define SURFMOLNUM 1

/* Viz output options */
#define VIZ_ALL_MOLECULES 0x01
#define VIZ_MOLECULES_STATES 0x02
#define VIZ_SURFACE_STATES 0x04

/************************************************************/
/**  Old constants copied from MCell2, some may be broken  **/
/************************************************************/

/* maximum allowed nesting level of INCLUDE_FILE statements in MDL */
#define MAX_INCLUDE_DEPTH 16

/* default size of output count buffers */
#define COUNTBUFFERSIZE 10000

/* Symbol types */
/* Data types for items in MDL parser symbol tables. */
enum symbol_type_t {
  RX,            /* chemical reaction */
  RXPN,          /* name of chemical reaction */
  MOL,           /* molecule or surface class type (i.e. species) */
  OBJ,           /* meta-object */
  RPAT,          /* release pattern */
  REG,           /* object region */
  DBL,           /* double (numeric variable in MDL file) */
  STR,           /* string (text variable in MDL file) */
  ARRAY,         /* numeric array (array variable in MDL file) */
  FSTRM,         /* file stream type for "C"-style file-io in MDL file */
  TMP,           /* temporary place-holder type for assignment statements */
  COUNT_OBJ_PTR, /* a pointer to an output block of given name */
};

/* Count column data types */
enum count_type_t {
  COUNT_UNSET = -1,  /* no value specified */
  COUNT_DBL,         /* double */
  COUNT_INT,         /* integer type */
  COUNT_TRIG_STRUCT, /* trigger_struct data type (for TRIGGER statements) */
};

/* Object Type Flags */
enum object_type_t {
  META_OBJ,     /* Meta-object: aggregation of other objects */
  BOX_OBJ,      /* Box object: Polygonalized cuboid */
  POLY_OBJ,     /* Polygon list object: list of arbitrary triangles */
  REL_SITE_OBJ, /* Release site object */
  VOXEL_OBJ,    /* Voxel object (so-far unused) */
};

// Used to reference a list of all the elements (i.e. ALL_ELEMENTS)
#define ALL_SIDES INT_MAX

/* Viz state values */
#define EXCLUDE_OBJ INT_MIN /*object is not visualized */
#define INCLUDE_OBJ INT_MAX /*object is visualized but state value is not set*/

/* Data Output Timing Type */
/* Reaction and Viz data output timing */
enum output_timer_type_t {
  OUTPUT_BY_STEP,
  OUTPUT_BY_TIME_LIST,
  OUTPUT_BY_ITERATION_LIST,
};

/* Visualization modes. */
enum viz_mode_t {
  NO_VIZ_MODE,
  ASCII_MODE,
  CELLBLENDER_MODE,
};

/* Visualization Frame Data Type */
/* Used to select type of data to include in viz output files */
enum viz_frame_type_t {
  MOL_POS,
  MOL_ORIENT,
  ALL_MOL_DATA,
  NUM_FRAME_TYPES,
};

/* Release Number Flags */
enum release_number_type_t {
  CONSTNUM,
  GAUSSNUM,
  VOLNUM,
  CCNNUM,
  DENSITYNUM
};

/******
Structure used for managing graph information obtained from NFSim or 
calculated from data obtained from nfsim
****/
struct graph_data {
  char* graph_pattern;
  char* graph_compartment;
  unsigned long graph_pattern_hash;
  double graph_diffusion;
  double space_step;
  double time_step;
  int flags;
};

/****
structure to keep information about external reactions (from nfsim)
*/
struct external_reaction_datastruct{
  char* reaction_name;
  int resample;
  int reactants;
  int products;

};


/**********************************************/
/**  New/reworked structures used in MCell3  **/
/**********************************************/

typedef unsigned char byte;

/* If you don't include sys/types.h, #define SYS_TYPES_NOT_LOADED so */
/* you get the u_short/int/long set of types */
#ifdef SYS_TYPES_NOT_LOADED
typedef unsigned short u_short;
typedef unsigned int u_int;
typedef unsigned long u_long;
#endif

/* Linked list used to separate molecules by species */
struct per_species_list {
  struct per_species_list *next; /* pointer to next p-s-l */
  struct species *properties;    /* species for items in this bin */
  struct volume_molecule *head;  /* linked list of mols */

  //JJT: nfsim related fields
  struct graph_data* graph_data;
};

/* Properties of one type of molecule or surface */
struct species {
  u_int species_id;       /* Unique ID for this species */
  u_int chkpt_species_id; /* Unique ID for this species from the
                             checkpoint file */
  u_int hashval;              /* Hash value (may be nonunique) */
  struct sym_entry *sym;      /* Symbol table entry (name) */
  struct sm_dat *sm_dat_head; /* If IS_SURFACE this points to head of effector
                                 data list associated with surface class */

  u_int population; /* How many of this species exist? */

  double D;               /* Diffusion constant */
  double space_step;      /* Characteristic step length */
  double time_step;       /* Minimum (maximum?) sensible timestep */
  double max_step_length; /* maximum allowed random walk step */
  u_int flags;            /* Species Flags:  Vol Molecule? Surface Molecule?
                             Surface Class? Counting stuff, etc... */

  long long n_deceased; /* Total number that have been destroyed. */
  double cum_lifetime_seconds;  /* Seconds lived by now-destroyed molecules */

  /* if species s a surface_class (IS_SURFACE) below there are linked lists of
   * molecule names/orientations that may be present in special reactions for
   * this surface class */
  struct name_orient *refl_mols; // names of the mols that REFLECT from surface
  struct name_orient *
  transp_mols; /* names of the mols that are TRANSPARENT for surface */
  struct name_orient *absorb_mols; // names of the mols that ABSORB at surface
  struct name_orient *clamp_conc_mols; /* names of mols that CLAMP_CONC at
                                          surface */
};

/* All pathways leading away from a given intermediate */
struct rxn {
  struct rxn *next; /* next node in the reaction linked list where each node
                       contains only pathways with equivalent geometry */
  struct sym_entry *sym; /* Ptr to symbol table entry for this rxn */

  u_int n_reactants; /* How many reactants? (At least 1.) */
  int n_pathways;    /* How many pathways lead away? (Negative = special
                        reaction, i.e. transparent etc...) */
  double *cum_probs; /* Cumulative probabilities for (entering) all pathways */
  double max_fixed_p;          /* Maximum 'p' for region of p-space for all
                                  non-cooperative pathways */
  double min_noreaction_p; /* Minimum 'p' for region of p-space which is always
                              in the non-reacting "pathway". (note that
                              cooperativity may mean that some values of p less
                              than this still do not produce a reaction) */
  double pb_factor; /* Conversion factor from rxn rate to rxn probability (used
                       for cooperativity) */

  int *product_idx_aux; /* Number of unique players in each pathway. Used for on-the fly calculation of
                             product_idx indexes */
  u_int *product_idx; /* Index of 1st player for products of each pathway */
  struct species **players;  /* Identities of reactants/products */
  /* this information is kept in a separate array because with nfsim we dont know ahead of time
  how many paths/products per path are there, we only know when it fires*/
  struct species ***nfsim_players; /* a matrix of the nfsim elements associated with each path */
  short *geometries;         /* Geometries of reactants/products */
  short **nfsim_geometries;   /* geometries of the nfsim geometries associated with each path */

  long long n_occurred; /* How many times has this reaction occurred? */
  double n_skipped;     /* How many reactions were skipped due to probability
                           overflow? */

  struct t_func *
  prob_t; /* List of probabilities changing over time, by pathway */

  struct pathway *pathway_head; /* List of pathways built at parse-time */
  struct pathway_info *info;    /* Counts and names for each pathway */

  //char** external_reaction_names; /* Stores reaction results stored from an external program (like nfsim)*/
  struct external_reaction_datastruct* external_reaction_data; /* Stores reaction results stored from an external program (like nfsim)*/
  struct graph_data** reactant_graph_data; /* stores the graph patterns associated with the reactants for every path */
  struct graph_data*** product_graph_data; /* Stores the graph patterns associated with our products for each path*/
  double (*get_reactant_diffusion)(struct rxn*, int);  /* returns the diffusion value associated with its reactants*/
  double (*get_reactant_time_step)(struct rxn*, int);  /* returns the diffusion value associated with its reactants*/
  double (*get_reactant_space_step)(struct rxn*, int);  /* returns the diffusion value associated with its reactants*/
};

/* User-defined name of a reaction pathway */
struct rxn_pathname {
  struct sym_entry *sym;    /* Ptr to symbol table entry for this rxn name */
  u_int hashval;            /* Hash value for counting named rxns on regions */
  u_int path_num;           /* Pathway number in rxn */
  struct rxn *rx;           /* The rxn associated with this name */
  struct magic_list *magic; /* A list of stuff that magically happens when the
                               reaction happens */
};

/* Parse-time structure for reaction pathways */
/* Everything except pathname can be deallocated after init_reactions */
struct pathway {
  struct pathway *next;          /* Next pathway for this reaction */
  struct rxn_pathname *pathname; /* Data for named reaction pathway or NULL */
  struct species *reactant1;     /* First reactant in reaction pathway */
  struct species *reactant2;     /* Second reactant (NULL if none) */
  struct species *reactant3;     /* Third reactant (NULL if none) */
  double km;                       /* Rate constant */
  char *km_filename;               /* Filename for time-varying rates */
  short orientation1;           /* Orientation of first reactant */
  short orientation2;           /* Orientation of second reactant */
  short orientation3;           /* Orientation of third reactant */
  struct product *product_head; /* Linked lists of species created */
  char *prod_signature;         /* string created from the names of products
                                   put in alphabetical order */
  short flags; /* flags describing special reactions -
                  REFLECTIVE, TRANSPARENT, CLAMP_CONCENTRATION */
};

/* Parse-time structure for products of reaction pathways */
struct product {
  struct product *next;
  struct species *prod;     /* Molecule type to be created */
  short orientation;        /* Orientation to place molecule */
};

/* Run-time info for each pathway */
/* Always do basic counts--do more sophisticated stuff if pathname!=NULL */
struct pathway_info {
  double count;                  /* How many times the pathway has been taken */
  struct rxn_pathname *pathname; /* The name of the pathway or NULL */
};

/* Piecewise constant function for time-varying reaction rates */
struct t_func {
  struct t_func *next;
  double time;  /* Time to switch to next rate */
  double value; /* Current rate */
  int path;     /* Which rxn pathway is this for? */
};

// Used for dynamic geometry.
struct molecule_info {
  struct abstract_molecule *molecule;
  struct string_buffer *reg_names;   /* Region names */
  struct string_buffer *mesh_names;  /* Mesh names that molec is nested in */
  struct vector3 pos;                /* Position in space */
  short orient;                      /* Which way do we point? */
};

/* periodic_image tracks the periodic box a molecule is in in the presence
 * of periodic boundary conditions along one or several coordinate axes.
 * The central/starting box is at {0,0,0} */
struct periodic_image {
  int16_t x;
  int16_t y;
  int16_t z;
};


/* Abstract structure that starts all molecule structures */
/* Used to make C structs act like C++ objects */
struct abstract_molecule {
  struct abstract_molecule *next; /* Next molecule in scheduling queue */
  double t;                      /* Scheduling time. */
  double t2;                     /* Time of next unimolecular reaction */
  short flags; /* Abstract Molecule Flags: Who am I, what am I doing, etc. */
  struct species *properties;    /* What type of molecule are we? */
  struct mem_helper *birthplace; /* What was I allocated from? */
  double birthday;               /* Real time at which this particle was born */
  u_long id;                     /* unique identifier of this molecule */
  struct periodic_image* periodic_box;  /* track the periodic box a molecule is in */
<<<<<<< HEAD

  /* structs used by the nfsim integration */
  struct graph_data* graph_data; /* nfsim graph structure data */
  u_int (*get_flags)(); /* returns the reactivity flags associated with this particle */
  double (*get_diffusion)();        /* returns the diffusion value */
  double (*get_time_step)();        /* function pointer to a method that returns the time step */
  double (*get_space_step)();       /* function pointer to a method that returns the space step */
  /* end structs used by the nfsim integration */
=======
  char *mesh_name;                // Name of mesh that molecule is either in
                                  // (volume molecule) or on (surface molecule)
>>>>>>> 0e07a94a
};

/* Volume molecules: freely diffusing or fixed in solution */
struct volume_molecule {
  struct abstract_molecule *next;
  double t;
  double t2;
  short flags;
  struct species *properties;
  struct mem_helper *birthplace;
  double birthday;
  u_long id;
<<<<<<< HEAD
  struct periodic_image* periodic_box;  /* track the periodic box a molecule is in */

  struct graph_data* graph_data;
  u_int (*get_flags)(); /* returns the reactivity flags associated with this particle */
  double (*get_diffusion)();        /* returns the diffusion value */
  double (*get_time_step)();        /* returns the diffusion value */
  double (*get_space_step)();        /* returns the diffusion value */

=======
  struct periodic_image* periodic_box;
  char *mesh_name;                // Name of mesh that the molecule is in
>>>>>>> 0e07a94a
  struct vector3 pos;       /* Position in space */
  struct subvolume *subvol; /* Partition we are in */

  struct wall *previous_wall; /* Wall we were released from */
  int index;                  /* Index on that wall (don't rebind) */

  struct volume_molecule **prev_v; /* Previous molecule in this subvolume */
  struct volume_molecule *next_v;  /* Next molecule in this subvolume */
};

/* Fixed molecule on a grid on a surface */
struct surface_molecule {
  struct abstract_molecule *next;
  double t;
  double t2;
  short flags;
  struct species *properties;
  struct mem_helper *birthplace;
  double birthday;
  u_long id;
<<<<<<< HEAD
  struct periodic_image* periodic_box;  /* track the periodic box a molecule is in */

  struct graph_data* graph_data;
  u_int (*get_flags)(); /* returns the reactivity flags associated with this particle */
  double (*get_diffusion)();        /* returns the diffusion value */
  double (*get_time_step)();        /* returns the diffusion value */
  double (*get_space_step)();        /* returns the diffusion value */

=======
  struct periodic_image* periodic_box;
  char *mesh_name;                // Name of mesh that the molecule is on 
>>>>>>> 0e07a94a
  unsigned int grid_index;   /* Which gridpoint do we occupy? */
  short orient;              /* Which way do we point? */
  struct surface_grid *grid; /* Our grid (which tells us our surface) */
  struct vector2 s_pos;      /* Where are we in surface coordinates? */
};

/* Used to transform coordinates of surface molecules diffusing between
 * adjacent walls */
struct edge {
  struct wall *forward;  /* For which wall is this a forwards transform? */
  struct wall *backward; /* For which wall is this a reverse transform? */

  struct vector2 translate; /* Translation vector between coordinate systems */
  double cos_theta;         /* Cosine of angle between coordinate systems */
  double sin_theta;         /* Sine of angle between coordinate systems */

  double length;   /* Length of the shared edge */
  double length_1; /* Reciprocal of length of shared edge */
};

struct wall {
  struct wall *next; /* Next wall in the universe */

  struct surf_class_list *
  surf_class_head; /* linked list of surface classes for this wall (multiple
                      surface classes may come from the overlapping regions */
  int num_surf_classes; /* number of attached surface classes */

  int side; /* index of this wall in its parent object */

  struct vector3 *vert[3]; /* Array of pointers to vertices */

  double uv_vert1_u;       /* Surface u-coord of 2nd corner (v=0) */
  struct vector2 uv_vert2; /* Surface coords of third corner */

  struct edge *edges[3];    /* Array of pointers to each edge. */
  struct wall *nb_walls[3]; /* Array of pointers to walls that share an edge*/

  double area; /* Area of this element */

  struct vector3 normal; /* Normal vector for this wall */
  struct vector3 unit_u; /* U basis vector for this wall */
  struct vector3 unit_v; /* V basis vector for this wall */
  double d;              /* Distance to origin (point normal form) */

  struct surface_grid *grid; /* Grid of effectors for this wall */

  u_short flags; /* Count Flags: flags for whether and what we need to count */

  struct object *parent_object; /* The object we are a part of */
  struct storage *birthplace;   /* Where we live in memory */

  struct region_list *counting_regions; /* Counted-on regions containing this
                                           wall */
};

/* Linked list of walls (for subvolumes) */
struct wall_list {
  struct wall_list *next; /* The next entry in the list */

  struct wall *this_wall; /* The wall in this entry */
};

// Connection list used when creating geometry
struct element_connection_list {
  struct element_connection_list *next;
  int n_verts;
  int *indices;
};

/* A linked list used to store the coordinates of vertices and the
   corresponding normal vectors */
struct vertex_list {
  struct vector3 *vertex;   /* pointer to one polygon vertex */
  struct vertex_list *next; /* pointer to next vertex list */
};

/* Grid over a surface containing surface_molecules */
struct surface_grid {
  int n; /* Number of slots along each axis */

  double inv_strip_wid; /* Reciprocal of the width of one strip */
  double vert2_slope;   /* Slope from vertex 0 to vertex 2 */
  double fullslope;     /* Slope of full width of triangle */
  struct vector2 vert0; /* Projection of vertex zero onto unit_u and unit_v of
                           wall */

  double binding_factor; /* Binding probability correction factor for surface
                            area */

  u_int n_tiles; /* Number of tiles in effector grid (triangle: grid_size^2,
                    rectangle: 2*grid_size^2) */
  u_int n_occupied; /* Number of tiles occupied by surface_molecules */
  /* Array of pointers to surface_molecule_list for each tile */
  struct surface_molecule_list **sm_list; 

  struct subvolume *subvol; /* Best match for which subvolume we're in */
  struct wall *surface;     /* The wall that we are in */
};

/* 3D vector of integers */
struct int3D {
  int x;
  int y;
  int z;
};

/* Point in space that will tell us which compartments we're in
   as determined by tracing from infinity */
struct waypoint {
  struct vector3 loc;          /* This is where the waypoint is */
  struct region_list *regions; /* We are inside these regions */
  struct region_list *
  antiregions; /* We are outside of (but hit) these regions */
};

/* Contains local memory and scheduler for molecules, walls, wall_lists, etc. */
struct storage {
  struct mem_helper *list;    /* Wall lists */
  struct mem_helper *mol;     /* Molecules */
  struct mem_helper *smol;    /* Surface molecules */
  struct mem_helper *face;    /* Walls */
  struct mem_helper *join;    /* Edges */
  struct mem_helper *grids;   /* Effector grids */
  struct mem_helper *coll;    /* Collision list */
  struct mem_helper *sp_coll; /* Collision list - helps in trimolecular
                                 reactions*/
  struct mem_helper *tri_coll; /* Collision list for trimolecular collisions */
  struct mem_helper *regl;     /* Region lists */
  struct mem_helper *exdv; /* Vertex lists for exact interaction disk area */
  struct mem_helper *pslv; /* Per-species-lists for vol mols */

  struct wall *wall_head; /* Locally stored walls */
  int wall_count;         /* How many local walls? */
  int vert_count;         /* How many vertices? */

  struct schedule_helper *timer; /* Local scheduler */
  double current_time;           /* Local time */
  double max_timestep;           /* Local maximum timestep */
};

/* Linked list of storage areas. */
struct storage_list {
  struct storage_list *next;
  struct storage *store;
};

/* Walls and molecules in a spatial subvolume */
struct subvolume {
  struct wall_list *wall_head; /* Head of linked list of intersecting walls */

  struct pointer_hash mol_by_species; /* table of species->molecule list */
  struct per_species_list *species_head;
  int mol_count; /* How many molecules are here? */

  struct int3D llf; /* Indices of left lower front corner */
  struct int3D urb; /* Indices of upper right back corner */

  short world_edge; /* Direction Bit Flags that are set for SSVs at edge of
                       world */

  struct storage *local_storage; /* Local memory and scheduler */
};

/* Count data specific to named reaction pathways */
struct rxn_counter_data {
  double n_rxn_at;       /* # rxn occurrance on surface */
  double n_rxn_enclosed; /* # rxn occurrance inside closed region */
};

/* Count data specific to molecules */
struct move_counter_data {
  double front_hits;    /* # hits on front of region (normal up) */
  double back_hits;     /* # hits on back of region */
  double front_to_back; /* # crossings from front to back */
  double back_to_front; /* # crossings from back to front */
  double scaled_hits;   /* To determine integrated concentration */
  int n_at;             /* # molecules on region surface */
  int n_enclosed;       /* # molecules inside closed region */
};

/* Counter data specific to trigger events */
struct trig_counter_data {
  double t_event;                    /* Event time (exact) */
  struct vector3 loc;                /* Real position of event */
  short orient;                      // For MOL_COUNTER: molecule orientation
  struct trigger_request *listeners; /* Places waiting to be notified */
};

/* List of output items that need to know about this specific trigger event */
struct trigger_request {
  struct trigger_request *next; /* Next request */
  struct output_request *ear;   /* Who wants to hear about the trigger */
};

/* Shared memory for appropriate counts */
union counter_data {
  struct rxn_counter_data rx;
  struct move_counter_data move;
  struct trig_counter_data trig;
};

/* Struct to count rxns or molecules within regions (where "within" includes */
/* on the inside of a fully closed surface) */
struct counter {
  struct counter *next;
  byte counter_type;       /* Counter Type Flags (MOL_COUNTER etc.) */
  struct region *reg_type; /* Region we are counting on */
  void *target; /* Mol or rxn pathname we're counting (as indicated by
                   counter_type) */
  short orientation;       /* requested surface molecule orientation */
  struct periodic_image *periodic_box; /* periodic box we are counting in; NULL
                                          means that we don't care and count everywhere */
  union counter_data data; /* data for the count:
                              reference data.move for move counter
                              reference data.rx for rxn counter
                              reference data.trig for trigger */
};

enum magic_types {
  magic_undefined,
  magic_release
};

struct magic_list {
  struct magic_list *next;
  void *data;
  enum magic_types type;
};

struct reaction_flags {
  /* flags that tells whether reactions of certain types are present in the
     simulation (used for the molecule collision report, also see above
     the corresponding counters) */
  int vol_vol_reaction_flag;
  int vol_surf_reaction_flag;
  int surf_surf_reaction_flag;
  int vol_wall_reaction_flag;
  int vol_vol_vol_reaction_flag;
  int vol_vol_surf_reaction_flag;
  int vol_surf_surf_reaction_flag;
  int surf_surf_surf_reaction_flag;
};

/* All data about the world */
struct volume {

  // These are only used with dynamic geometry
  struct dyngeom_parse_vars *dg_parse;
  char *dynamic_geometry_filename;
  struct molecule_info **all_molecules;
  int num_all_molecules;
  struct string_buffer *names_to_ignore;

  /* Coarse partitions are input by the user */
  /* They may also be generated automagically */
  /* They mark the positions of initial partition boundaries */
  int nx_parts;         /* Number of coarse X partition boundaries */
  int ny_parts;         /* Number of coarse Y partition boundaries */
  int nz_parts;         /* Number of coarse Z partition boundaries */
  double *x_partitions; /* Coarse X partition boundaries */
  double *y_partitions; /* Coarse Y partition boundaries */
  double *z_partitions; /* Coarse Z partition boundaries */
  int mem_part_x; /* Granularity of memory-partition binning for the X-axis */
  int mem_part_y; /* Granularity of memory-partition binning for the Y-axis */
  int mem_part_z; /* Granularity of memory-partition binning for the Z-axis */
  int mem_part_pool; /* Scaling factor for sizes of memory pools in each
                        storage. */

  /* Fine partitions are intended to allow subdivision of coarse partitions */
  /* Subdivision is not yet implemented */
  int n_fineparts;     /* Number of fine partition boundaries */
  double *x_fineparts; /* Fine X partition boundaries */
  double *y_fineparts; /* Fine Y partition boundaries */
  double *z_fineparts; /* Fine Z partition boundaries */

  bool periodic_traditional;

  int n_waypoints;            /* How many waypoints (one per subvol) */
  struct waypoint *waypoints; /* Waypoints contain fully-closed region
                                 information */
  byte place_waypoints_flag; /* Used to save memory if waypoints not needed */

  int n_subvols;            /* How many coarse subvolumes? */
  struct subvolume *subvol; /* Array containing all subvolumes */

  int n_walls;                  /* Total number of walls */
  int n_verts;                  /* Total number of vertices */
  struct vector3 *all_vertices; /* Central repository of vertices with a
                                   partial order imposed by natural ordering
                                   of "storages" */
  /* Array of linked lists of walls using a vertex (has the size of
   * "all_vertices" array */
  struct wall_list **walls_using_vertex;
  int rx_hashsize;            /* How many slots in our reaction hash table? */
  int n_reactions;            /* How many reactions are there, total? */
  struct rxn **reaction_hash; /* A hash table of all reactions. */
  struct mem_helper *tv_rxn_mem; /* Memory to store time-varying reactions */

  int count_hashmask;          /* Mask for looking up count hash table */
  struct counter **count_hash; /* Count hash table */
  struct schedule_helper *count_scheduler; // When to generate reaction output
  struct sym_table_head *counter_by_name;

  struct schedule_helper *volume_output_scheduler; /* When to generate volume
                                                      output */

  int n_species;                 /* How many different species (molecules)? */

  //NFSim stats
  int n_NFSimSpecies; /* number of graph patterns encountered during the NFSim simulation */
  int n_NFSimReactions; /* number of reaction rules discovered through an NFSim simulation */
  int n_NFSimPReactions; /* number of potential reactions found in the reaction network (not necessarely triggered) */

  struct species **species_list; /* Array of all species (molecules). */
 
  // This is used to skip over certain sections in the parser when using
  // dynamic geometries.
  int dynamic_geometry_flag;  
  int disable_polygon_objects;  

  // List of all the dynamic geometry events that need to be scheduled
  struct dg_time_filename *dynamic_geometry_head;

  // Memory to store time and MDL names for dynamic geometry
  struct mem_helper *dynamic_geometry_events_mem; 

  // Scheduler for dynamic geometry
  struct schedule_helper *dynamic_geometry_scheduler;
  struct schedule_helper *releaser; /* Scheduler for release events */

  struct mem_helper *storage_allocator; /* Memory for storage list */
  struct storage_list *storage_head;    /* Linked list of all local
                                           memory/schedulers */

  u_long current_mol_id; /* next unique molecule id to use*/

  double speed_limit; // How far can the fastest particle get in one timestep?

  struct sym_table_head *fstream_sym_table; /* Global MDL file stream symbol
                                               hash table */
  struct sym_table_head *var_sym_table; /* Global MDL variables symbol hash
                                           table */
  struct sym_table_head *rxn_sym_table;  /* RXN symbol hash table */
  struct sym_table_head *obj_sym_table;  /* Objects symbol hash table */
  struct sym_table_head *reg_sym_table;  /* Regions symbol hash table */
  struct sym_table_head *mol_sym_table;  /* Molecule type symbol hash table */
  struct sym_table_head *rpat_sym_table; /* Release pattern hash table */
  struct sym_table_head *rxpn_sym_table; /* Named reaction pathway hash table */

  struct object *root_object;   /* Root of the object template tree */
  struct object *root_instance; /* Root of the instantiated object tree */
  struct object *periodic_box_obj;

  struct release_pattern *default_release_pattern; /* release once at t=0 */

  struct volume_output_item *volume_output_head; /* List of all volume data
                                                    output items */

  struct output_block *
  output_block_head; /* Global list of reaction data output blocks */
  struct output_request *output_request_head; /* Global list linking COUNT
                                                 statements to internal
                                                 variables */
  struct mem_helper *oexpr_mem;        /* Memory to store output_expressions */
  struct mem_helper *outp_request_mem; /* Memory to store output_requests */
  struct mem_helper *counter_mem;      /* Memory to store counters (for counting
                                molecules/reactions on regions) */
  struct mem_helper *
  trig_request_mem; /* Memory to store listeners for trigger events */
  struct mem_helper *magic_mem; /* Memory used to store magic lists for
                                   reaction-triggered releases and such */
  double elapsed_time; /* Used for concentration measurement */

  /* Visualization state */
  struct viz_output_block *viz_blocks; /* VIZ_OUTPUT blocks from file */

  struct species *all_mols;         /* Refers to ALL_MOLECULES keyword */
  struct species *all_volume_mols;  // Refers to ALL_VOLUME_MOLECULES keyword
  struct species *all_surface_mols; // Refers to ALL_SURFACE_MOLECULES keyword

  double time_unit; /* Duration of one global time step in real time */
                    /* Used to convert between real time and internal time */
  double time_step_max; /* Maximum internal time that a molecule may diffuse */

  double
  grid_density; /* Density of grid for surface molecules, number per um^2 */
  double length_unit; /* Internal unit of distance, 1/sqrt(grid_density), in
                         microns */
  double r_length_unit; /* Reciprocal of length_unit to avoid division */
  double rx_radius_3d;  /* Interaction radius for reactions between volume
                         molecules */

  double space_step; /* User-supplied desired average diffusion distance for
                        volume molecules */

  double *r_step;         /* Lookup table of 3D diffusion step lengths */
  double *d_step;         /* Lookup table of 3D diffusion direction vectors */
  double *r_step_surface; /* Lookup table of 2D diffusion step lengths */
  double *r_step_release; /* Lookup table of diffusion lengths for 3D release */
  u_int radial_subdivisions; /* Size of 2D and 3D step length lookup tables */
  u_int radial_directions;   /* Requested size of 3D direction lookup table */
  u_int num_directions;      /* Actual size of 3D direction lookup table */
  int directions_mask;       /* Mask to obtain RNG bits for direction lookup */
  int fully_random; /* If set, generate directions with trig functions instead
                       of lookup table */
  int dissociation_index; /* Used to keep 3D products from reacting with each
                             other too soon */

  long long chkpt_iterations; /* Number of iterations to advance before
                                 checkpointing */
  u_int chkpt_init; /* Set if this is the initial run of a simulation with no
                       previous checkpoints */
  u_int
  chkpt_flag; /* Set if there are any CHECKPOINT statements in "mdl" file */
  u_int chkpt_seq_num; /* Number of current run in checkpoint sequence */
  int keep_chkpts;     /* flag to indicate if checkpoints should be kept */

  char *chkpt_infile;              /* Name of checkpoint file to read from */
  char *chkpt_outfile;             /* Name of checkpoint file to write to */
  u_int chkpt_byte_order_mismatch; /* Flag that defines whether mismatch in
                                      byte order exists between the saved
                                      checkpoint file and the machine reading
                                      it */

  double chkpt_start_time_seconds; /* start of the simulation time (in sec)
                                      for new checkpoint */
  double current_time_seconds;     /* current simulation time in seconds */
  /* simulation start time (in seconds) or time of most recent checkpoint */
  double simulation_start_seconds; 

  long long diffusion_number; /* Total number of times molecules have had their
                                 positions updated */
  double diffusion_cumtime;  /* Total time spent diffusing by all molecules */
  long long ray_voxel_tests; /* How many ray-subvolume intersection tests have
                                we performed */
  long long ray_polygon_tests; /* How many ray-polygon intersection tests have
                                  we performed */
  long long ray_polygon_colls; /* How many ray-polygon intersections have
                                  occured */
  long long dyngeom_molec_displacements; /* Total number of dynamic geometry
                                            molecule displacements */
  /* below "vol" means volume molecule, "surf" means surface molecule */
  long long vol_vol_colls;     /* How many vol-vol collisions have occured */
  long long vol_surf_colls;    /* How many vol-surf collisions have occured */
  long long surf_surf_colls;   /* How many surf-surf collisions have occured */
  long long vol_wall_colls;    /* How many vol-wall collisions have occured */
  long long vol_vol_vol_colls; // How many vol-vol-vol collisions have occured
  long long
  vol_vol_surf_colls; /* How many vol-vol-surf collisions have occured */
  long long vol_surf_surf_colls; /* How many vol-surf-surf collisions have
                                    occured */
  long long surf_surf_surf_colls; /* How many surf-surf-surf collisions have
                                     occured */

  struct vector3 bb_llf; /* llf corner of world bounding box */
  struct vector3 bb_urb; /* urb corner of world bounding box */

  struct rng_state *rng; /* State of the random number generator (currently
                            isaac64) */
  u_int init_seed; /* Initial seed value for random number generator */

  long long current_iterations; /* How many iterations have been run so far */
  // Starting iteration number for current run or iteration of most recent
  // checkpoint
  long long start_iterations; 
  struct timeval last_timing_time; /* time and iteration of last timing event */
  long long last_timing_iteration; /* during the main run_iteration loop */

  int procnum;          /* Processor number for a parallel run */
  int quiet_flag;       /* Quiet mode */
  int with_checks_flag; /* Check geometry for overlapped walls? */

  struct mem_helper *coll_mem;     /* Collision list */
  struct mem_helper *sp_coll_mem;  /* Collision list (trimol) */
  struct mem_helper *tri_coll_mem; /* Collision list (trimol) */
  struct mem_helper *exdv_mem; // Vertex lists for exact interaction disk area

  /* Current version number. Format is "3.XX.YY" where XX is major release
   * number (for new features) and YY is minor release number (for patches) */
  char const *mcell_version;

  int use_expanded_list; /* If set, check neighboring subvolumes for mol-mol
                            interactions */
  int randomize_smol_pos; /* If set, always place surface molecule at random
                             location instead of center of grid */
  double vacancy_search_dist2; /* Square of distance to search for free grid
                                  location to place surface product */
  byte surface_reversibility; /* If set, match unbinding diffusion distribution
                                 to binding distribution at surface */
  byte volume_reversibility; /* If set, match unbinding diffusion distribution
                                to binding distribution in volume */

  /* If set to NEAREST_TRIANGLE, molecules are moved to a random location
   * slightly offset from the enclosing wall. If set to NEAREST_POINT, then
   * they are moved to the closest point on that wall (still slightly offset).
   * */
  int dynamic_geometry_molecule_placement; 

  /* MCell startup command line arguments */
  u_int seed_seq;         /* Seed for random number generator */
  long long iterations;   /* How many iterations to run */
  unsigned long log_freq; /* Interval between simulation progress reports,
                             default scales as sqrt(iterations) */
  char *mdl_infile_name; /* Name of MDL file specified on command line */
  char const *curr_file; /* Name of MDL file currently being parsed */

  // XXX: Why do we allocate this on the heap rather than including it inline?
  struct notifications *notify; /* Notification/warning/output flags */

  struct ccn_clamp_data *clamp_list; /* List of objects at which volume
                                        molecule concentrations should be
                                        clamped */

  /* Flags for asynchronously-triggered checkpoints */

  /* Flag indicating whether a checkpoint has been requested. */
  enum checkpoint_request_type_t checkpoint_requested;
  unsigned int checkpoint_alarm_time; // number of seconds between checkpoints
  int
  continue_after_checkpoint; /* 0: exit after chkpt, 1: continue after chkpt */
  long long
  last_checkpoint_iteration;  /* Last iteration when chkpt was created */
  time_t begin_timestamp;     /* Time since epoch at beginning of 'main' */
  char *initialization_state; /* NULL after initialization completes */
  struct reaction_flags rxn_flags;
  /* shared walls information per mesh vertex is created when there are
     reactions present with more than one surface reactant or more than one
     surface product */
  int create_shared_walls_info_flag;
  /* resource usage during initialization */
  struct timeval u_init_time;    /* user time */
  struct timeval s_init_time;    /* system time */
  time_t t_start;                /* global start time */
  byte reaction_prob_limit_flag; /* checks whether there is at least one
                                    reaction with probability greater
                                    than 1 including variable rate reactions */

<<<<<<< HEAD
  //JJT: Checks if we will be communicating with nfsim
  int nfsim_flag;
  struct species* global_nfsim_volume;
  struct species* global_nfsim_surface;
=======
  struct pointer_hash *species_mesh_transp; 
>>>>>>> 0e07a94a
};

/* Data structure to store information about collisions. */
struct collision {
  struct collision *next;
  double t; /* Time of collision (may be slightly early) */

  void *target; /* Thing that we hit: wall, molecule, subvol etc */
  int what;     /* Target-type Flags: what kind of thing did we hit? */
  struct rxn *intermediate; /* Reaction that told us we could hit it */
  struct vector3 loc;       /* Location of impact */
};

/* Special type of collision - used when moving molecule
   can engage in tri-molecular  collisions */
struct sp_collision {
  struct sp_collision *next;
  double t;                   /* Time of collision (may be slightly early) */
  double t_start;             /* Start time of random walk */
  struct vector3 pos_start;   /* Start position of random walk */
  struct subvolume *sv_start; /* Start subvolume */

  struct species *moving; /* Species of the moving molecule */
  void *target;           /* Thing that we hit: wall, molecule, subvol etc */
  int what;            /* Target-type Flags: what kind of thing did we hit? */
  struct vector3 disp; /* Random walk displacement for the moving molecule */
  struct vector3 loc;  /* Location of impact */
};

/* Data structure to store information about trimolecular and bimolecular
   collisions. */
struct tri_collision {
  struct tri_collision *next;
  double t; /* Time of collision (may be slightly early) */

  void *target1; /* First thing that we hit: wall, molecule, subvol etc */
  void *target2; /* Second thing that we hit: wall, molecule, subvol etc -
                    always the furthest from the moving molecule */
  short orient;  /* orientation of the moving volume_molecule when it hits the
                    surface_molecule */
  int what; /* Target-type Flags: what kind of thing did we hit? */
  struct rxn *
  intermediate; /* Reaction that told us we could hit target1 and/or target2  */
  struct vector3 loc;            /* Assumed location of impact */
  struct vector3 loc1;           /* Location of impact with first target */
  struct vector3 loc2;           /* Location of impact with second target */
  struct vector3 last_walk_from; /* Location of mol. before last step before
                                    final collision */
  double factor; /* Result of "exact_disk()" with both targets or scaling coef.
                    for MOL_WALL interaction */
  double local_prob_factor; /* coefficient depending on the number of nearest
                               neighbors for MOL_GRID_GRID interaction */
  struct wall *wall; /* pointer to the wall in the collision if such exists */
};

/* Data structures to store information about exact interaction disk geometry */
struct exd_vertex {
  struct exd_vertex *next;
  double u, v;             /* x,y style coordinates */
  double r2, zeta;         /* r,theta style coordinates */
  struct exd_vertex *e;    /* Edge to next vertex */
  struct exd_vertex *span; /* List of edges spanning this point */
  int role;                /* Exact Disk Flags: Head, tail, whatever */
};

struct dg_time_filename {
  struct dg_time_filename *next;
  double event_time;                     // Time to switch geometry
  char *mdl_file_path;                   // Name of mdl containg new geometry
};

/* Data structures to describe release events */
struct release_event_queue {
  struct release_event_queue *next;
  double event_time;                     /* Time of the release */
  struct release_site_obj *release_site; /* What to release, where to release
                                            it, etc */
  double t_matrix[4][4];  // transformation matrix for location of release site
  int train_counter;      /* counts executed trains */
  double train_high_time; /* time of the train's start */
};

/* Release site information  */
struct release_site_obj {
  struct vector3 *location;   /* location of release site */
  struct species *mol_type;   /* species to be released */
  byte release_number_method; /* Release Number Flags: controls how
                                 release_number is used (enum
                                 release_number_type_t) */
  int8_t release_shape; /* Release Shape Flags: controls shape over which to
                           release (enum release_shape_t) */
  short orientation;     /* Orientation of released surface molecules */
  double release_number; /* Number to release */
  double mean_diameter;  /* Diameter for symmetric releases */
  double concentration;  /* Concentration of molecules to release. Units are
                            Molar for volume molecules, and number per um^2 for
                            surface molecules. */
  double standard_deviation; /* Standard deviation of release_number for
                                GAUSSNUM, or of mean_diameter for VOLNUM */
  struct vector3 *diameter; /* x,y,z diameter for geometrical release shapes */
  struct release_region_data *
  region_data; /* Information related to release on regions */
  struct release_single_molecule *
  mol_list; /* Information related to release by list */

  double release_prob; /* Probability of releasing at scheduled time */
  struct periodic_image *periodic_box;
  struct release_pattern *pattern; /* Timing of releases by virtual function
                                      generator */
  char *name; /* Fully referenced name of the instantiated release_site */

  char *graph_pattern; /* JJT: Graph definition of the structured molecules being released in this site*/ 
};

/* Timing pattern for molecule release from a release site. */
struct release_pattern {
  struct sym_entry *sym;   /* Symbol hash table entry for the pattern */
  double delay;            /* Delay between time 0 and first release event. */
  double release_interval; /* Time between release events within a train. */
  double train_interval; /* Time from the start of one train to the start of
                            the next one. */
  double train_duration; /* Length of the train. */
  int number_of_trains;  /* How many trains are produced. */
};

/* Extended data for complex releases on regions, including boolean
   combinations of regions.  Not all fields are used for all release types. */
struct release_region_data {
  struct vector3 llf; /* One corner of bounding box for release volume */
  struct vector3 urb; /* Opposite corner */

  int n_walls_included;  /* How many walls total */
  double *cum_area_list; /* Cumulative area of all walls */
  int *wall_index;       /* Indices of each wall (by object) */
  int *obj_index;        /* Indices for objects (in owners array) */

  int n_objects;                 /* How many objects are there total */
  struct object **owners;        /* Array of pointers to each object */
  struct bit_array **in_release; /* Array of bit arrays; each bit array says
                                    which walls are in release for an object */
  int *walls_per_obj; /* Number of walls in release for each object */

  struct object *self; /* A pointer to our own release site object */
  struct release_evaluator *expression; /* A set-construction expression
                                           combining regions to form this
                                           release site */
};

/* Data structure used to build boolean combinations of regions */
struct release_evaluator {
  byte op;    /* Region Expression Flags: the operation used */
  void *left; /* The left side of the expression--another evaluator or a region
                 object depending on bitmask of op */
  void *right; /* The right side--same thing */
};

/* Data structure used to store LIST releases */
struct release_single_molecule {
  struct release_single_molecule *next;
  struct species *mol_type; /* Species to release */
  struct vector3 loc;       /* Position to release it */
  short orient;             /* Orientation (for 2D species) */
};

/* Holds information about a box with rectangular patches on it. */
struct subdivided_box {
  int nx;    /* number of subdivisions including box corners in X-direction */
  int ny;    /* number of subdivisions including box corners in Y-direction */
  int nz;    /* number of subdivisions including box corners in Z-direction */
  double *x; /* array of X-coordinates of subdivisions */
  double *y; /* array of Y-coordinates of subdivisions */
  double *z; /* array of Z-coordinates of subdivisions */
};

/* Holds information about what we want dumped to the screen */
struct notifications {
  /* Informational stuff, most possible values NOTIFY_FULL or NOTIFY_NONE */
  /* see corresponding keywords */
  enum notify_level_t progress_report;        /* PROGRESS_REPORT */
  enum notify_level_t diffusion_constants;    /* DIFFUSION_CONSTANT_REPORT */
  enum notify_level_t reaction_probabilities; /* PROBABILITY_REPORT */
  enum notify_level_t time_varying_reactions; /* VARYING_PROBABILITY_REPORT */
  double reaction_prob_notify;                /* PROBABILITY_REPORT_THRESHOLD */
  enum notify_level_t partition_location;     /* PARTITION_LOCATION_REPORT */
  enum notify_level_t box_triangulation;      /* BOX_TRIANGULATION_REPORT */
  enum notify_level_t iteration_report;       /* ITERATION_REPORT */
  long long custom_iteration_value;           /* ITERATION_REPORT */
  enum notify_level_t throughput_report;      /* THROUGHPUT_REPORT */
  enum notify_level_t checkpoint_report;      /* CHECKPOINT_REPORT */
  enum notify_level_t release_events;         /* RELEASE_EVENT_REPORT */
  enum notify_level_t file_writes;            /* FILE_OUTPUT_REPORT */
  enum notify_level_t final_summary;          /* FINAL_SUMMARY */
  enum notify_level_t reaction_output_report; /* REACTION_OUTPUT_REPORT */
  enum notify_level_t volume_output_report;   /* VOLUME_OUTPUT_REPORT */
  enum notify_level_t viz_output_report;      /* VIZ_OUTPUT_REPORT */
  enum notify_level_t molecule_collision_report; /* MOLECULE_COLLISION_REPORT */

  /* Warning stuff, possible values IGNORED, WARNING, ERROR */
  /* see corresponding keywords */
  enum warn_level_t neg_diffusion;             /* NEGATIVE_DIFFUSION_CONSTANT */
  enum warn_level_t neg_reaction;              /* NEGATIVE_REACTION_RATE */
  enum warn_level_t high_reaction_prob;        /* HIGH_REACTION_PROBABILITY */
  double reaction_prob_warn;                   /* HIGH_PROBABILITY_THRESHOLD */
  enum warn_level_t close_partitions;          /* CLOSE_PARTITION_SPACING */
  enum warn_level_t degenerate_polys;          /* DEGENERATE_POLYGONS */
  enum warn_level_t overwritten_file;          /* OVERWRITTEN_OUTPUT_FILE */
  enum warn_level_t short_lifetime;            /* LIFETIME_TOO_SHORT */
  long long short_lifetime_value;              /* LIFETIME_THRESHOLD */
  enum warn_level_t missed_reactions;          /* MISSED_REACTIONS */
  double missed_reaction_value;                /* MISSED_REACTION_THRESHOLD */
  enum warn_level_t missed_surf_orient;        /* MISSING_SURFACE_ORIENTATION */
  enum warn_level_t useless_vol_orient;        /* USELESS_VOLUME_ORIENTATION */
  enum warn_level_t mol_placement_failure;    /* MOLECULE_PLACEMENT_FAILURE */
  enum warn_level_t invalid_output_step_time; /* INVALID_OUTPUT_STEP_TIME */
  /* LARGE_MOLECULAR_DISPLACEMENT (for dynamic geometry) */
  enum warn_level_t large_molecular_displacement; 
  /* ADD_REMOVE_MESH (for dynamic geometry) */
  enum warn_level_t add_remove_mesh_warning;  
};

/* Information related to concentration clamp surfaces, by object */
struct ccn_clamp_data {
  struct ccn_clamp_data *next; // The next concentration clamp, by surf class
  struct species *surf_class; /* Which surface class clamps? */
  struct species *mol;        /* Which molecule does it clamp? */
  double concentration;       /* At which concentration? */
  short orient;               /* On which side? */
  struct object *objp;        /* Which object are we clamping? */
  struct bit_array *sides;    /* Which walls in that object? */
  int n_sides;                /* How many walls? */
  int *side_idx;              /* Indices of the walls that are clamped */
  double *cum_area;           /* Cumulative area of all the clamped walls */
  double scaling_factor;      /* Used to predict #mols/timestep */
  struct ccn_clamp_data *next_mol; /* Next clamp, by molecule, for this class */
  struct ccn_clamp_data *next_obj; /* Next clamp, by object, for this class */
};

/* Structure for a VOLUME_DATA_OUTPUT item */
struct volume_output_item {
  /* Do not move or reorder these 2 items. scheduler depends upon them */
  struct volume_output_item *next;
  double t;

  char *filename_prefix;

  /* what? */
  int num_molecules;
  struct species **molecules; /* sorted by address */

  /* where? */
  struct vector3 location;
  struct vector3 voxel_size;
  int nvoxels_x;
  int nvoxels_y;
  int nvoxels_z;

  /* when? */
  enum output_timer_type_t timer_type;
  double step_time;
  int num_times;
  double *times;     /* in numeric order  */
  double *next_time; /* points into times */
};

/* Data for a single REACTION_DATA_OUTPUT block */
struct output_block {
  struct output_block *next; /* Next in world or scheduler */
  double t;                  /* Scheduled time to update counters */

  enum output_timer_type_t timer_type; /* Data Output Timing Type
                                          (OUTPUT_BY_STEP, etc) */

  double step_time;                     /* Output interval (seconds) */
  struct num_expr_list *time_list_head; /* List of output times/iteration
                                           numbers */
  struct num_expr_list *time_now; /* Current entry in list */

  u_int buffersize;   /* Size of output buffer */
  u_int trig_bufsize; /* Size of output buffer for triggers */
  u_int buf_index;    /* Index into buffer (for non-triggers) */

  double *time_array; /* Array of output times (for non-triggers) */

  /* Linked list of data sets (separate files) */
  struct output_set *data_set_head;
};

/* Data that controls what output is written to a single file */
struct output_set {
  struct output_set *next;            /* Next data set in this block */
  struct output_block *block;         /* Which block do we belong to? */
  char *outfile_name;                 /* Filename */
  enum overwrite_policy_t file_flags; /* Overwrite Policy Flags: tells us how to
                                       * handle existing files */
  u_int chunk_count;    /* Number of buffered output chunks processed */
  char *header_comment; /* Comment character(s) for header */
  int exact_time_flag;  /* Boolean value; nonzero means print exact time in
                           TRIGGER statements */
  struct output_column *column_head; /* Data for one output column */
};

struct output_buffer {
  enum count_type_t data_type;
  union {
    char cval;
    double dval;
    int ival;
    struct output_trigger_data *tval;
  } val;
};

/* Data that controls what data is written to one column of output file */
struct output_column {
  struct output_column *next;  /* Next column in this set */
  struct output_set *set;      /* Which set do we belong to? */
  double initial_value;        /* To continue existing cumulative counts--not
                                  implemented yet--and keep track of triggered
                                  data */
  struct output_buffer *buffer; /* Output buffer array (cast based on data_type) */
  /* Evaluate this to calculate our value (NULL if trigger) */
  struct output_expression *expr; 
};

/* Expression evaluation tree to compute output value for one column */
struct output_expression {
  struct output_column *column; /* Which column are we going to? */
  int expr_flags; /* Output Expression Flags: what are we and what is left and
                     right? */
  struct output_expression *up; /* Parent output expression */
  void *left;                   /* Item on the left */
  void *right;                  /* Item on the right */
  char oper;                    /* Operation to apply to items */
  double value;                 /* Resulting value from operation */
  char *title;                  /* String describing this expression for user */
};

/* Information about a requested COUNT or TRIGGER statement */
/* Used during initialization to link output expressions with appropriate
   target, and instruct MCell3 to collect appropriate statistics at the target.
   */
struct output_request {
  struct output_request *next;         /* Next request in global list */
  struct output_expression *requester; /* Expression in which we appear */
  struct sym_entry *count_target;      /* Mol/rxn we're supposed to count */
  short count_orientation;             /* orientation of the molecule
                                          we are supposed to count */
  struct sym_entry *count_location;    /* Object or region on which we're supposed to count it */
  byte report_type;                    /* Output Report Flags telling us how to count */
  struct periodic_image *periodic_box; /* periodic box we are counting in; NULL
                                          means that we don't care and count everywhere */
};

/* Data stored when a trigger event happens */
struct output_trigger_data {
  double t_iteration; /* Iteration time of the triggering event (in sec) */
  double event_time;  /* Exact time of the  event */
  struct vector3 loc; /* Position of event */
  int how_many;       /* Number of events */
  short orient;       /* Orientation information */
  short flags;        /* Output Trigger Flags */
  char *name;         /* Name to give event */
  u_long id;
};

/******************************************************************/
/**  Everything below this line has been copied from MCell 2.69  **/
/******************************************************************/

/* A polygon list object, part of a surface. */
struct polygon_object {
  int n_verts;                         /* Number of vertices in polyhedron */
  struct vertex_list *parsed_vertices; /* Temporary linked list */
  int n_walls;                         /* Number of triangles in polyhedron */
  struct element_data *element;        /* Array specifying the vertex
                                          connectivity of each triangle */
  struct subdivided_box *sb;           /* Holds corners of box if necessary */
  struct bit_array *side_removed; // Bit array; if bit is set, side is removed
  int references;                 // The number of instances of this poly obj 
                                  // Need this for cleaning up after dyngeoms
};

/* Data structure used to build one triangular polygon according to the
 * connectivity in the MDL file. */
struct element_data {
  int vertex_index[3]; /* Array of vertex indices forming a triangle */
};

/* A voxel list object, part of a volume */
struct voxel_object {
  struct vector3 *vertex;           /* Array of tetrahedron vertices */
  struct tet_element_data *element; /* Array tet_element_data data structures */
  struct tet_neighbors_data *neighbor; /* Array tet_neighbors_data data
                                          structures */
  int n_verts;  /* Number of vertices in polyhedron */
  int n_voxels; /* Number of voxels in polyhedron */
};

/**
 * Data structure used to build one tetrahedron.
 * This data structure is used to store the data from the MDL file
 * and to contruct each tetrahedron of a voxel object.
 */
struct tet_element_data {
  int vertex_index[4]; /* Array of vertex indices forming a tetrahedron. */
};

/**
 * This data structure is used to store the data about neighbors
 * of each tetrahedron of a voxel object.
 */
struct tet_neighbors_data {
  int neighbors_index[4]; /* Array of indices pointing to the neighbors of
                             tetrahedron. */
};

/* Surface molecule placement data */
struct sm_dat {
  struct sm_dat *next;
  struct species *sm; /* Species to place on surface */
  // Placement Type Flags: either SURFMOLDENS or SURFMOLNUM
  byte quantity_type;
  // Amount of surface molecules to place by density or number
  double quantity;
  short orientation; /* Orientation of molecules to place */
};

/* Linked list of wall index ranges for regions */
struct element_list {
  struct element_list *next;
  u_int begin;                     /* First number in the range */
  u_int end;                       /* Last number in the range */
  struct element_special *special; /* Pre-existing region or patch on box */
};

/* Elements can be patches on boxes or pre-existing regions */
struct element_special {
  struct vector3 corner1;  /* Corner of patch on box */
  struct vector3 corner2;  /* Opposite corner of patch on box */
  struct region *referent; /* Points to pre-existing region on object */
  byte exclude; /* If set, remove elements rather than include them */
};

/* Region of an object */
/* If region is a manifold then it can be used as both a volume and surface
   region. Otherwise it can only be used as a surface region. */
struct region {
  struct sym_entry *sym;  /* Symbol hash table entry for this region */
  u_int hashval;          /* Hash value for counter hash table */
  char *region_last_name; /* Name of region without prepended object name */
  struct object *parent;  /* Parent of this region */
  struct element_list *element_list_head; /* List of element ranges comprising
                                             this region (used at parse time) */
  struct bit_array *membership; /* Each bit indicates whether the corresponding
                                   wall is in the region */
  struct sm_dat *sm_dat_head; /* List of surface molecules to add to region */
  struct species *surf_class; /* Surface class of this region */
  struct vector3 *bbox; /* Array of length 2 to hold corners of region bounding
                           box (used for release in region) */
  double area;          /* Area of region */
  u_short flags;        /* Counting subset of Species Flags */
  byte manifold_flag;   /* Manifold Flags: If IS_MANIFOLD, region is a closed
                           manifold and thus defines a volume */
  double volume;                   /* volume of region for closed manifolds */
  struct pointer_hash *boundaries; /* hash table of edges that constitute
                                      external boundary of the region */
  int region_has_all_elements; /* flag that tells whether the region contains
                                  ALL_ELEMENTS (effectively comprises the whole
                                  object) */
};

/* A list of surface molecules */
struct surface_molecule_list {
  struct surface_molecule_list *next;
  struct surface_molecule *sm;
};

/* A list of regions */
struct region_list {
  struct region_list *next;
  struct region *reg; /* A region */
};

/* Container data structure for all physical objects */
struct object {
  struct object *next;        /* Next sibling object */
  struct object *parent;      /* Parent meta object */
  struct object *first_child; /* First child object */
  struct object *last_child;  /* Last child object */
  struct sym_entry *sym;      /* Symbol hash table entry for this object */
  char *last_name; /* Name of object without pre-pended parent object name */
  enum object_type_t object_type; /* Object Type Flags */
  void *contents;    /* Actual physical object, cast according to object_type */
  u_int num_regions; /* Number of regions defined on object */
  struct region_list *regions; /* List of regions for this object */
  int n_walls;                 /* Total number of walls in object */
  int n_walls_actual;          /* Number of non-null walls in object */
  struct wall *walls;          /* Array of walls in object */
  struct wall **wall_p; // Array of ptrs to walls in object (used at run-time)
  int n_verts;               /* Total number of vertices in object */
  struct vector3 **vertices; /* Array of pointers to vertices
                                (linked to "all_vertices" array) */
  double total_area;      /* Area of object in length units */
  u_int n_tiles;          /* Number of surface grid tiles on object */
  u_int n_occupied_tiles; /* Number of occupied tiles on object */
  double t_matrix[4][4];  /* Transformation matrix for object */
  short is_closed;              /* Flag that describes the geometry
                                   of the polygon object (e.g. for sphere
                                   is_closed = 1 and for plane is 0) */

  bool periodic_x; // This flag only applies to box objects BOX_OBJ. If set
  bool periodic_y; // any volume molecules encountering the box surface in the x,
  bool periodic_z; // y or z direction are reflected back into the box as if they
                   // had entered the adjacent neighboring box */
};

/* Doubly linked list of object names */
struct name_list {
  struct name_list *next;
  struct name_list *prev;
  char *name; /* An object name */
};

/* Linked list of names-orientations. Used in printing special reactions report
   for surface classes */
struct name_orient {
  struct name_orient *next;
  char *name; /* molecule name */
  int orient; /* molecule orientation */
};

struct visualization_state {
  /* Iteration numbers */
  long long last_meshes_iteration;
  long long last_mols_iteration;

  /* Tokenized filename prefix */
  char *filename_prefix_basename;
  char *filename_prefix_dirname;

  /* All visualized volume molecule species */
  int n_vol_species;
  struct species **vol_species;

  /* All visualized surface molecule species */
  int n_grid_species;
  struct species **grid_species;

  /* Iteration numbers and times of outputs */
  struct iteration_counter output_times;
  struct iteration_counter mesh_output_iterations;
  struct iteration_counter vol_mol_output_iterations;
  struct iteration_counter surface_mol_output_iterations;

};

struct viz_output_block {
  struct viz_output_block *next;           /* Link to next block */
  struct frame_data_list *frame_data_head; /* head of the linked list of viz
                                              frames to output */
  enum viz_mode_t viz_mode;
  char *file_prefix_name;
  u_short viz_output_flag; /* Takes VIZ_ALL_MOLECULES, VIZ_MOLECULES_STATES,
                              etc. */
  int *species_viz_states;

  int default_mol_state; // Only set if (viz_output_flag & VIZ_ALL_MOLECULES)

  /* Parse-time only: Tables to hold temporary information. */
  struct pointer_hash parser_species_viz_states;
};

/* Geometric transformation data for a physical object */
struct transformation {
  struct vector3 translate; /* X,Y,Z translation vector */
  struct vector3 scale;     /* X,Y,Z scaling factors */
  struct vector3 rot_axis;  /* Vector defining an axis of rotation */
  double rot_angle;         /* Rotation angle in degrees */
};

/* Linked list of viz data to be output */
struct frame_data_list {
  struct frame_data_list *next;
  enum output_timer_type_t list_type; /* Data Output Timing Type
                                         (OUTPUT_BY_TIME_LIST, etc) */
  enum viz_frame_type_t
  type; /* Visualization Frame Data Type (ALL_FRAME_DATA, etc) */
  long long viz_iteration;    /* Value of the current iteration step. */
  long long n_viz_iterations; /* Number of iterations in the iteration_list. */
  struct num_expr_list *
  iteration_list; /* Linked list of iteration steps values */
  struct num_expr_list *curr_viz_iteration; /* Points to the current iteration
                                               in the linked list */
};

struct frame_data_list_head {
  struct frame_data_list *frame_head;
  struct frame_data_list *frame_tail;
};

/* A pointer to filehandle and its real name */
/* Used for user defined file IO operations */
struct file_stream {
  char *name;   /* File name */
  FILE *stream; /* File handle structure */
};

/* Symbol hash table */
/* Used to parse and store user defined symbols from the MDL input file */
struct sym_table_head {
  struct sym_entry **entries;
  int n_entries;
  int n_bins;
};

/* Symbol hash table entry */
/* Used to parse and store user defined symbols from the MDL input file */
struct sym_entry {
  struct sym_entry *next; /* Chain to next symbol in this bin of the hash */
  int sym_type;           /* Symbol Type */
  char *name;             /* Name of symbol*/
  void *value;            /* Stored value, cast by sym_type */
  int count;
};

/* Linked list of symbols */
/* Used to parse and retrieve user defined symbols having wildcards from the
 * MDL input file */
struct sym_table_list {
  struct sym_table_list *next;
  struct sym_entry *node; /* Symbol table entry matching a user input wildcard
                             string */
};

/* Linked list of numerical expressions */
/* Used for parsing MDL input file arithmetic expressions */
struct num_expr_list {
  struct num_expr_list *next;
  double value; /* Value of one element of the expression */
};

/* Linked list of surface classes */
struct surf_class_list {
  struct surf_class_list *next;
  struct species *surf_class;
};

/* Linked list of edges - used for REGION borders */
struct edge_list {
  struct edge_list *next;
  struct edge *ed;
};

/* Data about hits/crossing of region borders */
struct hit_data {
  struct hit_data *next;
  struct region_list *count_regions; /* list of regions we are counting on */
  int direction;                     /* 1 - INSIDE_OUT, 0 - OUTSIDE_IN */
  int crossed;                       /* 1 - if crossed, 0 - if not */
  short orientation;                 /* orientation of the surface molecule */
  struct vector3 loc;                /* location of the hit */
  double t;                          /* time of the hit */
};

<<<<<<< HEAD
double rxn_get_nfsim_diffusion(struct rxn*, int);
double rxn_get_standard_diffusion(struct rxn*, int);

#endif
=======
struct object_list {
  struct object *obj_head;
  struct object *obj_tail;
};
>>>>>>> 0e07a94a
<|MERGE_RESOLUTION|>--- conflicted
+++ resolved
@@ -751,7 +751,6 @@
   double birthday;               /* Real time at which this particle was born */
   u_long id;                     /* unique identifier of this molecule */
   struct periodic_image* periodic_box;  /* track the periodic box a molecule is in */
-<<<<<<< HEAD
 
   /* structs used by the nfsim integration */
   struct graph_data* graph_data; /* nfsim graph structure data */
@@ -760,10 +759,8 @@
   double (*get_time_step)();        /* function pointer to a method that returns the time step */
   double (*get_space_step)();       /* function pointer to a method that returns the space step */
   /* end structs used by the nfsim integration */
-=======
   char *mesh_name;                // Name of mesh that molecule is either in
                                   // (volume molecule) or on (surface molecule)
->>>>>>> 0e07a94a
 };
 
 /* Volume molecules: freely diffusing or fixed in solution */
@@ -776,7 +773,6 @@
   struct mem_helper *birthplace;
   double birthday;
   u_long id;
-<<<<<<< HEAD
   struct periodic_image* periodic_box;  /* track the periodic box a molecule is in */
 
   struct graph_data* graph_data;
@@ -785,10 +781,7 @@
   double (*get_time_step)();        /* returns the diffusion value */
   double (*get_space_step)();        /* returns the diffusion value */
 
-=======
-  struct periodic_image* periodic_box;
   char *mesh_name;                // Name of mesh that the molecule is in
->>>>>>> 0e07a94a
   struct vector3 pos;       /* Position in space */
   struct subvolume *subvol; /* Partition we are in */
 
@@ -809,7 +802,6 @@
   struct mem_helper *birthplace;
   double birthday;
   u_long id;
-<<<<<<< HEAD
   struct periodic_image* periodic_box;  /* track the periodic box a molecule is in */
 
   struct graph_data* graph_data;
@@ -818,10 +810,7 @@
   double (*get_time_step)();        /* returns the diffusion value */
   double (*get_space_step)();        /* returns the diffusion value */
 
-=======
-  struct periodic_image* periodic_box;
   char *mesh_name;                // Name of mesh that the molecule is on 
->>>>>>> 0e07a94a
   unsigned int grid_index;   /* Which gridpoint do we occupy? */
   short orient;              /* Which way do we point? */
   struct surface_grid *grid; /* Our grid (which tells us our surface) */
@@ -1360,14 +1349,12 @@
                                     reaction with probability greater
                                     than 1 including variable rate reactions */
 
-<<<<<<< HEAD
   //JJT: Checks if we will be communicating with nfsim
   int nfsim_flag;
   struct species* global_nfsim_volume;
   struct species* global_nfsim_surface;
-=======
+
   struct pointer_hash *species_mesh_transp; 
->>>>>>> 0e07a94a
 };
 
 /* Data structure to store information about collisions. */
@@ -2031,14 +2018,10 @@
   double t;                          /* time of the hit */
 };
 
-<<<<<<< HEAD
-double rxn_get_nfsim_diffusion(struct rxn*, int);
-double rxn_get_standard_diffusion(struct rxn*, int);
-
-#endif
-=======
 struct object_list {
   struct object *obj_head;
   struct object *obj_tail;
 };
->>>>>>> 0e07a94a
+
+double rxn_get_nfsim_diffusion(struct rxn*, int);
+double rxn_get_standard_diffusion(struct rxn*, int);