/******************************************************************************
 *
 * Copyright (C) 2006-2015 by
 * The Salk Institute for Biological Studies and
 * Pittsburgh Supercomputing Center, Carnegie Mellon University
 *
 * This program is free software; you can redistribute it and/or
 * modify it under the terms of the GNU General Public License
 * as published by the Free Software Foundation; either version 2
 * of the License, or (at your option) any later version.
 *
 * This program is distributed in the hope that it will be useful,
 * but WITHOUT ANY WARRANTY; without even the implied warranty of
 * MERCHANTABILITY or FITNESS FOR A PARTICULAR PURPOSE.  See the
 * GNU General Public License for more details.
 *
 * You should have received a copy of the GNU General Public License
 * along with this program; if not, write to the Free Software
 * Foundation, Inc., 51 Franklin Street, Fifth Floor, Boston, MA  02110-1301,
 * USA.
 *
******************************************************************************/

#ifndef MCELL_STRUCTS
#define MCELL_STRUCTS

#include "config.h"

#include <limits.h>
#include <sys/types.h>
#include <stdbool.h>
#include <stdio.h>
#include <time.h>
#include <sys/time.h>

#include "rng.h"
#include "vector.h"
#include "mem_util.h"
#include "sched_util.h"
#include "util.h"

/*****************************************************/
/**  Brand new constants created for use in MCell3  **/
/*****************************************************/

#define ORIENT_NOT_SET SHRT_MIN

/* Species flags */
/* Surface classes have IS_SURFACE set, molecules do not. */
/* Surface molecules have ON_GRID set */
/* Volume molecules have NOT_FREE clear (i.e. flags&NOT_FREE==0) */
/* CAN_ flags specify what types of reactions this molecule can undergo */
/* CANT_INITIATE means that this molecule may not trigger a reaction with
   another molecule */
/* COUNT_TRIGGER means that someone wants to output a TRIGGER statement when
   something happens to this molecule */
// COUNT_CONTENTS is set if you're counting numbers of molecules in/on regions
/* COUNT_HITS is set if you're counting when the molecules hit regions */
/* COUNT_RXNS is set if you're counting reactions involving this molecule */
/* COUNT_ENCLOSED set if you count what happens inside closed region (vol
   molecules, or surface mols treated as if they were vol mols) */
/* COUNT_SOME_MASK is a bitmask which is nonzero if any counting happens */
/* CAN_REGION_BORDER is set when surface molecule can interact with region
   border that is declared REFLECTIVE/TRANSPARENT/ABSORPTIVE for that
   molecule */
/* REGION_PRESENT set for the surface molecule when it is part of the
   SURFACE_CLASS definition and there are regions defined with this
   SURFACE_CLASS assigned */
#define ON_GRID 0x01
#define IS_SURFACE 0x02
#define NOT_FREE 0x03
#define TIME_VARY 0x04
#define CAN_VOLVOLVOL 0x08
#define CAN_VOLVOL 0x10
#define CAN_VOLSURF 0x20
#define CAN_VOLWALL 0x40
#define CAN_SURFSURF 0x80
#define CAN_SURFWALL 0x100
#define CAN_VOLVOLSURF 0x200
#define CANT_INITIATE 0x400
#define COUNT_TRIGGER 0x0800
#define COUNT_CONTENTS 0x1000
#define COUNT_HITS 0x2000
#define COUNT_RXNS 0x4000
#define COUNT_ENCLOSED 0x8000
#define COUNT_SOME_MASK 0xF800
#define CAN_VOLSURFSURF 0x10000
#define CAN_SURFSURFSURF 0x20000
#define SET_MAX_STEP_LENGTH 0x80000
#define CAN_REGION_BORDER 0x100000
#define REGION_PRESENT 0x200000

/* Abstract Molecule Flags */

/* RULES: only one of TYPE_SURF, TYPE_VOL set. */
/*   ACT_NEWBIE beats ACT_REACT */
/*   Can free up memory when nothing in IN_MASK */

/* Molecule type--surface molecule, 3D molecule, or mask to pick off either */
#define TYPE_SURF 0x001
#define TYPE_VOL 0x002
#define TYPE_MASK 0x003

/* NEWBIE molecules get scheduled before anything else happens to them. */
/* ACT_REACT is set for molecules taking part in unimolecular reaction, or
   reaction with a surface */
/* CHANGE molecules have had their rate constant changed */
/* DIFFUSE molecules diffuse (duh!) */
/* CLAMPED molecules diffuse for part of a timestep and don't react with
   surfaces */
#define ACT_DIFFUSE 0x008
#define ACT_REACT 0x020
#define ACT_NEWBIE 0x040
#define ACT_CHANGE 0x080
#define ACT_CLAMPED 0x1000

/* Flags telling us which linked lists the molecule appears in. */
#define IN_SCHEDULE 0x100
#define IN_SURFACE 0x200
#define IN_VOLUME 0x400
/* And a mask to pick off all three IN_ flags */
#define IN_MASK 0x700

/* Flags telling us what our counting status is */
#define COUNT_ME 0x800

/* Flag indicating that a molecule is old enough to take the maximum timestep */
#define MATURE_MOLECULE 0x2000

/* End of Abstract Molecule Flags. */

/* Output Report Flags */
/* rxn/mol/region counter report types */
/* Do not set both WORLD and ENCLOSED flags; ENCLOSED applies only to regions */
/* First set reports a single number */
#define REPORT_NOTHING 0
#define REPORT_CONTENTS 1
#define REPORT_RXNS 2
#define REPORT_FRONT_HITS 3
#define REPORT_BACK_HITS 4
#define REPORT_FRONT_CROSSINGS 5
#define REPORT_BACK_CROSSINGS 6
/* Anything >= REPORT_MULTIPLE reports some combination of the above */
#define REPORT_MULTIPLE 7
#define REPORT_ALL_HITS 8
#define REPORT_ALL_CROSSINGS 9
/* Concentration is kind of special. */
#define REPORT_CONCENTRATION 10
#define REPORT_ELAPSED_TIME 11
/* All basic report types can be masked with this value */
#define REPORT_TYPE_MASK 0x0F
/* And finally we have some flags to say whether we're to count over */
/* the entire world or the volume enclosed by a region (set only one) */
#define REPORT_WORLD 0x20
#define REPORT_ENCLOSED 0x40
#define REPORT_TRIGGER 0x80

/* rxn/mol/region counter flags */
/* Only set one of MOL_COUNTER or RXN_COUNTER */
/* Set ENCLOSING_COUNTER if the region is closed and counts inside itself */
#define MOL_COUNTER 1
#define RXN_COUNTER 2
#define ENCLOSING_COUNTER 4
#define TRIG_COUNTER 8

/* Manifold Flags */
enum manifold_flag_t {
  MANIFOLD_UNCHECKED, /* Manifold status is unknown */
  NOT_MANIFOLD,       /* Known to be non-manifold */
  IS_MANIFOLD         /* Known to be manifold */
};

/* Reaction flags */
/* RX_ABSORB_REGION_BORDER signifies that a reaction is between a surface
   molecule and an ABSORPTIVE region border */
/* RX_REFLEC signifies that a reaction is between a molecule and a REFLECTIVE
   wall */
/* RX_TRANSP signifies that a reaction is between a molecule and a TRANSPARENT
   wall */
/* Any value equal to or less than RX_SPECIAL refers to a special wall type */
/* RX_BLOCKED signals a reaction that cannot take place because the grid is
   full */
/* Any value equal to or less than RX_NO_RX indicates that a reaction did not
   take place */
/* RX_FLIP signals that a molecule flips its orientation (crosses a wall if
   it's free) */
/* RX_DESTROY signals that the molecule no longer exists (so don't try to keep
   using it) */
/* RX_A_OK signals that all is OK with a reaction, proceed as normal (reflect
   if you're free) */
#define RX_ABSORB_REGION_BORDER -5
#define RX_REFLEC -4
#define RX_TRANSP -3
#define RX_SPECIAL -3
#define RX_BLOCKED -2
#define RX_NO_RX -2
#define RX_FLIP -1
#define RX_LEAST_VALID_PATHWAY 0
#define RX_DESTROY 0
#define RX_A_OK 1
#define MAX_MATCHING_RXNS 64

/* Pathway flags */
// TRANSPARENT means surface reaction between the molecule and TRANSPARENT wall
// REFLECTIVE means surface reaction between the molecule and REFLECTIVE wall
// CLAMP_CONC means surface reaction of CLAMP_CONCENTRATION type
#define PATHW_TRANSP 0x0001
#define PATHW_REFLEC 0x0002
#define PATHW_ABSORP 0x0004
#define PATHW_CLAMP_CONC 0x0008

#define BRANCH_X 0x04
#define BRANCH_Y 0x08
#define BRANCH_Z 0x10

/* Direction Values */
#define X_NEG 0
#define X_POS 1
#define Y_NEG 2
#define Y_POS 3
#define Z_NEG 4
#define Z_POS 5

/* Direction Bit Flags */
#define X_NEG_BIT 0x01
#define X_POS_BIT 0x02
#define Y_NEG_BIT 0x04
#define Y_POS_BIT 0x08
#define Z_NEG_BIT 0x10
#define Z_POS_BIT 0x20

/* Collision types for rays striking surfaces */
/* First a bunch of target types */
/* REDO happens if you can't tell whether you hit or not (hit near an edge, for
 * example */
#define COLLIDE_REDO -1
/* MISS means we hit nothing */
#define COLLIDE_MISS 0
/* FRONT and BACK are for surfaces */
#define COLLIDE_FRONT 1
#define COLLIDE_BACK 2
/* MOL_M is collision with a volume molecule */
#define COLLIDE_VOL_M 3
/* SV_?? is for collisions with subvolumes (negative and positive for each
 * coordinate axis */
#define COLLIDE_SV_NX 4
#define COLLIDE_SV_PX 5
#define COLLIDE_SV_NY 6
#define COLLIDE_SV_PY 7
#define COLLIDE_SV_NZ 8
#define COLLIDE_SV_PZ 9
/* A mask to pick off all of the collision target types */
#define COLLIDE_MASK 0x0F
/* Bitmasks for each of the major types of collision */
#define COLLIDE_WALL 0x10
#define COLLIDE_VOL 0x20 /* collision between 2 volume molecules */
#define COLLIDE_SUBVOL 0x40
#define COLLIDE_VOL_VOL 0x80 /* collision between 3 volume molecules */
#define COLLIDE_VOL_SURF 0x100 /* collision between 2 volume molecules and 1
                                  surface molecule taken in the order
                                  mol-mol-grid */
#define COLLIDE_SURF_SURF 0x200 /* collision between 1 volume molecule and 2
                                   surface molecules */
#define COLLIDE_SURF 0x400 /* bimolecular collision between moving
                              volume_molecule and surface_molecule */

/* Size constants */
/* EPS_C is the fractional difference between two values that is considered
 * meaningful */
/* GIGANTIC is a distance that is larger than any possible simulation */
/* FOREVER is a time that cannot be reached within one simulation (too many
 * timesteps) */
#define EPS_C 1e-12
#define SQRT_EPS_C 1e-6
#define GIGANTIC (double)1e140
#define FOREVER (double)1e20
#define MESH_DISTINCTIVE EPS_C

/* How big will we let the reaction table get? */
/* 0x400000 = 8 million */
#define MAX_RX_HASH 0x400000

/* How big will we let the count-by-region table get? */
/* 0x10000 = 128K */
#define MAX_COUNT_HASH 0x10000

/* mask for count-by-region hash */
#define COUNT_HASHMASK 0xffff

/* What's the upper bound on the number of coarse partitions? */
/* Not used for user-defined partitions */
#define MAX_COARSE_PER_AXIS 16
#define MIN_COARSE_PER_AXIS 6
#define MAX_TARGET_TIMESTEP 1.0e6
#define MIN_TARGET_TIMESTEP 10.0

/* Flags for parser to indicate which axis we are partitioning */
enum partition_axis_t {
  X_PARTS, /* X-axis partitions */
  Y_PARTS, /* Y-axis partitions */
  Z_PARTS  /* Z-axis partitions */
};

/* Release Shape Flags */
enum release_shape_t {
  SHAPE_UNDEFINED = -1,  /* Not specified */
  SHAPE_SPHERICAL,       /* Volume enclosed by a sphere */
  SHAPE_CUBIC,           /* Volume enclosed by a cube */
  SHAPE_ELLIPTIC,        /* Volume enclosed by an ellipsoid */
  SHAPE_RECTANGULAR,     /* Volume enclosed by a rect. solid */
  SHAPE_SPHERICAL_SHELL, /* Surface of a sphere */
  SHAPE_REGION,          /* Inside/on the surface of an arbitrary region */
  SHAPE_LIST             /* Individiaul mol. placement by list */
};

/* Region Expression Flags */
/* Boolean set operations for releases on regions */
/* Set only one of NO_OP, UNION, INTERSECTION, SUBTRACTION, INCLUSION */
#define REXP_NO_OP 0x01
#define REXP_UNION 0x02
#define REXP_INTERSECTION 0x04
#define REXP_SUBTRACTION 0x08
#define REXP_MASK 0x1F
#define REXP_LEFT_REGION 0x20
#define REXP_RIGHT_REGION 0x40

/* Distance in length units to search for a new site for a surface molecule */
/* after checkpointing.  Current site might be full, so a value >1 is */
/* advisable.  Being a little generous here. */
#define CHKPT_GRID_TOLERANCE 2.0

/* Constants for garbage collection of defunct molecules */
/* (those that were consumed when hit by another molecule) */
#define MIN_DEFUNCT_FOR_GC 1024
#define MAX_DEFUNCT_FRAC 0.2

/* Constants for notification levels */
enum notify_level_t {
  NOTIFY_NONE,  /* no output */
  NOTIFY_BRIEF, /* give a brief description (only used for a few types) */
  NOTIFY_FULL,  /* give a (possibly verbose) description */
};

/* Constants for warning levels */
enum warn_level_t {
  WARN_COPE, /* do something sensible and continue silently */
  WARN_WARN, /* do something sensible but emit a warning message */
  WARN_ERROR /* treat the warning and an error and stop */
};

/* Number of times to try diffusing on a surface before we give up (we might
 * fail if the target grid is full) */
#define SURFACE_DIFFUSION_RETRIES 10

/* Overwrite Policy Flags */
/* Flags for different types of file output */
enum overwrite_policy_t {
  FILE_UNDEFINED,  /* not specified */
  FILE_OVERWRITE,  /* always overwrite, even after a checkpoint */
  FILE_SUBSTITUTE, /* DEFAULT: append to entries earlier in time than "now", but
                      overwrite later entries */
  FILE_APPEND,        /* always append to file, even on a new run */
  FILE_APPEND_HEADER, /* always append to file, including the header, even on a
                         new run */
  FILE_CREATE, /* always create the file, or give an error if the file already
                  exists (to prevent overwriting) */
};

/* Output Expression Flags */
/* INT means that this expression is an integer */
/* DBL means that this expression is a double */
/* TRIG means that this expression will actually be handled by a triggering
 * event */
/* MASK lets us pick off the INT/DBL/TRIG flags */
/* CONST means that this expression will not change during runtime (compute at
 * parse time and store) */
#define OEXPR_TYPE_UNDEF 0x0
#define OEXPR_TYPE_INT 0x1
#define OEXPR_TYPE_DBL 0x2
#define OEXPR_TYPE_TRIG 0x3
#define OEXPR_TYPE_MASK 0x7
#define OEXPR_TYPE_CONST 0x8

/* Same things for sub-expressions to the left, plus */
/* REQUEST means that the expression contains a request for a count statement,
 * not real count data yet (needs to be initialized) */
/* OEXPR means that the expression is itself an expression that needs to be
 * evaluated (not data) */
#define OEXPR_LEFT_INT 0x10
#define OEXPR_LEFT_DBL 0x20
#define OEXPR_LEFT_TRIG 0x30
#define OEXPR_LEFT_REQUEST 0x40
#define OEXPR_LEFT_OEXPR 0x50
#define OEXPR_LEFT_MASK 0x70
#define OEXPR_LEFT_CONST 0x80

/* Same things again for sub-expressions to the right */
#define OEXPR_RIGHT_INT 0x100
#define OEXPR_RIGHT_DBL 0x200
#define OEXPR_RIGHT_TRIG 0x300
#define OEXPR_RIGHT_REQUEST 0x400
#define OEXPR_RIGHT_OEXPR 0x500
#define OEXPR_RIGHT_MASK 0x700
#define OEXPR_RIGHT_CONST 0x800

/* Magic value to indicate that a release pattern is actually a reaction */
/* Should be some number not between 0 and 1 that is also not -1 */
#define MAGIC_PATTERN_PROBABILITY 1.101001000100001

/* Output Trigger Flags */
/* Don't set both RXN and HIT flags */
#define TRIG_IS_RXN 0x1
#define TRIG_IS_HIT 0x2

/* Range of molecule indices used to avoid self-reactions for 3D unbinding */
#define DISSOCIATION_MAX -1000
#define DISSOCIATION_MIN -1000000000

/* Checkpoint related flags */
enum checkpoint_request_type_t {
  CHKPT_NOT_REQUESTED, /* No CP requested */
  CHKPT_SIGNAL_CONT,   /* CP requested via SIGUSR* signal, continue after CP */
  CHKPT_SIGNAL_EXIT,   /* CP requested via SIGUSR* signal, exit after CP  */
  CHKPT_ALARM_CONT,    /* CP requested via "alarm" signal, continue after CP */
  CHKPT_ALARM_EXIT,    /* CP requested via "alarm" signal, exit after CP */
  CHKPT_ITERATIONS_CONT, /* CP requested due to iteration count, continue after
                            CP */
  CHKPT_ITERATIONS_EXIT, // CP requested due to iteration count, exit after CP
};

/*********************************************************/
/**  Constants used in MCell3 brought over from MCell2  **/
/*********************************************************/

/* 1/2^32 */
#define R_UINT_MAX 2.3283064365386962890625e-10

#define MY_PI 3.14159265358979323846
#define N_AV 6.0221417930e23
#define ROUND_UP 0.5

/* Placement Type Flags */
/* Place either a certain density or an exact number of surface molecules */
#define SURFMOLDENS 0
#define SURFMOLNUM 1

/* Viz output options */
#define VIZ_ALL_MOLECULES 0x01
#define VIZ_MOLECULES_STATES 0x02
#define VIZ_SURFACE_STATES 0x04

/************************************************************/
/**  Old constants copied from MCell2, some may be broken  **/
/************************************************************/

/* maximum allowed nesting level of INCLUDE_FILE statements in MDL */
#define MAX_INCLUDE_DEPTH 16

/* default size of output count buffers */
#define COUNTBUFFERSIZE 10000

/* Symbol types */
/* Data types for items in MDL parser symbol tables. */
enum symbol_type_t {
  RX,            /* chemical reaction */
  RXPN,          /* name of chemical reaction */
  MOL,           /* molecule or surface class type (i.e. species) */
  OBJ,           /* meta-object */
  RPAT,          /* release pattern */
  REG,           /* object region */
  DBL,           /* double (numeric variable in MDL file) */
  STR,           /* string (text variable in MDL file) */
  ARRAY,         /* numeric array (array variable in MDL file) */
  FSTRM,         /* file stream type for "C"-style file-io in MDL file */
  TMP,           /* temporary place-holder type for assignment statements */
  COUNT_OBJ_PTR, /* a pointer to an output block of given name */
};

/* Count column data types */
enum count_type_t {
  COUNT_UNSET = -1,  /* no value specified */
  COUNT_DBL,         /* double */
  COUNT_INT,         /* integer type */
  COUNT_TRIG_STRUCT, /* trigger_struct data type (for TRIGGER statements) */
};

/* Object Type Flags */
enum object_type_t {
  META_OBJ,     /* Meta-object: aggregation of other objects */
  BOX_OBJ,      /* Box object: Polygonalized cuboid */
  POLY_OBJ,     /* Polygon list object: list of arbitrary triangles */
  REL_SITE_OBJ, /* Release site object */
  VOXEL_OBJ,    /* Voxel object (so-far unused) */
};

// Used to reference a list of all the elements (i.e. ALL_ELEMENTS)
#define ALL_SIDES INT_MAX

/* Viz state values */
#define EXCLUDE_OBJ INT_MIN /*object is not visualized */
#define INCLUDE_OBJ INT_MAX /*object is visualized but state value is not set*/

/* Data Output Timing Type */
/* Reaction and Viz data output timing */
enum output_timer_type_t {
  OUTPUT_BY_STEP,
  OUTPUT_BY_TIME_LIST,
  OUTPUT_BY_ITERATION_LIST,
};

/* Visualization modes. */
enum viz_mode_t {
  NO_VIZ_MODE,
  ASCII_MODE,
  CELLBLENDER_MODE,
};

/* Visualization Frame Data Type */
/* Used to select type of data to include in viz output files */
enum viz_frame_type_t {
  MOL_POS,
  MOL_ORIENT,
  ALL_MOL_DATA,
  NUM_FRAME_TYPES,
};

/* Release Number Flags */
enum release_number_type_t {
  CONSTNUM,
  GAUSSNUM,
  VOLNUM,
  CCNNUM,
  DENSITYNUM
};

/**********************************************/
/**  New/reworked structures used in MCell3  **/
/**********************************************/

typedef unsigned char byte;

/* If you don't include sys/types.h, #define SYS_TYPES_NOT_LOADED so */
/* you get the u_short/int/long set of types */
#ifdef SYS_TYPES_NOT_LOADED
typedef unsigned short u_short;
typedef unsigned int u_int;
typedef unsigned long u_long;
#endif

/* Linked list used to separate molecules by species */
struct per_species_list {
  struct per_species_list *next; /* pointer to next p-s-l */
  struct species *properties;    /* species for items in this bin */
  struct volume_molecule *head;  /* linked list of mols */
};

/* Properties of one type of molecule or surface */
struct species {
  u_int species_id;       /* Unique ID for this species */
  u_int chkpt_species_id; /* Unique ID for this species from the
                             checkpoint file */
  u_int hashval;              /* Hash value (may be nonunique) */
  struct sym_entry *sym;      /* Symbol table entry (name) */
  struct sm_dat *sm_dat_head; /* If IS_SURFACE this points to head of effector
                                 data list associated with surface class */

  u_int population; /* How many of this species exist? */

  double D;               /* Diffusion constant */
  double space_step;      /* Characteristic step length */
  double time_step;       /* Minimum (maximum?) sensible timestep */
  double max_step_length; /* maximum allowed random walk step */
  u_int flags;            /* Species Flags:  Vol Molecule? Surface Molecule?
                             Surface Class? Counting stuff, etc... */

  long long n_deceased; /* Total number that have been destroyed. */
  double cum_lifetime_seconds;  /* Seconds lived by now-destroyed molecules */

  /* if species s a surface_class (IS_SURFACE) below there are linked lists of
   * molecule names/orientations that may be present in special reactions for
   * this surface class */
  struct name_orient *refl_mols; // names of the mols that REFLECT from surface
  struct name_orient *
  transp_mols; /* names of the mols that are TRANSPARENT for surface */
  struct name_orient *absorb_mols; // names of the mols that ABSORB at surface
  struct name_orient *clamp_conc_mols; /* names of mols that CLAMP_CONC at
                                          surface */
};

/* All pathways leading away from a given intermediate */
struct rxn {
  struct rxn *next; /* next node in the reaction linked list where each node
                       contains only pathways with equivalent geometry */
  struct sym_entry *sym; /* Ptr to symbol table entry for this rxn */

  u_int n_reactants; /* How many reactants? (At least 1.) */
  int n_pathways;    /* How many pathways lead away? (Negative = special
                        reaction, i.e. transparent etc...) */
  double *cum_probs; /* Cumulative probabilities for (entering) all pathways */
  double max_fixed_p;          /* Maximum 'p' for region of p-space for all
                                  non-cooperative pathways */
  double min_noreaction_p; /* Minimum 'p' for region of p-space which is always
                              in the non-reacting "pathway". (note that
                              cooperativity may mean that some values of p less
                              than this still do not produce a reaction) */
  double pb_factor; /* Conversion factor from rxn rate to rxn probability (used
                       for cooperativity) */

  u_int *product_idx; /* Index of 1st player for products of each pathway */
  struct species **players;  /* Identities of reactants/products */
  short *geometries;         /* Geometries of reactants/products */

  long long n_occurred; /* How many times has this reaction occurred? */
  double n_skipped;     /* How many reactions were skipped due to probability
                           overflow? */

  struct t_func *
  prob_t; /* List of probabilities changing over time, by pathway */

  struct pathway *pathway_head; /* List of pathways built at parse-time */
  struct pathway_info *info;    /* Counts and names for each pathway */
};

/* User-defined name of a reaction pathway */
struct rxn_pathname {
  struct sym_entry *sym;    /* Ptr to symbol table entry for this rxn name */
  u_int hashval;            /* Hash value for counting named rxns on regions */
  u_int path_num;           /* Pathway number in rxn */
  struct rxn *rx;           /* The rxn associated with this name */
  struct magic_list *magic; /* A list of stuff that magically happens when the
                               reaction happens */
};

/* Parse-time structure for reaction pathways */
/* Everything except pathname can be deallocated after init_reactions */
struct pathway {
  struct pathway *next;          /* Next pathway for this reaction */
  struct rxn_pathname *pathname; /* Data for named reaction pathway or NULL */
  struct species *reactant1;     /* First reactant in reaction pathway */
  struct species *reactant2;     /* Second reactant (NULL if none) */
  struct species *reactant3;     /* Third reactant (NULL if none) */
  double km;                       /* Rate constant */
  char *km_filename;               /* Filename for time-varying rates */
  short orientation1;           /* Orientation of first reactant */
  short orientation2;           /* Orientation of second reactant */
  short orientation3;           /* Orientation of third reactant */
  struct product *product_head; /* Linked lists of species created */
  char *prod_signature;         /* string created from the names of products
                                   put in alphabetical order */
  short flags; /* flags describing special reactions -
                  REFLECTIVE, TRANSPARENT, CLAMP_CONCENTRATION */
};

/* Parse-time structure for products of reaction pathways */
struct product {
  struct product *next;
  struct species *prod;     /* Molecule type to be created */
  short orientation;        /* Orientation to place molecule */
};

/* Run-time info for each pathway */
/* Always do basic counts--do more sophisticated stuff if pathname!=NULL */
struct pathway_info {
  double count;                  /* How many times the pathway has been taken */
  struct rxn_pathname *pathname; /* The name of the pathway or NULL */
};

/* Piecewise constant function for time-varying reaction rates */
struct t_func {
  struct t_func *next;
  double time;  /* Time to switch to next rate */
  double value; /* Current rate */
  int path;     /* Which rxn pathway is this for? */
};

<<<<<<< HEAD
// Used for dynamic geometry.
struct molecule_info {
  struct abstract_molecule *molecule;
  struct string_buffer *reg_names;   /* Region names */
  struct string_buffer *mesh_names;  /* Mesh names that molec is nested in */
  struct vector3 pos;                /* Position in space */
  short orient;                      /* Which way do we point? */
};

=======

/* periodic_image tracks the periodic box a molecule is in in the presence
 * of periodic boundary conditions along one or several coordinate axes.
 * The central/starting box is at {0,0,0} */
struct periodic_image {
  int16_t x;
  int16_t y;
  int16_t z;
};


>>>>>>> 18c619cd
/* Abstract structure that starts all molecule structures */
/* Used to make C structs act like C++ objects */
struct abstract_molecule {
  struct abstract_molecule *next; /* Next molecule in scheduling queue */
  double t;                      /* Scheduling time. */
  double t2;                     /* Time of next unimolecular reaction */
  short flags; /* Abstract Molecule Flags: Who am I, what am I doing, etc. */
<<<<<<< HEAD
  struct species *properties;    /* What type of molecule are we? */
  struct mem_helper *birthplace; /* What was I allocated from? */
  double birthday;               /* Real time at which this particle was born */
  u_long id;                     /* unique identifier of this molecule */
  char *mesh_name;                // Name of mesh that molecule is either in
                                  // (volume molecule) or on (surface molecule)
=======
  struct species *properties;       /* What type of molecule are we? */
  struct mem_helper *birthplace;    /* What was I allocated from? */
  double birthday;                  /* Time at which this particle was born */
  u_long id;                        /* unique identifier of this molecule */
  struct periodic_image* periodic_box;  /* track the periodic box a molecule is in */
>>>>>>> 18c619cd
};

/* Volume molecules: freely diffusing or fixed in solution */
struct volume_molecule {
  struct abstract_molecule *next;
  double t;
  double t2;
  short flags;
  struct species *properties;
  struct mem_helper *birthplace;
  double birthday;
  u_long id;
<<<<<<< HEAD
  char *mesh_name;                // Name of mesh that the molecule is in

=======
  struct periodic_image* periodic_box;
>>>>>>> 18c619cd
  struct vector3 pos;       /* Position in space */
  struct subvolume *subvol; /* Partition we are in */

  struct wall *previous_wall; /* Wall we were released from */
  int index;                  /* Index on that wall (don't rebind) */

  struct volume_molecule **prev_v; /* Previous molecule in this subvolume */
  struct volume_molecule *next_v;  /* Next molecule in this subvolume */
};

/* Fixed molecule on a grid on a surface */
struct surface_molecule {
  struct abstract_molecule *next;
  double t;
  double t2;
  short flags;
  struct species *properties;
  struct mem_helper *birthplace;
  double birthday;
  u_long id;
<<<<<<< HEAD
  char *mesh_name;                // Name of mesh that the molecule is on 
=======
  struct periodic_image* periodic_box;
>>>>>>> 18c619cd
  unsigned int grid_index;   /* Which gridpoint do we occupy? */
  short orient;              /* Which way do we point? */
  struct surface_grid *grid; /* Our grid (which tells us our surface) */
  struct vector2 s_pos;      /* Where are we in surface coordinates? */
};

/* Used to transform coordinates of surface molecules diffusing between
 * adjacent walls */
struct edge {
  struct wall *forward;  /* For which wall is this a forwards transform? */
  struct wall *backward; /* For which wall is this a reverse transform? */

  struct vector2 translate; /* Translation vector between coordinate systems */
  double cos_theta;         /* Cosine of angle between coordinate systems */
  double sin_theta;         /* Sine of angle between coordinate systems */

  double length;   /* Length of the shared edge */
  double length_1; /* Reciprocal of length of shared edge */
};

struct wall {
  struct wall *next; /* Next wall in the universe */

  struct surf_class_list *
  surf_class_head; /* linked list of surface classes for this wall (multiple
                      surface classes may come from the overlapping regions */
  int num_surf_classes; /* number of attached surface classes */

  int side; /* index of this wall in its parent object */

  struct vector3 *vert[3]; /* Array of pointers to vertices */

  double uv_vert1_u;       /* Surface u-coord of 2nd corner (v=0) */
  struct vector2 uv_vert2; /* Surface coords of third corner */

  struct edge *edges[3];    /* Array of pointers to each edge. */
  struct wall *nb_walls[3]; /* Array of pointers to walls that share an edge*/

  double area; /* Area of this element */

  struct vector3 normal; /* Normal vector for this wall */
  struct vector3 unit_u; /* U basis vector for this wall */
  struct vector3 unit_v; /* V basis vector for this wall */
  double d;              /* Distance to origin (point normal form) */

  struct surface_grid *grid; /* Grid of effectors for this wall */

  u_short flags; /* Count Flags: flags for whether and what we need to count */

  struct object *parent_object; /* The object we are a part of */
  struct storage *birthplace;   /* Where we live in memory */

  struct region_list *counting_regions; /* Counted-on regions containing this
                                           wall */
};

/* Linked list of walls (for subvolumes) */
struct wall_list {
  struct wall_list *next; /* The next entry in the list */

  struct wall *this_wall; /* The wall in this entry */
};

// Connection list used when creating geometry
struct element_connection_list {
  struct element_connection_list *next;
  int n_verts;
  int *indices;
};

/* A linked list used to store the coordinates of vertices and the
   corresponding normal vectors */
struct vertex_list {
  struct vector3 *vertex;   /* pointer to one polygon vertex */
  struct vertex_list *next; /* pointer to next vertex list */
};

/* Grid over a surface containing surface_molecules */
struct surface_grid {
  int n; /* Number of slots along each axis */

  double inv_strip_wid; /* Reciprocal of the width of one strip */
  double vert2_slope;   /* Slope from vertex 0 to vertex 2 */
  double fullslope;     /* Slope of full width of triangle */
  struct vector2 vert0; /* Projection of vertex zero onto unit_u and unit_v of
                           wall */

  double binding_factor; /* Binding probability correction factor for surface
                            area */

  u_int n_tiles; /* Number of tiles in effector grid (triangle: grid_size^2,
                    rectangle: 2*grid_size^2) */
  u_int n_occupied; /* Number of tiles occupied by surface_molecules */
  /* Array of pointers to surface_molecule_list for each tile */
  struct surface_molecule_list **sm_list; 

  struct subvolume *subvol; /* Best match for which subvolume we're in */
  struct wall *surface;     /* The wall that we are in */
};

/* 3D vector of integers */
struct int3D {
  int x;
  int y;
  int z;
};

/* Point in space that will tell us which compartments we're in
   as determined by tracing from infinity */
struct waypoint {
  struct vector3 loc;          /* This is where the waypoint is */
  struct region_list *regions; /* We are inside these regions */
  struct region_list *
  antiregions; /* We are outside of (but hit) these regions */
};

/* Contains local memory and scheduler for molecules, walls, wall_lists, etc. */
struct storage {
  struct mem_helper *list;    /* Wall lists */
  struct mem_helper *mol;     /* Molecules */
  struct mem_helper *smol;    /* Surface molecules */
  struct mem_helper *face;    /* Walls */
  struct mem_helper *join;    /* Edges */
  struct mem_helper *grids;   /* Effector grids */
  struct mem_helper *coll;    /* Collision list */
  struct mem_helper *sp_coll; /* Collision list - helps in trimolecular
                                 reactions*/
  struct mem_helper *tri_coll; /* Collision list for trimolecular collisions */
  struct mem_helper *regl;     /* Region lists */
  struct mem_helper *exdv; /* Vertex lists for exact interaction disk area */
  struct mem_helper *pslv; /* Per-species-lists for vol mols */

  struct wall *wall_head; /* Locally stored walls */
  int wall_count;         /* How many local walls? */
  int vert_count;         /* How many vertices? */

  struct schedule_helper *timer; /* Local scheduler */
  double current_time;           /* Local time */
  double max_timestep;           /* Local maximum timestep */
};

/* Linked list of storage areas. */
struct storage_list {
  struct storage_list *next;
  struct storage *store;
};

/* Walls and molecules in a spatial subvolume */
struct subvolume {
  struct wall_list *wall_head; /* Head of linked list of intersecting walls */

  struct pointer_hash mol_by_species; /* table of species->molecule list */
  struct per_species_list *species_head;
  int mol_count; /* How many molecules are here? */

  struct int3D llf; /* Indices of left lower front corner */
  struct int3D urb; /* Indices of upper right back corner */

  short world_edge; /* Direction Bit Flags that are set for SSVs at edge of
                       world */

  struct storage *local_storage; /* Local memory and scheduler */
};

/* Count data specific to named reaction pathways */
struct rxn_counter_data {
  double n_rxn_at;       /* # rxn occurrance on surface */
  double n_rxn_enclosed; /* # rxn occurrance inside closed region */
};

/* Count data specific to molecules */
struct move_counter_data {
  double front_hits;    /* # hits on front of region (normal up) */
  double back_hits;     /* # hits on back of region */
  double front_to_back; /* # crossings from front to back */
  double back_to_front; /* # crossings from back to front */
  double scaled_hits;   /* To determine integrated concentration */
  int n_at;             /* # molecules on region surface */
  int n_enclosed;       /* # molecules inside closed region */
};

/* Counter data specific to trigger events */
struct trig_counter_data {
  double t_event;                    /* Event time (exact) */
  struct vector3 loc;                /* Real position of event */
  short orient;                      // For MOL_COUNTER: molecule orientation
  struct trigger_request *listeners; /* Places waiting to be notified */
};

/* List of output items that need to know about this specific trigger event */
struct trigger_request {
  struct trigger_request *next; /* Next request */
  struct output_request *ear;   /* Who wants to hear about the trigger */
};

/* Shared memory for appropriate counts */
union counter_data {
  struct rxn_counter_data rx;
  struct move_counter_data move;
  struct trig_counter_data trig;
};

/* Struct to count rxns or molecules within regions (where "within" includes */
/* on the inside of a fully closed surface) */
struct counter {
  struct counter *next;
  byte counter_type;       /* Counter Type Flags (MOL_COUNTER etc.) */
  struct region *reg_type; /* Region we are counting on */
  void *target; /* Mol or rxn pathname we're counting (as indicated by
                   counter_type) */
  short orientation;       /* requested surface molecule orientation */
  struct periodic_image *periodic_box; /* periodic box we are counting in; NULL
                                          means that we don't care and count everywhere */
  union counter_data data; /* data for the count:
                              reference data.move for move counter
                              reference data.rx for rxn counter
                              reference data.trig for trigger */
};

enum magic_types {
  magic_undefined,
  magic_release
};

struct magic_list {
  struct magic_list *next;
  void *data;
  enum magic_types type;
};

struct reaction_flags {
  /* flags that tells whether reactions of certain types are present in the
     simulation (used for the molecule collision report, also see above
     the corresponding counters) */
  int vol_vol_reaction_flag;
  int vol_surf_reaction_flag;
  int surf_surf_reaction_flag;
  int vol_wall_reaction_flag;
  int vol_vol_vol_reaction_flag;
  int vol_vol_surf_reaction_flag;
  int vol_surf_surf_reaction_flag;
  int surf_surf_surf_reaction_flag;
};

/* All data about the world */
struct volume {

  // These are only used with dynamic geometry
  struct dyngeom_parse_vars *dg_parse;
  char *dynamic_geometry_filename;
  struct molecule_info **all_molecules;
  int num_all_molecules;
  struct string_buffer *names_to_ignore;

  /* Coarse partitions are input by the user */
  /* They may also be generated automagically */
  /* They mark the positions of initial partition boundaries */
  int nx_parts;         /* Number of coarse X partition boundaries */
  int ny_parts;         /* Number of coarse Y partition boundaries */
  int nz_parts;         /* Number of coarse Z partition boundaries */
  double *x_partitions; /* Coarse X partition boundaries */
  double *y_partitions; /* Coarse Y partition boundaries */
  double *z_partitions; /* Coarse Z partition boundaries */
  int mem_part_x; /* Granularity of memory-partition binning for the X-axis */
  int mem_part_y; /* Granularity of memory-partition binning for the Y-axis */
  int mem_part_z; /* Granularity of memory-partition binning for the Z-axis */
  int mem_part_pool; /* Scaling factor for sizes of memory pools in each
                        storage. */

  /* Fine partitions are intended to allow subdivision of coarse partitions */
  /* Subdivision is not yet implemented */
  int n_fineparts;     /* Number of fine partition boundaries */
  double *x_fineparts; /* Fine X partition boundaries */
  double *y_fineparts; /* Fine Y partition boundaries */
  double *z_fineparts; /* Fine Z partition boundaries */

  bool periodic_traditional;

  int n_waypoints;            /* How many waypoints (one per subvol) */
  struct waypoint *waypoints; /* Waypoints contain fully-closed region
                                 information */
  byte place_waypoints_flag; /* Used to save memory if waypoints not needed */

  int n_subvols;            /* How many coarse subvolumes? */
  struct subvolume *subvol; /* Array containing all subvolumes */

  int n_walls;                  /* Total number of walls */
  int n_verts;                  /* Total number of vertices */
  struct vector3 *all_vertices; /* Central repository of vertices with a
                                   partial order imposed by natural ordering
                                   of "storages" */
  /* Array of linked lists of walls using a vertex (has the size of
   * "all_vertices" array */
  struct wall_list **walls_using_vertex;
  int rx_hashsize;            /* How many slots in our reaction hash table? */
  int n_reactions;            /* How many reactions are there, total? */
  struct rxn **reaction_hash; /* A hash table of all reactions. */
  struct mem_helper *tv_rxn_mem; /* Memory to store time-varying reactions */

  int count_hashmask;          /* Mask for looking up count hash table */
  struct counter **count_hash; /* Count hash table */
  struct schedule_helper *count_scheduler; // When to generate reaction output
  struct sym_table_head *counter_by_name;

  struct schedule_helper *volume_output_scheduler; /* When to generate volume
                                                      output */

  int n_species;                 /* How many different species (molecules)? */
  struct species **species_list; /* Array of all species (molecules). */
 
  // This is used to skip over certain sections in the parser when using
  // dynamic geometries.
  int dynamic_geometry_flag;  
  int disable_polygon_objects;  

  // List of all the dynamic geometry events that need to be scheduled
  struct dg_time_filename *dynamic_geometry_head;

  // Memory to store time and MDL names for dynamic geometry
  struct mem_helper *dynamic_geometry_events_mem; 

  // Scheduler for dynamic geometry
  struct schedule_helper *dynamic_geometry_scheduler;
  struct schedule_helper *releaser; /* Scheduler for release events */

  struct mem_helper *storage_allocator; /* Memory for storage list */
  struct storage_list *storage_head;    /* Linked list of all local
                                           memory/schedulers */

  u_long current_mol_id; /* next unique molecule id to use*/

  double speed_limit; // How far can the fastest particle get in one timestep?

  struct sym_table_head *fstream_sym_table; /* Global MDL file stream symbol
                                               hash table */
  struct sym_table_head *var_sym_table; /* Global MDL variables symbol hash
                                           table */
  struct sym_table_head *rxn_sym_table;  /* RXN symbol hash table */
  struct sym_table_head *obj_sym_table;  /* Objects symbol hash table */
  struct sym_table_head *reg_sym_table;  /* Regions symbol hash table */
  struct sym_table_head *mol_sym_table;  /* Molecule type symbol hash table */
  struct sym_table_head *rpat_sym_table; /* Release pattern hash table */
  struct sym_table_head *rxpn_sym_table; /* Named reaction pathway hash table */

  struct object *root_object;   /* Root of the object template tree */
  struct object *root_instance; /* Root of the instantiated object tree */
  struct object *periodic_box_obj;

  struct release_pattern *default_release_pattern; /* release once at t=0 */

  struct volume_output_item *volume_output_head; /* List of all volume data
                                                    output items */

  struct output_block *
  output_block_head; /* Global list of reaction data output blocks */
  struct output_request *output_request_head; /* Global list linking COUNT
                                                 statements to internal
                                                 variables */
  struct mem_helper *oexpr_mem;        /* Memory to store output_expressions */
  struct mem_helper *outp_request_mem; /* Memory to store output_requests */
  struct mem_helper *counter_mem;      /* Memory to store counters (for counting
                                molecules/reactions on regions) */
  struct mem_helper *
  trig_request_mem; /* Memory to store listeners for trigger events */
  struct mem_helper *magic_mem; /* Memory used to store magic lists for
                                   reaction-triggered releases and such */
  double elapsed_time; /* Used for concentration measurement */

  /* Visualization state */
  struct viz_output_block *viz_blocks; /* VIZ_OUTPUT blocks from file */

  struct species *all_mols;         /* Refers to ALL_MOLECULES keyword */
  struct species *all_volume_mols;  // Refers to ALL_VOLUME_MOLECULES keyword
  struct species *all_surface_mols; // Refers to ALL_SURFACE_MOLECULES keyword

  double time_unit; /* Duration of one global time step in real time */
                    /* Used to convert between real time and internal time */
  double time_step_max; /* Maximum internal time that a molecule may diffuse */

  double
  grid_density; /* Density of grid for surface molecules, number per um^2 */
  double length_unit; /* Internal unit of distance, 1/sqrt(grid_density), in
                         microns */
  double r_length_unit; /* Reciprocal of length_unit to avoid division */
  double rx_radius_3d;  /* Interaction radius for reactions between volume
                         molecules */

  double space_step; /* User-supplied desired average diffusion distance for
                        volume molecules */

  double *r_step;         /* Lookup table of 3D diffusion step lengths */
  double *d_step;         /* Lookup table of 3D diffusion direction vectors */
  double *r_step_surface; /* Lookup table of 2D diffusion step lengths */
  double *r_step_release; /* Lookup table of diffusion lengths for 3D release */
  u_int radial_subdivisions; /* Size of 2D and 3D step length lookup tables */
  u_int radial_directions;   /* Requested size of 3D direction lookup table */
  u_int num_directions;      /* Actual size of 3D direction lookup table */
  int directions_mask;       /* Mask to obtain RNG bits for direction lookup */
  int fully_random; /* If set, generate directions with trig functions instead
                       of lookup table */
  int dissociation_index; /* Used to keep 3D products from reacting with each
                             other too soon */

  long long chkpt_iterations; /* Number of iterations to advance before
                                 checkpointing */
  u_int chkpt_init; /* Set if this is the initial run of a simulation with no
                       previous checkpoints */
  u_int
  chkpt_flag; /* Set if there are any CHECKPOINT statements in "mdl" file */
  u_int chkpt_seq_num; /* Number of current run in checkpoint sequence */
  int keep_chkpts;     /* flag to indicate if checkpoints should be kept */

  char *chkpt_infile;              /* Name of checkpoint file to read from */
  char *chkpt_outfile;             /* Name of checkpoint file to write to */
  u_int chkpt_byte_order_mismatch; /* Flag that defines whether mismatch in
                                      byte order exists between the saved
                                      checkpoint file and the machine reading
                                      it */

  double chkpt_start_time_seconds; /* start of the simulation time (in sec)
                                      for new checkpoint */
  double current_time_seconds;     /* current simulation time in seconds */
  double simulation_start_seconds; /* simulation start time (in seconds) */

  long long diffusion_number; /* Total number of times molecules have had their
                                 positions updated */
  double diffusion_cumtime;  /* Total time spent diffusing by all molecules */
  long long ray_voxel_tests; /* How many ray-subvolume intersection tests have
                                we performed */
  long long ray_polygon_tests; /* How many ray-polygon intersection tests have
                                  we performed */
  long long ray_polygon_colls; /* How many ray-polygon intersections have
                                  occured */
  long long dyngeom_molec_displacements; /* Total number of dynamic geometry
                                            molecule displacements */
  /* below "vol" means volume molecule, "surf" means surface molecule */
  long long vol_vol_colls;     /* How many vol-vol collisions have occured */
  long long vol_surf_colls;    /* How many vol-surf collisions have occured */
  long long surf_surf_colls;   /* How many surf-surf collisions have occured */
  long long vol_wall_colls;    /* How many vol-wall collisions have occured */
  long long vol_vol_vol_colls; // How many vol-vol-vol collisions have occured
  long long
  vol_vol_surf_colls; /* How many vol-vol-surf collisions have occured */
  long long vol_surf_surf_colls; /* How many vol-surf-surf collisions have
                                    occured */
  long long surf_surf_surf_colls; /* How many surf-surf-surf collisions have
                                     occured */

  struct vector3 bb_llf; /* llf corner of world bounding box */
  struct vector3 bb_urb; /* urb corner of world bounding box */

  struct rng_state *rng; /* State of the random number generator (currently
                            isaac64) */
  u_int init_seed; /* Initial seed value for random number generator */

  long long current_iterations; /* How many iterations have been run so far */
  long long start_iterations; // Starting iteration number for the current run

  struct timeval last_timing_time; /* time and iteration of last timing event */
  long long last_timing_iteration; /* during the main run_iteration loop */

  int procnum;          /* Processor number for a parallel run */
  int quiet_flag;       /* Quiet mode */
  int with_checks_flag; /* Check geometry for overlapped walls? */

  struct mem_helper *coll_mem;     /* Collision list */
  struct mem_helper *sp_coll_mem;  /* Collision list (trimol) */
  struct mem_helper *tri_coll_mem; /* Collision list (trimol) */
  struct mem_helper *exdv_mem; // Vertex lists for exact interaction disk area

  /* Current version number. Format is "3.XX.YY" where XX is major release
   * number (for new features) and YY is minor release number (for patches) */
  char const *mcell_version;

  int use_expanded_list; /* If set, check neighboring subvolumes for mol-mol
                            interactions */
  int randomize_smol_pos; /* If set, always place surface molecule at random
                             location instead of center of grid */
  double vacancy_search_dist2; /* Square of distance to search for free grid
                                  location to place surface product */
  byte surface_reversibility; /* If set, match unbinding diffusion distribution
                                 to binding distribution at surface */
  byte volume_reversibility; /* If set, match unbinding diffusion distribution
                                to binding distribution in volume */

  /* If set to NEAREST_TRIANGLE, molecules are moved to a random location
   * slightly offset from the enclosing wall. If set to NEAREST_POINT, then
   * they are moved to the closest point on that wall (still slightly offset).
   * */
  int dynamic_geometry_molecule_placement; 

  /* MCell startup command line arguments */
  u_int seed_seq;         /* Seed for random number generator */
  long long iterations;   /* How many iterations to run */
  unsigned long log_freq; /* Interval between simulation progress reports,
                             default scales as sqrt(iterations) */
  char *mdl_infile_name; /* Name of MDL file specified on command line */
  char const *curr_file; /* Name of MDL file currently being parsed */

  // XXX: Why do we allocate this on the heap rather than including it inline?
  struct notifications *notify; /* Notification/warning/output flags */

  struct ccn_clamp_data *clamp_list; /* List of objects at which volume
                                        molecule concentrations should be
                                        clamped */

  /* Flags for asynchronously-triggered checkpoints */

  /* Flag indicating whether a checkpoint has been requested. */
  enum checkpoint_request_type_t checkpoint_requested;
  unsigned int checkpoint_alarm_time; // number of seconds between checkpoints
  int
  continue_after_checkpoint; /* 0: exit after chkpt, 1: continue after chkpt */
  long long
  last_checkpoint_iteration;  /* Last iteration when chkpt was created */
  time_t begin_timestamp;     /* Time since epoch at beginning of 'main' */
  char *initialization_state; /* NULL after initialization completes */
  struct reaction_flags rxn_flags;
  /* shared walls information per mesh vertex is created when there are
     reactions present with more than one surface reactant or more than one
     surface product */
  int create_shared_walls_info_flag;
  /* resource usage during initialization */
  struct timeval u_init_time;    /* user time */
  struct timeval s_init_time;    /* system time */
  time_t t_start;                /* global start time */
  byte reaction_prob_limit_flag; /* checks whether there is at least one
                                    reaction with probability greater
                                    than 1 including variable rate reactions */

  struct pointer_hash *species_mesh_transp; 
};

/* Data structure to store information about collisions. */
struct collision {
  struct collision *next;
  double t; /* Time of collision (may be slightly early) */

  void *target; /* Thing that we hit: wall, molecule, subvol etc */
  int what;     /* Target-type Flags: what kind of thing did we hit? */
  struct rxn *intermediate; /* Reaction that told us we could hit it */
  struct vector3 loc;       /* Location of impact */
};

/* Special type of collision - used when moving molecule
   can engage in tri-molecular  collisions */
struct sp_collision {
  struct sp_collision *next;
  double t;                   /* Time of collision (may be slightly early) */
  double t_start;             /* Start time of random walk */
  struct vector3 pos_start;   /* Start position of random walk */
  struct subvolume *sv_start; /* Start subvolume */

  struct species *moving; /* Species of the moving molecule */
  void *target;           /* Thing that we hit: wall, molecule, subvol etc */
  int what;            /* Target-type Flags: what kind of thing did we hit? */
  struct vector3 disp; /* Random walk displacement for the moving molecule */
  struct vector3 loc;  /* Location of impact */
};

/* Data structure to store information about trimolecular and bimolecular
   collisions. */
struct tri_collision {
  struct tri_collision *next;
  double t; /* Time of collision (may be slightly early) */

  void *target1; /* First thing that we hit: wall, molecule, subvol etc */
  void *target2; /* Second thing that we hit: wall, molecule, subvol etc -
                    always the furthest from the moving molecule */
  short orient;  /* orientation of the moving volume_molecule when it hits the
                    surface_molecule */
  int what; /* Target-type Flags: what kind of thing did we hit? */
  struct rxn *
  intermediate; /* Reaction that told us we could hit target1 and/or target2  */
  struct vector3 loc;            /* Assumed location of impact */
  struct vector3 loc1;           /* Location of impact with first target */
  struct vector3 loc2;           /* Location of impact with second target */
  struct vector3 last_walk_from; /* Location of mol. before last step before
                                    final collision */
  double factor; /* Result of "exact_disk()" with both targets or scaling coef.
                    for MOL_WALL interaction */
  double local_prob_factor; /* coefficient depending on the number of nearest
                               neighbors for MOL_GRID_GRID interaction */
  struct wall *wall; /* pointer to the wall in the collision if such exists */
};

/* Data structures to store information about exact interaction disk geometry */
struct exd_vertex {
  struct exd_vertex *next;
  double u, v;             /* x,y style coordinates */
  double r2, zeta;         /* r,theta style coordinates */
  struct exd_vertex *e;    /* Edge to next vertex */
  struct exd_vertex *span; /* List of edges spanning this point */
  int role;                /* Exact Disk Flags: Head, tail, whatever */
};

struct dg_time_filename {
  struct dg_time_filename *next;
  double event_time;                     // Time to switch geometry
  char *mdl_file_path;                   // Name of mdl containg new geometry
};

/* Data structures to describe release events */
struct release_event_queue {
  struct release_event_queue *next;
  double event_time;                     /* Time of the release */
  struct release_site_obj *release_site; /* What to release, where to release
                                            it, etc */
  double t_matrix[4][4];  // transformation matrix for location of release site
  int train_counter;      /* counts executed trains */
  double train_high_time; /* time of the train's start */
};

/* Release site information  */
struct release_site_obj {
  struct vector3 *location;   /* location of release site */
  struct species *mol_type;   /* species to be released */
  byte release_number_method; /* Release Number Flags: controls how
                                 release_number is used (enum
                                 release_number_type_t) */
  int8_t release_shape; /* Release Shape Flags: controls shape over which to
                           release (enum release_shape_t) */
  short orientation;     /* Orientation of released surface molecules */
  double release_number; /* Number to release */
  double mean_diameter;  /* Diameter for symmetric releases */
  double concentration;  /* Concentration of molecules to release. Units are
                            Molar for volume molecules, and number per um^2 for
                            surface molecules. */
  double standard_deviation; /* Standard deviation of release_number for
                                GAUSSNUM, or of mean_diameter for VOLNUM */
  struct vector3 *diameter; /* x,y,z diameter for geometrical release shapes */
  struct release_region_data *
  region_data; /* Information related to release on regions */
  struct release_single_molecule *
  mol_list; /* Information related to release by list */

  double release_prob; /* Probability of releasing at scheduled time */
  struct periodic_image *periodic_box;
  struct release_pattern *pattern; /* Timing of releases by virtual function
                                      generator */
  char *name; /* Fully referenced name of the instantiated release_site */
};

/* Timing pattern for molecule release from a release site. */
struct release_pattern {
  struct sym_entry *sym;   /* Symbol hash table entry for the pattern */
  double delay;            /* Delay between time 0 and first release event. */
  double release_interval; /* Time between release events within a train. */
  double train_interval; /* Time from the start of one train to the start of
                            the next one. */
  double train_duration; /* Length of the train. */
  int number_of_trains;  /* How many trains are produced. */
};

/* Extended data for complex releases on regions, including boolean
   combinations of regions.  Not all fields are used for all release types. */
struct release_region_data {
  struct vector3 llf; /* One corner of bounding box for release volume */
  struct vector3 urb; /* Opposite corner */

  int n_walls_included;  /* How many walls total */
  double *cum_area_list; /* Cumulative area of all walls */
  int *wall_index;       /* Indices of each wall (by object) */
  int *obj_index;        /* Indices for objects (in owners array) */

  int n_objects;                 /* How many objects are there total */
  struct object **owners;        /* Array of pointers to each object */
  struct bit_array **in_release; /* Array of bit arrays; each bit array says
                                    which walls are in release for an object */
  int *walls_per_obj; /* Number of walls in release for each object */

  struct object *self; /* A pointer to our own release site object */
  struct release_evaluator *expression; /* A set-construction expression
                                           combining regions to form this
                                           release site */
};

/* Data structure used to build boolean combinations of regions */
struct release_evaluator {
  byte op;    /* Region Expression Flags: the operation used */
  void *left; /* The left side of the expression--another evaluator or a region
                 object depending on bitmask of op */
  void *right; /* The right side--same thing */
};

/* Data structure used to store LIST releases */
struct release_single_molecule {
  struct release_single_molecule *next;
  struct species *mol_type; /* Species to release */
  struct vector3 loc;       /* Position to release it */
  short orient;             /* Orientation (for 2D species) */
};

/* Holds information about a box with rectangular patches on it. */
struct subdivided_box {
  int nx;    /* number of subdivisions including box corners in X-direction */
  int ny;    /* number of subdivisions including box corners in Y-direction */
  int nz;    /* number of subdivisions including box corners in Z-direction */
  double *x; /* array of X-coordinates of subdivisions */
  double *y; /* array of Y-coordinates of subdivisions */
  double *z; /* array of Z-coordinates of subdivisions */
};

/* Holds information about what we want dumped to the screen */
struct notifications {
  /* Informational stuff, most possible values NOTIFY_FULL or NOTIFY_NONE */
  /* see corresponding keywords */
  enum notify_level_t progress_report;        /* PROGRESS_REPORT */
  enum notify_level_t diffusion_constants;    /* DIFFUSION_CONSTANT_REPORT */
  enum notify_level_t reaction_probabilities; /* PROBABILITY_REPORT */
  enum notify_level_t time_varying_reactions; /* VARYING_PROBABILITY_REPORT */
  double reaction_prob_notify;                /* PROBABILITY_REPORT_THRESHOLD */
  enum notify_level_t partition_location;     /* PARTITION_LOCATION_REPORT */
  enum notify_level_t box_triangulation;      /* BOX_TRIANGULATION_REPORT */
  enum notify_level_t iteration_report;       /* ITERATION_REPORT */
  long long custom_iteration_value;           /* ITERATION_REPORT */
  enum notify_level_t throughput_report;      /* THROUGHPUT_REPORT */
  enum notify_level_t checkpoint_report;      /* CHECKPOINT_REPORT */
  enum notify_level_t release_events;         /* RELEASE_EVENT_REPORT */
  enum notify_level_t file_writes;            /* FILE_OUTPUT_REPORT */
  enum notify_level_t final_summary;          /* FINAL_SUMMARY */
  enum notify_level_t reaction_output_report; /* REACTION_OUTPUT_REPORT */
  enum notify_level_t volume_output_report;   /* VOLUME_OUTPUT_REPORT */
  enum notify_level_t viz_output_report;      /* VIZ_OUTPUT_REPORT */
  enum notify_level_t molecule_collision_report; /* MOLECULE_COLLISION_REPORT */

  /* Warning stuff, possible values IGNORED, WARNING, ERROR */
  /* see corresponding keywords */
  enum warn_level_t neg_diffusion;             /* NEGATIVE_DIFFUSION_CONSTANT */
  enum warn_level_t neg_reaction;              /* NEGATIVE_REACTION_RATE */
  enum warn_level_t high_reaction_prob;        /* HIGH_REACTION_PROBABILITY */
  double reaction_prob_warn;                   /* HIGH_PROBABILITY_THRESHOLD */
  enum warn_level_t close_partitions;          /* CLOSE_PARTITION_SPACING */
  enum warn_level_t degenerate_polys;          /* DEGENERATE_POLYGONS */
  enum warn_level_t overwritten_file;          /* OVERWRITTEN_OUTPUT_FILE */
  enum warn_level_t short_lifetime;            /* LIFETIME_TOO_SHORT */
  long long short_lifetime_value;              /* LIFETIME_THRESHOLD */
  enum warn_level_t missed_reactions;          /* MISSED_REACTIONS */
  double missed_reaction_value;                /* MISSED_REACTION_THRESHOLD */
  enum warn_level_t missed_surf_orient;        /* MISSING_SURFACE_ORIENTATION */
  enum warn_level_t useless_vol_orient;        /* USELESS_VOLUME_ORIENTATION */
  enum warn_level_t mol_placement_failure;    /* MOLECULE_PLACEMENT_FAILURE */
  enum warn_level_t invalid_output_step_time; /* INVALID_OUTPUT_STEP_TIME */
  /* LARGE_MOLECULAR_DISPLACEMENT (for dynamic geometry) */
  enum warn_level_t large_molecular_displacement; 
  /* ADD_REMOVE_MESH (for dynamic geometry) */
  enum warn_level_t add_remove_mesh_warning;  
};

/* Information related to concentration clamp surfaces, by object */
struct ccn_clamp_data {
  struct ccn_clamp_data *next; // The next concentration clamp, by surf class
  struct species *surf_class; /* Which surface class clamps? */
  struct species *mol;        /* Which molecule does it clamp? */
  double concentration;       /* At which concentration? */
  short orient;               /* On which side? */
  struct object *objp;        /* Which object are we clamping? */
  struct bit_array *sides;    /* Which walls in that object? */
  int n_sides;                /* How many walls? */
  int *side_idx;              /* Indices of the walls that are clamped */
  double *cum_area;           /* Cumulative area of all the clamped walls */
  double scaling_factor;      /* Used to predict #mols/timestep */
  struct ccn_clamp_data *next_mol; /* Next clamp, by molecule, for this class */
  struct ccn_clamp_data *next_obj; /* Next clamp, by object, for this class */
};

/* Structure for a VOLUME_DATA_OUTPUT item */
struct volume_output_item {
  /* Do not move or reorder these 2 items. scheduler depends upon them */
  struct volume_output_item *next;
  double t;

  char *filename_prefix;

  /* what? */
  int num_molecules;
  struct species **molecules; /* sorted by address */

  /* where? */
  struct vector3 location;
  struct vector3 voxel_size;
  int nvoxels_x;
  int nvoxels_y;
  int nvoxels_z;

  /* when? */
  enum output_timer_type_t timer_type;
  double step_time;
  int num_times;
  double *times;     /* in numeric order  */
  double *next_time; /* points into times */
};

/* Data for a single REACTION_DATA_OUTPUT block */
struct output_block {
  struct output_block *next; /* Next in world or scheduler */
  double t;                  /* Scheduled time to update counters */

  enum output_timer_type_t timer_type; /* Data Output Timing Type
                                          (OUTPUT_BY_STEP, etc) */

  double step_time;                     /* Output interval (seconds) */
  struct num_expr_list *time_list_head; /* List of output times/iteration
                                           numbers */
  struct num_expr_list *time_now; /* Current entry in list */

  u_int buffersize;   /* Size of output buffer */
  u_int trig_bufsize; /* Size of output buffer for triggers */
  u_int buf_index;    /* Index into buffer (for non-triggers) */

  double *time_array; /* Array of output times (for non-triggers) */

  /* Linked list of data sets (separate files) */
  struct output_set *data_set_head;
};

/* Data that controls what output is written to a single file */
struct output_set {
  struct output_set *next;            /* Next data set in this block */
  struct output_block *block;         /* Which block do we belong to? */
  char *outfile_name;                 /* Filename */
  enum overwrite_policy_t file_flags; /* Overwrite Policy Flags: tells us how to
                                       * handle existing files */
  u_int chunk_count;    /* Number of buffered output chunks processed */
  char *header_comment; /* Comment character(s) for header */
  int exact_time_flag;  /* Boolean value; nonzero means print exact time in
                           TRIGGER statements */
  struct output_column *column_head; /* Data for one output column */
};

struct output_buffer {
  enum count_type_t data_type;
  union {
    char cval;
    double dval;
    int ival;
    struct output_trigger_data *tval;
  } val;
};

/* Data that controls what data is written to one column of output file */
struct output_column {
  struct output_column *next;  /* Next column in this set */
  struct output_set *set;      /* Which set do we belong to? */
  double initial_value;        /* To continue existing cumulative counts--not
                                  implemented yet--and keep track of triggered
                                  data */
<<<<<<< HEAD
  struct output_buffer *buffer; /* Output buffer array (cast based on data_type) */
  /* Evaluate this to calculate our value (NULL if trigger) */
  struct output_expression *expr; 
=======
  void *buffer; /* Output buffer array (cast based on data_type) */
  struct output_expression *expr; /* Evaluate this to calculate our value
                                   * (NULL if trigger) */
>>>>>>> 18c619cd
};

/* Expression evaluation tree to compute output value for one column */
struct output_expression {
  struct output_column *column; /* Which column are we going to? */
  int expr_flags; /* Output Expression Flags: what are we and what is left and
                     right? */
  struct output_expression *up; /* Parent output expression */
  void *left;                   /* Item on the left */
  void *right;                  /* Item on the right */
  char oper;                    /* Operation to apply to items */
  double value;                 /* Resulting value from operation */
  char *title;                  /* String describing this expression for user */
};

/* Information about a requested COUNT or TRIGGER statement */
/* Used during initialization to link output expressions with appropriate
   target, and instruct MCell3 to collect appropriate statistics at the target.
   */
struct output_request {
  struct output_request *next;         /* Next request in global list */
  struct output_expression *requester; /* Expression in which we appear */
  struct sym_entry *count_target;      /* Mol/rxn we're supposed to count */
  short count_orientation;             /* orientation of the molecule
                                          we are supposed to count */
  struct sym_entry *count_location;    /* Object or region on which we're supposed to count it */
  byte report_type;                    /* Output Report Flags telling us how to count */
  struct periodic_image *periodic_box; /* periodic box we are counting in; NULL
                                          means that we don't care and count everywhere */
};

/* Data stored when a trigger event happens */
struct output_trigger_data {
  double t_iteration; /* Iteration time of the triggering event (in sec) */
  double event_time;  /* Exact time of the  event */
  struct vector3 loc; /* Position of event */
  int how_many;       /* Number of events */
  short orient;       /* Orientation information */
  short flags;        /* Output Trigger Flags */
  char *name;         /* Name to give event */
};

/******************************************************************/
/**  Everything below this line has been copied from MCell 2.69  **/
/******************************************************************/

/* A polygon list object, part of a surface. */
struct polygon_object {
  int n_verts;                         /* Number of vertices in polyhedron */
  struct vertex_list *parsed_vertices; /* Temporary linked list */
  int n_walls;                         /* Number of triangles in polyhedron */
  struct element_data *element;        /* Array specifying the vertex
                                          connectivity of each triangle */
  struct subdivided_box *sb;           /* Holds corners of box if necessary */
  struct bit_array *side_removed; // Bit array; if bit is set, side is removed
  int references;                 // The number of instances of this poly obj 
                                  // Need this for cleaning up after dyngeoms
};

/* Data structure used to build one triangular polygon according to the
 * connectivity in the MDL file. */
struct element_data {
  int vertex_index[3]; /* Array of vertex indices forming a triangle */
};

/* A voxel list object, part of a volume */
struct voxel_object {
  struct vector3 *vertex;           /* Array of tetrahedron vertices */
  struct tet_element_data *element; /* Array tet_element_data data structures */
  struct tet_neighbors_data *neighbor; /* Array tet_neighbors_data data
                                          structures */
  int n_verts;  /* Number of vertices in polyhedron */
  int n_voxels; /* Number of voxels in polyhedron */
};

/**
 * Data structure used to build one tetrahedron.
 * This data structure is used to store the data from the MDL file
 * and to contruct each tetrahedron of a voxel object.
 */
struct tet_element_data {
  int vertex_index[4]; /* Array of vertex indices forming a tetrahedron. */
};

/**
 * This data structure is used to store the data about neighbors
 * of each tetrahedron of a voxel object.
 */
struct tet_neighbors_data {
  int neighbors_index[4]; /* Array of indices pointing to the neighbors of
                             tetrahedron. */
};

/* Surface molecule placement data */
struct sm_dat {
  struct sm_dat *next;
  struct species *sm; /* Species to place on surface */
  // Placement Type Flags: either SURFMOLDENS or SURFMOLNUM
  byte quantity_type;
  // Amount of surface molecules to place by density or number
  double quantity;
  short orientation; /* Orientation of molecules to place */
};

/* Linked list of wall index ranges for regions */
struct element_list {
  struct element_list *next;
  u_int begin;                     /* First number in the range */
  u_int end;                       /* Last number in the range */
  struct element_special *special; /* Pre-existing region or patch on box */
};

/* Elements can be patches on boxes or pre-existing regions */
struct element_special {
  struct vector3 corner1;  /* Corner of patch on box */
  struct vector3 corner2;  /* Opposite corner of patch on box */
  struct region *referent; /* Points to pre-existing region on object */
  byte exclude; /* If set, remove elements rather than include them */
};

/* Region of an object */
/* If region is a manifold then it can be used as both a volume and surface
   region. Otherwise it can only be used as a surface region. */
struct region {
  struct sym_entry *sym;  /* Symbol hash table entry for this region */
  u_int hashval;          /* Hash value for counter hash table */
  char *region_last_name; /* Name of region without prepended object name */
  struct object *parent;  /* Parent of this region */
  struct element_list *element_list_head; /* List of element ranges comprising
                                             this region (used at parse time) */
  struct bit_array *membership; /* Each bit indicates whether the corresponding
                                   wall is in the region */
  struct sm_dat *sm_dat_head; /* List of surface molecules to add to region */
  struct species *surf_class; /* Surface class of this region */
  struct vector3 *bbox; /* Array of length 2 to hold corners of region bounding
                           box (used for release in region) */
  double area;          /* Area of region */
  u_short flags;        /* Counting subset of Species Flags */
  byte manifold_flag;   /* Manifold Flags: If IS_MANIFOLD, region is a closed
                           manifold and thus defines a volume */
  double volume;                   /* volume of region for closed manifolds */
  struct pointer_hash *boundaries; /* hash table of edges that constitute
                                      external boundary of the region */
  int region_has_all_elements; /* flag that tells whether the region contains
                                  ALL_ELEMENTS (effectively comprises the whole
                                  object) */
};

/* A list of surface molecules */
struct surface_molecule_list {
  struct surface_molecule_list *next;
  struct surface_molecule *sm;
};

/* A list of regions */
struct region_list {
  struct region_list *next;
  struct region *reg; /* A region */
};

/* Container data structure for all physical objects */
struct object {
  struct object *next;        /* Next sibling object */
  struct object *parent;      /* Parent meta object */
  struct object *first_child; /* First child object */
  struct object *last_child;  /* Last child object */
  struct sym_entry *sym;      /* Symbol hash table entry for this object */
  char *last_name; /* Name of object without pre-pended parent object name */
  enum object_type_t object_type; /* Object Type Flags */
  void *contents;    /* Actual physical object, cast according to object_type */
  u_int num_regions; /* Number of regions defined on object */
  struct region_list *regions; /* List of regions for this object */
  int n_walls;                 /* Total number of walls in object */
  int n_walls_actual;          /* Number of non-null walls in object */
  struct wall *walls;          /* Array of walls in object */
  struct wall **wall_p; // Array of ptrs to walls in object (used at run-time)
  int n_verts;               /* Total number of vertices in object */
  struct vector3 **vertices; /* Array of pointers to vertices
                                (linked to "all_vertices" array) */
  double total_area;      /* Area of object in length units */
  u_int n_tiles;          /* Number of surface grid tiles on object */
  u_int n_occupied_tiles; /* Number of occupied tiles on object */
  double t_matrix[4][4];  /* Transformation matrix for object */
<<<<<<< HEAD
  short is_closed;              /* Flag that describes the geometry
                                   of the polygon object (e.g. for sphere
                                   is_closed = 1 and for plane is 0) */
=======

  bool periodic_x; // This flag only applies to box objects BOX_OBJ. If set
  bool periodic_y; // any volume molecules encountering the box surface in the x,
  bool periodic_z; // y or z direction are reflected back into the box as if they
                   // had entered the adjacent neighboring box */
>>>>>>> 18c619cd
};

/* Doubly linked list of object names */
struct name_list {
  struct name_list *next;
  struct name_list *prev;
  char *name; /* An object name */
};

/* Linked list of names-orientations. Used in printing special reactions report
   for surface classes */
struct name_orient {
  struct name_orient *next;
  char *name; /* molecule name */
  int orient; /* molecule orientation */
};

struct visualization_state {
  /* Iteration numbers */
  long long last_meshes_iteration;
  long long last_mols_iteration;

  /* Tokenized filename prefix */
  char *filename_prefix_basename;
  char *filename_prefix_dirname;

  /* All visualized volume molecule species */
  int n_vol_species;
  struct species **vol_species;

  /* All visualized surface molecule species */
  int n_grid_species;
  struct species **grid_species;

  /* Iteration numbers and times of outputs */
  struct iteration_counter output_times;
  struct iteration_counter mesh_output_iterations;
  struct iteration_counter vol_mol_output_iterations;
  struct iteration_counter surface_mol_output_iterations;

};

struct viz_output_block {
  struct viz_output_block *next;           /* Link to next block */
  struct frame_data_list *frame_data_head; /* head of the linked list of viz
                                              frames to output */
  enum viz_mode_t viz_mode;
  char *file_prefix_name;
  u_short viz_output_flag; /* Takes VIZ_ALL_MOLECULES, VIZ_MOLECULES_STATES,
                              etc. */
  int *species_viz_states;

  int default_mol_state; // Only set if (viz_output_flag & VIZ_ALL_MOLECULES)

  /* Parse-time only: Tables to hold temporary information. */
  struct pointer_hash parser_species_viz_states;
};

/* Geometric transformation data for a physical object */
struct transformation {
  struct vector3 translate; /* X,Y,Z translation vector */
  struct vector3 scale;     /* X,Y,Z scaling factors */
  struct vector3 rot_axis;  /* Vector defining an axis of rotation */
  double rot_angle;         /* Rotation angle in degrees */
};

/* Linked list of viz data to be output */
struct frame_data_list {
  struct frame_data_list *next;
  enum output_timer_type_t list_type; /* Data Output Timing Type
                                         (OUTPUT_BY_TIME_LIST, etc) */
  enum viz_frame_type_t
  type; /* Visualization Frame Data Type (ALL_FRAME_DATA, etc) */
  long long viz_iteration;    /* Value of the current iteration step. */
  long long n_viz_iterations; /* Number of iterations in the iteration_list. */
  struct num_expr_list *
  iteration_list; /* Linked list of iteration steps values */
  struct num_expr_list *curr_viz_iteration; /* Points to the current iteration
                                               in the linked list */
};

struct frame_data_list_head {
  struct frame_data_list *frame_head;
  struct frame_data_list *frame_tail;
};

/* A pointer to filehandle and its real name */
/* Used for user defined file IO operations */
struct file_stream {
  char *name;   /* File name */
  FILE *stream; /* File handle structure */
};

/* Symbol hash table */
/* Used to parse and store user defined symbols from the MDL input file */
struct sym_table_head {
  struct sym_entry **entries;
  int n_entries;
  int n_bins;
};

/* Symbol hash table entry */
/* Used to parse and store user defined symbols from the MDL input file */
struct sym_entry {
  struct sym_entry *next; /* Chain to next symbol in this bin of the hash */
  int sym_type;           /* Symbol Type */
  char *name;             /* Name of symbol*/
  void *value;            /* Stored value, cast by sym_type */
  int count;
};

/* Linked list of symbols */
/* Used to parse and retrieve user defined symbols having wildcards from the
 * MDL input file */
struct sym_table_list {
  struct sym_table_list *next;
  struct sym_entry *node; /* Symbol table entry matching a user input wildcard
                             string */
};

/* Linked list of numerical expressions */
/* Used for parsing MDL input file arithmetic expressions */
struct num_expr_list {
  struct num_expr_list *next;
  double value; /* Value of one element of the expression */
};

/* Linked list of surface classes */
struct surf_class_list {
  struct surf_class_list *next;
  struct species *surf_class;
};

/* Linked list of edges - used for REGION borders */
struct edge_list {
  struct edge_list *next;
  struct edge *ed;
};

/* Data about hits/crossing of region borders */
struct hit_data {
  struct hit_data *next;
  struct region_list *count_regions; /* list of regions we are counting on */
  int direction;                     /* 1 - INSIDE_OUT, 0 - OUTSIDE_IN */
  int crossed;                       /* 1 - if crossed, 0 - if not */
  short orientation;                 /* orientation of the surface molecule */
  struct vector3 loc;                /* location of the hit */
  double t;                          /* time of the hit */
};

struct object_list {
  struct object *obj_head;
  struct object *obj_tail;
};

#endif<|MERGE_RESOLUTION|>--- conflicted
+++ resolved
@@ -673,7 +673,6 @@
   int path;     /* Which rxn pathway is this for? */
 };
 
-<<<<<<< HEAD
 // Used for dynamic geometry.
 struct molecule_info {
   struct abstract_molecule *molecule;
@@ -683,8 +682,6 @@
   short orient;                      /* Which way do we point? */
 };
 
-=======
-
 /* periodic_image tracks the periodic box a molecule is in in the presence
  * of periodic boundary conditions along one or several coordinate axes.
  * The central/starting box is at {0,0,0} */
@@ -695,7 +692,6 @@
 };
 
 
->>>>>>> 18c619cd
 /* Abstract structure that starts all molecule structures */
 /* Used to make C structs act like C++ objects */
 struct abstract_molecule {
@@ -703,20 +699,13 @@
   double t;                      /* Scheduling time. */
   double t2;                     /* Time of next unimolecular reaction */
   short flags; /* Abstract Molecule Flags: Who am I, what am I doing, etc. */
-<<<<<<< HEAD
-  struct species *properties;    /* What type of molecule are we? */
-  struct mem_helper *birthplace; /* What was I allocated from? */
-  double birthday;               /* Real time at which this particle was born */
-  u_long id;                     /* unique identifier of this molecule */
-  char *mesh_name;                // Name of mesh that molecule is either in
-                                  // (volume molecule) or on (surface molecule)
-=======
   struct species *properties;       /* What type of molecule are we? */
   struct mem_helper *birthplace;    /* What was I allocated from? */
   double birthday;                  /* Time at which this particle was born */
   u_long id;                        /* unique identifier of this molecule */
   struct periodic_image* periodic_box;  /* track the periodic box a molecule is in */
->>>>>>> 18c619cd
+  char *mesh_name;                // Name of mesh that molecule is either in
+                                  // (volume molecule) or on (surface molecule)
 };
 
 /* Volume molecules: freely diffusing or fixed in solution */
@@ -729,12 +718,8 @@
   struct mem_helper *birthplace;
   double birthday;
   u_long id;
-<<<<<<< HEAD
+  struct periodic_image* periodic_box;
   char *mesh_name;                // Name of mesh that the molecule is in
-
-=======
-  struct periodic_image* periodic_box;
->>>>>>> 18c619cd
   struct vector3 pos;       /* Position in space */
   struct subvolume *subvol; /* Partition we are in */
 
@@ -755,11 +740,8 @@
   struct mem_helper *birthplace;
   double birthday;
   u_long id;
-<<<<<<< HEAD
+  struct periodic_image* periodic_box;
   char *mesh_name;                // Name of mesh that the molecule is on 
-=======
-  struct periodic_image* periodic_box;
->>>>>>> 18c619cd
   unsigned int grid_index;   /* Which gridpoint do we occupy? */
   short orient;              /* Which way do we point? */
   struct surface_grid *grid; /* Our grid (which tells us our surface) */
@@ -1607,15 +1589,9 @@
   double initial_value;        /* To continue existing cumulative counts--not
                                   implemented yet--and keep track of triggered
                                   data */
-<<<<<<< HEAD
   struct output_buffer *buffer; /* Output buffer array (cast based on data_type) */
   /* Evaluate this to calculate our value (NULL if trigger) */
   struct output_expression *expr; 
-=======
-  void *buffer; /* Output buffer array (cast based on data_type) */
-  struct output_expression *expr; /* Evaluate this to calculate our value
-                                   * (NULL if trigger) */
->>>>>>> 18c619cd
 };
 
 /* Expression evaluation tree to compute output value for one column */
@@ -1799,17 +1775,14 @@
   u_int n_tiles;          /* Number of surface grid tiles on object */
   u_int n_occupied_tiles; /* Number of occupied tiles on object */
   double t_matrix[4][4];  /* Transformation matrix for object */
-<<<<<<< HEAD
   short is_closed;              /* Flag that describes the geometry
                                    of the polygon object (e.g. for sphere
                                    is_closed = 1 and for plane is 0) */
-=======
 
   bool periodic_x; // This flag only applies to box objects BOX_OBJ. If set
   bool periodic_y; // any volume molecules encountering the box surface in the x,
   bool periodic_z; // y or z direction are reflected back into the box as if they
                    // had entered the adjacent neighboring box */
->>>>>>> 18c619cd
 };
 
 /* Doubly linked list of object names */
