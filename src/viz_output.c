/***********************************************************************************
 *                                                                                 *
 * Copyright (C) 2006-2013 by                                                      *
 * The Salk Institute for Biological Studies and                                   *
 * Pittsburgh Supercomputing Center, Carnegie Mellon University                    *
 *                                                                                 *
 * This program is free software; you can redistribute it and/or                   *
 * modify it under the terms of the GNU General Public License                     *
 * as published by the Free Software Foundation; either version 2                  *
 * of the License, or (at your option) any later version.                          *
 *                                                                                 *
 * This program is distributed in the hope that it will be useful,                 *
 * but WITHOUT ANY WARRANTY; without even the implied warranty of                  *
 * MERCHANTABILITY or FITNESS FOR A PARTICULAR PURPOSE.  See the                   *
 * GNU General Public License for more details.                                    *
 *                                                                                 *
 * You should have received a copy of the GNU General Public License               *
 * along with this program; if not, write to the Free Software                     *
 * Foundation, Inc., 51 Franklin Street, Fifth Floor, Boston, MA  02110-1301, USA. *
 *                                                                                 *
 ***********************************************************************************/

#include "config.h"

#include <stdarg.h>
#include <limits.h>
#include <stdio.h>
#include <stdlib.h>
#include <math.h>
#include <fcntl.h>
#include <unistd.h>
#include <dirent.h>
#include <string.h>
#include <sys/types.h>
#include <sys/stat.h>
#include <errno.h>

#include "logging.h"
#include "mcell_structs.h"
#include "grid_util.h"
#include "sched_util.h"
#include "viz_output.h"
#include "strfunc.h"
#include "util.h"

#ifdef WORDS_BIGENDIAN
static const char *ENDIANNESS = "msb";
#else
static const char *ENDIANNESS = "lsb";
#endif

/* Output frame types. */
static int output_dx_objects(struct volume *world, struct viz_output_block *,
    struct frame_data_list *fdlp);

static int output_rk_custom(struct volume *world, struct viz_output_block *, 
    struct frame_data_list *fdlp);

static int output_ascii_molecules(struct volume *world, 
    struct viz_output_block *, struct frame_data_list *fdlp);

static int output_cellblender_molecules(struct volume *world, 
    struct viz_output_block *, struct frame_data_list *fdlp);

static int output_dreamm_objects(struct volume *world, 
    struct viz_output_block *, struct frame_data_list const * const fdlp);

static int output_dreamm_objects_grouped(struct volume *world, 
    struct viz_output_block *, struct frame_data_list const * const fdlp);

/* == viz-specific Utilities == */

/*************************************************************************
frame_iteration:
    Gets the iteration number for a given time/iteration value and "type".

        In:  double iterval - the time/iteration value
             int type - the type of value
        Out: the frame time as an iteration number
**************************************************************************/
static long long 
frame_iteration(struct volume *world, double iterval, int type)
{
  switch (type)
  {
    case OUTPUT_BY_ITERATION_LIST:
      return (long long) iterval;

    case OUTPUT_BY_TIME_LIST:
      if (world->chkpt_seq_num == 1)
      {
         return (long long) (iterval / world->time_unit + ROUND_UP);
      }
      else 
      {
        if (iterval >= world->current_start_real_time)
        {
           return (long long) (world->start_time + ((iterval - world->current_start_real_time)/world->time_unit + ROUND_UP));
        }
        else 
        {
           /* This iteration_time was in the past - just return flag.
              We do this because TIME_STEP may have been changed between checkpoints */
           return INT_MIN;
        }
      }

    default:
      mcell_internal_error("Invalid frame_data_list list_type (%d).", type);
      return -1;
  }
}

/*************************************************************************
sort_molecules_by_species:
    Scans over all molecules, sorting them into arrays by species.

        In:  struct abstract_molecule ****viz_molpp
             u_int  **viz_mol_countp
             int include_volume - should the lists include vol mols?
             int include_grid - should the lists include grid mols?
        Out: 0 on success, 1 on error; viz_molpp and viz_mol_countp arrays are
             allocated and filled with sorted data.
**************************************************************************/
static int 
sort_molecules_by_species(struct volume *world, 
    struct viz_output_block *vizblk, struct abstract_molecule ****viz_molpp, 
    u_int **viz_mol_countp, int include_volume, int include_grid)
{
  struct storage_list *slp;
  u_int *counts;
  int species_index;

  /* XXX: May leave memory allocated on failure */
  if ((*viz_molpp = (struct abstract_molecule ***) allocate_ptr_array(world->n_species)) == NULL)
    return 1;
  if ((counts = *viz_mol_countp = allocate_uint_array(world->n_species, 0)) == NULL)
    return 1;

  /* Walk through the species allocating arrays for all molecules of that species */
  for (species_index = 0; species_index < world->n_species; ++ species_index)
  {
    int mol_count;
    u_int spec_id = world->species_list[species_index]->species_id;

    if (vizblk->species_viz_states[species_index] == EXCLUDE_OBJ)
      continue;

    if (world->species_list[species_index]->flags & IS_SURFACE)
      continue;

    if (! include_grid  &&  (world->species_list[species_index]->flags & ON_GRID))
      continue;

    if (! include_volume  &&  ! (world->species_list[species_index]->flags & ON_GRID))
      continue;

    mol_count = world->species_list[species_index]->population;
    if (mol_count <= 0)
      continue;

    if (((*viz_molpp)[spec_id] = (struct abstract_molecule **) allocate_ptr_array(mol_count)) == NULL)
      return 1;
  }

  /* Sort molecules by species id */
  for (slp = world->storage_head;
       slp != NULL;
       slp = slp->next)
  {
    struct storage *sp = slp->store;
    struct schedule_helper *shp;
    struct abstract_molecule *amp;
    int sched_slot_index;
    for (shp = sp->timer;
         shp != NULL;
         shp = shp->next_scale)
    {
      for (sched_slot_index = -1; sched_slot_index < shp->buf_len; ++ sched_slot_index)
      {
        for (amp = (struct abstract_molecule *) ((sched_slot_index < 0) ? shp->current : shp->circ_buf_head[sched_slot_index]);
             amp != NULL;
             amp = amp->next)
        {
          u_int spec_id;
          if (amp->properties == NULL)
            continue;

          spec_id = amp->properties->species_id;
          if (vizblk->species_viz_states[spec_id] == EXCLUDE_OBJ)
            continue;

          if (! include_grid  &&  (amp->flags & TYPE_MASK) != TYPE_3D)
            continue;

          if (! include_volume  &&  (amp->flags & TYPE_MASK) == TYPE_3D)
            continue;

          if (counts[spec_id] < amp->properties->population)
            (*viz_molpp)[spec_id][counts[spec_id]++] = amp;
          else
          {
            mcell_warn("Molecule count disagreement!\n"
                       "  Species %s  population = %d  count = %d",
                       amp->properties->sym->name,
                       amp->properties->population,
                       counts[spec_id]);
          }
        }
      }
    }
  }

  return 0;
}

/*************************************************************************
active_this_iteration:
    Check if any visualization is to be done this iteration.

        In: struct frame_data_list *fdlp - the list of frame data
        Out: 0 on success, 1 on failure
**************************************************************************/
static int 
active_this_iteration(struct frame_data_list *fdlp, long long it_time)
{
  for (; fdlp != NULL; fdlp = fdlp->next)
  {
    if (fdlp->viz_iteration == it_time)
      return 1;
  }
  return 0;
}



/*************************************************************************
reset_time_values:
    Scan over all frame data elements, resetting the "next" iteration state to
    the soonest iteration following or equal to the specified iteration.

        In:  struct frame_data_list *fdlp - the head of the frame data list
             long long curiter - the minimum iteration number
        Out: 0 on success, 1 on failure
**************************************************************************/
static int 
reset_time_values(struct volume *world,
    struct frame_data_list *fdlp, long long curiter)
{
  /* If we've loaded a checkpoint, don't output on the first iter */
  if (curiter != 0)
    ++ curiter;

  for (; fdlp != NULL; fdlp = fdlp->next)
  {
    fdlp->curr_viz_iteration = fdlp->iteration_list;
    fdlp->viz_iteration = -1;

    /* Scan for first iteration >= curiter */
    while (fdlp->curr_viz_iteration != NULL)
    {
      if (frame_iteration(world, fdlp->curr_viz_iteration->value, 
            fdlp->list_type) >= curiter)
        break;
      fdlp->curr_viz_iteration = fdlp->curr_viz_iteration->next;
    }

    /* If we had an iteration, use it to set viz_iteration */
    if (fdlp->curr_viz_iteration != NULL)
      fdlp->viz_iteration = frame_iteration(world, 
          fdlp->curr_viz_iteration->value, fdlp->list_type);
  }

  return 0;
}



/*************************************************************************
count_time_values:
    Scan over all frame data elements, counting iterations.  The number of
    distinct iterations on which viz data will be output is returned.  In the
    process, each frame data elements n_viz_iterations is set, as is the "final
    viz iteration".  The total number of distinct iterations is returned.

        In:  struct frame_data_list *fdlp - the head of the frame data list
        Out: num distinct iterations
**************************************************************************/
static int 
count_time_values(struct volume *world, struct frame_data_list *const fdlp)
{
  int time_values = 0;
  long long curiter = -1;
  struct frame_data_list *fdlpcur = NULL;
  for (fdlpcur = fdlp; fdlpcur != NULL; fdlpcur = fdlpcur->next)
  {
    fdlpcur->curr_viz_iteration = fdlpcur->iteration_list;
    fdlpcur->n_viz_iterations = 0;
    fdlpcur->viz_iteration = -1;
  }

  while (1)
  {
    curiter = -1;

    /* Find the next iteration */
    for (fdlpcur = fdlp; fdlpcur != NULL; fdlpcur = fdlpcur->next)
    {
      long long thisiter;
      if (fdlpcur->curr_viz_iteration == NULL)
        continue;

      thisiter = frame_iteration(world, fdlpcur->curr_viz_iteration->value, 
          fdlpcur->list_type);

      if (curiter == -1)
        curiter = thisiter;
      else if (thisiter < curiter)
        curiter = thisiter;
    }

    /* If we found no new iteration, quit */
    if (curiter == -1)
      break;

    /* We won't create any more output frames after the apocalypse. */
    if (curiter > world->iterations)
      break;

    /* We won't create any more output frames after we checkpoint. */
    if (world->chkpt_iterations != 0  &&  curiter > world->start_time + world->chkpt_iterations)
      break;

    /* We found at least one more.  Note that the only time we will output at
     * iteration == start_time is when start_time is zero.  This is because we
     * do not output on the first iteration after we resume.
     */
    if (curiter > world->start_time)
      ++ time_values;
    else if ((world->start_time | curiter) == 0)
      ++ time_values;

    /* Advance any frame data items which are set to this iteration */
    for (fdlpcur = fdlp; fdlpcur != NULL; fdlpcur = fdlpcur->next)
    {
      if (fdlpcur->curr_viz_iteration == NULL)
        continue;

      if (curiter > world->start_time  ||  (world->start_time | curiter) == 0)
      {
        if (frame_iteration(world, fdlpcur->curr_viz_iteration->value, 
              fdlpcur->list_type) == curiter)
          ++ fdlpcur->n_viz_iterations;
      }

      while (fdlpcur->curr_viz_iteration  &&
             frame_iteration(world, fdlpcur->curr_viz_iteration->value, 
               fdlpcur->list_type) == curiter)
        fdlpcur->curr_viz_iteration = fdlpcur->curr_viz_iteration->next;
    }
  }

  return time_values;
}

/*************************************************************************
initialize_iteration_counters:
    Sets up iteration counter buffers, allocating space for iteration and time
    data, which is needed for DREAMM output.

        In:  int time_values_total - the maximum number of time/iteration
                                     elements
        Out: 0 if successful, 1 if failed
**************************************************************************/
static int 
initialize_iteration_counters(struct viz_output_block *vizblk, 
    int time_values_total)
{
  memset(&vizblk->viz_state_info.output_times, 0, sizeof(vizblk->viz_state_info.output_times));
  memset(&vizblk->viz_state_info.mesh_output_iterations, 0, sizeof(vizblk->viz_state_info.mesh_output_iterations));
  memset(&vizblk->viz_state_info.vol_mol_output_iterations, 0, sizeof(vizblk->viz_state_info.vol_mol_output_iterations));
  memset(&vizblk->viz_state_info.grid_mol_output_iterations, 0, sizeof(vizblk->viz_state_info.grid_mol_output_iterations));

  if (initialize_iteration_counter(&vizblk->viz_state_info.output_times, time_values_total))
    goto failure;
  if (initialize_iteration_counter(&vizblk->viz_state_info.mesh_output_iterations, time_values_total))
    goto failure;
  if (initialize_iteration_counter(&vizblk->viz_state_info.vol_mol_output_iterations, time_values_total))
    goto failure;
  if (initialize_iteration_counter(&vizblk->viz_state_info.grid_mol_output_iterations, time_values_total))
    goto failure;

  return 0;

failure:
  destroy_iteration_counter(&vizblk->viz_state_info.output_times);
  destroy_iteration_counter(&vizblk->viz_state_info.mesh_output_iterations);
  destroy_iteration_counter(&vizblk->viz_state_info.vol_mol_output_iterations);
  destroy_iteration_counter(&vizblk->viz_state_info.grid_mol_output_iterations);
  return 1;
}

/*************************************************************************
collect_species:
    Collect all objects being visualized.

        In:  struct species ***vol_species - pointer to receive array of
                                             species *s for vol mols
             int *n_vol_species - int to receive vol mol species count
             struct species ***grid_species - pointer to receive array of
                                              species *s for grid mols
             int *n_grid_species - int to receive grid mol species count
        Out: 0 if successful, 1 if failed
**************************************************************************/
static int 
collect_species(struct volume *world, struct viz_output_block *vizblk, 
    struct species ***vol_species, int *n_vol_species, 
    struct species ***grid_species, int *n_grid_species)
{
  int vcount=0, gcount=0;

  /* Count species */
  int spec_id;
  for (spec_id = 0; spec_id < world->n_species; ++ spec_id)
  {
    struct species *specp = world->species_list[spec_id];
    if ((specp->flags & IS_SURFACE) != 0) continue;
    if (specp == world->all_mols) continue;
    if (specp == world->all_volume_mols) continue;
    if (specp == world->all_surface_mols) continue;

    if (vizblk->species_viz_states[spec_id] == EXCLUDE_OBJ) continue;

    if (((specp->flags & NOT_FREE) != 0))
      ++ gcount;
    else
      ++ vcount;
  }

  /* Allocate arrays */
  if ((*vol_species = (struct species **) allocate_ptr_array(vcount)) == NULL)
  {
    mcell_allocfailed("Failed to allocate array of volume molecule species for VIZ output.");
    goto failure;
  }
  if ((*grid_species = (struct species **) allocate_ptr_array(gcount)) == NULL)
  {
    mcell_allocfailed("Failed to allocate array of grid molecule species for VIZ output.");
    goto failure;
  }
  *n_vol_species = vcount;
  *n_grid_species = gcount;

  /* Sort species into arrays */
  struct species **vol_cur = *vol_species, **grid_cur = *grid_species;
  for (spec_id = 0;
       spec_id < world->n_species  &&  (vcount || gcount);
       ++ spec_id)
  {
    struct species *specp = world->species_list[spec_id];
    if ((specp->flags & IS_SURFACE) != 0) continue;
    if (specp == world->all_mols) continue;
    if (specp == world->all_volume_mols) continue;
    if (specp == world->all_surface_mols) continue;

    if (vizblk->species_viz_states[specp->species_id] == EXCLUDE_OBJ) continue;

    if (((specp->flags & NOT_FREE) != 0))
    {
      *(grid_cur++) = specp;
      -- gcount;
    }
    else
    {
      *(vol_cur++) = specp;
      -- vcount;
    }
  }

  return 0;

failure:
  if (*vol_species) free(*vol_species);
  if (*grid_species) free(*grid_species);
  *vol_species = NULL;
  *grid_species = NULL;
  *n_vol_species = *n_grid_species = -1;
  return 1;
}

/*************************************************************************
convert_frame_data_to_iterations:
    Converts time-indexed frame to an iteration-indexed frame.

        In:  struct frame_data_list *fdlp - the frame to convert
        Out: 0 if successful
**************************************************************************/
static int 
convert_frame_data_to_iterations(struct volume *world, 
    struct frame_data_list *fdlp)
{
  struct num_expr_list *nel;

  if (fdlp->list_type != OUTPUT_BY_TIME_LIST) return 0;

  for (nel = fdlp->iteration_list; nel != NULL; nel = nel->next)
  {
    if (world->chkpt_seq_num == 1)
    {
        nel->value = (double) (long long)(nel->value / world->time_unit + ROUND_UP);
    }
    else 
    {
      if (nel->value >= world->current_start_real_time)
      {
         nel->value = (double) (long long)(world->start_time + ((nel->value - world->current_start_real_time)/ world->time_unit + ROUND_UP));
      }
      else 
      {
         /* this iteration was in the past */
         nel->value = INT_MIN;
      }
    }
  }

  fdlp->list_type = OUTPUT_BY_ITERATION_LIST;
  return 0;
}


/* == DX/DREAMM Utilities == */

/*************************************************************************
dx_output_worldfloat
    Writes a floating point world coordinate to the specified file
    in binary format.

        In:  FILE *f - file handle to receive output
             float fval - floating point value to write
        Out: num bytes written
**************************************************************************/
static int 
dx_output_worldfloat(FILE *f, double fval, double length_unit)
{
  float v = (float) (fval * length_unit);
  fwrite(&v, sizeof(v), 1, f);
  return sizeof(float);
}

/*************************************************************************
dx_output_worldfloat_ascii
    Writes a floating point world coordinate to the specified file in
        ascii format.

        In:  FILE *f - file handle to receive output
             float fval - floating point value to write
        Out: num bytes written
**************************************************************************/
static int 
dx_output_worldfloat_ascii(FILE *f, double fval, double length_unit)
{
  float v = (float) (fval * length_unit);
  fprintf(f,"%g ", v);
  return sizeof(float);
}



/*************************************************************************
dx_output_vector3
    Writes a 3d vector to a DX output file in binary format.

        In:  FILE *f - file handle to receive output
             struct vector3 *v3 - vector to write
        Out: num bytes written
**************************************************************************/
static int 
dx_output_vector3(FILE *f, struct vector3 const *v3, double length_unit)
{
  int size = 0;
  size += dx_output_worldfloat(f, v3->x, length_unit);
  size += dx_output_worldfloat(f, v3->y, length_unit);
  size += dx_output_worldfloat(f, v3->z, length_unit);

  return size;
}



/*************************************************************************
dx_output_vector3_ascii
    Writes a 3d vector to a DX output file in an ascii format.

        In:  FILE *f - file handle to receive output
             struct vector3 *v3 - vector to write
        Out: num bytes written
**************************************************************************/
static int 
dx_output_vector3_ascii(FILE *f, struct vector3 const *v3, double length_unit)
{
  int size = 0;
  size += dx_output_worldfloat_ascii(f, v3->x, length_unit);
  size += dx_output_worldfloat_ascii(f, v3->y, length_unit);
  size += dx_output_worldfloat_ascii(f, v3->z, length_unit);

  fprintf(f, "\n");
  return size;
}



/*************************************************************************
dx_output_oriented_normal
    Writes a 3d oriented normal vector to a DX output file in binary format.

        In:  FILE *f - file handle to receive output
             struct vector3 *v3 - vector to write
             short orient - the orientation of the normal (+1/-1)
        Out: num bytes written
**************************************************************************/
static int 
dx_output_oriented_normal(FILE *f, struct vector3 const *v3, short orient)
{
  float f1 = (float) (v3->x * (float) orient);
  float f2 = (float) (v3->y * (float) orient);
  float f3 = (float) (v3->z * (float) orient);
  fwrite(&f1, sizeof(f1), 1, f);
  fwrite(&f2, sizeof(f2), 1, f);
  fwrite(&f3, sizeof(f3), 1, f);
  return 3*sizeof(float);
}


/*************************************************************************
dx_output_oriented_normal_ascii
    Writes a 3d oriented normal vector to a DX output file in an ascii format.

        In:  FILE *f - file handle to receive output
             struct vector3 *v3 - vector to write
             short orient - the orientation of the normal (+1/-1)
        Out: num bytes written
**************************************************************************/
static int 
dx_output_oriented_normal_ascii(FILE *f, struct vector3 const *v3, 
    short orient)
{
  float f1 = (float) (v3->x * (float) orient);
  float f2 = (float) (v3->y * (float) orient);
  float f3 = (float) (v3->z * (float) orient);
  fprintf(f, "%g ", f1);
  fprintf(f, "%g ", f2);
  fprintf(f, "%g ", f3);
  fprintf(f, "%s", "\n");

  return 3*sizeof(float);
}



/*************************************************************************
dx_output_vertices
    Writes the vertices for an object out to a DX output file in binary format.

        In:  FILE *f - file handle to receive output
             struct object *objp - the object whose vertices to write
        Out: num bytes written
**************************************************************************/
static int 
dx_output_vertices(FILE *f, struct object const *objp, double length_unit)
{
  int size = 0;
  int i;

  for (i=0; i<objp->n_verts; ++i)
    size += dx_output_vector3(f, objp->vertices[i], length_unit);
  return size;
}

/*************************************************************************
dx_output_vertices_ascii
    Writes the vertices for an object out to a DX output file in ascii format.

        In:  FILE *f - file handle to receive output
             struct object *objp - the object whose vertices to write
        Out: num bytes written
**************************************************************************/
static int 
dx_output_vertices_ascii(FILE *f, struct object const *objp, 
    double length_unit)
{
  int size = 0;
  int i;

  for (i=0; i<objp->n_verts; ++i)
    size += dx_output_vector3_ascii(f, objp->vertices[i], length_unit);
  return size;
}


/*************************************************************************
dx_output_wall_vertices
    Writes the vertex indices for a wall to a DX output file in binary format.

    XXX: Is this right?  sizeof(int) can vary between platforms...

        In:  FILE *f - file handle to receive output
             struct element_data *edp - the wall vertices to write
        Out: num bytes written
**************************************************************************/
static int dx_output_wall_vertices(FILE *f, struct element_data const *edp)
{
  int i;
  for (i=0; i<3; ++i)
  {
    int vi = edp->vertex_index[i];
    fwrite(&vi, sizeof(int), 1, f);
  }
  return 3*sizeof(int);
}

/*************************************************************************
dx_output_wall_vertices_ascii
    Writes the vertex indices for a wall to a DX output file in ascii format.

    XXX: Is this right?  sizeof(int) can vary between platforms...

        In:  FILE *f - file handle to receive output
             struct element_data *edp - the wall vertices to write
        Out: num bytes written
**************************************************************************/
static int dx_output_wall_vertices_ascii(FILE *f, struct element_data const *edp)
{
  int i;
  for (i=0; i<3; ++i)
  {
    int vi = edp->vertex_index[i];
    fprintf(f, "%d ", vi);
  }
  fprintf(f, "\n");
  return 3*sizeof(int);
}

/*************************************************************************
dx_output_effector_and_normal
    Writes the effector location and oriented normal for a wall.

        In:  FILE *f - file handle to receive output
             struct wall *w - the wall of the surface grid
             struct grid_molecule *gmol - surface molecule
        Out: num bytes written
**************************************************************************/
static int 
dx_output_effector_and_normal(FILE *f, struct wall *w,
    struct grid_molecule *gmol, double length_unit)
{
  int size = 0;
  struct vector3 p0;

  uv2xyz(&(gmol->s_pos),w,&p0);
  size += dx_output_vector3(f, &p0, length_unit);
  size += dx_output_oriented_normal(f, &w->normal, gmol->orient);

  return size;
}

/* == DX output == */

/*************************************************************************
dx_open_file:
    Opens a DX output file.

        In:  char const *cls  - class of file (second part of filename)
             char const *prefix - prefix of file (first part of filename)
             long long iteration - iteration number
        Out: file handle on success, NULL on failure
**************************************************************************/
static FILE *dx_open_file(char const *cls,
                          char const *prefix,
                          long long iteration)
{
  char *filename_buffer = CHECKED_SPRINTF("%s.%s.%lld.dx",
                                          prefix,
                                          cls,
                                          iteration);

  if (make_parent_dir(filename_buffer))
  {
    free(filename_buffer);
    return NULL;
  }

  FILE *f = open_file(filename_buffer, "wb");
  if (f == NULL)
    mcell_die();
  free(filename_buffer);

  return f;
}

/*************************************************************************
dx_output_walls
    Outputs all wall data for a given object to the specified files.

        In:  FILE *wall_verts_header
             FILE *wall_states_header
             vcp: the viz_child object for the object to output
        Out: none, the objects are written to
             the files
**************************************************************************/
static void 
dx_output_walls(FILE *wall_verts_header, FILE *wall_states_header,
  struct viz_child *vcp, double length_unit)
{
  struct object *objp = vcp->obj;
  struct polygon_object *pop = (struct polygon_object *) objp->contents;
  struct element_data *edp = pop->element;
  int element_data_count = objp->n_walls_actual;

  if (wall_verts_header)
  {
    fprintf(wall_verts_header,
            "object \"%s.positions\" class array type float rank 1 shape 3 items %d %s binary data follows\n",
            objp->sym->name,
            objp->n_verts,
            ENDIANNESS);

    /* output polyhedron vertices */
    (void) dx_output_vertices(wall_verts_header, objp, length_unit);
    fprintf(wall_verts_header,
            "\nattribute \"dep\" string \"positions\"\n#\n");

    fprintf(wall_verts_header,
            "object \"%s.connections\" class array type int rank 1 shape 3 items %d %s binary data follows\n",
            objp->sym->name, element_data_count, ENDIANNESS);
  }

  if (wall_states_header)
    fprintf(wall_states_header,
            "object \"%s.states\" class array type int rank 0 items %d ascii data follows\n",
            objp->sym->name, element_data_count);

  /* output polygon element connections */
  for (int wall_index = 0; wall_index < objp->n_walls; ++ wall_index)
  {
    if (get_bit(pop->side_removed,wall_index))
      continue;

    if (wall_verts_header)
      dx_output_wall_vertices(wall_verts_header, &edp[wall_index]);

    if (wall_states_header)
      fprintf(wall_states_header, "%d\n", vcp->viz_state[wall_index]);
  }

  if (wall_verts_header)
  {
    fprintf(wall_verts_header, "\nattribute \"ref\" string \"positions\"\n");
    fprintf(wall_verts_header, "attribute \"element type\" string \"triangles\"\n#\n");

    /* XXX: The following used to be wall_states_header, but I don't think that
     * was right...
     */
    fprintf(wall_verts_header,"\nattribute \"dep\" string \"connections\"\n#\n");
  }

  if (wall_states_header)
    fprintf(wall_states_header,"\nattribute \"dep\" string \"states\"\n#\n");
}

/*************************************************************************
dx_output_count_effectors
    Counts the total number of (non-excluded) effectors in a given object.

        In:  struct object *objp
        Out: 0 on success, 1 on error; on success, the objects are written to
             the files
**************************************************************************/
static int dx_output_count_effectors(struct viz_output_block *vizblk,
                                     struct object *objp)
{
  int wall_index;
  int n_eff = 0;
  for (wall_index = 0; wall_index < objp->n_walls; ++ wall_index)
  {
    int nremain;
    unsigned int tile_index;
    struct wall *w = objp->wall_p[wall_index];
    if (w == NULL  ||  w->grid == NULL)
      continue;

    nremain = w->grid->n_occupied;
    for (tile_index = 0; tile_index < w->grid->n_tiles  &&  nremain != 0; ++ tile_index)
    {
      if (w->grid->mol[tile_index] == NULL)
        continue;

      -- nremain;
      if (vizblk->species_viz_states[w->grid->mol[tile_index]->properties->species_id] != EXCLUDE_OBJ)
        ++ n_eff;
    }
  }

  return n_eff;
}

/*************************************************************************
dx_output_effectors_on_wall
    Writes effector data for a specific wall to the specified output files.

        In:  FILE *eff_pos_header
             FILE *eff_states_header
             struct wall *w
        Out: none, the objects are written to
             the files
**************************************************************************/
static void 
dx_output_effectors_on_wall(struct viz_output_block *vizblk,
    FILE *eff_pos_header, FILE *eff_states_header, struct wall *w,
    double length_unit)
{
  int nremain;
  unsigned int tile_index;

  nremain = w->grid->n_occupied;
  for (tile_index = 0; tile_index<w->grid->n_tiles && nremain != 0; ++ tile_index)
  {
    struct grid_molecule *gmol=w->grid->mol[tile_index];
    if (gmol == NULL)
      continue;

    if (vizblk->species_viz_states[gmol->properties->species_id] == EXCLUDE_OBJ)
      continue;

    -- nremain;

    if (eff_states_header)
      fprintf(eff_states_header, "%d\n", vizblk->species_viz_states[gmol->properties->species_id]);

    if (eff_pos_header)
      (void) dx_output_effector_and_normal(eff_pos_header, w, gmol, 
          length_unit);
  }
}

/*************************************************************************
dx_output_effectors
    writes effector data to effector position/state files

        In:  FILE *eff_pos_header
             FILE *eff_states_header
             struct object *objp
        out: none, the objects are written to
             the files
**************************************************************************/
static void 
dx_output_effectors(struct viz_output_block *vizblk, FILE *eff_pos_header,
  FILE *eff_states_header, struct object *objp, double length_unit)
{
  int n_eff=0;
  int wall_index;

  no_printf("Traversing walls in object %s\n", objp->sym->name);

  n_eff = dx_output_count_effectors(vizblk, objp);

  no_printf("Dumping %d effectors...\n", n_eff);

  if (eff_pos_header)
  {
    if (n_eff)
    {
      fprintf(eff_pos_header,
              "object \"%s.pos_and_norm\" class array type float rank 2 shape 2 3 items %d %s binary data follows\n",
              objp->sym->name,
              n_eff,
              ENDIANNESS);
    }
    else 
    {
      fprintf(eff_pos_header,
              "object \"%s.pos_and_norm\" array",
              objp->sym->name);
    }
  }

  if (eff_states_header)
  {
    if (n_eff)
    {
      fprintf(eff_states_header,
              "object \"%s.states\" class array type int rank 0 items %d ascii data follows\n",
              objp->sym->name,
              n_eff);
    }
    else 
    {
      fprintf(eff_states_header,
              "object \"%s.states\" array\n",
              objp->sym->name);
    }
  }

  /* dump the effectors */
  for (wall_index = 0; wall_index < objp->n_walls; ++ wall_index)
  {
    struct wall *w = objp->wall_p[wall_index];
    if (w == NULL)
      continue;

    if (w->grid == NULL)
      continue;

    dx_output_effectors_on_wall(vizblk, eff_pos_header, eff_states_header, 
        w, length_unit);
  }

  if (eff_pos_header)
    fprintf(eff_pos_header, "\n#\n");

  if (eff_states_header)
    fprintf(eff_states_header,
            "attribute \"dep\" string \"positions\"\n#\n");
}

/*************************************************************************
dx_output_walls_groups
    Writes group objects for walls

        In:  FILE *wall_verts_header
             FILE *wall_states_header
             struct viz_dx_obj *vizp
        Out: none, the objects are written to
             the files
**************************************************************************/
static void dx_output_walls_groups(FILE *wall_verts_header,
                                   FILE *wall_states_header,
                                   struct viz_dx_obj *vizp)
{
  /* output surface positions null objects and group objects */
  if (wall_verts_header)
  {
    fprintf(wall_verts_header, "object \"%s\" group\n", vizp->full_name);
    fprintf(wall_verts_header, "  member \"null_object (default)\" \"null_object\"\n");
  }

  /* surface states */
  if (wall_states_header)
  {
    fprintf(wall_states_header, "object \"%s\" group\n", vizp->full_name);
    fprintf(wall_states_header, "  member \"null_object (default)\" \"null_object\"\n");
  }

  /* output group object members */
  /* member name is full MCell child object name */
  for (int i=0; i<vizp->n_actual_objects; ++i)
  {
    struct viz_child *vcp = vizp->actual_objects[i];
    struct object *objp = vcp->obj;

    /* surface positions */
    if (wall_verts_header)
    {
      fprintf(wall_verts_header,
              "  member \"%s\" \"%s.field\"\n",
              objp->sym->name,
              objp->sym->name);
    }

    /* surface states */
    if (wall_states_header)
    {
      fprintf(wall_states_header,
              "  member \"%s.states\" \"%s.states\"\n",
              objp->sym->name,
              objp->sym->name);
    }
  }
}

/*************************************************************************
dx_output_effectors_groups
    Writes group objects for effectors

        In:  FILE *eff_pos_header
             FILE *eff_states_header
             struct viz_dx_obj *vizp
        Out: none, the objects are written to
             the files
**************************************************************************/
static void dx_output_effectors_groups(FILE *eff_pos_header,
                                      FILE *eff_states_header,
                                      struct viz_dx_obj *vizp)
{
  /* output effector positions null objects and group objects */
  if (eff_pos_header)
  {
    fprintf(eff_pos_header, "object \"%s\" group\n", vizp->full_name);
    fprintf(eff_pos_header, "  member \"null_object (default)\" \"null_object\"\n");
  }

  /* effector states */
  if (eff_states_header)
  {
    fprintf(eff_states_header, "object \"%s\" group\n", vizp->full_name);
    fprintf(eff_states_header, "  member \"null_object (default)\" \"null_object\"\n");
  }

  /* output group object members */
  /* member name is full MCell child object name */
  for (int i=0; i<vizp->n_actual_objects; ++i)
  {
    struct viz_child *vcp = vizp->actual_objects[i];
    struct object *objp = vcp->obj;

    /* effector positions */
    if (eff_pos_header)
    {
      fprintf(eff_pos_header,
              "  member \"%s\" \"%s.field\"\n",
              objp->sym->name,
              objp->sym->name);
    }

    /* effector states */
    if (eff_states_header)
    {
      fprintf(eff_states_header,
              "  member \"%s.states\" \"%s.states\"\n",
              objp->sym->name,
              objp->sym->name);
    }
  }
}

/*************************************************************************
dx_output_walls_null
    Writes null objects for walls

        In:  FILE *wall_verts_header
             FILE *wall_states_header
        Out: none, the objects are written to
             the files
**************************************************************************/
static void dx_output_walls_null(FILE *wall_verts_header, FILE *wall_states_header)
{
  if (wall_verts_header)
  {
    fprintf(wall_verts_header, "object \"null_positions\" array\n\n");
    fprintf(wall_verts_header, "object \"null_connections\" array\n\n");
    fprintf(wall_verts_header, "object \"null_object\" field\n");
    fprintf(wall_verts_header, "  component \"positions\" \"null_positions\"\n");
    fprintf(wall_verts_header, "  component \"connections\" \"null_connections\"\n\n");
  }

  if (wall_states_header)
  {
    fprintf(wall_states_header, "object \"null_object\" array\n");
    fprintf(wall_states_header, "  attribute \"dep\" string \"connections\"\n\n");
  }
}

/*************************************************************************
dx_output_effectors_null
    Writes null objects for effectors

        In:  FILE *eff_pos_header
             FILE *eff_states_header
        Out: none, objects are written to the
             files
**************************************************************************/
static void dx_output_effectors_null(FILE *eff_pos_header, FILE *eff_states_header)
{
  if (eff_pos_header)
  {
    fprintf(eff_pos_header, "object \"null_pos_and_norm\" array\n\n");
    fprintf(eff_pos_header, "object \"null_object\" field\n");
    fprintf(eff_pos_header, "  component \"data\" \"null_pos_and_norm\"\n\n");
  }

  if (eff_states_header)
  {
    fprintf(eff_states_header, "object \"null_object\" array\n");
    fprintf(eff_states_header, "  attribute \"dep\" string \"positions\"\n\n");
  }
}

/*************************************************************************
dx_output_walls_and_effectors_fields
    Writes field descriptors for wall/effector DX output files

        In:  FILE *wall_verts_header
             FILE *eff_pos_header
             struct viz_dx_obj *vizp
        Out: none, the objects are written to
             the file
**************************************************************************/
static void dx_output_walls_and_effectors_fields(FILE *wall_verts_header,
                                                 FILE *eff_pos_header,
                                                 struct viz_dx_obj *vizp)
{
  for (int i=0; i<vizp->n_actual_objects; ++i)
  {
    struct viz_child *vcp = vizp->actual_objects[i];
    struct object *objp = vcp->obj;

    /* effector positions */
    if (eff_pos_header)
    {
      fprintf(eff_pos_header, "object \"%s.field\" field\n", objp->sym->name);
      fprintf(eff_pos_header, "  component \"data\" \"%s.pos_and_norm\"\n\n", objp->sym->name);
    }

    /* surface positions */
    if (wall_verts_header)
    {
      fprintf(wall_verts_header, "object \"%s.field\" field\n", objp->sym->name);
      fprintf(wall_verts_header, "  component \"positions\" \"%s.positions\"\n", objp->sym->name);
      fprintf(wall_verts_header, "  component \"connections\" \"%s.connections\"\n\n", objp->sym->name);
    }
  }
}

/*************************************************************************
dx_output_walls_and_effectors_single
    Writes a single set of wall/effector DX output files

        In:  struct frame_data_list *fdlp
             struct viz_dx_obj *vizp
        Out: 0 on success, 1 on error; on success, all output files are created
**************************************************************************/
static int 
dx_output_walls_and_effectors_single(struct viz_output_block *vizblk,
    struct frame_data_list *fdlp, struct viz_dx_obj *vizp, double length_unit)
{
  const int viz_surf_pos     = ((fdlp->type == ALL_FRAME_DATA) || (fdlp->type == SURF_POS));
  const int viz_surf_states  = ((fdlp->type == ALL_FRAME_DATA) || (fdlp->type == SURF_STATES));
  const int viz_eff_pos      = ((fdlp->type == ALL_FRAME_DATA) || (fdlp->type == EFF_POS));
  const int viz_eff_states   = ((fdlp->type == ALL_FRAME_DATA) || (fdlp->type == EFF_STATES));

  FILE *wall_verts_header = NULL;
  FILE *wall_states_header = NULL;
  FILE *eff_pos_header = NULL;
  FILE *eff_states_header = NULL;

  /* XXX: May leave file handles open on failure */

  if (viz_surf_pos  &&
      (wall_verts_header = dx_open_file("mesh_elements", vizp->name, fdlp->viz_iteration)) == NULL)
    goto failure;

  if (viz_surf_states  &&
      (wall_states_header = dx_open_file("mesh_element_states", vizp->name, fdlp->viz_iteration)) == NULL)
    goto failure;

  if (viz_eff_pos  &&
      (eff_pos_header = dx_open_file("effector_site_positions", vizp->name, fdlp->viz_iteration)) == NULL)
    goto failure;

  if (viz_eff_states  &&
      (eff_states_header = dx_open_file("effector_site_states", vizp->name, fdlp->viz_iteration)) == NULL)
    goto failure;

  for (int i=0; i<vizp->n_actual_objects; ++i)
  {
    struct viz_child *vcp = vizp->actual_objects[i];
    struct object *objp = vcp->obj;

    if ((viz_surf_pos || viz_surf_states)  &&
        (objp->object_type==POLY_OBJ || objp->object_type==BOX_OBJ))
    {
      dx_output_walls(wall_verts_header, wall_states_header, vcp, 
          length_unit);
    }

    if (viz_eff_pos  ||  viz_eff_states)
    {
      dx_output_effectors(vizblk, eff_pos_header, eff_states_header, objp,
         length_unit);
    }
  }

  /* Output null objects */
  if (viz_surf_states || viz_surf_pos)
    dx_output_walls_null(wall_verts_header, wall_states_header);
  if (viz_eff_states || viz_eff_pos)
    dx_output_effectors_null(eff_pos_header, eff_states_header);

  /* output effector and surface positions field objects */
  if (viz_eff_pos  ||  viz_surf_pos)
  {
    dx_output_walls_and_effectors_fields(wall_verts_header,
                                         eff_pos_header,
                                         vizp);
  }

  if (viz_eff_pos  ||  viz_eff_states)
    dx_output_effectors_groups(eff_pos_header, eff_states_header, vizp);

  if (viz_surf_pos  ||  viz_surf_states)
    dx_output_walls_groups(wall_verts_header, wall_states_header, vizp);

  if (wall_verts_header != NULL)  fclose(wall_verts_header);
  if (wall_states_header != NULL) fclose(wall_states_header);
  if (eff_pos_header != NULL)     fclose(eff_pos_header);
  if (eff_states_header != NULL)  fclose(eff_states_header);
  return 0;

failure:
  if (wall_verts_header != NULL)  fclose(wall_verts_header);
  if (wall_states_header != NULL) fclose(wall_states_header);
  if (eff_pos_header != NULL)     fclose(eff_pos_header);
  if (eff_states_header != NULL)  fclose(eff_states_header);
  return 1;
}

/*************************************************************************
dx_output_walls_and_effectors
    Writes wall and/or effector output files for the old DX output format.

        In:  vizblk: VIZ_OUTPUT block for this frame
             struct frame_data_list *fdlp
        Out: 0 on success, 1 on error; on success, all output files are created
**************************************************************************/
static int 
dx_output_walls_and_effectors(struct viz_output_block *vizblk,
    struct frame_data_list *fdlp, double length_unit)
{
  for (struct viz_dx_obj *vizp = vizblk->dx_obj_head;
       vizp != NULL;
       vizp = vizp->next)
  {
    if (dx_output_walls_and_effectors_single(vizblk, fdlp, vizp,
          length_unit))
      return 1;
  }

  return 0;
}

/*************************************************************************
dx_output_molecules_position_fields_and_groups
    Writes field and group information for molecule positions output file in
    the old DX output format.

        In:  FILE *mol_pos_header
             int   mol_pos_index
        Out: none, data is appended to the provided file
             handle.
**************************************************************************/
static void 
dx_output_molecules_position_fields_and_groups(struct volume *world,
    FILE *mol_pos_header, int mol_pos_index)
{
  int mol_pos_field_index = 0;
  int mol_pos_group_index = 0;
  int species_index;

  for (species_index = 0; species_index < world->n_species; ++ species_index)
  {
    if ((world->species_list[species_index]->flags & NOT_FREE)!=0)
      continue;

    fprintf(mol_pos_header,
            "object \"%d\" field\n",mol_pos_index+mol_pos_field_index);
    fprintf(mol_pos_header,
            "  component \"positions\" \"%d\"\n\n",1+mol_pos_field_index);
    ++ mol_pos_field_index;
  }
  fprintf(mol_pos_header, "object \"null_positions\" array\n\n");
  fprintf(mol_pos_header, "object \"null_object\" field\n");
  fprintf(mol_pos_header, "  component \"positions\" \"null_positions\"\n\n");
  fprintf(mol_pos_header, "object \"%d\" group\n", 2*mol_pos_index-1);
  fprintf(mol_pos_header, "  member \"null_object (default)\" \"null_object\"\n");

  for (species_index = 0; species_index < world->n_species; ++ species_index)
  {
    if ((world->species_list[species_index]->flags & NOT_FREE)!=0)
      continue;

    fprintf(mol_pos_header, "  member \"%s\" \"%d\"\n",
                            world->species_list[species_index]->sym->name,
                            mol_pos_index+mol_pos_group_index);
    ++ mol_pos_group_index;
  }
}



/*************************************************************************
dx_output_molecules_states_groups:
    Writes group information for molecule state output file in the old DX
    output format.

        In:  FILE *mol_states_header
             int   mol_states_index
        Out: none, data is appended to the provided file
             handle.
**************************************************************************/
static void 
dx_output_molecules_states_groups(struct volume *world, 
    FILE *mol_states_header, int mol_states_index)
{
  int mol_states_group_index = 0;
  int species_index;

  fprintf(mol_states_header, "object \"null_object\" array\n");
  fprintf(mol_states_header, "  attribute \"dep\" string \"positions\"\n\n");
  fprintf(mol_states_header, "object \"%d\" group\n", mol_states_index);
  fprintf(mol_states_header, "  member \"null_object (default)\" \"null_object\"\n");

  for (species_index = 0; species_index < world->n_species; ++ species_index)
  {
    if ((world->species_list[species_index]->flags & NOT_FREE) != 0)
      continue;

    fprintf(mol_states_header, "  member \"%s\" \"%d\"\n",
                               world->species_list[species_index]->sym->name,
                               mol_states_group_index + 1);
    ++ mol_states_group_index;
  }
}


/*************************************************************************
dx_output_molecules_position:
    Writes molecule positions to the molecule position DX file.

        In:  FILE *mol_pos_header
             struct volume_molecule **viz_molp
             u_int mol_count
             int   *mol_pos_index
        Out: none, data is appended to the provided file
             handle, and mol_states_index is incremented.
**************************************************************************/
static void 
dx_output_molecules_position(FILE *mol_pos_header, 
    struct volume_molecule **viz_molp, u_int mol_count, int *mol_pos_index,
    double length_unit)
{
  if (mol_count > 0)
  {
    unsigned int mol_index;
    fprintf(mol_pos_header, "object \"%d\" class array type float rank 1 shape 3 items %d %s binary data follows\n",
            *mol_pos_index,
            mol_count,
            ENDIANNESS);

    for (mol_index = 0; mol_index<mol_count; ++ mol_index)
    {
      struct volume_molecule *molp = viz_molp[mol_index];
      dx_output_vector3(mol_pos_header, &molp->pos, length_unit);
    }
    fprintf(mol_pos_header, "\n#\n");
  }
  else /* mol_count == 0 */
    fprintf(mol_pos_header, "object \"%d\" array\n\n", *mol_pos_index);
  ++ *mol_pos_index;
}

/*************************************************************************
dx_output_molecules_state:
    Writes state info to the molecule state DX file.

        In:  FILE *mol_states_header
             u_int mol_count
             int   state
             int   *mol_states_index
        Out: none; data is appended to the provided file
             handle, and mol_states_index is incremented.
**************************************************************************/
static void dx_output_molecules_state(FILE *mol_states_header, u_int mol_count, int state, int *mol_states_index)
{
  if (mol_count > 0)
  {
    fprintf(mol_states_header, "object \"%d\"\n  constantarray type int items %d\n",
                               *mol_states_index,
                               mol_count);
    fprintf(mol_states_header, "  data follows %d\n",
                               state);
  }
  else /* mol_count == 0 */
    fprintf(mol_states_header, "object \"%d\" array\n",
                               *mol_states_index);
  fprintf(mol_states_header, "  attribute \"dep\" string \"positions\"\n\n");
  ++ *mol_states_index;
}

/*************************************************************************
dx_output_molecules:
    Write out molecules for the old DX output format.

        In: vizblk: VIZ_OUTPUT block for this frame list
        In: struct frame_data_list *fdlp
        Out: 0 on success, 1 on error; output visualization files (*.dx)
             are written.
**************************************************************************/
static int 
dx_output_molecules(struct volume *world, struct viz_output_block *vizblk, 
    struct frame_data_list *fdlp)
{
  int retcode = 0;
  FILE *mol_pos_header = NULL;
  FILE *mol_states_header = NULL;
  byte viz_mol_pos=((fdlp->type==ALL_FRAME_DATA) || (fdlp->type==MOL_POS));
  byte viz_mol_states=((fdlp->type==ALL_FRAME_DATA) || (fdlp->type==MOL_STATES));
  int mol_pos_index=1;
  int mol_states_index=1;
  struct volume_molecule ***viz_molp = NULL;
  u_int *viz_mol_count = NULL;
  int species_index;

  /* XXX: May leave file handles open on failure */
  if (viz_mol_pos  &&
      (mol_pos_header = dx_open_file("molecule_positions",
                                     vizblk->molecule_prefix_name,
                                     fdlp->viz_iteration)) == NULL)
    goto failure;

  if (viz_mol_states  &&
      (mol_states_header = dx_open_file("molecule_states",
                                        vizblk->molecule_prefix_name,
                                        fdlp->viz_iteration)) == NULL)
      goto failure;

  if (sort_molecules_by_species(world, vizblk, 
        (struct abstract_molecule ****) (void *) &viz_molp, &viz_mol_count,
        1, 0))
    goto failure;

  /* Iterate over species */
  for (species_index = 0; species_index<world->n_species; ++ species_index)
  {
    u_int spec_id = world->species_list[species_index]->species_id;
    int mol_count = viz_mol_count[spec_id];
    int state = vizblk->species_viz_states[species_index];
    if ((world->species_list[species_index]->flags & NOT_FREE) != 0)
      continue;

    if (viz_mol_pos) dx_output_molecules_position(mol_pos_header,
        viz_molp[spec_id], mol_count, &mol_pos_index, world->length_unit);

    if (viz_mol_states) dx_output_molecules_state(mol_states_header,
                                                      mol_count,
                                                      state,
                                                      &mol_states_index);
  }

  /* build fields and groups here */
  if (viz_mol_pos) {
    dx_output_molecules_position_fields_and_groups(world, mol_pos_header, 
        mol_pos_index);
  }

  if (viz_mol_states) {
    dx_output_molecules_states_groups(world, mol_states_header, 
        mol_states_index);
  }

  goto success;

failure:
  retcode = 1;

success:
  /* clean up */
  if (mol_states_header)
    fclose(mol_states_header);
  mol_states_header = NULL;

  if (mol_pos_header)
    fclose(mol_pos_header);
  mol_pos_header = NULL;

  if (viz_molp != NULL)
    free_ptr_array((void **) viz_molp, world->n_species);
  viz_molp = NULL;

  if (viz_mol_count != NULL)
    free (viz_mol_count);
  viz_mol_count = NULL;

  return retcode;
}



/*************************************************************************
output_dx_objects:
    Write out a frame of data in the old DX output format.

        In: vizblk: VIZ_OUTPUT block for this output frame
            struct frame_data_list *fdlp
        Out: 0 on success, 1 on error; output visualization files (*.dx)
             are written.
**************************************************************************/
static int 
output_dx_objects(struct volume *world, struct viz_output_block *vizblk, 
    struct frame_data_list *fdlp)
{
  int viz_type;
  byte viz_eff, viz_mol, viz_surf;

  no_printf("Viz output in DX mode...\n");

  viz_type = fdlp->type;
  viz_eff  = ((viz_type==ALL_FRAME_DATA) || (viz_type==EFF_POS)  || (viz_type==EFF_STATES));
  viz_mol  = ((viz_type==ALL_FRAME_DATA) || (viz_type==MOL_POS)  || (viz_type==MOL_STATES));
  viz_surf = ((viz_type==ALL_FRAME_DATA) || (viz_type==SURF_POS) || (viz_type==SURF_STATES));

  /* dump walls and effectors: */
  if (viz_surf  ||  viz_eff)
    if (dx_output_walls_and_effectors(vizblk, fdlp, world->length_unit))
    {
      mcell_error("Failed to output walls and effectors for DX mode VIZ output.");
      return 1;
    }

  /* dump diffusible molecules: */
  if (viz_mol)
    if (dx_output_molecules(world, vizblk, fdlp))
    {
      mcell_error("Failed to output molecules for DX mode VIZ output.");
      return 1;
    }

  return 0;
}

static const struct vector3 v3_unit_z = { 0.0, 0.0, 1.0 };



/* == DREAMM Generic Utilities == */

/*************************************************************************
dreamm_v3_generic_open_file:
    Open a file in a given directory, being careful to remove symlinks before
    doing so.

        In: char const *dir - directory name for file
            char const *fname - filename for file
            char const *mode - file access mode, as to fopen
        Out: file handle for file, NULL on error
**************************************************************************/
static FILE *
dreamm_v3_generic_open_file(char const *dir, char const *fname, 
    char const *mode)
{
  FILE *f;

  /* concatenate dir and fname to get the mesh states file path */
  char *path = NULL;
  if (dir != NULL)
    path = CHECKED_SPRINTF("%s/%s", dir, fname);
  else
    path = CHECKED_STRDUP(fname, "DREAMM V3 output filename");
  if (path == NULL)
    goto failure;

  /* If the file exists and is a symlink, remove it */
  struct stat f_stat;
  if (stat(path, &f_stat) == 0 && S_ISLNK(f_stat.st_mode))
  {
    /* remove the symbolic link */
    if (unlink(path) != 0)
    {
      mcell_perror(errno, "Failed to remove symlink '%s' for DREAMM V3 viz output", fname);
      goto failure;
    }
  }

  f = open_file(path, mode);
  free(path);
  return f;

failure:
  if (path)
     free(path);
  return NULL;
}


/*************************************************************************
check_output_directory_structure:
        Check defined in "mdl" file file output structure and
        create directories if necessary.
        In: vizblk: VIZ_OUTPUT block for this frame list
        Out: 0 if successful, 1 if failed
**************************************************************************/
static int 
check_output_directory_structure(struct viz_output_block *vizblk)
{
  /* Break file prefix name into basename and dirname */
  if (get_basename(vizblk->file_prefix_name,
                   &vizblk->viz_state_info.filename_prefix_basename))
    mcell_allocfailed("Failed to allocate basename for VIZ output directory.");
  if (get_dirname(vizblk->file_prefix_name,
                  &vizblk->viz_state_info.filename_prefix_dirname))
    mcell_allocfailed("Failed to allocate dirname for VIZ output directory.");

  /* test whether a directory structure created by the user exists */
  if (vizblk->viz_state_info.filename_prefix_dirname)
  {
    int ret;
    switch ((ret = dir_exists(vizblk->viz_state_info.filename_prefix_dirname)))
    {
      case 0:
        if (mkdirs(vizblk->viz_state_info.filename_prefix_dirname))
          mcell_error("VIZ output directory is not writable and could not be created.");
        break;

      case -1:
        return 1;

      case 1:
        /* All's well */
        break;

      default:
        mcell_internal_error("Got unexpected return value from dir_exists (%d).", ret);
        return 1;
    }
  }

  return 0;
}



/*************************************************************************
dreamm_v3_generic_init:
    Initialize state which is common to both forms of DREAMM output.

        In: vizblk: VIZ_OUTPUT block for this frame list
        Out: 0 if successful, 1 if failed
**************************************************************************/
static int 
dreamm_v3_generic_init(struct volume *world, struct viz_output_block *vizblk)
{
  /* Collect all species to be visualized */
  collect_species(world, vizblk, &vizblk->viz_state_info.vol_species,
      &vizblk->viz_state_info.n_vol_species,
      &vizblk->viz_state_info.grid_species,
      &vizblk->viz_state_info.n_grid_species);

  /*
   * Check here if MESHES or MOLECULES blocks are not supplied.  The
   * corresponding files should be empty in order to prevent unintentional
   * mixing of pre-existing and new files.
   */
  if (vizblk->n_dreamm_objects == 0)
    mcell_warn("MESHES keyword is absent or commented.\n  Empty 'meshes' output files are created.");
  if ((vizblk->viz_state_info.n_vol_species == 0) && (vizblk->viz_state_info.n_grid_species == 0))
    mcell_warn("MOLECULES keyword is absent or commented.\n  Empty 'molecules' output files are created.");

  return 0;
}


/*************************************************************************
dreamm_v3_generic_merge_frame_data:
    Merges the data frame 'src' into 'dest'.  No checking is done, so it's
    important to make sure that src and dest are the same type of frame before
    calling this.  It's used before DREAMM output to merge frames of the same
    type so that we can convert paired MOL_POS and MOL_ORIENT frames into
    ALL_MOL_DATA frames.  The source frame is not freed, but its iteration list
    will be NULL after this method is called.

        In:  struct frame_data_list *dest - destination frame
             struct frame_data_list *src - source frame
        Out: none
**************************************************************************/
static void 
dreamm_v3_generic_merge_frame_data(struct frame_data_list *dest,
    struct frame_data_list *src)
{
  struct num_expr_list *nelSrc = src->iteration_list,
                       *nelDest = dest->iteration_list,
                       *outTail = NULL;
  src->iteration_list = NULL;
  dest->iteration_list = NULL;

  while (nelSrc != NULL  &&  nelDest != NULL)
  {
    if (nelSrc->value < nelDest->value)
    {
      if (outTail)
        outTail->next = nelSrc;
      else
        dest->iteration_list = nelSrc;
      outTail = nelSrc;
      nelSrc = nelSrc->next;
      outTail->next = NULL;
    }
    else
    {
      if (outTail)
        outTail->next = nelDest;
      else
        dest->iteration_list = nelDest;
      outTail = nelDest;
      nelDest = nelDest->next;
      outTail->next = NULL;
    }
  }

  if (nelSrc)
  {
    if (outTail)
      outTail->next = nelSrc;
    else
      dest->iteration_list = nelSrc;
  }
  else if (nelDest)
  {
    if (outTail)
      outTail->next = nelSrc;
    else
      dest->iteration_list = nelSrc;
  }
}



/*************************************************************************
dreamm_v3_generic_merge_coincident_frames:
    Merges coincident frames from two lists into a third list.  This is used to
    turn MOL_POS+MOL_ORIENT into ALL_MOL_DATA, or MESH_GEOMETRY+REG_DATA into
    ALL_MESH_DATA.  This greatly simplifies DREAMM processing.

        In:  struct frame_data_list **both - target list for merged frames
             struct frame_data_list **first - first list to merge
             struct frame_data_list **second - second list to merge
             struct frame_data_list **discard - any empty frames are put here
        Out: none
**************************************************************************/
static void 
dreamm_v3_generic_merge_coincident_frames(struct frame_data_list **both,
    struct frame_data_list **first, struct frame_data_list **second,
    struct frame_data_list **discard)
{
  struct num_expr_list **nelBoth, **nelFirst, **nelSecond;
  nelBoth = &(*both)->iteration_list;
  nelFirst = &(*first)->iteration_list;
  nelSecond = &(*second)->iteration_list;

  while (*nelFirst != NULL  &&  *nelSecond != NULL)
  {
    if (fabs((*nelFirst)->value - (*nelSecond)->value) < EPS_C)
    {
      struct num_expr_list *temp;

      /* Find insertion point */
      while ((*nelBoth)  &&  (*nelBoth)->value < (*nelFirst)->value)
        nelBoth = &(*nelBoth)->next;

      /* Splice time into "both" list */
      temp = *nelFirst;
      *nelFirst = (*nelFirst)->next;
      temp->next = *nelBoth;
      *nelBoth = temp;

      /* Elide time from "second" list" */
      *nelSecond = (*nelSecond)->next;
    }

    /* Advance list 1 */
    else if ((*nelFirst)->value < (*nelSecond)->value)
      nelFirst = &(*nelFirst)->next;

    /* Advance list 2 */
    else
      nelSecond = &(*nelSecond)->next;
  }

  if ((*first)->iteration_list == NULL)
  {
    (*first)->next = *discard;
    *discard = *first;
    *first = NULL;
  }

  if ((*second)->iteration_list == NULL)
  {
    (*second)->next = *discard;
    *discard = *second;
    *second = NULL;
  }

  if ((*both)->iteration_list == NULL)
  {
    (*both)->next = *discard;
    *discard = *both;
    *both = NULL;
  }
}



/*************************************************************************
dreamm_v3_generic_discard_frames:
    Discards all frames in the list, freeing any memory associated with them.

        In:  struct frame_data_list *discard - frame discard pile
        Out: none
**************************************************************************/
static void 
dreamm_v3_generic_discard_frames(struct frame_data_list *discard)
{
  struct frame_data_list *dnext;
  while (discard != NULL)
  {
    dnext = discard->next;
    free_num_expr_list(discard->iteration_list);
    free(discard);
    discard = dnext;
  }
}



/*************************************************************************
dreamm_v3_generic_new_frame:
    Allocates a new frame of a given type.  This is used when merging molecule
    frames into ALL_MOL_DATA frames or mesh frames into ALL_MESH_DATA frames.

        In:  int type - the frame type (ALL_MOL_DATA, etc.)
        Out: the frame, or NULL if allocation failed
**************************************************************************/
static struct frame_data_list *
dreamm_v3_generic_new_frame(int type)
{
  struct frame_data_list *fdlp = CHECKED_MALLOC_STRUCT(struct frame_data_list,
                                                       "viz output data frame");
  fdlp->next = NULL;
  fdlp->list_type = OUTPUT_BY_ITERATION_LIST;
  fdlp->type = type;
  fdlp->viz_iteration = 0;
  fdlp->n_viz_iterations = 0;
  fdlp->iteration_list = NULL;
  fdlp->curr_viz_iteration = NULL;
  return fdlp;
}



/*************************************************************************
dreamm_v3_generic_preprocess_frame_data:
    Preprocesses the frame data, normalizing it before the frames begin to be
    rendered.  This greatly simplifies the output logic.  The normalizations
    that are done are:

        1. Convert all frames to use iteration number rather than a mixture of
           iteration numbers and times

        2. Coalesce different frames of the same type into individual frames.

        3. Merge coincident MOL_POS and MOL_ORIENT frames into ALL_MOL_DATA
           frames, and coincident MESH_GEOMETRY and REG_DATA frames into
           ALL_MESH_DATA frames.

        4. Remove duplicated iteration numbers from all lists.

        5. Discard any frames which have no iterations.

        In:  struct frame_data_list *fdlpp - pointer to head of frame_data_list
        Out: 0 on success, 1 on failure.  *fdlpp will be updated if successful
**************************************************************************/
static int 
dreamm_v3_generic_preprocess_frame_data(struct volume *world,
    struct frame_data_list **fdlpp)
{
  struct frame_data_list *mol_pos = NULL,
                         *mol_orient = NULL,
                         *all_mol_data = NULL,
                         *surf_pos = NULL,
                         *region_data = NULL,
                         *all_mesh_data = NULL,
                         *discard = NULL;
  struct frame_data_list *fdlp, *fdlpnext;

  /* Parse out all frames */
  for (fdlp = *fdlpp;
       fdlp != NULL;
       fdlp = fdlpnext)
  {
    fdlpnext = fdlp->next;
    fdlp->next = NULL;

    /* Convert frames to output by iteration list */
    if (fdlp->list_type == OUTPUT_BY_TIME_LIST)
      convert_frame_data_to_iterations(world, fdlp);

    /* Sort frames into one of our 6 lists */
    switch (fdlp->type)
    {
      case MOL_POS:
        if (mol_pos == NULL)
          mol_pos = fdlp;
        else
        {
          dreamm_v3_generic_merge_frame_data(mol_pos, fdlp);
          fdlp->next = discard;
          discard = fdlp;
        }
        break;

      case MOL_ORIENT:
        if (mol_orient == NULL)
          mol_orient = fdlp;
        else
        {
          dreamm_v3_generic_merge_frame_data(mol_orient, fdlp);
          fdlp->next = discard;
          discard = fdlp;
        }
        break;

      case ALL_MOL_DATA:
        if (all_mol_data == NULL)
          all_mol_data = fdlp;
        else
        {
          dreamm_v3_generic_merge_frame_data(all_mol_data, fdlp);
          fdlp->next = discard;
          discard = fdlp;
        }
        break;

      case MESH_GEOMETRY:
        if (surf_pos == NULL)
          surf_pos = fdlp;
        else
        {
          dreamm_v3_generic_merge_frame_data(surf_pos, fdlp);
          fdlp->next = discard;
          discard = fdlp;
        }
        break;

      case REG_DATA:
        if (region_data == NULL)
          region_data = fdlp;
        else
        {
          dreamm_v3_generic_merge_frame_data(region_data, fdlp);
          fdlp->next = discard;
          discard = fdlp;
        }
        break;

      case ALL_MESH_DATA:
        if (all_mesh_data == NULL)
          all_mesh_data = fdlp;
        else
        {
          dreamm_v3_generic_merge_frame_data(all_mesh_data, fdlp);
          fdlp->next = discard;
          discard = fdlp;
        }
        break;

      default:
        /* Unrecognized frame type.  Leave it in the original list */
        *fdlpp = fdlp;
        fdlpp = &fdlp->next;
    }
  }
  *fdlpp = NULL;

  /* Merge coincident frames  */
  if (mol_pos  &&  mol_orient)
  {
    if (all_mol_data == NULL)
      if ((all_mol_data = dreamm_v3_generic_new_frame(ALL_MOL_DATA)) == NULL)
        return 1;
    dreamm_v3_generic_merge_coincident_frames(&all_mol_data, &mol_pos, &mol_orient, &discard);
  }
  if (surf_pos  &&  region_data)
  {
    if (all_mesh_data == NULL)
      if ((all_mesh_data = dreamm_v3_generic_new_frame(ALL_MESH_DATA)) == NULL)
        return 1;
    dreamm_v3_generic_merge_coincident_frames(&all_mesh_data, &surf_pos, &region_data, &discard);
  }

  /* Remove duplicated iteration numbers */
  if (all_mol_data) uniq_num_expr_list(all_mol_data->iteration_list);
  if (mol_pos) uniq_num_expr_list(mol_pos->iteration_list);
  if (mol_orient) uniq_num_expr_list(mol_orient->iteration_list);
  if (all_mesh_data) uniq_num_expr_list(all_mesh_data->iteration_list);
  if (surf_pos) uniq_num_expr_list(surf_pos->iteration_list);
  if (region_data) uniq_num_expr_list(region_data->iteration_list);

  /* Discard now-empty frames */
  if (discard)
    dreamm_v3_generic_discard_frames(discard);

  /* Chain remaining frames together */
  if (all_mesh_data)
  {
    *fdlpp = all_mesh_data;
    fdlpp = &all_mesh_data->next;
  }
  if (surf_pos)
  {
    *fdlpp = surf_pos;
    fdlpp = &surf_pos->next;
  }
  if (region_data)
  {
    *fdlpp = region_data;
    fdlpp = &region_data->next;
  }
  if (all_mol_data)
  {
    *fdlpp = all_mol_data;
    fdlpp = &all_mol_data->next;
  }
  if (mol_pos)
  {
    *fdlpp = mol_pos;
    fdlpp = &mol_pos->next;
  }
  if (mol_orient)
  {
    *fdlpp = mol_orient;
    fdlpp = &mol_orient->next;
  }

  return 0;
}



/*************************************************************************
dreamm_v3_generic_scan_for_frame
    Scan a list of frame data objects to see if there is an upcoming frame for
    the specified iteration number.

        In: struct frame_data_list *fdlp - the list to scan
            long long iterno - the iteration number
        Out: 1 if a matching frame is found, 0 otherwise.
**************************************************************************/
static int 
dreamm_v3_generic_scan_for_frame(struct frame_data_list *fdlp, 
    long long iterno)
{
  for (; fdlp != NULL; fdlp = fdlp->next)
    if (fdlp->viz_iteration == iterno)
      return 1;
  return 0;
}



/*************************************************************************
dreamm_v3_generic_dump_time_values:
    Writes the time values to the time values data file.

        In: vizblk: VIZ_OUTPUT block for this frame list
             char const *viz_data_dir - directory to receive time data
             char const *time_values_name - name of time data file
        Out: 0 on success, 1 on error
**************************************************************************/
static int 
dreamm_v3_generic_dump_time_values(struct volume *world, 
    struct viz_output_block *vizblk, char const *viz_data_dir,
    char const *time_values_name)
{
  FILE *time_values_data = NULL;
  int time_value_index;
  double t_value;

  /* Open time values data file */
  if ((vizblk->viz_mode == DREAMM_V3_MODE) && (world->chkpt_flag))
  {
     if ((time_values_data = dreamm_v3_generic_open_file(viz_data_dir, time_values_name, "ab")) == NULL)
       return 1;
  }
  else 
  {
     if ((time_values_data = dreamm_v3_generic_open_file(viz_data_dir, time_values_name, "wb")) == NULL)
       return 1;
  }

  /* Write out time values */
  for (time_value_index = 0;
       time_value_index < vizblk->viz_state_info.output_times.n_iterations;
       ++ time_value_index)
  {
    if (world->chkpt_seq_num == 1)
    {
      t_value = vizblk->viz_state_info.output_times.iterations[time_value_index] * world->time_unit;
    }
    else 
    {
      t_value = world->current_start_real_time + (vizblk->viz_state_info.output_times.iterations[time_value_index] - world->start_time) * world->time_unit;
    }
    fwrite(&t_value, sizeof(t_value), 1, time_values_data);

  }

  fclose(time_values_data);
  return 0;
}


/*************************************************************************
dreamm_v3_generic_dump_iteration_numbers:
    Writes the iteration numbers to the iteration numbers data file.

        In: vizblk: VIZ_OUTPUT block for this frame list
             char const *viz_data_dir - directory to receive time data
             char const *iteration_numbers_name - name of iteration data
             u_int iteration_numbers_count - maximum number of iterations in
                                   any of the data

        Out: 0 on success, 1 on error
        Note: Used in DREAMM_V3_GROUPED mode and in DREAMM_V3 without
              checkpointing mode
**************************************************************************/
static int 
dreamm_v3_generic_dump_iteration_numbers(struct viz_output_block *vizblk,
    char const *viz_data_dir, char const *iteration_numbers_name,
    u_int iteration_numbers_count)
{
  FILE *iteration_numbers_data = NULL;
  u_int iteration_index;

  /* Open iteration numbers data file */
  if ((iteration_numbers_data = dreamm_v3_generic_open_file(viz_data_dir, iteration_numbers_name, "wb")) == NULL)
       return 1;

  /* Write out iteration data */
  int last_mesh = -1, last_vol_mol = -1, last_surf_mol = -1;
  for (iteration_index = 0; iteration_index < iteration_numbers_count; iteration_index++)
  {
    /* Write meshes iteration */
    if ((long long) iteration_index < vizblk->viz_state_info.mesh_output_iterations.n_iterations)
      last_mesh = vizblk->viz_state_info.mesh_output_iterations.iterations[iteration_index];
    fwrite(&last_mesh, sizeof(last_mesh), 1, iteration_numbers_data);

    /* Write vol mols iteration */
    if ((long long) iteration_index < vizblk->viz_state_info.vol_mol_output_iterations.n_iterations)
      last_vol_mol = vizblk->viz_state_info.vol_mol_output_iterations.iterations[iteration_index];
    fwrite(&last_vol_mol, sizeof(last_vol_mol), 1, iteration_numbers_data);

    /* Write surface mols iteration */
    if ((long long) iteration_index < vizblk->viz_state_info.grid_mol_output_iterations.n_iterations)
      last_surf_mol = vizblk->viz_state_info.grid_mol_output_iterations.iterations[iteration_index];
    fwrite(&last_surf_mol, sizeof(last_surf_mol), 1, iteration_numbers_data);
  }

  fclose(iteration_numbers_data);
  return 0;
}


/*************************************************************************
dreamm_v3_dump_iteration_numbers:
    Writes the iteration numbers to the iteration numbers data file.

        In: vizblk: VIZ_OUTPUT block for this frame list
             char const *viz_data_dir - directory to receive time data
             char const *iteration_numbers_name - name of iteration data
             u_int iteration_numbers_count - maximum number of iterations in
                                   any of the data
             int old_last_mesh - the maximum value of the meshes
                       iteration number from the previous checkpoint run
             int old_last_vol_mol - the maximum value of the volume
                molecules iteration number from the previous checkpoint run
             int old_last_surf_mol - the maximum value of the surface
                molecules iteration number from the previous checkpoint run

        Out: 0 on success, 1 on error
        Note: Used only in DREAMM_V3 mode with checkpointing
**************************************************************************/
static int 
dreamm_v3_dump_iteration_numbers(struct viz_output_block *vizblk,
    char const *viz_data_dir, char const *iteration_numbers_name, 
    u_int iteration_numbers_count, int old_last_mesh, int old_last_vol_mol,
    int old_last_surf_mol)
{
  FILE *iteration_numbers_data = NULL;
  u_int iteration_index;

  /* Open iteration numbers data file */
  if ((iteration_numbers_data = dreamm_v3_generic_open_file(viz_data_dir, iteration_numbers_name, "ab")) == NULL)
       return 1;


  /* Write out iteration data */

  int last_mesh = -1, last_vol_mol = -1, last_surf_mol = -1;
  for (iteration_index = 0; iteration_index < iteration_numbers_count; iteration_index++)
  {
    /* Write meshes iteration */
    if ((long long) iteration_index < vizblk->viz_state_info.mesh_output_iterations.n_iterations)
      last_mesh = vizblk->viz_state_info.mesh_output_iterations.iterations[iteration_index];
    if (old_last_mesh > last_mesh) last_mesh = old_last_mesh;
    fwrite(&last_mesh, sizeof(last_mesh), 1, iteration_numbers_data);

    /* Write vol mols iteration */
    if ((long long) iteration_index < vizblk->viz_state_info.vol_mol_output_iterations.n_iterations)
      last_vol_mol = vizblk->viz_state_info.vol_mol_output_iterations.iterations[iteration_index];
    if (old_last_vol_mol > last_vol_mol) last_vol_mol = old_last_vol_mol;
    fwrite(&last_vol_mol, sizeof(last_vol_mol), 1, iteration_numbers_data);

    /* Write surface mols iteration */
    if ((long long) iteration_index < vizblk->viz_state_info.grid_mol_output_iterations.n_iterations)
      last_surf_mol = vizblk->viz_state_info.grid_mol_output_iterations.iterations[iteration_index];
    if (old_last_surf_mol > last_surf_mol) last_surf_mol = old_last_surf_mol;
    fwrite(&last_surf_mol, sizeof(last_surf_mol), 1, iteration_numbers_data);

  }

  fclose(iteration_numbers_data);
  return 0;
}



/*************************************************************************
dreamm_v3_generic_write_time_info:
    Writes the timing info to the master header file.

        In:  FILE *master_header - the master header to receive index info
             char const *iteration_numbers_name - name of iteration data
             char const *time_values_name - name of time data
             char const *dreamm3mode - the dreamm3mode as a string
             int dreamm3mode_number - the dreamm3mode as an integer
             u_int iteration_numbers_count - number of iteration data
             u_int time_values_count - number of time data
        Out: none
**************************************************************************/
static void 
dreamm_v3_generic_write_time_info(FILE *master_header,
    char const *iteration_numbers_name, char const *time_values_name,
    char const *dreamm3mode, int dreamm3mode_number, 
    u_int iteration_numbers_count, u_int time_values_count)
{
  /* Write iteration object to header */
  fprintf(master_header,
          "object \"iteration_numbers\" class array "
          "type unsigned int "
          "rank 1 shape 3 items %u "
          "%s binary data "
          "file %s,0\n",
          iteration_numbers_count,
          ENDIANNESS,
          iteration_numbers_name);
  fprintf(master_header,
          "\tattribute \"dreamm3mode\" number %d\t#%s#\n",
          dreamm3mode_number,
          dreamm3mode);
  fprintf(master_header, "\n\n");

  /* If we have time data, write time object to header file */
  if (time_values_count > 0)
  {
    fprintf(master_header,
            "object \"time_values\" class array "
            "type double "
            "rank 0 items %u "
            "%s binary data "
            "file %s,0\n",
            time_values_count,
            ENDIANNESS,
            time_values_name);
    fprintf(master_header,
            "\tattribute \"dreamm3mode\" number %d\t#%s#\n",
            dreamm3mode_number,
            dreamm3mode);
    fprintf(master_header, "\n\n");
  }
}



/*************************************************************************
dreamm_v3_generic_write_mesh_fields:
    Writes the mesh fields to the header file.

        In: vizblk: VIZ_OUTPUT block for this frame list
             FILE *meshes_header - the header to receive index info
             int field_index_base - base index for field objects
             int surf_index - base index for mesh data object numbers
        Out: none
**************************************************************************/
static void 
dreamm_v3_generic_write_mesh_fields(struct viz_output_block *vizblk,
    struct frame_data_list const * const fdlp, FILE *meshes_header,
    int field_index_base, int surf_index)
{
  byte viz_surf_pos_flag    = (fdlp->type == ALL_MESH_DATA || fdlp->type == MESH_GEOMETRY);
  byte viz_surf_states_flag = (viz_surf_pos_flag  &&  (vizblk->viz_output_flag & VIZ_SURFACE_STATES) != 0);
  byte viz_region_data_flag = (fdlp->type == ALL_MESH_DATA || fdlp->type == REG_DATA);

  for (int obj_index = 0; obj_index < vizblk->n_dreamm_objects; ++ obj_index)
  {
    struct object *objp = vizblk->dreamm_objects[obj_index];
    fprintf(meshes_header,
            "object %d field # %s #\n",
            field_index_base ++,
            objp->sym->name);
    if (viz_surf_pos_flag)
      fprintf(meshes_header,
              "\tcomponent \"positions\" value %d\n",
              surf_index ++);
    if (viz_surf_pos_flag)
      fprintf(meshes_header,
              "\tcomponent \"connections\" value %d\n",
              surf_index ++);
    if (viz_surf_states_flag)
      fprintf(meshes_header,
              "\tcomponent \"state_values\" value %d\n",
              surf_index ++);
    if (viz_region_data_flag)
    {
      for (struct region_list *rlp = objp->regions;
           rlp != NULL;
           rlp = rlp->next)
      {
        if (! strcmp(rlp->reg->region_last_name, "ALL"))
          continue;
        if (! strcmp(rlp->reg->region_last_name, "REMOVED"))
          continue;

        fprintf(meshes_header,
                "\tcomponent \"%s\" value %d\n",
                rlp->reg->region_last_name,
                surf_index ++);
      }
    }
    fprintf(meshes_header, "\n");
  }
}



/*************************************************************************
dreamm_v3_generic_write_rank0_int_array_index:
    Writes index info for a rank 0 integer array to a header file
    in binary format.

        In:  FILE *header - the header to receive index info
             int obj_index - the index number for the object
             int array_length - number of items in array
             char const *filename - filename with data
             long file_offset - offset within file for data
             char const *symname - name for symbol
             char const *objtype - type of object (for comment)
        Out: none
**************************************************************************/
static void 
dreamm_v3_generic_write_rank0_int_array_index(FILE *header, int obj_index,
  int array_length, char const *filename, long file_offset,
  char const *symname, char const *objtype)
{
  fprintf(header,
          "object %d class array type int "
          "rank 0 items %d "
          "%s binary data "
          "file %s,%ld # %s.%s #\n",
          obj_index,
          array_length,
          ENDIANNESS,
          filename,
          file_offset,
          symname,
          objtype);
}


/*************************************************************************
dreamm_v3_ascii_write_rank0_int_array_index:
    Writes index info for a rank 0 integer array to a header file in ascii
    format.

        In:  FILE *header - the header to receive index info
             int obj_index - the index number for the object
             int array_length - number of items in array
             char const *filename - filename with data
             long file_offset - offset within file for data
             char const *symname - name for symbol
             char const *objtype - type of object (for comment)
        Out: none
**************************************************************************/
static void 
dreamm_v3_ascii_write_rank0_int_array_index(FILE *header, int obj_index,
  int array_length, char const *filename, char const *symname,
  char const *objtype)
{

  fprintf(header,
          "object %d class array type int "
          "rank 0 items %d "
          "ascii data "
          "file %s # %s.%s #\n",
          obj_index,
          array_length,
          filename,
          symname,
          objtype);
}



/*************************************************************************
dreamm_v3_generic_write_rank1_int_array_index:
    Writes index info for a rank 1 integer array to a header file
    in binary format.

        In:  FILE *header - the header to receive index info
             int obj_index - the index number for the object
             int array_length - number of items in array
             char const *filename - filename with data
             long file_offset - offset within file for data
             char const *symname - name for symbol (for comment)
             char const *objtype - type of object (for comment)
        Out: none
**************************************************************************/
static void 
dreamm_v3_generic_write_rank1_int_array_index(FILE *header, int obj_index,
  int array_length, char const *filename, long file_offset,
  char const *symname, char const *objtype)
{
  fprintf(header,
          "object %d class array type int "
          "rank 1 shape 3 items %d "
          "%s binary data "
          "file %s,%ld # %s.%s #\n",
          obj_index,
          array_length,
          ENDIANNESS,
          filename,
          file_offset,
          symname,
          objtype);
}



/*************************************************************************
dreamm_v3_ascii_write_rank1_int_array_index:
    Writes index info for a rank 1 integer array to a header file
    in ascii format.

        In:  FILE *header - the header to receive index info
             int obj_index - the index number for the object
             int array_length - number of items in array
             char const *filename - filename with data
             char const *symname - name for symbol (for comment)
             char const *objtype - type of object (for comment)
        Out: none
**************************************************************************/
static void 
dreamm_v3_ascii_write_rank1_int_array_index(FILE *header, int obj_index,
  int array_length, char const *filename, char const *symname,
  char const *objtype)
{

  fprintf(header,
          "object %d class array type int "
          "rank 1 shape 3 items %d ascii data "
          "file %s # %s.%s #\n",
          obj_index,
          array_length,
          filename,
          symname,
          objtype);
}



/*************************************************************************
dreamm_v3_generic_write_float_array_index:
    Writes index info for a float array to a header file.

        In:  FILE *header - the header to receive index info
             int obj_index - the index number for the object
             int array_length - number of items in array
             char const *filename - filename with data
             long file_offset - offset within file for data
             char const *symname - name for symbol (for comment)
             char const *objtype - type of object (for comment)
        Out: none
**************************************************************************/
static void 
dreamm_v3_generic_write_float_array_index(FILE *header, int obj_index,
  int array_length, char const *filename, long file_offset,
  char const *symname, char const *objtype)
{
  if (array_length <= 0)
  {
    fprintf(header, "object %d array # %s.%s #\n",
            obj_index,
            symname,
            objtype);
  }
  else 
  {
    fprintf(header,
            "object %d class array type float "
            "rank 1 shape 3 items %d "
            "%s binary data "
            "file %s,%ld # %s.%s #\n",
            obj_index,
            array_length,
            ENDIANNESS,
            filename,
            file_offset,
            symname,
            objtype);
  }
}


/*************************************************************************
dreamm_v3_ascii_write_float_array_index:
    Writes index info for a float array to a header file in ascii format.

        In:  FILE *header - the header to receive index info
             int obj_index - the index number for the object
             int array_length - number of items in array
             char const *filename - filename with data
             char const *symname - name for symbol (for comment)
             char const *objtype - type of object (for comment)
        Out: none
**************************************************************************/
static void 
dreamm_v3_ascii_write_float_array_index(FILE *header, int obj_index,
    int array_length, char const *filename, char const *symname,
    char const *objtype)
{
  if (array_length <= 0)
  {
    fprintf(header, "object %d array # %s.%s #\n",
            obj_index,
            symname,
            objtype);
  }
  else 
  {
    fprintf(header,
            "object %d class array type float "
            "rank 1 shape 3 items %d "
            " ascii data file %s # %s.%s #\n",
            obj_index,
            array_length,
            filename,
            symname,
            objtype);
  }

}



/*************************************************************************
dreamm_v3_generic_dump_mesh_data:
    Writes the mesh data to mesh data files, and appropriate index info to the
    header file.  Mesh object indices are assigned, in order, to position,
    connections, states, and region info, omitting whichever indices are not
    needed.

        In: vizblk: VIZ_OUTPUT block for this frame list
             struct frame_data_list const * const fdlp - the frame to write
             FILE *meshes_header - the header to receive index info
             char const *dirname - the directory to receive data
             char const *mesh_pos_filename - filename for mesh pos data
             char const *mesh_states_filename - filename for mesh state data
             char const *region_data_filename - filename for region data
             int *main_index_base - ptr to index for allocating obj numbers
        Out: 0 on success, 1 on error
**************************************************************************/
static int 
dreamm_v3_generic_dump_mesh_data(struct viz_output_block *vizblk,
    struct frame_data_list const * const fdlp, FILE *meshes_header,
    char const *dirname, char const *mesh_pos_filename,
    char const *mesh_states_filename, char const *region_data_filename,
    int *meshes_main_index, double length_unit)
{
  /* File handles */
  FILE *mesh_pos_data = NULL;
  FILE *mesh_states_data = NULL;
  FILE *region_data = NULL;

  /* Control flags */
  byte viz_surf_pos_flag    = (fdlp->type == ALL_MESH_DATA || fdlp->type == MESH_GEOMETRY);
  byte viz_surf_states_flag = (viz_surf_pos_flag  &&  (vizblk->viz_output_flag & VIZ_SURFACE_STATES) != 0);
  byte viz_region_data_flag = (fdlp->type == ALL_MESH_DATA || fdlp->type == REG_DATA);

  /* Open Surface Positions file, if necessary */
  if (viz_surf_pos_flag  &&  (mesh_pos_data = dreamm_v3_generic_open_file(dirname, mesh_pos_filename, "ab")) == NULL)
    goto failure;

  /* Open Surface States file, if necessary */
  if (viz_surf_states_flag  &&  (mesh_states_data = dreamm_v3_generic_open_file(dirname, mesh_states_filename, "ab")) == NULL)
    goto failure;

  /* Open Region Data file, if necessary */
  if (viz_region_data_flag  &&  (region_data = dreamm_v3_generic_open_file(dirname, region_data_filename, "ab")) == NULL)
    goto failure;

  /* Traverse all visualized objects and output mesh/region data */
  for (int obj_index = 0; obj_index < vizblk->n_dreamm_objects; ++ obj_index)
  {
    struct viz_child *vcp = vizblk->dreamm_object_info[obj_index];
    struct object *objp = vcp->obj;

    struct polygon_object *pop = (struct polygon_object *) objp->contents;
    struct element_data *edp = pop->element;
    int element_data_count = objp->n_walls_actual;

    if (viz_surf_pos_flag)
    {
      dreamm_v3_generic_write_float_array_index(meshes_header,
                                                (*meshes_main_index) ++,
                                                pop->n_verts,
                                                mesh_pos_filename,
                                                ftell(mesh_pos_data),
                                                objp->sym->name,
                                                "positions");
      fprintf(meshes_header,
              "\tattribute \"dep\" string \"positions\"\n\n");

      /* output polyhedron vertices */
      dx_output_vertices(mesh_pos_data, objp, length_unit);

      /* output polygon element connections */
      dreamm_v3_generic_write_rank1_int_array_index(meshes_header,
                                                    (*meshes_main_index) ++,
                                                    element_data_count,
                                                    mesh_pos_filename,
                                                    ftell(mesh_pos_data),
                                                    objp->sym->name,
                                                    "connections");
      fprintf(meshes_header,
              "\tattribute \"ref\" string \"positions\"\n");
      fprintf(meshes_header,
              "\tattribute \"element type\" string \"triangles\"\n\n");

      for (int wall_index = 0; wall_index < objp->n_walls; ++ wall_index)
        if (! get_bit(pop->side_removed, wall_index))
          dx_output_wall_vertices(mesh_pos_data, &edp[ wall_index]);
    }

    if (viz_surf_states_flag)
    {
      dreamm_v3_generic_write_rank0_int_array_index(meshes_header,
                                                    (*meshes_main_index) ++,
                                                    element_data_count,
                                                    mesh_states_filename,
                                                    ftell(mesh_states_data),
                                                    objp->sym->name,
                                                    "states");
      fprintf(meshes_header,
              "\tattribute \"dep\" string \"connections\"\n\n");

      /* XXX: Why write this as binary? */
      for (int wall_index = 0; wall_index < objp->n_walls; ++ wall_index)
      {
        if (! get_bit(pop->side_removed, wall_index))
        {
          int state = vcp->viz_state[wall_index];
          fwrite(&state, sizeof (state), 1, mesh_states_data);
        }
      }
    }

    if (viz_region_data_flag && (objp->num_regions > 1))
    {
      for (struct region_list *rlp = objp->regions; rlp != NULL; rlp = rlp->next)
      {
        struct region *rp = rlp->reg;
        if (strcmp(rp->region_last_name, "ALL") == 0) continue;
        if (strcmp(rp->region_last_name, "REMOVED") == 0) continue;

        /* number of walls in the region */
        int region_walls_number = 0;
        /* number of null_walls in the object */
        int null_wall_number = 0;
        /* valid index to write in the region_data file */
        int valid_index;
        long pos = ftell(region_data);

        /* the valid number for the region_index should always be
           in the range of [0, n-1], where n - the valid number
           of polygons.  After REMOVE_ELEMENTS command n may not be
           equal to the number of polygons of the object initially
           created. */
        for (int wall_index = 0; wall_index < objp->n_walls; ++ wall_index)
        {
          if (objp->wall_p[wall_index] == NULL)
          {
            null_wall_number++;
            continue;
          }
          int n = objp->wall_p[wall_index]->side;
          if (get_bit(rp->membership,n))
          {
            valid_index = n - null_wall_number;
            fwrite(&(valid_index), sizeof (valid_index), 1, region_data);
            region_walls_number++;
          }
        }

        dreamm_v3_generic_write_rank0_int_array_index(meshes_header,
                                                      (*meshes_main_index) ++,
                                                      region_walls_number,
                                                      region_data_filename,
                                                      pos,
                                                      objp->sym->name,
                                                      "region_data");
        fprintf(meshes_header,
                "\tattribute \"ref\" string \"connections\"\n");
        fprintf(meshes_header,
                "\tattribute \"identity\" string \"region_indices\"\n");
        fprintf(meshes_header,
                "\tattribute \"name\" string \"%s\"\n",
                rp->region_last_name);
        if (rp->region_viz_value > 0)
          fprintf(meshes_header,
                  "\tattribute \"viz_value\" number %d\n",
                  rp->region_viz_value);

        fprintf(meshes_header, "\n\n");
      } /* end for */
    } /* end if (region_data_flag) */
  }

  if (mesh_pos_data) fclose(mesh_pos_data);
  if (mesh_states_data) fclose(mesh_states_data);
  if (region_data) fclose(region_data);
  return 0;

failure:
  if (mesh_pos_data) fclose(mesh_pos_data);
  if (mesh_states_data) fclose(mesh_states_data);
  if (region_data) fclose(region_data);
  return 1;
}



/*************************************************************************
dreamm_v3_ascii_dump_mesh_data:
    Writes the mesh data to mesh data files in ascii format,
    and appropriate index info to the header file.
    Mesh object indices are assigned, in order, to position,
    connections, states, and region info, omitting whichever indices are not
    needed.

        In: vizblk: VIZ_OUTPUT block for this frame list
             struct frame_data_list const * const fdlp - the frame to write
             FILE *meshes_header - the header to receive index info
             char const *dirname - the directory to receive data
             int *main_index_base - ptr to index for allocating obj numbers
        Out: 0 on success, 1 on error
**************************************************************************/
static int 
dreamm_v3_ascii_dump_mesh_data(struct viz_output_block *vizblk,
    struct frame_data_list const * const fdlp, FILE *meshes_header,
    char const *dirname, int *meshes_main_index, double length_unit)
{
  /* File handles */
  FILE *mesh_pos_data = NULL;
  FILE *mesh_connect_data = NULL;
  FILE *mesh_states_data = NULL;
  FILE *region_data = NULL;

  /* names of the output data files */
  char *mesh_pos_name = NULL, *mesh_connect_name = NULL, *mesh_region_indices_name = NULL, *mesh_states_name = NULL;
  /* last parts of the files names above */
  static char const *mesh_pos_name_last_part = ".positions.dat";
  static char const *mesh_connect_name_last_part = ".connections.dat";
  static char const *mesh_region_indices_name_last_part = ".region_indices.dat";
  static char const *mesh_states_name_last_part = ".states.dat";

  /* Control flags */
  byte viz_surf_pos_flag    = (fdlp->type == ALL_MESH_DATA || fdlp->type == MESH_GEOMETRY);
  byte viz_surf_states_flag = (viz_surf_pos_flag  &&  (vizblk->viz_output_flag & VIZ_SURFACE_STATES) != 0);
  byte viz_region_data_flag = (fdlp->type == ALL_MESH_DATA || fdlp->type == REG_DATA);

  /* Traverse all visualized objects and output mesh/region data */
  for (int obj_index = 0; obj_index < vizblk->n_dreamm_objects; ++ obj_index)
  {
    struct viz_child *vcp = vizblk->dreamm_object_info[obj_index];
    struct object *objp = vcp->obj;

    struct polygon_object *pop = (struct polygon_object *) objp->contents;
    struct element_data *edp = pop->element;
    int element_data_count = objp->n_walls_actual;

    if (viz_surf_pos_flag)
    {
       mesh_pos_name = my_strcat(objp->sym->name, mesh_pos_name_last_part);
        if (mesh_pos_name == NULL)
          mcell_allocfailed("Failed to create filename for mesh positions file for DREAMM V3 output.");
       mesh_connect_name = my_strcat(objp->sym->name, mesh_connect_name_last_part);
        if (mesh_connect_name == NULL)
          mcell_allocfailed("Failed to create filename for mesh connections file for DREAMM V3 output.");

       if ((mesh_pos_data = dreamm_v3_generic_open_file(dirname, mesh_pos_name, "w")) == NULL)
           goto failure;

       if ((mesh_connect_data = dreamm_v3_generic_open_file(dirname, mesh_connect_name, "w")) == NULL)
           goto failure;


      dreamm_v3_ascii_write_float_array_index(meshes_header,
                                                (*meshes_main_index) ++,
                                                pop->n_verts,
                                                mesh_pos_name,
                                                objp->sym->name,
                                                "positions");
      fprintf(meshes_header,
              "\tattribute \"dep\" string \"positions\"\n\n");

      /* output polyhedron vertices */
      dx_output_vertices_ascii(mesh_pos_data, objp, length_unit);

      /* output polygon element connections */
      dreamm_v3_ascii_write_rank1_int_array_index(meshes_header,
                                                    (*meshes_main_index) ++,
                                                    element_data_count,
                                                    mesh_connect_name,
                                                    objp->sym->name,
                                                    "connections");
      fprintf(meshes_header,
              "\tattribute \"ref\" string \"positions\"\n");
      fprintf(meshes_header,
              "\tattribute \"element type\" string \"triangles\"\n\n");

      for (int wall_index = 0; wall_index < objp->n_walls; ++ wall_index)
      {
        if (! get_bit(pop->side_removed, wall_index))
        {
          dx_output_wall_vertices_ascii(mesh_connect_data, &edp[ wall_index]);
        }
      }
    }

    if (viz_surf_states_flag)
    {
       mesh_states_name = my_strcat(objp->sym->name, mesh_states_name_last_part);
        if (mesh_states_name == NULL)
          mcell_allocfailed("Failed to create filename for mesh states file for DREAMM V3 output.");

       if ((mesh_states_data = dreamm_v3_generic_open_file(dirname, mesh_states_name, "w")) == NULL)
           goto failure;


      dreamm_v3_ascii_write_rank0_int_array_index(meshes_header,
                                                    (*meshes_main_index) ++,
                                                    element_data_count,
                                                    mesh_states_name,
                                                    objp->sym->name,
                                                    "states");
      fprintf(meshes_header,
              "\tattribute \"dep\" string \"connections\"\n\n");

      for (int wall_index = 0; wall_index < objp->n_walls; ++ wall_index)
      {
        if (! get_bit(pop->side_removed, wall_index))
        {
          int state = vcp->viz_state[wall_index];
          fprintf(mesh_states_data, "%d ", state);
        }
      }
    }

    if (viz_region_data_flag && (objp->num_regions > 1))
    {
      mesh_region_indices_name = my_strcat(objp->sym->name, mesh_region_indices_name_last_part);
        if (mesh_region_indices_name == NULL)
          mcell_allocfailed("Failed to create filename for region indices file for DREAMM V3 output.");

      if ((region_data = dreamm_v3_generic_open_file(dirname, mesh_region_indices_name, "w")) == NULL)
        goto failure;

      for (struct region_list *rlp = objp->regions; rlp != NULL; rlp = rlp->next)
      {
        struct region *rp = rlp->reg;

        if (strcmp(rp->region_last_name, "ALL") == 0) continue;
        if (strcmp(rp->region_last_name, "REMOVED") == 0) continue;

        /* number of walls in the region */
        int region_walls_number = 0;
        /* number of null_walls in the object */
        int null_wall_number = 0;
        /* valid index to write in the region_data file */
        int valid_index;

        /* the valid number for the region_index should always be
           in the range of [0, n-1], where n - the valid number
           of polygons.  After REMOVE_ELEMENTS command n may not be
           equal to the number of polygons of the object initially
           created. */
        for (int wall_index = 0; wall_index < objp->n_walls; ++ wall_index)
        {
          if (objp->wall_p[wall_index] == NULL)
          {
            null_wall_number++;
            continue;
          }
          int n = objp->wall_p[wall_index]->side;
          if (get_bit(rp->membership,n))
          {
            valid_index = n - null_wall_number;
            /*fwrite(&(valid_index), sizeof (valid_index), 1, region_data); */
            fprintf(region_data, "%d ", valid_index);
            region_walls_number++;
          }
        }
        fprintf(region_data, "\n");

        dreamm_v3_ascii_write_rank0_int_array_index(meshes_header,
                                                      (*meshes_main_index) ++,
                                                      region_walls_number,
                                                      mesh_region_indices_name,
                                                      objp->sym->name,
                                                      "region_data");
        fprintf(meshes_header,
                "\tattribute \"ref\" string \"connections\"\n");
        fprintf(meshes_header,
                "\tattribute \"identity\" string \"region_indices\"\n");
        fprintf(meshes_header,
                "\tattribute \"name\" string \"%s\"\n",
                rp->region_last_name);
        if (rp->region_viz_value > 0)
          fprintf(meshes_header,
                  "\tattribute \"viz_value\" number %d\n",
                  rp->region_viz_value);

        fprintf(meshes_header, "\n\n");
      } /* end for */
    } /* end if (region_data_flag) */

    if (mesh_pos_name)
    {
       free(mesh_pos_name);
       mesh_pos_name = NULL;
    }
    if (mesh_connect_name)
    {
       free(mesh_connect_name);
       mesh_connect_name = NULL;
    }
    if (mesh_states_name)
    {
       free(mesh_states_name);
       mesh_states_name = NULL;
    }
    if (mesh_region_indices_name)
    {
       free(mesh_region_indices_name);
       mesh_region_indices_name = NULL;
    }
    if (mesh_pos_data)
    {
        fclose(mesh_pos_data);
        mesh_pos_data = NULL;
    }
    if (mesh_states_data)
    {
        fclose(mesh_states_data);
        mesh_states_data = NULL;
    }
    if (mesh_connect_data)
    {
        fclose(mesh_connect_data);
        mesh_connect_data = NULL;
    }
    if (region_data)
    {
       fclose(region_data);
       region_data = NULL;
    }
  }

  return 0;

failure:
  if (mesh_pos_name) free(mesh_pos_name);
  if (mesh_connect_name) free(mesh_connect_name);
  if (mesh_states_name) free(mesh_states_name);
  if (mesh_region_indices_name) free(mesh_region_indices_name);

  if (mesh_pos_data) fclose(mesh_pos_data);
  if (mesh_states_data) fclose(mesh_states_data);
  if (mesh_connect_data) fclose(mesh_connect_data);
  if (region_data) fclose(region_data);
  return 1;

}



/*************************************************************************
dreamm_v3_generic_write_molecule_fields:
    Writes the molecule fields to the header file.

        In: vizblk: VIZ_OUTPUT block for this frame list
             FILE *mol_header - the header to receive index info
             struct species **specs - all relevant species
             int num_molecules - num relevant species
             int field_index - base index for field objects
             int mol_data_index - base index for mol data objects
        Out: none
**************************************************************************/
static void 
dreamm_v3_generic_write_molecule_fields(struct viz_output_block *vizblk,
    struct frame_data_list const * const fdlp, FILE *mol_header,
    struct species **specs, int num_molecules, int field_idx,
    int mol_data_index)
{
  /* Control flags */
  byte viz_mol_pos_flag = (fdlp->type == ALL_MOL_DATA  ||  fdlp->type == MOL_POS);
  byte viz_mol_orient_flag = (fdlp->type == ALL_MOL_DATA  ||  fdlp->type == MOL_ORIENT);
  byte viz_mol_states_flag = (viz_mol_pos_flag  &&  (vizblk->viz_output_flag & VIZ_MOLECULES_STATES));

  int mol_index;
  /* Build fields for molecules here */
  for (mol_index=0; mol_index < num_molecules; ++ mol_index)
  {
    fprintf(mol_header,
            "object %d field # %s #\n",
            field_idx ++,
            specs[mol_index]->sym->name);
    if (viz_mol_pos_flag)
      fprintf(mol_header,
              "\tcomponent \"positions\" value %d\n",
              mol_data_index ++);
    if (viz_mol_orient_flag)
      fprintf(mol_header,
              "\tcomponent \"data\" value %d # orientations #\n",
              mol_data_index ++);
    if (viz_mol_states_flag)
      fprintf(mol_header,
              "\tcomponent \"state_values\" value %d\n",
              mol_data_index ++);
    fprintf(mol_header, "\n");
  }
}



/*************************************************************************
dreamm_v3_generic_write_vol_orientations_index:
    Write the orientations constant array for volume molecules to the index.

        In:  FILE *mol_header - the header to receive index info
             int obj_index - object index number
             int count - number of molecules
             char const *filename - filename for data
             long file_offset - offset within file for data
             char const *symname - symbol name for molecule
        Out: none
**************************************************************************/
static void 
dreamm_v3_generic_write_vol_orientations_index(FILE *mol_header,
    int obj_index, int count, char const *filename, long file_offset,
    char const *symname)
{
  if (count > 0)
  {
    fprintf(mol_header,
            "object %d class constantarray type float "
            "rank 1 shape 3 items %d "
            "%s binary data "
            "file %s,%ld # %s.orientations #\n",
            obj_index,
            count,
            ENDIANNESS,
            filename,
            file_offset,
            symname);
    fprintf(mol_header,
            "\tattribute \"dep\" string \"positions\"\n\n");
  }
  else
    fprintf(mol_header,
            "object %d array # %s.orientations #\n",
            obj_index,
            symname);
}



/*************************************************************************
dreamm_v3_ascii_write_vol_orientations_index:
    Write the orientations constant array for volume molecules to the index
    in ascii format.

        In:  FILE *mol_header - the header to receive index info
             int obj_index - object index number
             int count - number of molecules
             char const *filename - filename for data
             char const *symname - symbol name for molecule
        Out: none
**************************************************************************/
static void 
dreamm_v3_ascii_write_vol_orientations_index(FILE *mol_header, int obj_index,
    int count, char const *filename, char const *symname)
{
  if (count > 0)
  {
    fprintf(mol_header,
            "object %d class constantarray type float "
            "rank 1 shape 3 items %d "
            "ascii data file %s # %s.orientations #\n",
            obj_index,
            count,
            filename,
            symname);
    fprintf(mol_header,
            "\tattribute \"dep\" string \"positions\"\n\n");
  }
  else
    fprintf(mol_header,
            "object %d array # %s.orientations #\n",
            obj_index,
            symname);
}

/*************************************************************************
dreamm_v3_generic_write_state_array_index:
    Write the state index constant array to the header

        In:  FILE *mol_header - the header to receive index info
             int obj_index - object index number
             int count - number of molecules
             char const *filename - filename for data
             long file_offset - offset within file for data
             char const *symname - symbol name for molecule
        Out: none
**************************************************************************/
static void 
dreamm_v3_generic_write_state_array_index(FILE *mol_header, int obj_index,
  int count, char const *filename, long file_offset, char const *symname)
{
  if (count > 0)
  {
    fprintf(mol_header,
            "object %d class constantarray type int "
            "items %d "
            "%s binary data "
            "file %s,%ld # %s.states #\n",
            obj_index,
            count,
            ENDIANNESS,
            filename,
            file_offset,
            symname);
    fprintf(mol_header,
            "\tattribute \"dep\" string \"positions\"\n\n");
  }
  else
    fprintf(mol_header,
            "object %d array # %s.states #\n",
            obj_index,
            symname);
}



/*************************************************************************
dreamm_v3_ascii_write_state_array_index:
    Write the state index constant array to the header in ascii format

        In:  FILE *mol_header - the header to receive index info
             int obj_index - object index number
             int count - number of molecules
             char const *filename - filename for data
             char const *symname - symbol name for molecule
        Out: none
**************************************************************************/
static void 
dreamm_v3_ascii_write_state_array_index(FILE *mol_header, int obj_index,
  int count, char const *filename, char const *symname)
{
  if (count > 0)
  {
    fprintf(mol_header,
            "object %d class constantarray type int "
            "items %d "
            "ascii data file %s # %s.states #\n",
            obj_index,
            count,
            filename,
            symname);
    fprintf(mol_header,
            "\tattribute \"dep\" string \"positions\"\n\n");
  }
  else
    fprintf(mol_header,
            "object %d array # %s.states #\n",
            obj_index,
            symname);
}



/*************************************************************************
dreamm_v3_generic_dump_grid_molecule_data:
    Writes the grid molecule data to appropriate data files and index info to
    the header file.  Object numbers are assigned first to position, then to
    orientation, and finally to state data objects.

        In: vizblk: VIZ_OUTPUT block for this frame list
             struct frame_data_list const * const fdlp - frame to write
             FILE *surf_mol_header - the header to receive index info
             char const *dirname - directory for data files
             char const *mol_pos_name - name for position data file
             char const *mol_orient_name - name for orientation data file
             char const *mol_states_name - name for state data file
             int *main_index - ptr to index for allocating obj numbers
        Out: 0 on success, 1 on error
**************************************************************************/
static int 
dreamm_v3_generic_dump_grid_molecule_data(struct volume *world,
    struct viz_output_block *vizblk, struct frame_data_list const *const fdlp,
    FILE *surf_mol_header, char const *dirname, char const *mol_pos_name,
    char const *mol_orient_name, char const *mol_states_name, int *main_index)
{
  /* File handles */
  FILE *surf_mol_pos_data = NULL;
  FILE *surf_mol_states_data = NULL;
  FILE *surf_mol_orient_data = NULL;

  /* Grid molecules, sorted into species */
  struct grid_molecule ***grid_mols_by_species = NULL;
  u_int *grid_mol_counts_by_species = NULL;

  /* Iteration variables */
  int species_index;

  /* Control flags */
  byte viz_mol_pos_flag = (fdlp->type == ALL_MOL_DATA  ||  fdlp->type == MOL_POS);
  byte viz_mol_orient_flag = (fdlp->type == ALL_MOL_DATA  ||  fdlp->type == MOL_ORIENT);
  byte viz_mol_states_flag = (viz_mol_pos_flag  &&  (vizblk->viz_output_flag & VIZ_MOLECULES_STATES));

  /* Open surface molecules position data file */
  if (viz_mol_pos_flag  &&  (surf_mol_pos_data = dreamm_v3_generic_open_file(dirname, mol_pos_name, "ab")) == NULL)
    goto failure;

  /* Open surface molecules orientation data file */
  if (viz_mol_orient_flag  &&  (surf_mol_orient_data =  dreamm_v3_generic_open_file(dirname, mol_orient_name, "ab")) == NULL)
    goto failure;

  /* Open surface molecules states data file */
  if (viz_mol_states_flag  &&  (surf_mol_states_data =  dreamm_v3_generic_open_file(dirname, mol_states_name, "ab")) == NULL)
    goto failure;

  /* Get a list of molecules sorted by species. */
  if (sort_molecules_by_species(world, vizblk,
        (struct abstract_molecule ****) (void *) &grid_mols_by_species,
        &grid_mol_counts_by_species, 0, 1))
    goto failure;

  /* Emit all molecules for each species */
  for (species_index = 0; species_index < world->n_species; ++ species_index)
  {
    int state = vizblk->species_viz_states[species_index];
    if (state == EXCLUDE_OBJ)
      continue;

    long fpos_pos = 0;
    long fpos_orient = 0;
    long fpos_states = 0;
    struct species *specp = world->species_list[species_index];

    /* Skip non-grid molecules */
    if (! (specp->flags & ON_GRID))
      continue;

    /* Save offsets of data for current species */
    if (grid_mol_counts_by_species[species_index] > 0)
    {
      if (viz_mol_pos_flag) fpos_pos = ftell(surf_mol_pos_data);
      if (viz_mol_orient_flag) fpos_orient = ftell(surf_mol_orient_data);
      if (viz_mol_states_flag) fpos_states = ftell(surf_mol_states_data);
    }

    /* Iterate over specific molecules in this species */
    int count = 0;
    for (unsigned int mol_index = 0;
         mol_index < grid_mol_counts_by_species[species_index];
         ++ mol_index)
    {
      struct grid_molecule *gmol = (grid_mols_by_species[species_index])[mol_index];
      struct wall *w = gmol->grid->surface;

      /* Keep count of the items we write */
      ++ count;

      /* Write positions information */
      if (viz_mol_pos_flag)
      {
        struct vector3 p0;
        uv2xyz(&(gmol->s_pos), gmol->grid->surface, &p0);
        dx_output_vector3(surf_mol_pos_data, &p0, world->length_unit);
      }

      /* Write orientations information */
      if (viz_mol_orient_flag)
        dx_output_oriented_normal(surf_mol_orient_data, &w->normal, gmol->orient);
    }

    /* Write data for surface molecule states */
    if (viz_mol_states_flag  &&  count > 0)
      fwrite(&state, sizeof state, 1, surf_mol_states_data);

    /* Emit array of mol positions */
    if (viz_mol_pos_flag)
    {
      dreamm_v3_generic_write_float_array_index(surf_mol_header,
                                                (*main_index) ++,
                                                count,
                                                mol_pos_name,
                                                fpos_pos,
                                                specp->sym->name,
                                                "positions");
      if (count > 0) fprintf(surf_mol_header, "\tattribute \"dep\" string \"positions\"\n\n");
    }

    /* Emit array of mol orientations */
    if (viz_mol_orient_flag)
    {
      dreamm_v3_generic_write_float_array_index(surf_mol_header,
                                                (*main_index) ++,
                                                count,
                                                mol_orient_name,
                                                fpos_orient,
                                                specp->sym->name,
                                                "orientations");
      if (count > 0) fprintf(surf_mol_header, "\tattribute \"dep\" string \"positions\"\n\n");
    }

    /* Emit array of mol states */
    if (viz_mol_states_flag)
    {
      dreamm_v3_generic_write_state_array_index(surf_mol_header,
                                                (*main_index) ++,
                                                count,
                                                mol_states_name,
                                                fpos_states,
                                                specp->sym->name);
    }

    /* For readability, add an extra newline */
    if (count <= 0)
      fprintf(surf_mol_header, "\n");
  }

  free_ptr_array((void **) grid_mols_by_species, world->n_species);
  free(grid_mol_counts_by_species);
  if (surf_mol_pos_data) fclose(surf_mol_pos_data);
  if (surf_mol_orient_data) fclose(surf_mol_orient_data);
  if (surf_mol_states_data) fclose(surf_mol_states_data);
  return 0;

failure:
  if (grid_mols_by_species) free_ptr_array((void **) grid_mols_by_species, world->n_species);
  if (grid_mol_counts_by_species) free(grid_mol_counts_by_species);
  if (surf_mol_pos_data) fclose(surf_mol_pos_data);
  if (surf_mol_orient_data) fclose(surf_mol_orient_data);
  if (surf_mol_states_data) fclose(surf_mol_states_data);
  return 1;
}



/*************************************************************************
dreamm_v3_ascii_dump_grid_molecule_data:
    Writes the grid molecule data to appropriate data files and index info to
    the header file.  Object numbers are assigned first to position, then to
    orientation, and finally to state data objects.

        In: vizblk: VIZ_OUTPUT block for this frame list
             struct frame_data_list const * const fdlp - frame to write
             FILE *surf_mol_header - the header to receive index info
             char const *dirname - directory for data files
             int *main_index - ptr to index for allocating obj numbers
        Out: 0 on success, 1 on error
**************************************************************************/
static int 
dreamm_v3_ascii_dump_grid_molecule_data(struct volume *world,
    struct viz_output_block *vizblk, struct frame_data_list const *const fdlp,
    FILE *surf_mol_header, char const *dirname, int *main_index)
{
  /* File handles */
  FILE *surf_mol_pos_data = NULL;
  FILE *surf_mol_states_data = NULL;
  FILE *surf_mol_orient_data = NULL;

  /* names of the output data files */
  char *mol_pos_name = NULL, *mol_orient_name = NULL, *mol_states_name = NULL;
  /* last parts of the files names above */
  static char const *mol_pos_name_last_part = ".positions.dat";
  static char const *mol_orient_name_last_part = ".orientations.dat";
  static char const *mol_states_name_last_part = ".states.dat";

  /* Grid molecules, sorted into species */
  struct grid_molecule ***grid_mols_by_species = NULL;
  u_int *grid_mol_counts_by_species = NULL;



  /* Iteration variables */
  int species_index;

  /* Control flags */
  byte viz_mol_pos_flag = (fdlp->type == ALL_MOL_DATA  ||  fdlp->type == MOL_POS);
  byte viz_mol_orient_flag = (fdlp->type == ALL_MOL_DATA  ||  fdlp->type == MOL_ORIENT);
  byte viz_mol_states_flag = (viz_mol_pos_flag  &&  (vizblk->viz_output_flag & VIZ_MOLECULES_STATES));

  /* Get a list of molecules sorted by species. */
  if (sort_molecules_by_species(world, vizblk, 
        (struct abstract_molecule ****) (void *) &grid_mols_by_species,
        &grid_mol_counts_by_species, 0, 1))
    goto failure;

  /* Emit all molecules for each species */
  for (species_index = 0; species_index < world->n_species; ++ species_index)
  {
    int state = vizblk->species_viz_states[species_index];
    if (state == EXCLUDE_OBJ)
      continue;

    struct species *specp = world->species_list[species_index];

    /* Skip non-grid molecules */
    if (! (specp->flags & ON_GRID))
      continue;

    if (viz_mol_pos_flag)
    {

         mol_pos_name = my_strcat(specp->sym->name, mol_pos_name_last_part);
         if (mol_pos_name == NULL)
           mcell_allocfailed("Failed to create filename for molecule positions file for DREAMM V3 output.");
        /* Open surface molecules position data file */
        if ((surf_mol_pos_data = dreamm_v3_generic_open_file(dirname, mol_pos_name, "a")) == NULL)
             goto failure;

    }

    if (viz_mol_orient_flag)
    {

           mol_orient_name = my_strcat(specp->sym->name, mol_orient_name_last_part);
           if (mol_orient_name == NULL)
             mcell_allocfailed("Failed to create filename for molecule orientations file for DREAMM V3 output.");
           /* Open surface molecules orientation data file */
           if ((surf_mol_orient_data =  dreamm_v3_generic_open_file(dirname, mol_orient_name, "a")) == NULL)
               goto failure;

    }

    /* Iterate over specific molecules in this species */
    int count = 0;
    unsigned int mol_index;
    for (mol_index = 0; mol_index < grid_mol_counts_by_species[species_index]; ++ mol_index)
    {
      struct grid_molecule *gmol = (grid_mols_by_species[species_index])[mol_index];
      struct wall *w = gmol->grid->surface;

      /* Keep count of the items we write */
      ++ count;

      /* Write positions information */
      if (viz_mol_pos_flag)
      {
        struct vector3 p0;
        uv2xyz(&(gmol->s_pos), gmol->grid->surface, &p0);
        dx_output_vector3_ascii(surf_mol_pos_data, &p0, world->length_unit);

        /* Write orientations information */
        if (viz_mol_orient_flag)
        {

           dx_output_oriented_normal_ascii(surf_mol_orient_data, &w->normal, gmol->orient);

        }
      }
    }

    /* Write data for surface molecule states */
    if (viz_mol_states_flag  &&  count > 0)
    {
         mol_states_name = my_strcat(specp->sym->name, mol_states_name_last_part);
         if (mol_states_name == NULL)
           mcell_allocfailed("Failed to create filename for molecule states file for DREAMM V3 output.");

         /* Open surface molecules states data file */
         if ((surf_mol_states_data =  dreamm_v3_generic_open_file(dirname, mol_states_name, "a")) == NULL)
             goto failure;

          fprintf(surf_mol_states_data, "%d", state);
    }

    /* Emit array of mol positions */
    if (viz_mol_pos_flag)
    {
      dreamm_v3_ascii_write_float_array_index(surf_mol_header,
                                                (*main_index) ++,
                                                count,
                                                mol_pos_name,
                                                specp->sym->name,
                                                "positions");
      if (count > 0) fprintf(surf_mol_header, "\tattribute \"dep\" string \"positions\"\n\n");
    }

    /* Emit array of mol orientations */
    if (viz_mol_orient_flag)
    {
      dreamm_v3_ascii_write_float_array_index(surf_mol_header,
                                                (*main_index) ++,
                                                count,
                                                mol_orient_name,
                                                specp->sym->name,
                                                "orientations");
      if (count > 0) fprintf(surf_mol_header, "\tattribute \"dep\" string \"positions\"\n\n");
    }

    /* Emit array of mol states */
    if (viz_mol_states_flag)
    {
      dreamm_v3_ascii_write_state_array_index(surf_mol_header,
                                                (*main_index) ++,
                                                count,
                                                mol_states_name,
                                                specp->sym->name);
    }

    /* For readability, add an extra newline */
    if (count <= 0)
      fprintf(surf_mol_header, "\n");


    if (mol_pos_name)
    {
        free(mol_pos_name);
        mol_pos_name = NULL;
    }
    if (mol_orient_name)
    {
         free(mol_orient_name);
         mol_orient_name = NULL;
    }
    if (mol_states_name)
    {
         free(mol_states_name);
         mol_states_name = NULL;
    }
    if (surf_mol_pos_data)
    {
        fclose(surf_mol_pos_data);
        surf_mol_pos_data = NULL;
    }
    if (surf_mol_orient_data)
    {
        fclose(surf_mol_orient_data);
        surf_mol_orient_data = NULL;
    }
    if (surf_mol_states_data)
    {
       fclose(surf_mol_states_data);
       surf_mol_states_data = NULL;
    }
  }

  free_ptr_array((void **) grid_mols_by_species, world->n_species);
  free(grid_mol_counts_by_species);
  return 0;

failure:
  if (mol_pos_name) free(mol_pos_name);
  if (mol_orient_name) free(mol_orient_name);
  if (mol_states_name) free(mol_states_name);
  if (grid_mols_by_species) free_ptr_array((void **) grid_mols_by_species, world->n_species);
  if (grid_mol_counts_by_species) free(grid_mol_counts_by_species);
  if (surf_mol_pos_data) fclose(surf_mol_pos_data);
  if (surf_mol_orient_data) fclose(surf_mol_orient_data);
  if (surf_mol_states_data) fclose(surf_mol_states_data);
  return 1;
}



/*************************************************************************
dreamm_v3_generic_dump_volume_molecule_data:
    Writes the volume molecule data to appropriate data files and index info to
    the header file.  Object id numbers are allocated, for each molecule, first
    to position, then to orientation, then to state, omitting any which are not
    desired in this output frame.

        In: vizblk: VIZ_OUTPUT block for this frame list
             struct frame_data_list const * const fdlp - frame to write
             FILE *vol_mol_header - the header to receive index info
             char const *dirname - directory for data files
             char const *mol_pos_name - name for position data file
             char const *mol_orient_name - name for orientation data file
             char const *mol_states_name - name for state data file
             int *main_index - ptr to index for allocating obj numbers
        Out: 0 on success, 1 on error
**************************************************************************/
static int 
dreamm_v3_generic_dump_volume_molecule_data(struct volume *world,
    struct viz_output_block *vizblk, struct frame_data_list const *const fdlp,
    FILE *vol_mol_header, char const *dirname, char const *mol_pos_name,
    char const *mol_orient_name, char const *mol_states_name, int *main_index)
{
  /* File handles */
  FILE *vol_mol_pos_data = NULL;
  FILE *vol_mol_states_data = NULL;
  FILE *vol_mol_orient_data = NULL;

  /* All volume molecules, sorted into species */
  struct volume_molecule ***viz_molp = NULL;
  u_int *viz_mol_count = NULL;

  /* Iteration variables */
  int species_index;

  /* Control flags */
  byte viz_mol_pos_flag = (fdlp->type == ALL_MOL_DATA  ||  fdlp->type == MOL_POS);
  byte viz_mol_orient_flag = (fdlp->type == ALL_MOL_DATA  ||  fdlp->type == MOL_ORIENT);
  byte viz_mol_states_flag = (viz_mol_pos_flag  &&  (vizblk->viz_output_flag & VIZ_MOLECULES_STATES));

  /* Prepare for position output */
  if (viz_mol_pos_flag  &&  (vol_mol_pos_data = dreamm_v3_generic_open_file(dirname, mol_pos_name, "ab")) == NULL)
    goto failure;

  /* Prepare for orientation output */
  if (viz_mol_orient_flag  &&  (vol_mol_orient_data = dreamm_v3_generic_open_file(dirname, mol_orient_name, "ab")) == NULL)
    goto failure;

  /* Prepare for states output */
  if (viz_mol_states_flag  &&  (vol_mol_states_data = dreamm_v3_generic_open_file(dirname, mol_states_name, "ab")) == NULL)
    goto failure;

  /* Get a list of molecules sorted by species. */
  if (sort_molecules_by_species(world, vizblk,
        (struct abstract_molecule ****) (void *) &viz_molp, &viz_mol_count,
        1, 0))
    goto failure;

  /* Process all volume mols */
  for (species_index=0; species_index<world->n_species; ++ species_index)
  {
    int state = vizblk->species_viz_states[species_index];
    if (state == EXCLUDE_OBJ)
      continue;

    struct species *specp = world->species_list[species_index];

    /* Skip this species if it is not a vol mol. */
    if (specp->flags & NOT_FREE)
      continue;

    /* Check that our molecule count agrees with the species population count */
    if (viz_mol_count[species_index] != specp->population)
    {
      mcell_warn("Molecule count disagreement!\n"
                 "  Species %s  population = %d  count = %d",
                 specp->sym->name,
                 specp->population,
                 viz_mol_count[species_index]);
    }

    /* Emit an array of molecule positions */
    if (viz_mol_pos_flag)
    {
      unsigned int mol_index;
      dreamm_v3_generic_write_float_array_index(vol_mol_header,
                                                (*main_index) ++,
                                                viz_mol_count[species_index],
                                                mol_pos_name,
                                                ftell(vol_mol_pos_data),
                                                specp->sym->name,
                                                "positions");
      if (viz_mol_count[species_index] > 0)
      {
        fprintf(vol_mol_header,
                "\tattribute \"dep\" string \"positions\"\n\n");
        for (mol_index = 0; mol_index < viz_mol_count[species_index]; ++ mol_index)
          dx_output_vector3(vol_mol_pos_data, 
              &(viz_molp[species_index][mol_index])->pos, world->length_unit);
      }
    }

    /* Emit a constantarray of molecule orientations (constant [0, 0, 1]) */
    if (viz_mol_orient_flag)
    {
      dreamm_v3_generic_write_vol_orientations_index(vol_mol_header,
                                                     (*main_index) ++,
                                                     viz_mol_count[species_index],
                                                     mol_orient_name,
                                                     ftell(vol_mol_orient_data),
                                                     specp->sym->name);
      if (viz_mol_count[species_index] > 0)
        dx_output_oriented_normal(vol_mol_orient_data, &v3_unit_z, 1);
    }

    /* Emit molecule state */
    if (viz_mol_states_flag)
    {
        /* write molecule states information. */
        dreamm_v3_generic_write_state_array_index(vol_mol_header,
                                                  (*main_index) ++,
                                                  viz_mol_count[species_index],
                                                  mol_states_name,
                                                  ftell(vol_mol_states_data),
                                                  specp->sym->name);
      if (viz_mol_count[species_index] > 0)
        fwrite(&state,sizeof state,1,vol_mol_states_data);
    }

    /* For readability, add an extra newline */
    if (viz_mol_count[species_index] <= 0)
      fprintf(vol_mol_header, "\n");
  }

  free_ptr_array((void **) viz_molp, world->n_species);
  free(viz_mol_count);
  if (vol_mol_pos_data) fclose(vol_mol_pos_data);
  if (vol_mol_orient_data) fclose(vol_mol_orient_data);
  if (vol_mol_states_data) fclose(vol_mol_states_data);
  return 0;

failure:
  if (viz_molp != NULL) free_ptr_array((void **) viz_molp, world->n_species);
  if (viz_mol_count != NULL) free(viz_mol_count);
  if (vol_mol_pos_data) fclose(vol_mol_pos_data);
  if (vol_mol_orient_data) fclose(vol_mol_orient_data);
  if (vol_mol_states_data) fclose(vol_mol_states_data);
  return 1;
}


/*************************************************************************
dreamm_v3_ascii_dump_volume_molecule_data:
    Writes the volume molecule data to appropriate data files in ascii format
    and index info to the header file.
    Object id numbers are allocated, for each molecule, first
    to position, then to orientation, then to state, omitting any which are not
    desired in this output frame.

        In: vizblk: VIZ_OUTPUT block for this frame list
             struct frame_data_list const * const fdlp - frame to write
             FILE *vol_mol_header - the header to receive index info
             char const *dirname - directory for data files
             int *main_index - ptr to index for allocating obj numbers
        Out: 0 on success, 1 on error
**************************************************************************/
static int 
dreamm_v3_ascii_dump_volume_molecule_data(struct volume *world,
    struct viz_output_block *vizblk, struct frame_data_list const *const fdlp,
    FILE *vol_mol_header, char const *dirname, int *main_index)
{

  /* File handles */
  FILE *vol_mol_pos_data = NULL;
  FILE *vol_mol_states_data = NULL;
  FILE *vol_mol_orient_data = NULL;

  /* names of the output data files */
  char *mol_pos_name = NULL, *mol_orient_name = NULL, *mol_states_name = NULL;
  /* last parts of the files names above */
  static char const *mol_pos_name_last_part = ".positions.dat";
  static char const *mol_orient_name_last_part = ".orientations.dat";
  static char const *mol_states_name_last_part = ".states.dat";


  /* All volume molecules, sorted into species */
  struct volume_molecule ***viz_molp = NULL;
  u_int *viz_mol_count = NULL;

  /* Iteration variables */
  int species_index;

  /* Control flags */
  byte viz_mol_pos_flag = (fdlp->type == ALL_MOL_DATA  ||  fdlp->type == MOL_POS);
  byte viz_mol_orient_flag = (fdlp->type == ALL_MOL_DATA  ||  fdlp->type == MOL_ORIENT);
  byte viz_mol_states_flag = (viz_mol_pos_flag  &&  (vizblk->viz_output_flag & VIZ_MOLECULES_STATES));

  /* Get a list of molecules sorted by species. */
  if (sort_molecules_by_species(world, vizblk,
        (struct abstract_molecule ****) (void *) &viz_molp, &viz_mol_count,
        1, 0))
    goto failure;

  /* Process all volume mols */
  for (species_index=0; species_index<world->n_species; ++ species_index)
  {
    int state = vizblk->species_viz_states[species_index];
    if (state == EXCLUDE_OBJ)
      continue;

    struct species *specp = world->species_list[species_index];

    /* Skip this species if it is not a vol mol */
    if (specp->flags & NOT_FREE)
      continue;

    /* Check that our molecule count agrees with the species population count */
    if (viz_mol_count[species_index] != specp->population)
    {
      mcell_warn("Molecule count disagreement!\n"
                 "  Species %s  population = %d  count = %d",
                 specp->sym->name,
                 specp->population,
                 viz_mol_count[species_index]);
    }

    /* Emit an array of molecule positions */
    if (viz_mol_pos_flag)
    {

      mol_pos_name = my_strcat(specp->sym->name, mol_pos_name_last_part);
      if (mol_pos_name == NULL)
        mcell_allocfailed("Failed to create filename for molecule positions file for DREAMM V3 output.");

      /* Prepare for position output */
      if ((vol_mol_pos_data = dreamm_v3_generic_open_file(dirname, mol_pos_name, "a")) == NULL)
           goto failure;

      unsigned int mol_index;
      dreamm_v3_ascii_write_float_array_index(vol_mol_header,
                                                (*main_index) ++,
                                                viz_mol_count[species_index],
                                                mol_pos_name,
                                                specp->sym->name,
                                                "positions");
      if (viz_mol_count[species_index] > 0)
      {
        fprintf(vol_mol_header,
                "\tattribute \"dep\" string \"positions\"\n\n");
        for (mol_index = 0; mol_index < viz_mol_count[species_index]; ++ mol_index)
          dx_output_vector3_ascii(vol_mol_pos_data, 
              &(viz_molp[species_index][mol_index])->pos, world->length_unit);
      }
    }

    /* Emit a constantarray of molecule orientations (constant [0, 0, 1]) */
    if (viz_mol_orient_flag)
    {
      mol_orient_name = my_strcat(specp->sym->name, mol_orient_name_last_part);
      if (mol_orient_name == NULL)
        mcell_allocfailed("Failed to create filename for molecule orientations file for DREAMM V3 output.");

      /* Prepare for orientation output */
      if  ((vol_mol_orient_data = dreamm_v3_generic_open_file(dirname, mol_orient_name, "a")) == NULL)
           goto failure;

      dreamm_v3_ascii_write_vol_orientations_index(vol_mol_header,
                                                     (*main_index) ++,
                                                     viz_mol_count[species_index],
                                                     mol_orient_name,
                                                     specp->sym->name);
      if (viz_mol_count[species_index] > 0)
        dx_output_oriented_normal_ascii(vol_mol_orient_data, &v3_unit_z, 1);
    }

    /* Emit molecule state */
    if (viz_mol_states_flag)
    {
      mol_states_name = my_strcat(specp->sym->name, mol_states_name_last_part);
      if (mol_states_name == NULL)
        mcell_allocfailed("Failed to create filename for molecule states file for DREAMM V3 output.");

      /* Prepare for orientation output */
      if ((vol_mol_states_data = dreamm_v3_generic_open_file(dirname, mol_states_name, "a")) == NULL)
           goto failure;


        /* write molecule states information. */
        dreamm_v3_ascii_write_state_array_index(vol_mol_header,
                                                  (*main_index) ++,
                                                  viz_mol_count[species_index],
                                                  mol_states_name,
                                                  specp->sym->name);
      if (viz_mol_count[species_index] > 0)
        fprintf(vol_mol_states_data, "%d", state);
    }

    /* For readability, add an extra newline */
    if (viz_mol_count[species_index] <= 0)
      fprintf(vol_mol_header, "\n");

    if (vol_mol_pos_data)
    {
          fclose(vol_mol_pos_data);
          vol_mol_pos_data = NULL;
    }
    if (vol_mol_orient_data)
    {
          fclose(vol_mol_orient_data);
          vol_mol_orient_data = NULL;
    }
    if (vol_mol_states_data)
    {
         fclose(vol_mol_states_data);
         vol_mol_states_data = NULL;
    }
    if (mol_pos_name)
    {
       free(mol_pos_name);
       mol_pos_name = NULL;
    }
    if (mol_orient_name)
    {
       free(mol_orient_name);
       mol_orient_name = NULL;
    }
    if (mol_states_name)
    {
       free(mol_states_name);
       mol_states_name = NULL;
    }
  }

  free_ptr_array((void **) viz_molp, world->n_species);
  free(viz_mol_count);
  return 0;

failure:
  if (viz_molp != NULL) free_ptr_array((void **) viz_molp, world->n_species);
  if (viz_mol_count != NULL) free(viz_mol_count);
  if (vol_mol_pos_data) fclose(vol_mol_pos_data);
  if (vol_mol_orient_data) fclose(vol_mol_orient_data);
  if (vol_mol_states_data) fclose(vol_mol_states_data);
  if (mol_pos_name) free(mol_pos_name);
  if (mol_orient_name) free(mol_orient_name);
  if (mol_states_name) free(mol_states_name);
  return 1;
}
/* == DREAMM V3 Output (non-grouped) == */

/* Filenames for DREAMM V3 (non-grouped) output */
static char const * const DREAMM_MESH_POS_NAME = "mesh_positions.bin";
static char const * const DREAMM_MESH_STATES_NAME = "mesh_states.bin";
static char const * const DREAMM_REGION_VIZ_DATA_NAME = "region_indices.bin";
static char const * const DREAMM_MESHES_HEADER_NAME = "meshes.dx";
static char const * const DREAMM_VOL_MOL_POS_NAME = "volume_molecules_positions.bin";
static char const * const DREAMM_SURF_MOL_POS_NAME = "surface_molecules_positions.bin";
static char const * const DREAMM_VOL_MOL_ORIENT_NAME = "volume_molecules_orientations.bin";
static char const * const DREAMM_SURF_MOL_ORIENT_NAME = "surface_molecules_orientations.bin";
static char const * const DREAMM_VOL_MOL_STATES_NAME = "volume_molecules_states.bin";
static char const * const DREAMM_SURF_MOL_STATES_NAME = "surface_molecules_states.bin";
static char const * const DREAMM_VOL_MOL_HEADER_NAME = "volume_molecules.dx";
static char const * const DREAMM_SURF_MOL_HEADER_NAME = "surface_molecules.dx";


/*************************************************************************
dreamm_v3_init:
    Initialize state for DREAMM_V3 output.

        In:  struct frame_data_list *fdlp - the head of the frame data list
        Out: 0 if successful, 1 if failed
**************************************************************************/
static int 
dreamm_v3_init(struct volume *world, struct viz_output_block *vizblk)
{
  if (check_output_directory_structure(vizblk))
    return 1;
  if (dreamm_v3_generic_init(world, vizblk))
    return 1;

  /* create viz_data dir filename */
  char *viz_data_dir = my_strcat(vizblk->file_prefix_name, "_viz_data");
  if (viz_data_dir == NULL)
    mcell_allocfailed("Failed to build VIZ output directory name.");

  /* make viz_data dir */
  if (mkdirs(viz_data_dir))
    mcell_error("VIZ output directory is not writable and could not be created.");

  /* create frame data dir filename */
  vizblk->viz_state_info.frame_data_dir = my_strcat(viz_data_dir, "/frame_data");
  if (vizblk->viz_state_info.frame_data_dir == NULL)
    mcell_allocfailed("Failed to build VIZ output frame data directory name.");
  free(viz_data_dir);

  /* make directory for "frame data" */
  if (mkdirs(vizblk->viz_state_info.frame_data_dir))
    mcell_error("VIZ output frame data directory is not writable and could not be created.");

  /* Prepare iteration counters and timing info for frame_data_list */
  int time_values_total = count_time_values(world, vizblk->frame_data_head);
  if (reset_time_values(world, vizblk->frame_data_head, world->start_time))
    return 1;
  return initialize_iteration_counters(vizblk, time_values_total);
}


/*************************************************************************
dreamm_v3_remove_file:
    Remove a file in the DREAMM V3 output directory.  Used by DREAMM V3 output
    to get rid of files at the beginning of each iteration.  We eliminate files
    which we are going to write to because some of these files may be symlinks.

        In: vizblk: VIZ_OUTPUT block for this frame list
             char const *fname - filename for file
        Out: 0 on success, 1 on failure
**************************************************************************/
static int 
dreamm_v3_remove_file(struct viz_output_block *vizblk, char const *fname)
{
  struct stat f_stat;

  /* concatenate dir and fname to get file path */
  char *path = CHECKED_SPRINTF("%s/%s", vizblk->viz_state_info.iteration_number_dir, fname);

  /* If the file exists, remove it */
  if (stat(path, &f_stat) == 0)
  {
    if (unlink(path) != 0)
      mcell_perror(errno, "Failed to remove file '%s'.", fname);
  }

  free(path);
  return 0;
}


/*************************************************************************
dreamm_v3_clean_files:
    Clean up any files which are going to be created during this iteration.  
    We need to remove these files because an old run may have created symlinks
    here, which will cause the files to overwrite data in older iterations.

        In: vizblk: VIZ_OUTPUT block for whom to clean
        Out: 0 on success, 1 on failure
**************************************************************************/
static int 
dreamm_v3_clean_files(struct volume *world, struct viz_output_block *vizblk)
{
  if (! active_this_iteration(vizblk->frame_data_head, world->it_time))
    return 0;

  /* names of the output data files */
  char *mol_pos_name = NULL, *mol_orient_name = NULL, *mol_states_name = NULL;
  /* last parts of the files names above */
  static char const *mol_pos_name_last_part = ".positions.dat";
  static char const *mol_orient_name_last_part = ".orientations.dat";
  static char const *mol_states_name_last_part = ".states.dat";
  char *mesh_pos_name = NULL, *mesh_connect_name = NULL, *mesh_region_indices_name = NULL, *mesh_states_name = NULL;
  /* last parts of the files names above */
  static char const *mesh_pos_name_last_part = ".positions.dat";
  static char const *mesh_connect_name_last_part = ".connections.dat";
  static char const *mesh_region_indices_name_last_part = ".region_indices.dat";
  static char const *mesh_states_name_last_part = ".states.dat";

  int species_index;
  struct object *objp;

  /* Free old directory */
  if (vizblk->viz_state_info.iteration_number_dir)
    free(vizblk->viz_state_info.iteration_number_dir);
  vizblk->viz_state_info.iteration_number_dir = NULL;

  /* Make new directory name */
  vizblk->viz_state_info.iteration_number_dir = CHECKED_SPRINTF("%s/iteration_%lld",
                                                                vizblk->viz_state_info.frame_data_dir,
                                                                world->it_time);

  /* If new directory doesn't exist, create it and return */
  if (! is_dir(vizblk->viz_state_info.iteration_number_dir))
    return mkdirs(vizblk->viz_state_info.iteration_number_dir);

  /* Directory already existed.  Clear out any files we're going to write */
  for (struct frame_data_list *fdlp = vizblk->frame_data_head; fdlp != NULL; fdlp = fdlp->next)
  {
    if (fdlp->viz_iteration != world->it_time)
      continue;

    switch (fdlp->type)
    {
      case ALL_MOL_DATA:
        if (vizblk->viz_output_flag & VIZ_MOLECULE_FORMAT_BINARY)
        {
           if (dreamm_v3_remove_file(vizblk, DREAMM_VOL_MOL_POS_NAME)) return 1;
           if (dreamm_v3_remove_file(vizblk, DREAMM_VOL_MOL_ORIENT_NAME)) return 1;
           if (dreamm_v3_remove_file(vizblk, DREAMM_VOL_MOL_STATES_NAME)) return 1;
           if (dreamm_v3_remove_file(vizblk, DREAMM_SURF_MOL_POS_NAME)) return 1;
           if (dreamm_v3_remove_file(vizblk, DREAMM_SURF_MOL_ORIENT_NAME)) return 1;
           if (dreamm_v3_remove_file(vizblk, DREAMM_SURF_MOL_STATES_NAME)) return 1;
        }
        else 
        {
           for (species_index=0; species_index<world->n_species; ++ species_index)
           {
              struct species *specp = world->species_list[species_index];
              if (specp == world->all_mols) continue;
              if (specp == world->all_volume_mols) continue;
              if (specp == world->all_surface_mols) continue;

              mol_pos_name = my_strcat(specp->sym->name, mol_pos_name_last_part);
              if (mol_pos_name == NULL)
                mcell_allocfailed("Failed to create filename for molecule positions file for DREAMM V3 output.");

              mol_orient_name = my_strcat(specp->sym->name, mol_orient_name_last_part);
             if (mol_orient_name == NULL)
                mcell_allocfailed("Failed to create filename for molecule orientations file for DREAMM V3 output.");

             mol_states_name = my_strcat(specp->sym->name, mol_states_name_last_part);
             if (mol_states_name == NULL)
                mcell_allocfailed("Failed to create filename for molecule states file for DREAMM V3 output.");

             if (dreamm_v3_remove_file(vizblk, mol_pos_name))
             {
                free(mol_pos_name);
                return 1;
             }
             if (dreamm_v3_remove_file(vizblk, mol_orient_name))
             {
                free(mol_orient_name);
                return 1;
             }
             if (dreamm_v3_remove_file(vizblk, mol_states_name))
             {
                free(mol_states_name);
                return 1;
             }
             free(mol_pos_name);
             free(mol_orient_name);
             free(mol_states_name);
           }

        }
        break;

      case MOL_POS:
        if (vizblk->viz_output_flag & VIZ_MOLECULE_FORMAT_BINARY)
        {
           if (dreamm_v3_remove_file(vizblk, DREAMM_VOL_MOL_POS_NAME)) return 1;
           if (dreamm_v3_remove_file(vizblk, DREAMM_VOL_MOL_STATES_NAME)) return 1;
           if (dreamm_v3_remove_file(vizblk, DREAMM_SURF_MOL_POS_NAME)) return 1;
           if (dreamm_v3_remove_file(vizblk, DREAMM_SURF_MOL_STATES_NAME)) return 1;
        }
        else 
        {
           for (species_index=0; species_index<world->n_species; ++ species_index)
           {
              struct species *specp = world->species_list[species_index];
              if (specp == world->all_mols) continue;
              if (specp == world->all_volume_mols) continue;
              if (specp == world->all_surface_mols) continue;

              mol_pos_name = my_strcat(specp->sym->name, mol_pos_name_last_part);
              if (mol_pos_name == NULL)
                mcell_allocfailed("Failed to create filename for molecule positions file for DREAMM V3 output.");
             mol_states_name = my_strcat(specp->sym->name, mol_states_name_last_part);
             if (mol_states_name == NULL)
                mcell_allocfailed("Failed to create filename for molecule states file for DREAMM V3 output.");
             if (dreamm_v3_remove_file(vizblk, mol_pos_name))
             {
                free(mol_pos_name);
                return 1;
             }
             if (dreamm_v3_remove_file(vizblk, mol_states_name))
             {
                free(mol_states_name);
                return 1;
             }
             free(mol_pos_name);
             free(mol_states_name);
           }
        }
        break;

      case MOL_ORIENT:
        if (vizblk->viz_output_flag & VIZ_MOLECULE_FORMAT_BINARY)
        {
           if (dreamm_v3_remove_file(vizblk, DREAMM_VOL_MOL_ORIENT_NAME)) return 1;
           if (dreamm_v3_remove_file(vizblk, DREAMM_SURF_MOL_ORIENT_NAME)) return 1;
        }
        else 
        {
           for (species_index=0; species_index<world->n_species; ++ species_index)
           {
              struct species *specp = world->species_list[species_index];
              if (specp == world->all_mols) continue;
              if (specp == world->all_volume_mols) continue;
              if (specp == world->all_surface_mols) continue;

              mol_orient_name = my_strcat(specp->sym->name, mol_orient_name_last_part);
             if (mol_orient_name == NULL)
               mcell_allocfailed("Failed to create filename for molecule orientations file for DREAMM V3 output.");

             if (dreamm_v3_remove_file(vizblk, mol_orient_name))
             {
                free(mol_orient_name);
                return 1;
             }
             free(mol_orient_name);
           }
        }
        break;

      case ALL_MESH_DATA:
        if (vizblk->viz_output_flag & VIZ_MESH_FORMAT_BINARY)
        {
           if (dreamm_v3_remove_file(vizblk, DREAMM_MESH_POS_NAME)) return 1;
           if (dreamm_v3_remove_file(vizblk, DREAMM_MESH_STATES_NAME)) return 1;
           if (dreamm_v3_remove_file(vizblk, DREAMM_REGION_VIZ_DATA_NAME)) return 1;
        }
        else 
        {
           for (int obj_index = 0; obj_index < vizblk->n_dreamm_objects; obj_index++)
           {
             objp = vizblk->dreamm_objects[obj_index];
             if (objp->object_type != POLY_OBJ  &&  objp->object_type != BOX_OBJ)
               continue;

             mesh_pos_name = my_strcat(objp->sym->name, mesh_pos_name_last_part);
             if (mesh_pos_name == NULL)
               mcell_allocfailed("Failed to create filename for mesh positions file for DREAMM V3 output.");
             mesh_connect_name = my_strcat(objp->sym->name, mesh_connect_name_last_part);
             if (mesh_connect_name == NULL)
               mcell_allocfailed("Failed to create filename for mesh connections file for DREAMM V3 output.");
             mesh_states_name = my_strcat(objp->sym->name, mesh_states_name_last_part);
             if (mesh_states_name == NULL)
               mcell_allocfailed("Failed to create filename for mesh states file for DREAMM V3 output.");
             mesh_region_indices_name = my_strcat(objp->sym->name, mesh_region_indices_name_last_part);
             if (mesh_region_indices_name == NULL)
               mcell_allocfailed("Failed to create filename for region indices file for DREAMM V3 output.");
             if (dreamm_v3_remove_file(vizblk, mesh_pos_name))
             {
               free(mesh_pos_name);
               return 1;
             }
             if (dreamm_v3_remove_file(vizblk, mesh_connect_name))
             {
               free(mesh_connect_name);
               return 1;
             }
             if (dreamm_v3_remove_file(vizblk, mesh_states_name))
             {
               free(mesh_states_name);
               return 1;
             }
             if (dreamm_v3_remove_file(vizblk, mesh_region_indices_name))
             {
               free(mesh_region_indices_name);
               return 1;
             }
             free(mesh_pos_name);
             free(mesh_connect_name);
             free(mesh_states_name);
             free(mesh_region_indices_name);
           }

        }
        break;

      case MESH_GEOMETRY:
        if (vizblk->viz_output_flag & VIZ_MESH_FORMAT_BINARY)
        {
           if (dreamm_v3_remove_file(vizblk, DREAMM_MESH_POS_NAME)) return 1;
           if (dreamm_v3_remove_file(vizblk, DREAMM_MESH_STATES_NAME)) return 1;
        }
        else 
        {
           for (int obj_index = 0; obj_index < vizblk->n_dreamm_objects; obj_index++)
           {
             objp = vizblk->dreamm_objects[obj_index];

             mesh_pos_name = my_strcat(objp->sym->name, mesh_pos_name_last_part);
             if (mesh_pos_name == NULL)
               mcell_allocfailed("Failed to create filename for mesh positions file for DREAMM V3 output.");
             mesh_connect_name = my_strcat(objp->sym->name, mesh_connect_name_last_part);
             if (mesh_connect_name == NULL)
               mcell_allocfailed("Failed to create filename for mesh connections file for DREAMM V3 output.");
             mesh_states_name = my_strcat(objp->sym->name, mesh_states_name_last_part);
             if (mesh_states_name == NULL)
               mcell_allocfailed("Failed to create filename for mesh states file for DREAMM V3 output.");

             if (dreamm_v3_remove_file(vizblk, mesh_pos_name))
             {
               free(mesh_pos_name);
               return 1;
             }
             if (dreamm_v3_remove_file(vizblk, mesh_connect_name))
             {
               free(mesh_connect_name);
               return 1;
             }
             if (dreamm_v3_remove_file(vizblk, mesh_states_name))
             {
               free(mesh_states_name);
               return 1;
             }

             free(mesh_pos_name);
             free(mesh_connect_name);
             free(mesh_states_name);
           }

        }
        break;

      case REG_DATA:
        if (vizblk->viz_output_flag & VIZ_MESH_FORMAT_BINARY)
        {
           if (dreamm_v3_remove_file(vizblk, DREAMM_REGION_VIZ_DATA_NAME)) return 1;
        }
        else 
        {

           for (int obj_index = 0; obj_index < vizblk->n_dreamm_objects; obj_index++)
           {
             objp = vizblk->dreamm_objects[obj_index];
             if (objp->object_type != POLY_OBJ  &&  objp->object_type != BOX_OBJ)
               continue;

             mesh_region_indices_name = my_strcat(objp->sym->name, mesh_region_indices_name_last_part);
             if (mesh_region_indices_name == NULL)
               mcell_allocfailed("Failed to create filename for region indices file for DREAMM V3 output.");
             if (dreamm_v3_remove_file(vizblk, mesh_region_indices_name))
             {
               free(mesh_region_indices_name);
               return 1;
             }
             free(mesh_region_indices_name);
           }
        }
        break;

      default:
        mcell_internal_error("Unexpected frame type in DREAMM V3 output mode (type=%d).", fdlp->type);
        return 1;
    }
  }

  return 0;
}


/*************************************************************************
dreamm_v3_update_last_iteration_info:
    Update the "last iteration" information for meshes and molecules.  This
    information is used to create the symlinks needed in the DREAMM V3 output
    format.

        In: vizblk: VIZ_OUTPUT block to update
        Out: none
**************************************************************************/
static void 
dreamm_v3_update_last_iteration_info(struct viz_output_block *vizblk,
   long long it_time)
{
  for (struct frame_data_list *fdlp = vizblk->frame_data_head;
       fdlp != NULL;
       fdlp = fdlp->next)
  {
    if (it_time !=fdlp->viz_iteration)
      continue;

    if ((fdlp->type == ALL_MESH_DATA) ||
        (fdlp->type == REG_DATA) ||
        (fdlp->type == MESH_GEOMETRY))
    {
      if (fdlp->viz_iteration > vizblk->viz_state_info.last_meshes_iteration)
        vizblk->viz_state_info.last_meshes_iteration = fdlp->viz_iteration;
    }
    else if ((fdlp->type == ALL_MOL_DATA) ||
             (fdlp->type == MOL_POS) ||
             (fdlp->type == MOL_ORIENT))
    {
      if (fdlp->viz_iteration > vizblk->viz_state_info.last_mols_iteration)
        vizblk->viz_state_info.last_mols_iteration = fdlp->viz_iteration;
    }
  }
}



/*************************************************************************
dreamm_v3_create_empty_file:
    Create an empty file in the DREAMM V3 output directory.  This may be
    redundant now, since I'm explicitly removing files which, if left over from
    a previous run, would cause trouble.

        In: vizblk: VIZ_OUTPUT block for this frame list
            char const *fname - filename for new file
        Out: 0 upon success, 1 upon failure
**************************************************************************/
static int 
dreamm_v3_create_empty_file(struct viz_output_block *vizblk,
    char const *fname)
{
  FILE *f = NULL;
  char *path = NULL;
  if (dreamm_v3_remove_file(vizblk, fname))
    return 1;

  if ((path = CHECKED_SPRINTF("%s/%s", vizblk->viz_state_info.iteration_number_dir, fname)) == NULL)
    return 1;

  if ((f = open_file(path, "w")) == NULL)
  {
    free(path);
    return 1;
  }

  fclose(f);
  free(path);
  return 0;
}


/*************************************************************************
dreamm_v3_create_empty_mesh_file:
    Create an empty mesh file in the DREAMM V3 output directory in ascii
    format.

        In: vizblk: VIZ_OUTPUT block for this frame list
            struct object *parent - mesh object
        Out: 0 upon success, 1 upon failure
**************************************************************************/
static int 
dreamm_v3_create_empty_mesh_file(struct viz_output_block *vizblk,
    struct object *parent)
{
  struct object *o;
  /* names of the output data files */
  char *mesh_pos_name = NULL, *mesh_connect_name = NULL, *mesh_region_indices_name = NULL, *mesh_states_name = NULL;
  /* last parts of the files names above */
  static char const *mesh_pos_name_last_part = ".positions.dat";
  static char const *mesh_connect_name_last_part = ".connections.dat";
  static char const *mesh_region_indices_name_last_part = ".region_indices.dat";
  static char const *mesh_states_name_last_part = ".states.dat";

  if (parent->object_type == BOX_OBJ || parent->object_type == POLY_OBJ)
  {
     mesh_pos_name = my_strcat(parent->sym->name, mesh_pos_name_last_part);
     if (mesh_pos_name == NULL)
       mcell_allocfailed("Failed to create filename for mesh positions file for DREAMM V3 output.");
     mesh_connect_name = my_strcat(parent->sym->name, mesh_connect_name_last_part);
     if (mesh_connect_name == NULL)
       mcell_allocfailed("Failed to create filename for mesh connections file for DREAMM V3 output.");
     mesh_region_indices_name = my_strcat(parent->sym->name, mesh_region_indices_name_last_part);
     if (mesh_region_indices_name == NULL)
       mcell_allocfailed("Failed to create filename for region indices file for DREAMM V3 output.");
     mesh_states_name = my_strcat(parent->sym->name, mesh_states_name_last_part);
     if (mesh_states_name == NULL)
       mcell_allocfailed("Failed to create filename for mesh states file for DREAMM V3 output.");

      if (dreamm_v3_create_empty_file(vizblk, mesh_pos_name))
      {
          free(mesh_pos_name);
          return 1;
      }
      if (dreamm_v3_create_empty_file(vizblk, mesh_connect_name))
      {
         free(mesh_connect_name);
         return 1;
      }
      if (dreamm_v3_create_empty_file(vizblk, mesh_region_indices_name))
      {
        free(mesh_region_indices_name);
        return 1;
      }
      if (dreamm_v3_create_empty_file(vizblk, mesh_states_name))
      {
          free(mesh_states_name);
          return 1;
      }
      free(mesh_pos_name);
      free(mesh_connect_name);
      free(mesh_region_indices_name);
      free(mesh_states_name);
  }
  else if (parent->object_type == META_OBJ)
  {
     for (o = parent->first_child; o != NULL; o = o->next)
     {
        if (dreamm_v3_create_empty_mesh_file(vizblk, o)) return 1;
     }

  }

  return 0;
}

/*************************************************************************
dreamm_v3_write_empty_files:
    Create a set of empty files in the DREAMM V3 output directory.  This may be
    redundant now, since I'm explicitly removing files which, if left over from
    a previous run, would cause trouble.

        In: vizblk: VIZ_OUTPUT block for this set of frames
        Out: 0 upon success, 1 upon failure
**************************************************************************/
static int 
dreamm_v3_write_empty_files(struct volume *world, 
    struct viz_output_block *vizblk)
{

  int species_index; /* iterator for the species */
  struct object *o; /* iterator for object in the world */

  /* names of the output data files */
  char *mol_pos_name = NULL, *mol_orient_name = NULL, *mol_states_name = NULL;
  /* last parts of the files names above */
  static char const *mol_pos_name_last_part = ".positions.dat";
  static char const *mol_orient_name_last_part = ".orientations.dat";
  static char const *mol_states_name_last_part = ".states.dat";

  if (vizblk->n_dreamm_objects == 0)
  {
     if (vizblk->viz_output_flag & VIZ_MESH_FORMAT_BINARY)
     {
       if (dreamm_v3_create_empty_file(vizblk, DREAMM_MESH_POS_NAME)) return 1;
       if (dreamm_v3_create_empty_file(vizblk, DREAMM_MESH_STATES_NAME)) return 1;
       if (dreamm_v3_create_empty_file(vizblk, DREAMM_REGION_VIZ_DATA_NAME)) return 1;
       if (dreamm_v3_create_empty_file(vizblk, DREAMM_MESHES_HEADER_NAME)) return 1;
     }
     else if (vizblk->viz_output_flag & VIZ_MESH_FORMAT_ASCII)
     {

        for (o = world->root_instance; o != NULL; o = o->next)
        {
           if (dreamm_v3_create_empty_mesh_file(vizblk, o)) return 1;
        }
        if (dreamm_v3_create_empty_file(vizblk, DREAMM_MESHES_HEADER_NAME)) return 1;

     }
     else
     {
        mcell_internal_error("Unrecognized VIZ_MESH_FORMAT option.");
        return 1;
     }
  }

  if (vizblk->viz_state_info.n_vol_species == 0  &&  vizblk->viz_state_info.n_grid_species == 0)
  {
     if (vizblk->viz_output_flag & VIZ_MOLECULE_FORMAT_BINARY)
     {
        if (dreamm_v3_create_empty_file(vizblk, DREAMM_VOL_MOL_POS_NAME)) return 1;
        if (dreamm_v3_create_empty_file(vizblk, DREAMM_VOL_MOL_ORIENT_NAME)) return 1;
        if (dreamm_v3_create_empty_file(vizblk, DREAMM_VOL_MOL_STATES_NAME)) return 1;
        if (dreamm_v3_create_empty_file(vizblk, DREAMM_VOL_MOL_HEADER_NAME)) return 1;

        if (dreamm_v3_create_empty_file(vizblk, DREAMM_SURF_MOL_POS_NAME)) return 1;
        if (dreamm_v3_create_empty_file(vizblk, DREAMM_SURF_MOL_ORIENT_NAME)) return 1;
        if (dreamm_v3_create_empty_file(vizblk, DREAMM_SURF_MOL_STATES_NAME)) return 1;
        if (dreamm_v3_create_empty_file(vizblk, DREAMM_SURF_MOL_HEADER_NAME)) return 1;

     }
     else if (vizblk->viz_output_flag & VIZ_MOLECULE_FORMAT_ASCII)
     {

        for (species_index=0; species_index<world->n_species; ++ species_index)
        {
          struct species *specp = world->species_list[species_index];
          if (specp == world->all_mols) continue;
          if (specp == world->all_volume_mols) continue;
          if (specp == world->all_surface_mols) continue;

          mol_pos_name = my_strcat(specp->sym->name, mol_pos_name_last_part);
          if (mol_pos_name == NULL)
            mcell_allocfailed("Failed to create filename for molecule positions file for DREAMM V3 output.");

          mol_orient_name = my_strcat(specp->sym->name, mol_orient_name_last_part);
          if (mol_orient_name == NULL)
            mcell_allocfailed("Failed to create filename for molecule orientations file for DREAMM V3 output.");

          mol_states_name = my_strcat(specp->sym->name, mol_states_name_last_part);
          if (mol_states_name == NULL)
            mcell_allocfailed("Failed to create filename for molecule states file for DREAMM V3 output.");

          if (dreamm_v3_create_empty_file(vizblk, mol_pos_name))
          {
             free(mol_pos_name);
             return 1;
          }
          if (dreamm_v3_create_empty_file(vizblk, mol_orient_name))
          {
            free(mol_orient_name);
            return 1;
          }
          if (dreamm_v3_create_empty_file(vizblk, mol_states_name))
          {
            free(mol_states_name);
            return 1;
          }
          free(mol_pos_name);
          free(mol_orient_name);
          free(mol_states_name);
        }

        if (dreamm_v3_create_empty_file(vizblk, DREAMM_VOL_MOL_HEADER_NAME)) return 1;
        if (dreamm_v3_create_empty_file(vizblk, DREAMM_SURF_MOL_HEADER_NAME)) return 1;

     }
     else
     {
       mcell_internal_error("Unrecognized VIZ_MOLECULE_FORMAT option.");
       return 1;
     }
   }
   return 0;
}


/*************************************************************************
dreamm_v3_create_symlink:
    Create a symlink to a previous iteration appropriate for the DREAMM data
    format.

        In: vizblk: VIZ_OUTPUT block for this frame list
             long long newiter - iteration needing symlink
             long long lastiter - iteration to which to make symlink
             char const *filename - filename to link from old dir
        Out: 0 upon succes, 1 upon failure.
**************************************************************************/
static int 
dreamm_v3_create_symlink(struct viz_output_block *vizblk, long long newiter,
    long long lastiter, char const *filename)
{
  char *newpath = NULL;
  char *oldpath = NULL;
  char *effoldpath = NULL;
  struct stat f_stat;

  /* Create old path for 'stat' */
  effoldpath = CHECKED_SPRINTF("%s/iteration_%lld/%s", vizblk->viz_state_info.frame_data_dir, lastiter, filename);
  if (effoldpath == NULL)
    goto failure;

  /* If the old file doesn't exist, don't make the symlink. */
  if (stat(effoldpath, &f_stat) != 0)
  {
    free(effoldpath);
    return 0;
  }

  /* Old path name is a relative path */
  oldpath = alloc_sprintf("../iteration_%lld/%s", lastiter, filename);
  if (oldpath == NULL)
    goto failure;

  /* New path name is in new iteration directory */
  newpath = CHECKED_SPRINTF("%s/iteration_%lld/%s", vizblk->viz_state_info.frame_data_dir, newiter, filename);
  if (newpath == NULL)
    goto failure;

  /* Try to create symlink */
  if (symlink(oldpath, newpath) == -1)
  {
    /* If we failed because the file exists */
    if (errno == EEXIST)
    {
      /* Remove the symlink and try again */
      if (unlink(newpath) == -1)
      {
        mcell_perror(errno, "Failed to remove old symlink '%s' for DREAMM V3 VIZ output.", newpath);
        goto failure;
      }

      /* Try again to create symlink */
      if (symlink(oldpath, newpath) == -1)
      {
        mcell_perror(errno, "Failed to create symlink '%s' for DREAMM V3 VIZ output.", newpath);
        goto failure;
      }
    }

    /* If we failed to make the symlink for some other reason */
    else
    {
      mcell_perror(errno, "Failed to create symlink '%s' for DREAMM V3 VIZ output.", newpath);
      goto failure;
    }
  }

  /* Clean up and return success */
  free(effoldpath);
  free(oldpath);
  free(newpath);
  return 0;

failure:
  if (effoldpath != NULL) free(effoldpath);
  if (oldpath != NULL) free(oldpath);
  if (newpath != NULL) free(newpath);
  return 1;
}



/*************************************************************************
dreamm_v3_scan_for_mol_frames
    Scan a list of frame data objects to see if there is an upcoming mol frame
    for the specified iteration number.

        In: struct frame_data_list *fdlp - the list to scan
            long long iterno - the iteration number
        Out: 1 if a matching frame is found, 0 otherwise.
**************************************************************************/
static int 
dreamm_v3_scan_for_mol_frames(struct frame_data_list *fdlp, long long iterno)
{
  for (; fdlp != NULL; fdlp = fdlp->next)
  {
    /* XXX: This used to return as soon as it found an fdlp->viz_iteration
     * unequal to iterno...  I think that was incorrect.
     */
    if (fdlp->viz_iteration != iterno)
      continue;

    if ((fdlp->type == ALL_MOL_DATA) ||
        (fdlp->type == MOL_POS)      ||
        (fdlp->type == MOL_ORIENT))
      return 1;
  }

  return 0;
}



/*************************************************************************
dreamm_v3_create_molecule_symlinks:
    If appropriate, creates molecule symlinks for a given iteration of DREAMM
    V3 output.

        In: vizblk: VIZ_OUTPUT block for this set of frames
             struct frame_data_list const *fdlp - the frame for which to create
                                                 links
        Out: 0 on success, 1 on error
**************************************************************************/
static int 
dreamm_v3_create_molecule_symlinks(struct volume *world, 
    struct viz_output_block *vizblk, struct frame_data_list const *fdlp)
{
   /* names of the output data files */
  char *mol_pos_name = NULL, *mol_orient_name = NULL, *mol_states_name = NULL;

  long long lastiter = vizblk->viz_state_info.last_mols_iteration;
  int mol_frame_found  = dreamm_v3_scan_for_mol_frames(fdlp->next, fdlp->viz_iteration);

  if (!mol_frame_found         &&                   /* No upcoming mol frames this iteration */
      lastiter >= 0            &&                   /* There is an old mol frame */
      fdlp->viz_iteration > lastiter)               /* The old mol frame was not created during this iteration */
  {
    /* Create a whole mess of symlinks */

    if (vizblk->viz_output_flag & VIZ_MOLECULE_FORMAT_BINARY)
    {
        if (dreamm_v3_create_symlink(vizblk, fdlp->viz_iteration, lastiter, DREAMM_SURF_MOL_HEADER_NAME)
           || dreamm_v3_create_symlink(vizblk, fdlp->viz_iteration, lastiter, DREAMM_SURF_MOL_ORIENT_NAME)
           || dreamm_v3_create_symlink(vizblk, fdlp->viz_iteration, lastiter, DREAMM_SURF_MOL_POS_NAME)
           || dreamm_v3_create_symlink(vizblk, fdlp->viz_iteration, lastiter, DREAMM_SURF_MOL_STATES_NAME)
           || dreamm_v3_create_symlink(vizblk, fdlp->viz_iteration, lastiter, DREAMM_VOL_MOL_HEADER_NAME)
           || dreamm_v3_create_symlink(vizblk, fdlp->viz_iteration, lastiter, DREAMM_VOL_MOL_ORIENT_NAME)
           || dreamm_v3_create_symlink(vizblk, fdlp->viz_iteration, lastiter, DREAMM_VOL_MOL_POS_NAME)
           || dreamm_v3_create_symlink(vizblk, fdlp->viz_iteration, lastiter, DREAMM_VOL_MOL_STATES_NAME))
                goto failure;
    }
    else 
    {

        if (dreamm_v3_create_symlink(vizblk, fdlp->viz_iteration, lastiter, DREAMM_SURF_MOL_HEADER_NAME)
           || dreamm_v3_create_symlink(vizblk, fdlp->viz_iteration, lastiter, DREAMM_VOL_MOL_HEADER_NAME))
                goto failure;

        /* last parts of the files names above */
        static char const *mol_pos_name_last_part = ".positions.dat";
        static char const *mol_orient_name_last_part = ".orientations.dat";
        static char const *mol_states_name_last_part = ".states.dat";

        int species_index;
        for (species_index=0; species_index<world->n_species; ++ species_index)
        {
          /* Skip this species if it is marked as excluded */
          if (vizblk->species_viz_states[species_index] == EXCLUDE_OBJ)
            continue;

          struct species *specp = world->species_list[species_index];

          mol_pos_name = my_strcat(specp->sym->name, mol_pos_name_last_part);
          if (mol_pos_name == NULL)
            mcell_allocfailed("Failed to create filename for molecule positions file for DREAMM V3 output.");
          mol_orient_name = my_strcat(specp->sym->name, mol_orient_name_last_part);
          if (mol_orient_name == NULL)
            mcell_allocfailed("Failed to create filename for molecule orientations file for DREAMM V3 output.");
         mol_states_name = my_strcat(specp->sym->name, mol_states_name_last_part);
         if (mol_states_name == NULL)
            mcell_allocfailed("Failed to create filename for molecule states file for DREAMM V3 output.");

         if (dreamm_v3_create_symlink(vizblk, fdlp->viz_iteration, lastiter, mol_pos_name)
           || dreamm_v3_create_symlink(vizblk, fdlp->viz_iteration, lastiter, mol_orient_name)
           || dreamm_v3_create_symlink(vizblk, fdlp->viz_iteration, lastiter, mol_states_name))
           {
                  goto failure;
         }


        } /* end if-else */

    }
  }

  return 0;

  failure: if (mol_pos_name) free(mol_pos_name);
           if (mol_orient_name) free(mol_orient_name);
           if (mol_states_name) free(mol_states_name);
           return 1;


}

/*************************************************************************
dreamm_v3_scan_for_mesh_frames
    Scan a list of frame data objects to see if there is an upcoming mesh frame
    for the specified iteration number.

        In: struct frame_data_list *fdlp - the list to scan
            long long iterno - the iteration number
        Out: 1 if a matching frame is found, 0 otherwise.
**************************************************************************/
static int 
dreamm_v3_scan_for_mesh_frames(struct frame_data_list *fdlp, long long iterno)
{
  for (; fdlp != NULL; fdlp = fdlp->next)
  {
    if (fdlp->viz_iteration != iterno)
      continue;

    if ((fdlp->type == ALL_MESH_DATA) ||
        (fdlp->type == MESH_GEOMETRY) ||
        (fdlp->type == REG_DATA))
      return 1;
  }

  return 0;
}



/*************************************************************************
dreamm_v3_create_mesh_symlinks:
    If appropriate, creates mesh symlinks for a given iteration of DREAMM V3
    output.

        In:  vizblk: VIZ_OUTPUT block for this frame list
             struct frame_data_list const *fdlp - the frame for which to create
                                                 links
        Out: 0 on success, 1 on error
**************************************************************************/
static int 
dreamm_v3_create_mesh_symlinks(struct viz_output_block *vizblk,
    struct frame_data_list const *fdlp)
{
  long long lastiter = vizblk->viz_state_info.last_meshes_iteration;
  int mesh_frame_found = dreamm_v3_scan_for_mesh_frames(fdlp->next, fdlp->viz_iteration);

  if (! mesh_frame_found        &&                  /* No more mesh frames this iteration */
      lastiter >= 0 &&                              /* There is an old meshes frame */
      fdlp->viz_iteration > lastiter)               /* The old meshes frame was not created during this iteration */
  {
    /* Create a whole mess of symlinks */
    if (vizblk->viz_output_flag & VIZ_MESH_FORMAT_BINARY)
    {
       if (dreamm_v3_create_symlink(vizblk, fdlp->viz_iteration, lastiter, DREAMM_MESHES_HEADER_NAME)
           || dreamm_v3_create_symlink(vizblk, fdlp->viz_iteration, lastiter, DREAMM_MESH_POS_NAME)
           || dreamm_v3_create_symlink(vizblk, fdlp->viz_iteration, lastiter, DREAMM_MESH_STATES_NAME)
           || dreamm_v3_create_symlink(vizblk, fdlp->viz_iteration, lastiter, DREAMM_REGION_VIZ_DATA_NAME))
         return 1;
     }
     else 
     {
       if (dreamm_v3_create_symlink(vizblk, fdlp->viz_iteration, lastiter, DREAMM_MESHES_HEADER_NAME)) return 1;

       int obj_index;
       /* names of the output data files */
       char *mesh_pos_name = NULL, *mesh_connect_name = NULL, *mesh_region_indices_name = NULL, *mesh_states_name = NULL;
       /* last parts of the files names above */
       static char const *mesh_pos_name_last_part = ".positions.dat";
       static char const *mesh_connect_name_last_part = ".connections.dat";
       static char const *mesh_region_indices_name_last_part = ".region_indices.dat";
       static char const *mesh_states_name_last_part = ".states.dat";

       for (obj_index = 0; obj_index < vizblk->n_dreamm_objects; ++ obj_index)
       {
         struct object *objp = vizblk->dreamm_objects[obj_index];
         if (objp->object_type != POLY_OBJ  &&  objp->object_type != BOX_OBJ)
            continue;

         mesh_pos_name = my_strcat(objp->sym->name, mesh_pos_name_last_part);
         if (mesh_pos_name == NULL)
            mcell_allocfailed("Failed to create filename for mesh positions file for DREAMM V3 output.");
         mesh_connect_name = my_strcat(objp->sym->name, mesh_connect_name_last_part);
         if (mesh_connect_name == NULL)
            mcell_allocfailed("Failed to create filename for mesh connections file for DREAMM V3 output.");
         mesh_region_indices_name = my_strcat(objp->sym->name, mesh_region_indices_name_last_part);
         if (mesh_region_indices_name == NULL)
            mcell_allocfailed("Failed to create filename for region indices file for DREAMM V3 output.");
         mesh_states_name = my_strcat(objp->sym->name, mesh_states_name_last_part);
         if (mesh_states_name == NULL)
            mcell_allocfailed("Failed to create filename for mesh states file for DREAMM V3 output.");

         if (dreamm_v3_create_symlink(vizblk, fdlp->viz_iteration, lastiter, mesh_pos_name)) return 1;
         if (dreamm_v3_create_symlink(vizblk, fdlp->viz_iteration, lastiter, mesh_connect_name)) return 1;
         if (dreamm_v3_create_symlink(vizblk, fdlp->viz_iteration, lastiter, mesh_region_indices_name)) return 1;
         if (dreamm_v3_create_symlink(vizblk, fdlp->viz_iteration, lastiter, mesh_states_name)) return 1;
         free(mesh_pos_name);
         free(mesh_connect_name);
         free(mesh_region_indices_name);
         free(mesh_states_name);
       }
     }
  }
  return 0;
}



/*************************************************************************
dreamm_v3_write_time_info:
    Writes the master header on the very last frame of the very last iteration
    of a DREAMM V3 viz output run.

        In:  char const *viz_data_dir - dir for master header
             char const *master_header_name - name of master header
             char const *iteration_numbers_name - name of iteration data
             char const *time_values_name - name of time data
             u_int iteration_numbers_count - number of iteration data
             u_int time_values_count - number of time data
        Out: 0 on success, 1 on error
**************************************************************************/
static int 
dreamm_v3_write_time_info(char const *viz_data_dir,
    char const *master_header_name, char const *iteration_numbers_name,
    char const *time_values_name, u_int iteration_numbers_count,
    u_int time_values_count)
{
  FILE *master_header = NULL;

  /* Open master header file. */
  if ((master_header = dreamm_v3_generic_open_file(viz_data_dir, master_header_name, "w")) == NULL)
    goto failure;

  dreamm_v3_generic_write_time_info(master_header, iteration_numbers_name,
      time_values_name, "DREAMM_V3_MODE", 1, iteration_numbers_count,
      time_values_count);

  if (master_header) fclose(master_header);
  return 0;

failure:
  if (master_header) fclose(master_header);
  return 1;
}



/*************************************************************************
dreamm_v3_make_time_info_filename:
    Make output filename for DREAMM V3 (ungrouped) time/iteration data.

        In: vizblk: VIZ_OUTPUT block for this frame list
             char const *typename - "iteration_numbers" or "time_values"
        Out: the filename, or NULL if allocation fails
**************************************************************************/
static char *
dreamm_v3_make_time_info_filename(struct viz_output_block *vizblk,
    char const *typename)
{
  char *filename = NULL;
  filename = CHECKED_SPRINTF("%s.%s.bin",
      vizblk->viz_state_info.filename_prefix_basename, typename);

  return filename;
}



/*************************************************************************
dreamm_v3_find_old_iteration_numbers_count:
        If file "viz_data_dir/iterations_numbers_name" already exists
        it is parsed to find from the previous checkpoint run
        the maximum of three values (mesh_output_iterations.n_iterations,
        vol_mol_output_iterations.n_iterations,
        grid_mol_output_iterations.n_iterations).

        In:  char const *viz_data_dir - name of the directory with
                                        viz_output data
             char const * iteration_numbers_name - name of the binary file
                          containing iteration_numbers information
             u_int *old_iteration_numbers_count - result from the previous
                          checkpoint run
             int *old_last_mesh - maximum meshes iteration number
                          from the previous checkpoint run
             int *old_last_vol_mol - maximum volume molecules
                          iteration number from the previous checkpoint run
             int *old_last_surf_mol - maximum surface molecules
                          iteration number from the previous checkpoint run

        Out: 0 on success, 1 on error
**************************************************************************/
static int 
dreamm_v3_find_old_iteration_numbers_count(char const *viz_data_dir, 
    char const *iteration_numbers_name, u_int *old_iteration_numbers_count, 
    int *old_last_mesh, int *old_last_vol_mol, int *old_last_surf_mol)
{
  struct stat f_stat;
  FILE *fp;
  int count_read = 0;

  struct last_iter_row
  {
    int mesh;
    int vol_mol;
    int surf_mol;
  } data;

  int tmp_mesh = -1, tmp_vol_mol = -1, tmp_surf_mol = -1;
  int read_size;

  /* concatenate dir and fname to get the iteration_numbers file path */
  char *path = NULL;
  if (viz_data_dir != NULL)
    path = CHECKED_SPRINTF("%s/%s", viz_data_dir, iteration_numbers_name);
  else
    path = CHECKED_STRDUP(iteration_numbers_name, NULL);

  /* If file exists, parse it */
  if (! stat(path, &f_stat))
  {

    fp = open_file(path, "rb");
    if (fp == NULL)
      mcell_die();

    while(1)
    {
      read_size = fread(&data, 1, sizeof(data), fp);

      if (feof(fp)) break;

      if (read_size != sizeof(data))
      {
        mcell_perror(errno, "Failed to read old iteration numbers from file '%s' for DREAMM V3 mode VIZ output.", path);
        goto failure;
      }

      if (data.mesh > tmp_mesh) tmp_mesh = data.mesh;
      if (data.vol_mol > tmp_vol_mol) tmp_vol_mol = data.vol_mol;
      if (data.surf_mol > tmp_surf_mol) tmp_surf_mol = data.surf_mol;

      count_read++;

    }
    *old_iteration_numbers_count = count_read;
    *old_last_mesh = tmp_mesh;
    *old_last_vol_mol = tmp_vol_mol;
    *old_last_surf_mol = tmp_surf_mol;

    fclose(fp);

  }
  else 
  {
     *old_iteration_numbers_count = 0;
     *old_last_mesh = -1;
     *old_last_vol_mol = -1;
     *old_last_surf_mol = -1;
  }


  if (path) free(path);
  return 0;

failure:
  if (path) free(path);
  return 1;
}



/*************************************************************************
dreamm_v3_find_old_time_values_count:
        If file "viz_data_dir/time_values_name" already exists
        it is parsed to find from the previous checkpoint run
        the value of output_times.n_iterations

        In:  char const *viz_data_dir - name of the output directory
             char const *time_values_name - name of the binary file containing
                       time_values information
             int *old_time_values_count - placeholder for the return value
        Out: 0 on success, 1 on error
**************************************************************************/
<<<<<<< HEAD
static int dreamm_v3_find_old_time_values_count(char const *viz_data_dir, char const *time_values_name, int *old_time_values_count)
=======
static int 
dreamm_v3_find_old_time_values_count(char const *viz_data_dir, 
    char const *time_values_name, int *old_time_values_count)
>>>>>>> 235f249d
{
  struct stat f_stat;
  FILE *f = NULL;
  int read_size;
  double tmp;
  int count = 0;

  /* concatenate dir and fname to get the iteration_numbers file path */
  char *path = NULL;
  if (viz_data_dir != NULL)
    path = CHECKED_SPRINTF("%s/%s", viz_data_dir, time_values_name);
  else
    path = CHECKED_STRDUP(time_values_name, "DREAMM V3 time values filename");

  /* If the file exists, parse it */
  if (!stat(path, &f_stat))
  {
    f = open_file(path, "rb");
    if (f == NULL)
      mcell_die();

    while (1)
    {
      read_size = fread(&tmp, 1, sizeof(tmp), f);
      if (feof(f)) break;

      if (read_size != sizeof(tmp))
      {
        mcell_perror(errno, "Failed to read old time values from file '%s' for DREAMM V3 mode VIZ output.", path);
        goto failure;
      }

      count++;
    }

    *old_time_values_count = count;
    fclose(f);
    f = NULL;

  }
  else 
  {
    *old_time_values_count = 0;

  }

  if (path) free(path);
  return 0;

failure:
  if (f) fclose(f);
  if (path) free(path);
  return 1;
}



/*************************************************************************
dreamm_v3_dump_time_info:
    Writes the master header, as well as the iteration and time data files on
    the very last frame of the very last iteration of a DREAMM V3 viz output
    run.

        In: vizblk: VIZ_OUTPUT block for this frame list
        Out: 0 on success, 1 on error
**************************************************************************/
static int 
dreamm_v3_dump_time_info(struct volume *world, 
    struct viz_output_block *vizblk)
{
  char *time_values_name = NULL;
  char *iteration_numbers_name = NULL;
  char *master_header_name = NULL;
  u_int iteration_numbers_count = 0;
  /* here we put the data from the previously written checkpoint files */
  u_int old_iteration_numbers_count = 0;
  int old_last_mesh = -1;
  int old_last_vol_mol = -1;
  int old_last_surf_mol = -1;

  int old_time_values_count = 0;

  /* Build viz data dir name */
  char *viz_data_dir = my_strcat(vizblk->file_prefix_name, "_viz_data");
  if (viz_data_dir == NULL)
    mcell_allocfailed("Failed to create VIZ output directory name for DREAMM V3 mode VIZ output.");

  /* Build iteration numbers filename */
  if ((iteration_numbers_name = dreamm_v3_make_time_info_filename(vizblk, "iteration_numbers")) == NULL)
    goto failure;

  /* Build time values filename */
  if ((time_values_name = dreamm_v3_make_time_info_filename(vizblk, "time_values")) == NULL)
    goto failure;


  /* Find old_iteration_numbers_count */
  if (world->chkpt_flag)
  {
     if (dreamm_v3_find_old_iteration_numbers_count(viz_data_dir, iteration_numbers_name, &old_iteration_numbers_count, &old_last_mesh, &old_last_vol_mol, &old_last_surf_mol))
        goto failure;
  }

  /* Find old_time_values_count */
  if (world->chkpt_flag)
  {
     if (dreamm_v3_find_old_time_values_count(viz_data_dir, time_values_name, &old_time_values_count))
        goto failure;

  }

      /* Build master header filename */
  master_header_name = CHECKED_SPRINTF("%s.dx",
                                       vizblk->viz_state_info.filename_prefix_basename);

  /* Find maximum iteration numbers count */
  if (vizblk->viz_state_info.mesh_output_iterations.n_iterations >
      vizblk->viz_state_info.grid_mol_output_iterations.n_iterations)
    iteration_numbers_count = vizblk->viz_state_info.mesh_output_iterations.n_iterations;
  else
    iteration_numbers_count = vizblk->viz_state_info.grid_mol_output_iterations.n_iterations;
  if (vizblk->viz_state_info.vol_mol_output_iterations.n_iterations > (long long) iteration_numbers_count)
    iteration_numbers_count = vizblk->viz_state_info.vol_mol_output_iterations.n_iterations;

  /* Write iteration numbers file */
  if (world->chkpt_flag)
  {
      if (dreamm_v3_dump_iteration_numbers(vizblk, viz_data_dir,
                                              iteration_numbers_name,
                                              iteration_numbers_count,
                                              old_last_mesh,
                                              old_last_vol_mol,
                                              old_last_surf_mol))
            goto failure;
   }
   else 
   {
      if (dreamm_v3_generic_dump_iteration_numbers(vizblk, viz_data_dir,
                                              iteration_numbers_name,
                                              iteration_numbers_count))
            goto failure;

  }

  /* write "time_values" object. */
  if (vizblk->viz_state_info.output_times.n_iterations > 0  &&
      dreamm_v3_generic_dump_time_values(world, vizblk, viz_data_dir, 
        time_values_name))
    goto failure;
  if (dreamm_v3_write_time_info(viz_data_dir,
       master_header_name,
       iteration_numbers_name,
       time_values_name,
       iteration_numbers_count + old_iteration_numbers_count,
       vizblk->viz_state_info.output_times.n_iterations + old_time_values_count))
    goto failure;

  free(viz_data_dir);
  free(iteration_numbers_name);
  free(time_values_name);
  free(master_header_name);
  return 0;

failure:
  if (viz_data_dir) free(viz_data_dir);
  if (iteration_numbers_name) free(iteration_numbers_name);
  if (time_values_name) free(time_values_name);
  if (master_header_name) free(master_header_name);
  return 1;
}



/*************************************************************************
dreamm_v3_write_mesh_group:
    Write a group containing all meshes to the header file.

        In: vizblk: VIZ_OUTPUT block for this frame list
             FILE *master_header - file to which to write group
             int groupidx - the group index
             int field_idx_base - object number for first field
        Out: none
**************************************************************************/
static void 
dreamm_v3_write_mesh_group(struct viz_output_block *vizblk, FILE *header,
    int groupidx, int fieldsidx)
{
  /* Create group object */
  fprintf(header,
          "object %d group # meshes #\n",
          groupidx);

  /* Add member declarations to group */
  for (int obj_index = 0; obj_index < vizblk->n_dreamm_objects; ++ obj_index)
  {
    fprintf(header,
            "\tmember \"%s\" value %d\n",
            vizblk->dreamm_objects[obj_index]->sym->name,
            fieldsidx ++);
  }
  fprintf(header, "\n");
}



/*************************************************************************
dreamm_v3_dump_mesh_data:
    Dump all mesh data to the mesh output files for this iteration, writing
    index information to the header.

        In: vizblk: VIZ_OUTPUT block for this frame list
             struct frame_data_list *fdlp - frame for which to write meshes
             FILE *meshes_header - header to receive index info
             char const *iteration_dir - directory for this iteration
             int *meshes_main_index - ptr to index for allocating obj numbers
        Out: 0 on success, 1 on error
**************************************************************************/
static int 
dreamm_v3_dump_mesh_data(struct viz_output_block *vizblk,
    struct frame_data_list const * const fdlp, FILE *meshes_header,
    char const *iteration_dir, int *meshes_main_index, double length_unit)
{
  if (vizblk->viz_output_flag & VIZ_MESH_FORMAT_BINARY)
  {
<<<<<<< HEAD
       return dreamm_v3_generic_dump_mesh_data(vizblk,
                                               fdlp,
                                          meshes_header,
                                          iteration_dir,
                                          DREAMM_MESH_POS_NAME,
                                          DREAMM_MESH_STATES_NAME,
                                          DREAMM_REGION_VIZ_DATA_NAME,
                                          meshes_main_index);
  }
  else if (vizblk->viz_output_flag & VIZ_MESH_FORMAT_ASCII)
  {
       return dreamm_v3_ascii_dump_mesh_data(vizblk,
                                             fdlp,
                                          meshes_header,
                                          iteration_dir,
                                          meshes_main_index);
=======
       return dreamm_v3_generic_dump_mesh_data(vizblk, fdlp, meshes_header,
           iteration_dir, DREAMM_MESH_POS_NAME, DREAMM_MESH_STATES_NAME,
           DREAMM_REGION_VIZ_DATA_NAME, meshes_main_index, length_unit);
  }else if(vizblk->viz_output_flag & VIZ_MESH_FORMAT_ASCII){
       return dreamm_v3_ascii_dump_mesh_data(vizblk, fdlp, meshes_header,
           iteration_dir, meshes_main_index, length_unit);
>>>>>>> 235f249d
  }

  return 0;
}



/*************************************************************************
dreamm_v3_dump_meshes:
    Dump all mesh data to the mesh output files for this iteration.

        In:  vizblk: VIZ_OUTPUT block for this frame list
             struct frame_data_list *fdlp - frame for which to write meshes
        Out: 0 on success, 1 on error
**************************************************************************/
static int 
dreamm_v3_dump_meshes(struct viz_output_block *vizblk, 
    struct frame_data_list const * const fdlp, double length_unit)
{
  int meshes_main_index = 1;
  FILE *meshes_header = NULL;

  /* If desired, open meshes header */
  if ((meshes_header = dreamm_v3_generic_open_file(
          vizblk->viz_state_info.iteration_number_dir,
          DREAMM_MESHES_HEADER_NAME, "w")) == NULL)
    return 1;

  /* Dump mesh info */
  if (dreamm_v3_dump_mesh_data(vizblk, fdlp, meshes_header,
        vizblk->viz_state_info.iteration_number_dir, &meshes_main_index,
        length_unit))
    goto failure;

  /* Create field objects for meshes */
  if (vizblk->n_dreamm_objects > 0)
  {
    int field_idx_base = meshes_main_index;
    meshes_main_index += vizblk->n_dreamm_objects;

    int group_idx = meshes_main_index ++;

    dreamm_v3_generic_write_mesh_fields(vizblk, fdlp, meshes_header,
        field_idx_base, 1);

    /* Create a group object for all meshes */
    dreamm_v3_write_mesh_group(vizblk, meshes_header, group_idx, field_idx_base);

    /* Store iteration_number for meshes */
    if (add_to_iteration_counter(&vizblk->viz_state_info.mesh_output_iterations, fdlp->viz_iteration))
      goto failure;

    /* Put value of viz_iteration into the time values */
    if (add_to_iteration_counter_monotonic(&vizblk->viz_state_info.output_times, fdlp->viz_iteration))
      goto failure;
  }

  if (meshes_header) fclose(meshes_header);
  return 0;

failure:
  if (meshes_header) fclose(meshes_header);
  return 1;
}


/*************************************************************************
dreamm_v3_write_molecule_group:
    Write a group containing all molecules of the specified "type" (either
    "surface" or "volume") to the header file.

        In:  FILE *master_header - file to which to write group
             char const *desc - type of mol ("surface molecules" or "volume
                                molecules")
             struct species **all_species - species in group
             int n_species - number of species in group
             int field_idx_base - object number for first field
        Out: none
**************************************************************************/
static void 
dreamm_v3_write_molecule_group(FILE *header, char const *desc,
    struct species **specs, int num_specs, int groupidx, int fieldsidx)
{
  int species_index;

  /* Create group object */
  fprintf(header,
          "object %d group # %s #\n",
          groupidx,
          desc);

  /* Add member declarations to group */
  for (species_index = 0; species_index < num_specs; ++ species_index)
    fprintf(header,
            "\tmember \"%s\" value %d\n",
            specs[species_index]->sym->name,
            fieldsidx ++);
  fprintf(header, "\n");
}


/*************************************************************************
dreamm_v3_dump_grid_molecule_data:
    Dump desired data for all grid molecules to grid molecule files, writing
    index information to the header file for this iteration.

        In: vizblk: VIZ_OUTPUT block for this frame list
             struct frame_data_list *fdlp - frame for which to write mols
             FILE *surf_mol_header - the header file for grid molecules
             char const *iteration_number_dir - directory for this iteration
             int *surf_mol_main_index - pointer to counter of object numbers
        Out: 0 on success, 1 on error
**************************************************************************/
static int 
dreamm_v3_dump_grid_molecule_data(struct volume *world,
    struct viz_output_block *vizblk, struct frame_data_list const *const fdlp,
    FILE *surf_mol_header, char const *iteration_number_dir, 
    int *surf_mol_main_index)
{
  return dreamm_v3_generic_dump_grid_molecule_data(world, vizblk, fdlp,
      surf_mol_header, iteration_number_dir, DREAMM_SURF_MOL_POS_NAME,
      DREAMM_SURF_MOL_ORIENT_NAME, DREAMM_SURF_MOL_STATES_NAME,
      surf_mol_main_index);
}



/*************************************************************************
dreamm_v3_dump_grid_molecules:
    Write the desired grid molecule data to the grid molecule data files for
    this iteration.

        In:  vizblk: VIZ_OUTPUT block for this frame list
             struct frame_data_list *fdlp - frame for which to write mols
        Out: 0 on success, 1 on error
**************************************************************************/
static int 
dreamm_v3_dump_grid_molecules(struct volume *world,
    struct viz_output_block *vizblk, struct frame_data_list const *const fdlp)
{
  int surf_mol_main_index = 1;

  FILE  *surf_mol_header = NULL;

  /* Open surface molecules header file */
  if ((surf_mol_header = dreamm_v3_generic_open_file(vizblk->viz_state_info.iteration_number_dir,
                                                     DREAMM_SURF_MOL_HEADER_NAME, "w")) == NULL)
    return 1;


  if (vizblk->viz_output_flag & VIZ_MOLECULE_FORMAT_BINARY)
  {
       if (dreamm_v3_dump_grid_molecule_data(world, vizblk, fdlp,
             surf_mol_header, vizblk->viz_state_info.iteration_number_dir,
             &surf_mol_main_index))
       goto failure;
<<<<<<< HEAD
  }
  else if (vizblk->viz_output_flag & VIZ_MOLECULE_FORMAT_ASCII)
  {
       if (dreamm_v3_ascii_dump_grid_molecule_data(vizblk,
                                                   fdlp,
                                        surf_mol_header,
                                        vizblk->viz_state_info.iteration_number_dir,
                                        &surf_mol_main_index))
=======
  }else if(vizblk->viz_output_flag & VIZ_MOLECULE_FORMAT_ASCII){
       if (dreamm_v3_ascii_dump_grid_molecule_data(world, vizblk, fdlp,
             surf_mol_header, vizblk->viz_state_info.iteration_number_dir,
             &surf_mol_main_index))
>>>>>>> 235f249d
       goto failure;
  }
  else
  {
    mcell_internal_error("Unrecognized VIZ_MOLECULE_FORMAT option.");
    goto failure;
  }

  if (vizblk->viz_state_info.n_grid_species > 0)
  {
    int field_idx_base = surf_mol_main_index;
    surf_mol_main_index += vizblk->viz_state_info.n_grid_species;

    int group_idx = surf_mol_main_index ++;

    /* Build fields for grid molecules here */
    dreamm_v3_generic_write_molecule_fields(vizblk, fdlp, surf_mol_header,
        vizblk->viz_state_info.grid_species, 
        vizblk->viz_state_info.n_grid_species, field_idx_base, 1);

    dreamm_v3_write_molecule_group(surf_mol_header, "surface molecules",
        vizblk->viz_state_info.grid_species,
        vizblk->viz_state_info.n_grid_species, group_idx, field_idx_base);

    /* Store iteration_number for surface molecules */
    if (add_to_iteration_counter(&vizblk->viz_state_info.grid_mol_output_iterations, fdlp->viz_iteration))
      goto failure;

    /* Put value of viz_iteration into the time values */
    if (add_to_iteration_counter_monotonic(&vizblk->viz_state_info.output_times, fdlp->viz_iteration))
      goto failure;
  }

  if (surf_mol_header) fclose(surf_mol_header);
  return 0;

failure:
  if (surf_mol_header) fclose(surf_mol_header);
  return 1;
}



/*************************************************************************
dreamm_v3_dump_volume_molecule_data:
    Dump desired data for all volume molecules to volume molecule files,
    writing index information to the header file for this iteration.

        In: vizblk: VIZ_OUTPUT block for this frame list
             struct frame_data_list *fdlp - frame for which to write mols
             FILE *vol_mol_header - the header file for volume molecules
             char const *iteration_number_dir - directory for this iteration
             int *vol_mol_main_index - pointer to counter of object numbers
        Out: 0 on success, 1 on error
**************************************************************************/
static int 
dreamm_v3_dump_volume_molecule_data(struct volume *world,
    struct viz_output_block *vizblk, struct frame_data_list const *const fdlp,
    FILE *vol_mol_header, char const *iteration_number_dir,
    int *vol_mol_main_index)
{
  return dreamm_v3_generic_dump_volume_molecule_data(world, vizblk, fdlp,
      vol_mol_header, iteration_number_dir, DREAMM_VOL_MOL_POS_NAME,
      DREAMM_VOL_MOL_ORIENT_NAME, DREAMM_VOL_MOL_STATES_NAME,
      vol_mol_main_index);
}



/*************************************************************************
dreamm_v3_dump_volume_molecules:
    Write the desired volume molecule data to the volume molecule data files
    for this iteration.

        In:  struct frame_data_list *fdlp - frame for which to write mols
        Out: 0 on success, 1 on error
**************************************************************************/
static int 
dreamm_v3_dump_volume_molecules(struct volume *world,
    struct viz_output_block *vizblk, struct frame_data_list const *const fdlp)
{
  int vol_mol_main_index = 1;
  FILE *vol_mol_header = NULL;

  /* Open volume molecules header */
  if ((vol_mol_header = dreamm_v3_generic_open_file(vizblk->viz_state_info.iteration_number_dir,
                                                    DREAMM_VOL_MOL_HEADER_NAME, "w")) == NULL)
    return 1;

  if (vizblk->viz_output_flag & VIZ_MOLECULE_FORMAT_BINARY)
  {
      if (dreamm_v3_dump_volume_molecule_data(world, vizblk, fdlp,
            vol_mol_header, vizblk->viz_state_info.iteration_number_dir,
            &vol_mol_main_index))
          goto failure;
<<<<<<< HEAD
  }
  else if (vizblk->viz_output_flag & VIZ_MOLECULE_FORMAT_ASCII)
  {
      if (dreamm_v3_ascii_dump_volume_molecule_data(vizblk,
                                                    fdlp,
                                          vol_mol_header,
                                          vizblk->viz_state_info.iteration_number_dir,
                                          &vol_mol_main_index))
=======
  }else if(vizblk->viz_output_flag & VIZ_MOLECULE_FORMAT_ASCII){
      if (dreamm_v3_ascii_dump_volume_molecule_data(world, vizblk, fdlp,
            vol_mol_header, vizblk->viz_state_info.iteration_number_dir,
            &vol_mol_main_index))
>>>>>>> 235f249d
          goto failure;
  }
  else
  {
     mcell_internal_error("Unrecognized VIZ_MOLECULE_FORMAT option.");
     goto failure;

  }

  if (vizblk->viz_state_info.n_vol_species > 0)
  {
    int field_idx_base = vol_mol_main_index;
    vol_mol_main_index += vizblk->viz_state_info.n_vol_species;

    int group_idx = vol_mol_main_index ++;

    /* Build fields for volume molecules here */
         dreamm_v3_generic_write_molecule_fields(vizblk, fdlp,
             vol_mol_header, vizblk->viz_state_info.vol_species,
             vizblk->viz_state_info.n_vol_species, field_idx_base, 1);

    /* Create group objects for molecules */
          dreamm_v3_write_molecule_group(vol_mol_header, "volume molecules",
              vizblk->viz_state_info.vol_species, 
              vizblk->viz_state_info.n_vol_species, group_idx, field_idx_base);
  }

    /* Store iteration_number for volume_molecules */
    if (add_to_iteration_counter(&vizblk->viz_state_info.vol_mol_output_iterations, fdlp->viz_iteration))
      goto failure;

    /* Put value of viz_iteration into the time values */
    if (add_to_iteration_counter_monotonic(&vizblk->viz_state_info.output_times, fdlp->viz_iteration))
      goto failure;

  if (vol_mol_header) fclose(vol_mol_header);
  return 0;

failure:
  if (vol_mol_header) fclose(vol_mol_header);
  return 1;
}



/*************************************************************************
output_dreamm_objects:
        In: vizblk: VIZ_OUTPUT block for this frame list
            struct frame_data_list *fdlp
        Out: 0 on success, 1 on error; output visualization files (*.dx)
             in dreamm group format are written.
**************************************************************************/
static int 
output_dreamm_objects(struct volume *world, struct viz_output_block *vizblk,
    struct frame_data_list const * const fdlp)
{
  /* What do we output? */
  byte viz_meshes = 0;
  byte viz_mols = 0;

  no_printf("Viz output in DREAMM_V3 mode...\n");

  /* Set flags based on fdlp->type */
  if (fdlp->type == ALL_MOL_DATA  ||  fdlp->type == MOL_POS  ||  fdlp->type == MOL_ORIENT)
    viz_mols = 1;
  if (fdlp->type == ALL_MESH_DATA  ||  fdlp->type == MESH_GEOMETRY  ||  fdlp->type == REG_DATA)
    viz_meshes = 1;

  /* Create empty files, if appropriate */
  /* XXX: Do we still need to do this?  We're not creating links to these files, so... */

<<<<<<< HEAD
    if (dreamm_v3_write_empty_files(vizblk)) return 1;
=======
    if(dreamm_v3_write_empty_files(world, vizblk)) return 1;
>>>>>>> 235f249d

  /* Dump meshes */
  if (viz_meshes  &&  dreamm_v3_dump_meshes(vizblk, fdlp, world->length_unit))
  {
    mcell_error("Failed to write meshes in DREAMM V3 format.");
      return 1;
  }

  /* Dump molecules */
  if (viz_mols)
  {
    /* Dump grid molecules. */
    if (dreamm_v3_dump_grid_molecules(world, vizblk, fdlp))
    {
      mcell_error("Failed to write surface molecules in DREAMM V3 format.");
      return 1;
    }

    /* dump 3D molecules: */
    if (dreamm_v3_dump_volume_molecules(world, vizblk, fdlp))
    {
      mcell_error("Failed to write volume molecules in DREAMM V3 format.");
      return 1;
    }
  }

  /*
   * Now check whether there is a need to create symlinks to the
   * meshes/molecules files saved previously in the previous frame directories.
   * Create link in this "frame_#" folder to the last existing "meshes" files.
   */
  if (viz_meshes && dreamm_v3_create_molecule_symlinks(world, vizblk, fdlp))
  {
    mcell_error("Failed to create molecule symlinks in DREAMM V3 format.");
    return 1;
  }

  if (viz_mols  &&  dreamm_v3_create_mesh_symlinks(vizblk, fdlp))
  {
    mcell_error("Failed to create mesh symlinks in DREAMM V3 format.");
    return 1;
  }

  return 0;
}

/* == DREAMM V3 Output (grouped) == */

/* Filename base for DREAMM V3 (grouped) output */
static char const * const DREAMM_GROUPED_MOL_POS_NAME = "molecule_positions";
static char const * const DREAMM_GROUPED_MOL_ORIENT_NAME = "molecule_orientations";
static char const * const DREAMM_GROUPED_MOL_STATES_NAME = "molecule_states";
static char const * const DREAMM_GROUPED_MESH_POS_NAME = "mesh_positions";
static char const * const DREAMM_GROUPED_MESH_STATES_NAME = "mesh_states";
static char const * const DREAMM_GROUPED_REGION_VIZ_DATA_NAME = "region_indices";

/*************************************************************************
dreamm_v3_grouped_get_master_header_name:
    Get the name of the master header file for DREAMM V3 grouped output.

        In: vizblk: VIZ_OUTPUT block for this frame list
        Out: The path, or NULL if an error occurs
**************************************************************************/
static char *
dreamm_v3_grouped_get_master_header_name(struct viz_output_block *vizblk,
   u_int chkpt_flag, u_int chkpt_seq_num)
{
  char *master_header_file_path = NULL;
  if (chkpt_flag)
    master_header_file_path = CHECKED_SPRINTF("%s.%d.dx", vizblk->file_prefix_name, chkpt_seq_num);
  else
    master_header_file_path = CHECKED_SPRINTF("%s.dx", vizblk->file_prefix_name);

  return master_header_file_path;
}

/*************************************************************************
dreamm_v3_grouped_create_filepath:
    Creates a filepath for a given type of output file.

        In: vizblk: VIZ_OUTPUT block for this frame list
             char const *kind - the type of output file
             char **path - pointer to receive allocated filepath
        Out: 0 if successful, 1 if failed
**************************************************************************/
static int 
dreamm_v3_grouped_create_filepath(struct viz_output_block *vizblk,
    char const *kind, char **path, u_int chkpt_flag, 
    u_int chkpt_seq_num)
{
  if (chkpt_flag)
    *path = CHECKED_SPRINTF("%s.%s.%d.bin",
                            vizblk->file_prefix_name,
                            kind,
                            chkpt_seq_num);
  else
    *path = CHECKED_SPRINTF("%s.%s.bin",
                            vizblk->file_prefix_name,
                            kind);

  return 0;
}

/*************************************************************************
dreamm_v3_grouped_create_filename:
    Creates a filename for a given type of output file.

        In: vizblk: VIZ_OUTPUT block for this frame list
             char const *kind - the type of output file
             char **path - pointer to receive allocated filename
        Out: 0 if successful, 1 if failed
**************************************************************************/
static int 
dreamm_v3_grouped_create_filename(struct viz_output_block *vizblk,
    char const *kind, char **name, u_int chkpt_flag, u_int chkpt_seq_num)
{
  if (chkpt_flag)
    *name = CHECKED_SPRINTF("%s.%s.%d.bin",
                            vizblk->viz_state_info.filename_prefix_basename,
                            kind,
                            chkpt_seq_num);
  else
    *name = CHECKED_SPRINTF("%s.%s.bin",
                            vizblk->viz_state_info.filename_prefix_basename,
                            kind);

  return 0;
}

/*************************************************************************
dreamm_v3_grouped_remove_file:
    Remove a file for DREAMM V3 Grouped output.

        In: vizblk: VIZ_OUTPUT block for this frame list
             char const *kind - the "type" of file to remove (used to build
                                filename)
        Out: 0 if successful, 1 if failed
**************************************************************************/
static int 
dreamm_v3_grouped_remove_file(struct viz_output_block *vizblk,
    char const *kind, u_int chkpt_flag, u_int chkpt_seq_num)
{
  char *filename = NULL;
  if (dreamm_v3_grouped_create_filepath(vizblk, kind, &filename,
        chkpt_flag, chkpt_seq_num))
    return 1;

  if (unlink(filename)  &&  errno != ENOENT)
    mcell_perror(errno,
                 "Failed to unlink %s file '%s' in preparation for DREAMM V3 Grouped mode output.",
                 kind,
                 filename);

  free(filename);
  return 0;
}

/*************************************************************************
dreamm_v3_grouped_clean_files:
    Clean files for DREAMM V3 Grouped output.  This will remove files which are
    going to be created by the DREAMM V3 Grouped output routines.  This should
    be called before the first frame of output is processed.

        In: vizblk: VIZ_OUTPUT block for this frame list
        Out: 0 if successful, 1 if failed
**************************************************************************/
static int 
dreamm_v3_grouped_clean_files(struct volume *world, 
    struct viz_output_block *vizblk, u_int chkpt_flag, u_int chkpt_seq_num)
{
  /* Delete master header */
  char *filename = dreamm_v3_grouped_get_master_header_name(vizblk, 
      chkpt_flag, chkpt_seq_num);
  if (filename == NULL)
    return 1;
  if (unlink(filename)  &&  errno != ENOENT)
    mcell_perror(errno,
                 "Failed to unlink master header file '%s' in preparation for DREAMM V3 Grouped mode output.",
                 filename);
  free(filename);

  /* Delete any subfiles which we'll be creating */
  for (struct frame_data_list *fdlp = vizblk->frame_data_head;
       fdlp != NULL;
       fdlp = fdlp->next)
  {
    switch (fdlp->type)
    {
      case ALL_MOL_DATA:
        if (dreamm_v3_grouped_remove_file(vizblk, DREAMM_GROUPED_MOL_POS_NAME,
              world->chkpt_flag, world->chkpt_seq_num)     ||
            dreamm_v3_grouped_remove_file(vizblk,
              DREAMM_GROUPED_MOL_ORIENT_NAME, world->chkpt_flag, 
              world->chkpt_seq_num)  ||
            dreamm_v3_grouped_remove_file(vizblk, 
              DREAMM_GROUPED_MOL_STATES_NAME, world->chkpt_flag, 
              world->chkpt_seq_num))
          return 1;
        break;

      case MOL_POS:
        if (dreamm_v3_grouped_remove_file(vizblk, DREAMM_GROUPED_MOL_POS_NAME,
              world->chkpt_flag, world->chkpt_seq_num)  ||
            dreamm_v3_grouped_remove_file(vizblk, 
              DREAMM_GROUPED_MOL_STATES_NAME, world->chkpt_flag, 
              world->chkpt_seq_num))
          return 1;
        break;

      case MOL_ORIENT:
        if (dreamm_v3_grouped_remove_file(vizblk, 
              DREAMM_GROUPED_MOL_ORIENT_NAME, world->chkpt_flag, 
              world->chkpt_seq_num))
          return 1;
        break;

      case ALL_MESH_DATA:
        if (dreamm_v3_grouped_remove_file(vizblk, 
              DREAMM_GROUPED_MESH_POS_NAME, world->chkpt_flag, 
              world->chkpt_seq_num)  ||
            dreamm_v3_grouped_remove_file(vizblk, 
              DREAMM_GROUPED_MESH_STATES_NAME, world->chkpt_flag, 
              world->chkpt_seq_num)     ||
            dreamm_v3_grouped_remove_file(vizblk, 
              DREAMM_GROUPED_REGION_VIZ_DATA_NAME, world->chkpt_flag, 
              world->chkpt_seq_num))
          return 1;
        break;

      case MESH_GEOMETRY:
        if (dreamm_v3_grouped_remove_file(vizblk, 
              DREAMM_GROUPED_MESH_POS_NAME, world->chkpt_flag, 
              world->chkpt_seq_num)  ||
            dreamm_v3_grouped_remove_file(vizblk, 
              DREAMM_GROUPED_MESH_STATES_NAME, world->chkpt_flag, 
              world->chkpt_seq_num))
          return 1;
        break;

      case REG_DATA:
        if (dreamm_v3_grouped_remove_file(vizblk, 
              DREAMM_GROUPED_REGION_VIZ_DATA_NAME, world->chkpt_flag, 
              world->chkpt_seq_num))
          return 1;
        break;

      default:
        mcell_internal_error("Unexpected frame type in DREAMM V3 Grouped mode output (type=%d).", fdlp->type);
        return 1;
    }
  }

  return 0;
}

/*************************************************************************
dreamm_v3_grouped_init:
    Initialize state for DREAMM_V3_GROUPED output.

        In:  struct frame_data_list *fdlp - the head of the frame data list
        Out: 0 if successful, 1 if failed
**************************************************************************/
static int 
dreamm_v3_grouped_init(struct volume *world, struct viz_output_block *vizblk)
{
  if (check_output_directory_structure(vizblk))
    return 1;
  if (dreamm_v3_generic_init(world, vizblk))
    return 1;

  if (dreamm_v3_grouped_clean_files(world, vizblk, world->chkpt_flag, 
        world->chkpt_seq_num))
    return 1;

  vizblk->viz_state_info.dx_main_object_index = 1;
  vizblk->viz_state_info.dreamm_last_iteration_meshes = -1;
  vizblk->viz_state_info.dreamm_last_iteration_vol_mols = -1;
  vizblk->viz_state_info.dreamm_last_iteration_surf_mols = -1;

  int time_values_total = count_time_values(world, vizblk->frame_data_head);
  if (reset_time_values(world, vizblk->frame_data_head, world->start_time))
    return 1;
  if (initialize_iteration_counters(vizblk, time_values_total))
    return 1;

  if (initialize_string_buffer(&vizblk->viz_state_info.combined_group_members,
                               time_values_total))
    return 1;

  return 0;
}



/*************************************************************************
dreamm_v3_grouped_write_time_info:
    Writes time index information to the master header on the very last frame
    of the very last iteration of a DREAMM V3 Grouped viz output run.

        In:  FILE *master_header - header file for time index info
             char const *iteration_numbers_name - name of iteration data
             char const *time_values_name - name of time data
             u_int iteration_numbers_count - number of iteration data
             u_int time_values_count - number of time data
        Out: none
**************************************************************************/
static void 
dreamm_v3_grouped_write_time_info(FILE *master_header,
    char const *iteration_numbers_name, char const *time_values_name,
    u_int iteration_numbers_count, u_int time_values_count)
{
  dreamm_v3_generic_write_time_info(master_header, iteration_numbers_name,
      time_values_name, "DREAMM_V3_GROUPED_MODE", 2, iteration_numbers_count,
      time_values_count);
}



/*************************************************************************
dreamm_v3_grouped_dump_time_info:
    Writes time info to the master header, and creates the iteration and time
    data files on the very last frame of the very last iteration of a DREAMM V3
    Grouped viz output run.

        In: vizblk: VIZ_OUTPUT block for this frame list
             FILE *master_header - the master header file
        Out: 0 on success, 1 on error
**************************************************************************/
static int 
dreamm_v3_grouped_dump_time_info(struct volume *world, 
    struct viz_output_block *vizblk, FILE *master_header)
{
  char *time_values_name = NULL;
  char *iteration_numbers_name = NULL;
  long long iteration_numbers_count = 0;

  /* Create filenames */
  if (dreamm_v3_grouped_create_filename(vizblk, "iteration_numbers",
        &iteration_numbers_name, world->chkpt_flag, world->chkpt_seq_num))
    goto failure;
  if (dreamm_v3_grouped_create_filename(vizblk, "time_values",
        &time_values_name, world->chkpt_flag, world->chkpt_seq_num))
    goto failure;

  /* Find maximum iteration numbers count */
  if (vizblk->viz_state_info.mesh_output_iterations.n_iterations > vizblk->viz_state_info.grid_mol_output_iterations.n_iterations)
    iteration_numbers_count = vizblk->viz_state_info.mesh_output_iterations.n_iterations;
  else
    iteration_numbers_count = vizblk->viz_state_info.grid_mol_output_iterations.n_iterations;
  if (vizblk->viz_state_info.vol_mol_output_iterations.n_iterations > iteration_numbers_count)
    iteration_numbers_count = vizblk->viz_state_info.vol_mol_output_iterations.n_iterations;

  /* Write iteration numbers file */
  if (dreamm_v3_generic_dump_iteration_numbers(vizblk, vizblk->viz_state_info.filename_prefix_dirname,
                                               iteration_numbers_name,
                                               iteration_numbers_count))
    goto failure;

  /* write "time_values" object. */
  if (vizblk->viz_state_info.output_times.n_iterations > 0  &&
      dreamm_v3_generic_dump_time_values(world, vizblk, 
        vizblk->viz_state_info.filename_prefix_dirname, time_values_name))
    goto failure;

  /* Write header details */
  dreamm_v3_grouped_write_time_info(master_header,
                                        iteration_numbers_name,
                                        time_values_name,
                                        iteration_numbers_count,
                                        vizblk->viz_state_info.output_times.n_iterations);

  if (iteration_numbers_name) free(iteration_numbers_name);
  if (time_values_name) free(time_values_name);
  return 0;

failure:
  if (iteration_numbers_name) free(iteration_numbers_name);
  if (time_values_name) free(time_values_name);
  return 1;
}


/*************************************************************************
dreamm_v3_grouped_write_mesh_group:
    Write a group containing all meshes to the header file.

        In: vizblk: VIZ_OUTPUT block for this frame list
             FILE *master_header - file to which to write group
             struct frame_data_list *fdlp - frame for which to write group
             int field_idx_base - object number for first field
        Out: none
**************************************************************************/
static void 
dreamm_v3_grouped_write_mesh_group(struct viz_output_block *vizblk,
    FILE *master_header, struct frame_data_list const * const fdlp,
    int field_idx_base)
{
  fprintf(master_header, "object \"meshes_%lld\" group # meshes #\n", fdlp->viz_iteration);
  for (int obj_index = 0; obj_index < vizblk->n_dreamm_objects; ++obj_index)
    fprintf(master_header,
            "\tmember \"%s\" value %d\n",
            vizblk->dreamm_objects[obj_index]->sym->name,
            field_idx_base ++);
  fprintf(master_header, "\n");
}


/*************************************************************************
dreamm_v3_grouped_dump_mesh_data:
    Dump all mesh data to appropriate output files, storing index information
    in the header file.

        In: vizblk: VIZ_OUTPUT block for this frame list
             struct frame_data_list *fdlp - frame for which to write meshes
             FILE *master_header - file to which to write group
        Out: 0 on success, 1 on error
**************************************************************************/
static int 
dreamm_v3_grouped_dump_mesh_data(struct volume *world, 
    struct viz_output_block *vizblk, 
    struct frame_data_list const * const fdlp, FILE *master_header)
{
  /* Control flags */
  byte viz_surf_pos_flag    = (fdlp->type == ALL_MESH_DATA || fdlp->type == MESH_GEOMETRY);
  byte viz_region_data_flag = (fdlp->type == ALL_MESH_DATA || fdlp->type == REG_DATA);
  byte viz_surf_states_flag = (viz_surf_pos_flag  &&  (vizblk->viz_output_flag & VIZ_SURFACE_STATES) != 0);

  /* Filenames */
  char *mesh_pos_name = NULL;
  char *mesh_states_name = NULL;
  char *region_viz_data_name = NULL;

  /* Build filenames */
  if (viz_surf_pos_flag && dreamm_v3_grouped_create_filename(vizblk,
        DREAMM_GROUPED_MESH_POS_NAME, &mesh_pos_name, world->chkpt_flag, 
        world->chkpt_seq_num))
    goto failure;
  if (viz_surf_states_flag && dreamm_v3_grouped_create_filename(vizblk,
        DREAMM_GROUPED_MESH_STATES_NAME, &mesh_states_name, world->chkpt_flag,
        world->chkpt_seq_num))
    goto failure;
  if (viz_region_data_flag && dreamm_v3_grouped_create_filename(vizblk,
        DREAMM_GROUPED_REGION_VIZ_DATA_NAME, &region_viz_data_name,
        world->chkpt_flag, world->chkpt_seq_num))
    goto failure;

  /* Output mesh info */
  if (dreamm_v3_generic_dump_mesh_data(vizblk, fdlp, master_header,
        vizblk->viz_state_info.filename_prefix_dirname, mesh_pos_name,
        mesh_states_name, region_viz_data_name,
        &vizblk->viz_state_info.dx_main_object_index, world->length_unit))
    goto failure;

  if (mesh_pos_name) free(mesh_pos_name);
  if (mesh_states_name) free(mesh_states_name);
  if (region_viz_data_name) free(region_viz_data_name);
  return 0;

failure:
  if (mesh_pos_name) free(mesh_pos_name);
  if (mesh_states_name) free(mesh_states_name);
  if (region_viz_data_name) free(region_viz_data_name);
  return 1;
}


/*************************************************************************
dreamm_v3_grouped_dump_meshes:
    Dump all mesh data to appropriate output files and write index information
    into the header file, creating fields and groups as appropriate.

        In: vizblk: VIZ_OUTPUT block for this frame list
             struct frame_data_list *fdlp - frame for which to write meshes
             FILE *master_header - file to which to write group
        Out: 0 on success, 1 on error
**************************************************************************/
static int 
dreamm_v3_grouped_dump_meshes(struct volume *world, 
    struct viz_output_block *vizblk, 
    struct frame_data_list const * const fdlp, FILE *master_header)
{
  int surf_index = vizblk->viz_state_info.dx_main_object_index;

  if (dreamm_v3_grouped_dump_mesh_data(world, vizblk, fdlp, master_header))
    return 1;

  if (vizblk->n_dreamm_objects > 0)
  {
    /* Allocate ids for fields */
    int field_idx_base = vizblk->viz_state_info.dx_main_object_index;
    vizblk->viz_state_info.dx_main_object_index += vizblk->n_dreamm_objects;

    /* Create field objects */
    dreamm_v3_generic_write_mesh_fields(vizblk,
                                        fdlp,
                                            master_header,
                                            field_idx_base,
                                            surf_index);

    /* Create a group object for all meshes */
    vizblk->viz_state_info.dreamm_last_iteration_meshes = fdlp->viz_iteration;
    dreamm_v3_grouped_write_mesh_group(vizblk,
                                       master_header, fdlp, field_idx_base);

    /* Store iteration_number for meshes */
    if (add_to_iteration_counter(&vizblk->viz_state_info.mesh_output_iterations,
                                 fdlp->viz_iteration))
      return 1;
  }

  return 0;
}



/*************************************************************************
dreamm_v3_grouped_write_molecule_group:
    Write a group containing all molecules of the specified "type" (either
    "surface" or "volume") to the header file.

        In:  FILE *master_header - file to which to write group
             struct frame_data_list *fdlp - frame for which to write group
             char const *moltype - type of mol ("surface" or "volume")
             struct species **all_species - species in group
             int n_species - number of species in group
             int field_idx_base - object number for first field
        Out: none
**************************************************************************/
static void 
dreamm_v3_grouped_write_molecule_group(FILE *master_header,
    struct frame_data_list const * const fdlp, char const *moltype,
    struct species **all_species, int n_species, int field_idx_base)
{
  int mol_index;
  fprintf(master_header,
          "object \"%s_molecules_%lld\" group # %s molecules #\n",
          moltype,
          fdlp->viz_iteration,
          moltype);
  for (mol_index = 0; mol_index < n_species; ++ mol_index)
    fprintf(master_header,
            "\tmember \"%s\" value %d\n",
            all_species[mol_index]->sym->name,
            field_idx_base++);
}



/*************************************************************************
dreamm_v3_grouped_dump_grid_molecule_data:
    Dump desired data for all grid molecules to grid molecule files, writing
    index information to the header file for this iteration.

        In: vizblk: VIZ_OUTPUT block for this frame list
             struct frame_data_list *fdlp - frame for which to write mols
             FILE *master_header - the header file for index info
        Out: 0 on success, 1 on error
**************************************************************************/
static int 
dreamm_v3_grouped_dump_grid_molecule_data(struct volume *world,
    struct viz_output_block *vizblk, struct frame_data_list const *const fdlp,
    FILE *master_header)
{

  /* Control flags */
  byte viz_mol_pos_flag = (fdlp->type == ALL_MOL_DATA  ||  fdlp->type == MOL_POS);
  byte viz_mol_orient_flag = (fdlp->type == ALL_MOL_DATA  ||  fdlp->type == MOL_ORIENT);
  byte viz_mol_states_flag = (viz_mol_pos_flag  &&  (vizblk->viz_output_flag & VIZ_MOLECULES_STATES));

  /* Filenames */
  char *mol_pos_name = NULL;
  char *mol_orient_name = NULL;
  char *mol_states_name = NULL;

  /* Build filenames */
  if (viz_mol_pos_flag && dreamm_v3_grouped_create_filename(vizblk,
        DREAMM_GROUPED_MOL_POS_NAME, &mol_pos_name, world->chkpt_flag, 
        world->chkpt_seq_num))
    goto failure;
  if (viz_mol_orient_flag && dreamm_v3_grouped_create_filename(vizblk,
        DREAMM_GROUPED_MOL_ORIENT_NAME, &mol_orient_name, world->chkpt_flag, 
        world->chkpt_seq_num))
    goto failure;
  if (viz_mol_states_flag && dreamm_v3_grouped_create_filename(vizblk,
        DREAMM_GROUPED_MOL_STATES_NAME, &mol_states_name, world->chkpt_flag, 
        world->chkpt_seq_num))
    goto failure;

  /* Output molecule info */
  if (dreamm_v3_generic_dump_grid_molecule_data(world, vizblk, fdlp,
        master_header, vizblk->viz_state_info.filename_prefix_dirname,
        mol_pos_name, mol_orient_name, mol_states_name,
        &vizblk->viz_state_info.dx_main_object_index))
    goto failure;

  if (mol_pos_name) free(mol_pos_name);
  if (mol_orient_name) free(mol_orient_name);
  if (mol_states_name) free(mol_states_name);
  return 0;

failure:
  if (mol_pos_name) free(mol_pos_name);
  if (mol_orient_name) free(mol_orient_name);
  if (mol_states_name) free(mol_states_name);
  return 1;
}



/*************************************************************************
dreamm_v3_grouped_dump_grid_molecules:
    Write the desired grid molecule data to the volume molecule data files and
    write appropriate index information into the master header.

        In: vizblk: VIZ_OUTPUT block for this frame list
             struct frame_data_list *fdlp - frame for which to write mols
             FILE *master_header - file to which to write group
        Out: 0 on success, 1 on error
**************************************************************************/
static int 
dreamm_v3_grouped_dump_grid_molecules(struct volume *world,
    struct viz_output_block *vizblk, struct frame_data_list const *const fdlp,
    FILE *master_header)
{
  int eff_index_base = vizblk->viz_state_info.dx_main_object_index;
  if (dreamm_v3_grouped_dump_grid_molecule_data(world, vizblk, fdlp,
        master_header))
    return 1;

  if (vizblk->viz_state_info.n_grid_species > 0)
  {
    /* Allocate field indices for grid molecule data */
    int field_idx_base = vizblk->viz_state_info.dx_main_object_index;
    vizblk->viz_state_info.dx_main_object_index += vizblk->viz_state_info.n_grid_species;

    /* Build fields for grid molecules here */
    dreamm_v3_generic_write_molecule_fields(vizblk,
                                            fdlp,
                                                master_header,
                                                vizblk->viz_state_info.grid_species,
                                                vizblk->viz_state_info.n_grid_species,
                                                field_idx_base,
                                                eff_index_base);

    /* Create groups for effectors */
    vizblk->viz_state_info.dreamm_last_iteration_surf_mols = fdlp->viz_iteration;
    dreamm_v3_grouped_write_molecule_group(master_header,
                                               fdlp,
                                               "surface",
                                               vizblk->viz_state_info.grid_species,
                                               vizblk->viz_state_info.n_grid_species,
                                               field_idx_base);

    /* Store iteration_number for surface molecules */
    if (add_to_iteration_counter(&vizblk->viz_state_info.grid_mol_output_iterations,
                                 fdlp->viz_iteration))
      return 1;
  }
  fprintf(master_header, "\n");
  return 0;
}



/*************************************************************************
dreamm_v3_grouped_dump_volume_molecule_data:
    Dump desired data for all volume molecules to volume molecule files,
    writing index information to the header file for this iteration.  Object id
    numbers are allocated first to pos, then to orientation, then to state for
    each object.

        In: vizblk: VIZ_OUTPUT block for this frame list
             struct frame_data_list *fdlp - frame for which to write mols
             FILE *master_header - the header file for index info
        Out: 0 on success, 1 on error
**************************************************************************/
static int 
dreamm_v3_grouped_dump_volume_molecule_data(struct volume *world,
  struct viz_output_block *vizblk, struct frame_data_list const * const fdlp,
  FILE *master_header)
{
  /* Control flags */
  byte viz_mol_pos_flag = (fdlp->type == ALL_MOL_DATA  ||  fdlp->type == MOL_POS);
  byte viz_mol_orient_flag = (fdlp->type == ALL_MOL_DATA  ||  fdlp->type == MOL_ORIENT);
  byte viz_mol_states_flag = (viz_mol_pos_flag  &&  (vizblk->viz_output_flag & VIZ_MOLECULES_STATES));

  /* Filenames */
  char *mol_pos_name = NULL;
  char *mol_orient_name = NULL;
  char *mol_states_name = NULL;

  /* Build filenames */
  if (viz_mol_pos_flag && dreamm_v3_grouped_create_filename(vizblk,
        DREAMM_GROUPED_MOL_POS_NAME, &mol_pos_name, world->chkpt_flag, 
        world->chkpt_seq_num))
    goto failure;
  if (viz_mol_orient_flag && dreamm_v3_grouped_create_filename(vizblk,
        DREAMM_GROUPED_MOL_ORIENT_NAME, &mol_orient_name, world->chkpt_flag, 
        world->chkpt_seq_num))
    goto failure;
  if (viz_mol_states_flag && dreamm_v3_grouped_create_filename(vizblk,
        DREAMM_GROUPED_MOL_STATES_NAME, &mol_states_name, world->chkpt_flag, 
        world->chkpt_seq_num))
    goto failure;

  /* Output molecule info */
  if (dreamm_v3_generic_dump_volume_molecule_data(world, vizblk, fdlp,
        master_header, vizblk->viz_state_info.filename_prefix_dirname,
        mol_pos_name, mol_orient_name, mol_states_name, 
        &vizblk->viz_state_info.dx_main_object_index))
    goto failure;

  if (mol_pos_name) free(mol_pos_name);
  if (mol_orient_name) free(mol_orient_name);
  if (mol_states_name) free(mol_states_name);
  return 0;

failure:
  if (mol_pos_name) free(mol_pos_name);
  if (mol_orient_name) free(mol_orient_name);
  if (mol_states_name) free(mol_states_name);
  return 1;
}

/*************************************************************************
dreamm_v3_grouped_dump_volume_molecules:
    Write the desired volume molecule data to the volume molecule data files
    and write appropriate index information into the master header.

        In: vizblk: VIZ_OUTPUT block for this frame list
             struct frame_data_list *fdlp - frame for which to write mols
             FILE *master_header - file to which to write group
        Out: 0 on success, 1 on error
**************************************************************************/
static int 
dreamm_v3_grouped_dump_volume_molecules(struct volume *world,
    struct viz_output_block *vizblk, struct frame_data_list const *const fdlp,
    FILE *master_header)
{
  int mol_index_base = vizblk->viz_state_info.dx_main_object_index;
  if (dreamm_v3_grouped_dump_volume_molecule_data(world, vizblk, fdlp,
        master_header))
    return 1;

  if (vizblk->viz_state_info.n_vol_species > 0)
  {
    int field_idx_base = vizblk->viz_state_info.dx_main_object_index;
    vizblk->viz_state_info.dx_main_object_index += vizblk->viz_state_info.n_vol_species;

    /* Build fields for volume mols here */
    dreamm_v3_generic_write_molecule_fields(vizblk,
                                            fdlp,
                                                master_header,
                                                vizblk->viz_state_info.vol_species,
                                                vizblk->viz_state_info.n_vol_species,
                                                field_idx_base,
                                                mol_index_base);

    /* Create group objects for volume molecules */
    vizblk->viz_state_info.dreamm_last_iteration_vol_mols = fdlp->viz_iteration;
    dreamm_v3_grouped_write_molecule_group(master_header,
                                               fdlp,
                                               "volume",
                                               vizblk->viz_state_info.vol_species,
                                               vizblk->viz_state_info.n_vol_species,
                                               field_idx_base);

    /* Store iteration_number for volume_molecules */
    if (add_to_iteration_counter(&vizblk->viz_state_info.vol_mol_output_iterations,
                                 fdlp->viz_iteration))
      return 1;
  }
  fprintf(master_header, "\n");
  return 0;
}



/*************************************************************************
dreamm_v3_grouped_write_combined_group:
    Write a "combined group" to the header file.  The combined group will
    contain the most recent version of both the mesh and the molecule data, as
    of the current iteration.  Also updates the combined_group_members data
    structure so that the combined group will be properly written into the
    frame_data series object.

        In: vizblk: VIZ_OUTPUT block for this frame list
            FILE *master_header - file to which to write group
            viz_iteration: current iteration number
        Out: 0 on success, 1 on error
**************************************************************************/
static int 
dreamm_v3_grouped_write_combined_group(struct viz_output_block *vizblk,
                                                  FILE *master_header,
                                                  long long viz_iteration)
{
  int combined_group_index = vizblk->viz_state_info.dx_main_object_index ++;

  fprintf(master_header, "object %d group\n", combined_group_index);

  if (vizblk->viz_state_info.dreamm_last_iteration_meshes != -1)
    fprintf(master_header,
            "\tmember \"meshes\" value \"meshes_%lld\"\n",
            vizblk->viz_state_info.dreamm_last_iteration_meshes);

  if (vizblk->viz_state_info.dreamm_last_iteration_vol_mols != -1)
    fprintf(master_header,
            "\tmember \"volume_molecules\" value \"volume_molecules_%lld\"\n",
            vizblk->viz_state_info.dreamm_last_iteration_vol_mols);

  if (vizblk->viz_state_info.dreamm_last_iteration_surf_mols != -1)
    fprintf(master_header,
            "\tmember \"surface_molecules\" value \"surface_molecules_%lld\"\n",
            vizblk->viz_state_info.dreamm_last_iteration_surf_mols);

  fprintf(master_header,"\n");

  /* create an entry into a 'frame_data' object. */
  char *str = CHECKED_SPRINTF("\tmember %d value %d position %lld\n",
                              vizblk->viz_state_info.combined_group_members.n_strings,
                              combined_group_index,
                              viz_iteration);

  if (add_string_to_buffer(&vizblk->viz_state_info.combined_group_members, str))
  {
    free(str);
    return 1;
  }

  fprintf(master_header, "\n\n");
  return 0;
}



/*************************************************************************
dreamm_v3_grouped_write_frame_series:
    Write the frame_data series object into the file.  The frame_data series
    object ties together all of the combined groups which have been created at
    the end of each iteration.

        In: vizblk: VIZ_OUTPUT block for this frame list
            FILE *master_header - file to which to write series
        Out: none
**************************************************************************/
static void 
dreamm_v3_grouped_write_frame_series(struct viz_output_block *vizblk,
    FILE *master_header)
{
  fprintf(master_header, "object \"frame_data\" class series\n");
  for (int frame_data_index = 0;
       frame_data_index < vizblk->viz_state_info.combined_group_members.n_strings;
       ++ frame_data_index)
    fprintf(master_header,
            "\t%s",
            vizblk->viz_state_info.combined_group_members.strings[frame_data_index]);
  fprintf(master_header, "\n\n");
}



/*************************************************************************
dreamm_v3_grouped_write_final_info:
    Write out the final index info for the DREAMM grouped output.  This should
    be called before exiting if any DREAMM grouped output has been written.

        In: vizblk: VIZ_OUTPUT block for this frame list
        Out: 0 on success, 1 on failure
**************************************************************************/
static int 
dreamm_v3_grouped_write_final_info(struct volume *world,
    struct viz_output_block *vizblk)
{
  FILE *master_header = NULL;

  /* Open master header file. */
  {
    char *master_header_file_path = 
      dreamm_v3_grouped_get_master_header_name(vizblk, world->chkpt_flag,
          world->chkpt_seq_num);
    if (master_header_file_path == NULL)
      return 1;

    if ((master_header = open_file(master_header_file_path, "a")) == NULL)
    {
      free(master_header_file_path);
      return 1;
    }
    free(master_header_file_path);
  }

  if (dreamm_v3_grouped_dump_time_info(world, vizblk, master_header))
  {
    fclose(master_header);
    return 1;
  }

  dreamm_v3_grouped_write_frame_series(vizblk, master_header);
  fclose(master_header);
  return 0;
}



/*************************************************************************
output_dreamm_objects_grouped:
        In: vizblk: VIZ_OUTPUT block for this frame list
            struct frame_data_list *fdlp
        Out: 0 on success, 1 on error; output visualization files (*.dx)
             in dreamm  group format are written.
**************************************************************************/
static int 
output_dreamm_objects_grouped(struct volume *world, 
    struct viz_output_block *vizblk, struct frame_data_list const *const fdlp)
{
  FILE *master_header = NULL;

  /* Flags */
  byte viz_mols = 0;
  byte viz_meshes = 0;

  no_printf("Viz output in DREAMM_V3_GROUPED mode...\n");

  /* Initialize flags */
  if (fdlp->type == ALL_MOL_DATA  ||  fdlp->type == MOL_POS  ||  fdlp->type == MOL_ORIENT)
    viz_mols = 1;
  if (fdlp->type == ALL_MESH_DATA  ||  fdlp->type == MESH_GEOMETRY  ||  fdlp->type == REG_DATA)
    viz_meshes = 1;

  /* Open master header file. */
  {
    char *master_header_file_path = 
      dreamm_v3_grouped_get_master_header_name(vizblk, world->chkpt_flag,
          world->chkpt_seq_num);

    if (master_header_file_path == NULL)
      return 1;

    if ((master_header = open_file(master_header_file_path, "a")) == NULL)
      mcell_die();
    free(master_header_file_path);
  }

  /* dump walls */
  if (viz_meshes)
    if (dreamm_v3_grouped_dump_meshes(world, vizblk, fdlp, master_header)) 
    {
      mcell_error("Failed to write meshes for DREAMM V3 Grouped mode VIZ output.");
      goto failure;
    }

  if (viz_mols)
  {
    /* Dump grid molecules. */
    if (dreamm_v3_grouped_dump_grid_molecules(world, vizblk, fdlp, 
          master_header))
    {
      mcell_error("Failed to write surface molecules for DREAMM V3 Grouped mode VIZ output.");
      goto failure;
    }

    /* Dump 3D molecules: */
    if (dreamm_v3_grouped_dump_volume_molecules(world, vizblk, fdlp, 
          master_header))
    {
      mcell_error("Failed to write volume molecules for DREAMM V3 Grouped mode VIZ output.");
      goto failure;
  }
  }

  /* Create combined group if we're the last frame this iteration */
  if (! dreamm_v3_generic_scan_for_frame(fdlp->next, fdlp->viz_iteration))
  {
    if (dreamm_v3_grouped_write_combined_group(vizblk, master_header, fdlp->viz_iteration))
    {
      mcell_error("Failed to write combined group for DREAMM V3 Grouped mode VIZ output.");
      goto failure;
    }

    /* Put value of viz_iteration into the time values */
    if (add_to_iteration_counter_monotonic(&vizblk->viz_state_info.output_times,
                                           fdlp->viz_iteration))
    {
      mcell_error("Failed to update iteration counters for DREAMM V3 Grouped mode VIZ output.");
      goto failure;
    }
  }

  if (master_header != NULL) fclose(master_header);
  return 0;

failure:
  if (master_header != NULL) fclose(master_header);
  return 1;
}



/************************************************************************
output_rk_custom:
Rex Kerr's personal visualization mode output function
*************************************************************************/
static int 
output_rk_custom(struct volume *world, struct viz_output_block *vizblk, 
    struct frame_data_list *fdlp)
{
  /* All volume molecules, sorted into species */
  struct abstract_molecule ***viz_molp = NULL;
  u_int *viz_mol_count = NULL;
  char *cf_name = NULL;
  FILE *custom_file = NULL;

  no_printf("Output in CUSTOM_RK mode...\n");

  if ((fdlp->type==ALL_FRAME_DATA) || (fdlp->type==MOL_POS) || (fdlp->type==MOL_STATES))
  {
    /* Get a list of molecules sorted by species. */
    if (sort_molecules_by_species(world, vizblk, &viz_molp, &viz_mol_count,
        1, 1))
      return 1;

    /* Build output file name. */
    cf_name = CHECKED_SPRINTF("%s.rk.dat", vizblk->molecule_prefix_name);
    if (cf_name == NULL)
      goto failure;

    /* Make sure output directory exists. */
    if (make_parent_dir(cf_name))
    {
      mcell_error("Failed to create parent directory for RK-mode VIZ output.");
      goto failure;
    }

    /* Open output file or die. */
    custom_file = open_file(cf_name, (vizblk->rk_mode_var->n_written) ? "a+": "w");
    if (! custom_file)
      mcell_die();
    else { no_printf("Writing to file %s\n",cf_name); }
    free(cf_name);
    cf_name = NULL;

    /* Write out next iteration's counts. */
    vizblk->rk_mode_var->n_written++;
    fprintf(custom_file,"%lld",fdlp->viz_iteration);
    for (int species_idx=0; species_idx<world->n_species; species_idx++)
    {
      const unsigned int this_mol_count = viz_mol_count[species_idx];
      if (this_mol_count == 0)
        continue;

      const int id = vizblk->species_viz_states[species_idx];
      if (id == EXCLUDE_OBJ)
        continue;

      struct abstract_molecule ** const mols = viz_molp[species_idx];
      if (mols == NULL)
        continue;

      for (int n_bin=0; n_bin<vizblk->rk_mode_var->n_bins; n_bin++)
        vizblk->rk_mode_var->bins[n_bin] = 0;

      fprintf(custom_file,"\t%d",id);

      for (unsigned int n_mol = 0; n_mol < this_mol_count; ++ n_mol)
      {
        struct abstract_molecule *amp = mols[n_mol];
        struct vector3 where;
          if ((amp->properties->flags & NOT_FREE)==0)
          {
                struct volume_molecule *mp = (struct volume_molecule*)amp;
        where.x = mp->pos.x;
        where.y = mp->pos.y;
        where.z = mp->pos.z;
          }
          else if ((amp->properties->flags & ON_GRID)!=0)
          {
                struct grid_molecule *gmp = (struct grid_molecule*)amp;
        uv2xyz(&(gmp->s_pos),gmp->grid->surface,&where);
          }
          else continue;

        double d = dot_prod(&where , vizblk->rk_mode_var->direction);
        int n_bin = bin(vizblk->rk_mode_var->parts, vizblk->rk_mode_var->n_bins-1, d);
        vizblk->rk_mode_var->bins[n_bin]++;
    }

      unsigned int total_population = 0;
      for (int n_bin=0 ; n_bin<vizblk->rk_mode_var->n_bins ; n_bin++)
        total_population+=vizblk->rk_mode_var->bins[n_bin];
      if (total_population != world->species_list[species_idx]->population)
        mcell_warn("Wanted to bin %d but found %d instead.",
                   world->species_list[species_idx]->population, total_population);
      for (int n_bin=0 ; n_bin<vizblk->rk_mode_var->n_bins ; n_bin++)
        fprintf(custom_file," %d",vizblk->rk_mode_var->bins[n_bin]);
    }
    fprintf(custom_file,"\n");
    fclose(custom_file);
    custom_file = NULL;

    free_ptr_array((void **) viz_molp, world->n_species);
    viz_molp = NULL;
    free(viz_mol_count);
    viz_mol_count = NULL;
  }

  return 0;

failure:
  if (viz_molp)
    free_ptr_array((void **) viz_molp, world->n_species);
  if (viz_mol_count)
    free(viz_mol_count);
  if (cf_name)
    free(cf_name);
  return 1;
}



/************************************************************************
output_ascii_molecules:
In: vizblk: VIZ_OUTPUT block for this frame list
    a frame data list (internal viz output data structure)
Out: 0 on success, 1 on failure.  The positions of molecules are output
     in exponential floating point notation (with 8 decimal places)
*************************************************************************/
static int 
output_ascii_molecules(struct volume *world, struct viz_output_block *vizblk, 
    struct frame_data_list *fdlp)
{
  FILE *custom_file;
  char *cf_name;
  struct storage_list *slp;
  struct schedule_helper *shp;
  struct abstract_element *aep;
  struct abstract_molecule *amp;
  struct volume_molecule *mp;
  struct grid_molecule *gmp;
  short orient = 0;

  int ndigits,i;
  long long lli;

  struct vector3 where,norm;

  no_printf("Output in ASCII mode (molecules only)...\n");

  if ((fdlp->type==ALL_FRAME_DATA) || (fdlp->type == ALL_MOL_DATA)  ||  (fdlp->type==MOL_POS) || (fdlp->type==MOL_STATES))
  {
    lli = 10;
    for (ndigits = 1 ; lli <= world->iterations && ndigits<20 ; lli*=10 , ndigits++) {}
    cf_name = CHECKED_SPRINTF("%s.ascii.%.*lld.dat", vizblk->molecule_prefix_name, ndigits, fdlp->viz_iteration);
    if (cf_name == NULL)
      return 1;
    if (make_parent_dir(cf_name))
    {
      mcell_error("Failed to create parent directory for ASCII-mode VIZ output.");
      free(cf_name);
      return 1;
    }
    custom_file = open_file(cf_name, "w");
    if (! custom_file)
      mcell_die();
    else { no_printf("Writing to file %s\n",cf_name); }
    free(cf_name);
    cf_name = NULL;

    for (slp = world->storage_head ; slp != NULL ; slp = slp->next)
    {
      for (shp = slp->store->timer ; shp != NULL ; shp = shp->next_scale)
      {
        for (i=-1;i<shp->buf_len;i++)
        {
          for (aep=(i<0)?shp->current:shp->circ_buf_head[i] ; aep!=NULL ; aep=aep->next)
          {
            amp = (struct abstract_molecule*)aep;
            if (amp->properties == NULL) continue;

            int id = vizblk->species_viz_states[amp->properties->species_id];
            if (id == EXCLUDE_OBJ)
              continue;

            if ((amp->properties->flags & NOT_FREE)==0)
            {
              mp = (struct volume_molecule*)amp;
              where.x = mp->pos.x;
              where.y = mp->pos.y;
              where.z = mp->pos.z;
              norm.x=0;
              norm.y=0;
              norm.z=0;
            }
            else if ((amp->properties->flags & ON_GRID)!=0)
            {
              gmp = (struct grid_molecule*)amp;
              uv2xyz(&(gmp->s_pos),gmp->grid->surface,&where);
              orient = gmp->orient;
              norm.x=orient*gmp->grid->surface->normal.x;
              norm.y=orient*gmp->grid->surface->normal.y;
              norm.z=orient*gmp->grid->surface->normal.z;
            }
            else continue;

            where.x *= world->length_unit;
            where.y *= world->length_unit;
            where.z *= world->length_unit;
/*
            fprintf(custom_file,"%d %15.8e %15.8e %15.8e %2d\n",id,where.x,where.y,where.z,orient);
*/
            if (id == INCLUDE_OBJ)
            {
              /* write name of molecule */
              fprintf(custom_file,"%s %lu %.9g %.9g %.9g %.9g %.9g %.9g\n",amp->properties->sym->name,amp->id,where.x,where.y,where.z,norm.x,norm.y,norm.z);
            }
            else
            {
              /* write state value of molecule */
              fprintf(custom_file,"%d %lu %.9g %.9g %.9g %.9g %.9g %.9g\n",id,amp->id,where.x,where.y,where.z,norm.x,norm.y,norm.z);
            }
          }
        }
      }
    }
    fclose(custom_file);
  }

  return 0;
}



/************************************************************************
output_cellblender_molecules:
In: vizblk: VIZ_OUTPUT block for this frame list
    a frame data list (internal viz output data structure)
Out: 0 on success, 1 on failure.  The names and positions of molecules are
     output in binary format designed for fast visualization in CellBlender

     Format of binary file is:
       Header:
         A single four-byte u_int containing version number of binary file
         format. This is value less than or equal to 16777215, which is
         0x00ffffff.  This allows automagic detection of ASCII and binary
         format molecule viz files, as well as the endianness of the binary
         format files during molecule viz in CellBlender.
       Molecule Viz Data:
         Version 0x00000001 files contain a block of binary data for each
         molecule species structured as follows:

           A single byte containing the length of the ASCII string of the
           molecule species name or state value, not including the terminating
           NULL. 32 chars max.

           The ASCII string containing the molecule species name or state value,
           not including the terminating NULL. 32 chars max.

           A single byte containing the molecule species type.
           Type 0 means volume molecule.  Type 1 means surface grid molecule.

           A four-byte u_int, N, whose value is 3 times the number of molecules
           of this species contained in the block, i.e. the number of floats
           in the block for the x,y,z coordinates of the molecule positions.

           A block of N four-byte floats containing the x,y,z coordinates of
           the molecule positions.

           If the molecules are surface molecules then block of x,y,z positions
           is followed by another block of N four-byte floats containing the
           i,j,k components of the orientation vector of the surface molecules.

         Note that the end of the file is indicated by the usual EOF only.

*************************************************************************/
static int 
output_cellblender_molecules(struct volume *world, 
    struct viz_output_block *vizblk, struct frame_data_list *fdlp)
{
  FILE *custom_file;
  char *cf_name;
  struct abstract_molecule *amp;
  struct volume_molecule *mp;
  struct grid_molecule *gmp;
  struct abstract_molecule ***viz_molp = NULL;
  u_int *viz_mol_count = NULL;
  u_int n_floats;
  short orient = 0;
  int ndigits;
  long long lli;
  struct vector3 where;
  float pos_x,pos_y,pos_z,norm_x,norm_y,norm_z;
  byte name_len,species_type;
  char mol_name[33];

  no_printf("Output in CELLBLENDER mode (molecules only)...\n");

  if ((fdlp->type==ALL_FRAME_DATA) || (fdlp->type == ALL_MOL_DATA)  ||  (fdlp->type==MOL_POS) || (fdlp->type==MOL_STATES))
  {
    lli = 10;
    for (ndigits = 1 ; lli <= world->iterations && ndigits<20 ; lli*=10 , ndigits++) {}
    cf_name = CHECKED_SPRINTF("%s.cellbin.%.*lld.dat", vizblk->molecule_prefix_name, ndigits, fdlp->viz_iteration);
    if (cf_name == NULL)
      return 1;
    if (make_parent_dir(cf_name))
    {
      mcell_error("Failed to create parent directory for CELLBLENDER-mode VIZ output.");
      free(cf_name);
      return 1;
    }
    custom_file = open_file(cf_name, "w");
    if (! custom_file)
      mcell_die();
    else { no_printf("Writing to file %s\n",cf_name); }
    free(cf_name);
    cf_name = NULL;

    /* Get a list of molecules sorted by species. */
    if (sort_molecules_by_species(world, vizblk, &viz_molp, &viz_mol_count,
        1, 1))
      return 1;

    /* Write file header */
    u_int cellbin_version = 1;
    fwrite(&cellbin_version,sizeof(cellbin_version),1,custom_file);

    for (int species_idx=0; species_idx<world->n_species; species_idx++)
    {
      const unsigned int this_mol_count = viz_mol_count[species_idx];
      if (this_mol_count == 0)
        continue;

      const int id = vizblk->species_viz_states[species_idx];
      if (id == EXCLUDE_OBJ)
        continue;

      struct abstract_molecule ** const mols = viz_molp[species_idx];
      if (mols == NULL)
        continue;

      /* Write species name: */
      amp = mols[0];
      if (id == INCLUDE_OBJ)
      {
        /* encode name of species as ASCII string, 32 chars max */
        snprintf(mol_name,33,"%s",amp->properties->sym->name);
      }
      else
      {
        /* encode state value of species as ASCII string, 32 chars max */
        snprintf(mol_name,33,"%d",id);
      }
      name_len = strlen(mol_name);
      fwrite(&name_len,sizeof(name_len),1,custom_file);
      fwrite(mol_name,sizeof(char),name_len,custom_file);

      /* Write species type: */
      species_type = 0;
      if ((amp->properties->flags & ON_GRID)!=0)
      {
        species_type = 1;
      }
      fwrite(&species_type,sizeof(species_type),1,custom_file);

      /* write number of x,y,z floats for mol positions to follow: */
      n_floats = 3*this_mol_count;
      fwrite(&n_floats,sizeof(n_floats),1,custom_file);

      /* Write positions of volume and surface gridd molecules: */
      for (unsigned int n_mol = 0; n_mol < this_mol_count; ++ n_mol)
      {
        amp = mols[n_mol];
    if ((amp->properties->flags & NOT_FREE)==0)
    {
          mp = (struct volume_molecule*)amp;
      pos_x = mp->pos.x;
      pos_y = mp->pos.y;
      pos_z = mp->pos.z;
    }
    else if ((amp->properties->flags & ON_GRID)!=0)
    {
          gmp = (struct grid_molecule*)amp;
      uv2xyz(&(gmp->s_pos),gmp->grid->surface,&where);
          pos_x = where.x;
          pos_y = where.y;
          pos_z = where.z;
    }

        pos_x *= world->length_unit;
        pos_y *= world->length_unit;
        pos_z *= world->length_unit;

        fwrite(&pos_x,sizeof(pos_x),1,custom_file);
        fwrite(&pos_y,sizeof(pos_y),1,custom_file);
        fwrite(&pos_z,sizeof(pos_z),1,custom_file);

      }

      /* Write orientations of surface grid molecules: */
      amp = mols[0];
      if ((amp->properties->flags & ON_GRID)!=0)
      {
        for (unsigned int n_mol = 0; n_mol < this_mol_count; ++ n_mol)
        {
          gmp = (struct grid_molecule*)mols[n_mol];
          orient = gmp->orient;
          norm_x=orient*gmp->grid->surface->normal.x;
          norm_y=orient*gmp->grid->surface->normal.y;
          norm_z=orient*gmp->grid->surface->normal.z;

          fwrite(&norm_x,sizeof(norm_x),1,custom_file);
          fwrite(&norm_y,sizeof(norm_y),1,custom_file);
          fwrite(&norm_z,sizeof(norm_z),1,custom_file);

        }
      }

    }
    fclose(custom_file);
    custom_file = NULL;

    free_ptr_array((void **) viz_molp, world->n_species);
    viz_molp = NULL;
    free(viz_mol_count);
    viz_mol_count = NULL;

  }

  return 0;
}


/*********************************************************************
init_frame_data_list:

   In: vizblk: the VIZ_OUTPUT block to initialize
   Out: 0 on success, 1 on error.
        Initializes frame_data_list structure.
        Sets the value of the current iteration step to the start value.
        Sets the number of iterations.
        Initializes state used in output_dreamm_objects and
                     output_dreamm_objects_grouped
***********************************************************************/
int 
init_frame_data_list(struct volume *world, struct viz_output_block *vizblk)
{
  int mol_orient_frame_present = 0;
  int mol_pos_frame_present = 0;
  int reg_data_frame_present = 0;
  int mesh_geometry_frame_present = 0;
  struct frame_data_list *fdlp;

  if (vizblk->frame_data_head == NULL) return 0;

  switch (vizblk->viz_mode)
  {
    case NO_VIZ_MODE:
      count_time_values(world, vizblk->frame_data_head);
      if (reset_time_values(world, vizblk->frame_data_head, 
            world->start_time))
        return 1;
      break;
//      return 0;

    case DREAMM_V3_MODE:
      if (dreamm_v3_generic_preprocess_frame_data(world,
            &vizblk->frame_data_head))
        return 1;
      if (dreamm_v3_init(world, vizblk))
        return 1;
      break;

    case DREAMM_V3_GROUPED_MODE:
      if (dreamm_v3_generic_preprocess_frame_data(world,
            &vizblk->frame_data_head))
        return 1;
      if (dreamm_v3_grouped_init(world, vizblk))
        return 1;
      break;

    case DX_MODE:
      if (vizblk->file_prefix_name!=NULL && check_output_directory_structure(vizblk))
        return 1;
      count_time_values(world, vizblk->frame_data_head);
      if (reset_time_values(world, vizblk->frame_data_head, 
            world->start_time))
        return 1;
      break;

    case ASCII_MODE:
/*
      if (vizblk->file_prefix_name!=NULL && check_output_directory_structure(vizblk))
        return 1;
*/
      count_time_values(world, vizblk->frame_data_head);
      if (reset_time_values(world, vizblk->frame_data_head, 
            world->start_time))
        return 1;
      break;

    case CELLBLENDER_MODE:
      count_time_values(world, vizblk->frame_data_head);
      if (reset_time_values(world, vizblk->frame_data_head, 
            world->start_time))
        return 1;
      break;

    case RK_MODE:
    default:
      count_time_values(world, vizblk->frame_data_head);
      if (reset_time_values(world, vizblk->frame_data_head,world->start_time))
        return 1;
      break;
  }

  for (fdlp = vizblk->frame_data_head; fdlp != NULL; fdlp = fdlp->next)
  {
    if (fdlp->curr_viz_iteration == NULL)
      continue;

    switch (fdlp->type)
    {
      case MOL_ORIENT:
        mol_orient_frame_present = 1;
        break;

      case MOL_POS:
        mol_pos_frame_present = 1;
        break;

      case ALL_MOL_DATA:
        mol_pos_frame_present = 1;
        mol_orient_frame_present = 1;
        break;

      case MESH_GEOMETRY:
        mesh_geometry_frame_present = 1;
        break;

      case REG_DATA:
        reg_data_frame_present = 1;
        break;

      case ALL_MESH_DATA:
        mesh_geometry_frame_present = 1;
        reg_data_frame_present = 1;
        break;

      default:
        /* Do nothing */
        ;
    }
  } /* end while */

  /* Check that the user hasn't selected a useless set of output info */
  if ((mol_orient_frame_present) & (!mol_pos_frame_present))
    mcell_warn("The input file contains ORIENTATIONS but not POSITIONS statement in the MOLECULES block. The molecules cannot be visualized.");
  if ((reg_data_frame_present) & (!mesh_geometry_frame_present))
    mcell_warn("The input file contains REGION_DATA but not GEOMETRY statement in the MESHES block. The meshes cannot be visualized.");

  return 0;
}


/**************************************************************************
update_frame_data_list:
        In: vizblk: VIZ_OUTPUT block
        Out: 0 on success, 1 on failure.
             Calls output visualization functions if necessary.
             Updates value of the current iteration step and pointer
             to the current iteration in the linked list.
**************************************************************************/
int 
update_frame_data_list(struct volume *world, struct viz_output_block *vizblk)
{
  static char const * const FRAME_TYPES[NUM_FRAME_TYPES] =
  {
    "ALL_FRAME_DATA",
    "EFF_POS",
    "EFF_STATES",
    "MOL_POS",
    "MOL_ORIENT",
    "MOL_STATES",
    "SURF_POS",
    "SURF_STATES",
    "MESH_GEOMETRY",
    "REG_DATA",
    "ALL_MOL_DATA",
    "ALL_MESH_DATA",
  };

  if (vizblk == NULL) return 0;
  if (vizblk->frame_data_head == NULL) return 0;

  switch (world->notify->viz_output_report)
  {
    case NOTIFY_NONE:
      break;

    case NOTIFY_BRIEF:
    case NOTIFY_FULL:
      mcell_log("Updating viz output on iteration %lld.",
                world->it_time);
      break;

    default: UNHANDLED_CASE(world->notify->viz_output_report);
  }

  /* These statements need to precede handling of any frames to make sure
   * symlinks are created properly.
   */
  if (vizblk->viz_mode == DREAMM_V3_MODE)
  {
    if (dreamm_v3_clean_files(world, vizblk)) return 1;
    dreamm_v3_update_last_iteration_info(vizblk, world->it_time);
  }

  /* Scan over all frames, producing appropriate output. */
  for (struct frame_data_list *fdlp = vizblk->frame_data_head;
       fdlp != NULL;
       fdlp = fdlp->next)
  {
    if (world->it_time!=fdlp->viz_iteration)
      continue;

    if (world->notify->viz_output_report == NOTIFY_FULL)
    {
      if (fdlp->type >= NUM_FRAME_TYPES)
        mcell_warn("  Updating data frame of unknown type %d.", fdlp->type);
      else
        mcell_log("  Updating data frame of type %s.", FRAME_TYPES[fdlp->type]);
    }

    switch (vizblk->viz_mode)
    {
      case DX_MODE:
        if (output_dx_objects(world, vizblk, fdlp)) return 1;
        break;

      case DREAMM_V3_MODE:
        if (output_dreamm_objects(world, vizblk, fdlp)) return 1;
        break;

      case DREAMM_V3_GROUPED_MODE:
        if (output_dreamm_objects_grouped(world, vizblk, fdlp)) return 1;
        break;

      case RK_MODE:
        if (output_rk_custom(world, vizblk, fdlp)) return 1;
        break;

      case ASCII_MODE:
        if (output_ascii_molecules(world, vizblk, fdlp)) return 1;
        break;

      case CELLBLENDER_MODE:
        if (output_cellblender_molecules(world, vizblk, fdlp)) return 1;
        break;

      case NO_VIZ_MODE:
      default:
        /* Do nothing for vizualization */
        break;
    }

    while (fdlp->curr_viz_iteration != NULL  && fdlp->viz_iteration == world->it_time)
    {
      fdlp->curr_viz_iteration = fdlp->curr_viz_iteration->next;
      if (fdlp->curr_viz_iteration)
        fdlp->viz_iteration = frame_iteration(world, 
            fdlp->curr_viz_iteration->value, fdlp->list_type);
    }
    if (world->notify->viz_output_report == NOTIFY_FULL)
      mcell_log("  Next update on iteration %lld.", fdlp->viz_iteration);
  }
     return 0;
}



/**************************************************************************
finalize_viz_output:
        In: vizblk: VIZ_OUTPUT block
        Out: Returns 1 on error and zero otherwise. Writes final information
             into visualization output files.
**************************************************************************/
int 
finalize_viz_output(struct volume *world, struct viz_output_block *vizblk)
{
  if (vizblk == NULL) return 0;

  switch (vizblk->viz_mode)
  {
    case DREAMM_V3_MODE:
      if (vizblk->viz_state_info.output_times.n_iterations > 0)
        return dreamm_v3_dump_time_info(world, vizblk);
      break;

    case DREAMM_V3_GROUPED_MODE:
      if (vizblk->viz_state_info.output_times.n_iterations > 0)
        return dreamm_v3_grouped_write_final_info(world, vizblk);
      break;

    case NO_VIZ_MODE:
    case ASCII_MODE:
    case RK_MODE:
    case DX_MODE:
    default:
      /* Do nothing for vizualization */
      break;

  }

  return 0;
}<|MERGE_RESOLUTION|>--- conflicted
+++ resolved
@@ -5202,13 +5202,9 @@
              int *old_time_values_count - placeholder for the return value
         Out: 0 on success, 1 on error
 **************************************************************************/
-<<<<<<< HEAD
-static int dreamm_v3_find_old_time_values_count(char const *viz_data_dir, char const *time_values_name, int *old_time_values_count)
-=======
 static int 
 dreamm_v3_find_old_time_values_count(char const *viz_data_dir, 
     char const *time_values_name, int *old_time_values_count)
->>>>>>> 235f249d
 {
   struct stat f_stat;
   FILE *f = NULL;
@@ -5433,31 +5429,14 @@
 {
   if (vizblk->viz_output_flag & VIZ_MESH_FORMAT_BINARY)
   {
-<<<<<<< HEAD
-       return dreamm_v3_generic_dump_mesh_data(vizblk,
-                                               fdlp,
-                                          meshes_header,
-                                          iteration_dir,
-                                          DREAMM_MESH_POS_NAME,
-                                          DREAMM_MESH_STATES_NAME,
-                                          DREAMM_REGION_VIZ_DATA_NAME,
-                                          meshes_main_index);
-  }
-  else if (vizblk->viz_output_flag & VIZ_MESH_FORMAT_ASCII)
-  {
-       return dreamm_v3_ascii_dump_mesh_data(vizblk,
-                                             fdlp,
-                                          meshes_header,
-                                          iteration_dir,
-                                          meshes_main_index);
-=======
        return dreamm_v3_generic_dump_mesh_data(vizblk, fdlp, meshes_header,
            iteration_dir, DREAMM_MESH_POS_NAME, DREAMM_MESH_STATES_NAME,
            DREAMM_REGION_VIZ_DATA_NAME, meshes_main_index, length_unit);
-  }else if(vizblk->viz_output_flag & VIZ_MESH_FORMAT_ASCII){
+  }
+  else if (vizblk->viz_output_flag & VIZ_MESH_FORMAT_ASCII)
+  {
        return dreamm_v3_ascii_dump_mesh_data(vizblk, fdlp, meshes_header,
            iteration_dir, meshes_main_index, length_unit);
->>>>>>> 235f249d
   }
 
   return 0;
@@ -5614,21 +5593,12 @@
              surf_mol_header, vizblk->viz_state_info.iteration_number_dir,
              &surf_mol_main_index))
        goto failure;
-<<<<<<< HEAD
   }
   else if (vizblk->viz_output_flag & VIZ_MOLECULE_FORMAT_ASCII)
   {
-       if (dreamm_v3_ascii_dump_grid_molecule_data(vizblk,
-                                                   fdlp,
-                                        surf_mol_header,
-                                        vizblk->viz_state_info.iteration_number_dir,
-                                        &surf_mol_main_index))
-=======
-  }else if(vizblk->viz_output_flag & VIZ_MOLECULE_FORMAT_ASCII){
        if (dreamm_v3_ascii_dump_grid_molecule_data(world, vizblk, fdlp,
              surf_mol_header, vizblk->viz_state_info.iteration_number_dir,
              &surf_mol_main_index))
->>>>>>> 235f249d
        goto failure;
   }
   else
@@ -5724,21 +5694,12 @@
             vol_mol_header, vizblk->viz_state_info.iteration_number_dir,
             &vol_mol_main_index))
           goto failure;
-<<<<<<< HEAD
   }
   else if (vizblk->viz_output_flag & VIZ_MOLECULE_FORMAT_ASCII)
   {
-      if (dreamm_v3_ascii_dump_volume_molecule_data(vizblk,
-                                                    fdlp,
-                                          vol_mol_header,
-                                          vizblk->viz_state_info.iteration_number_dir,
-                                          &vol_mol_main_index))
-=======
-  }else if(vizblk->viz_output_flag & VIZ_MOLECULE_FORMAT_ASCII){
       if (dreamm_v3_ascii_dump_volume_molecule_data(world, vizblk, fdlp,
             vol_mol_header, vizblk->viz_state_info.iteration_number_dir,
             &vol_mol_main_index))
->>>>>>> 235f249d
           goto failure;
   }
   else
@@ -5810,11 +5771,7 @@
   /* Create empty files, if appropriate */
   /* XXX: Do we still need to do this?  We're not creating links to these files, so... */
 
-<<<<<<< HEAD
-    if (dreamm_v3_write_empty_files(vizblk)) return 1;
-=======
-    if(dreamm_v3_write_empty_files(world, vizblk)) return 1;
->>>>>>> 235f249d
+  if(dreamm_v3_write_empty_files(world, vizblk)) return 1;
 
   /* Dump meshes */
   if (viz_meshes  &&  dreamm_v3_dump_meshes(vizblk, fdlp, world->length_unit))
