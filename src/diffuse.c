/**************************************************************************\
** File: diffuse.c                                                        **
**                                                                        **
** Purpose: Moves molecules around the world with reactions and collisions**
**                                                                        **
** Testing status: compiles.                                              **
\**************************************************************************/


#include <assert.h>
#include <math.h>
#include <string.h>
#include <stdio.h>
#include <stdlib.h>
#include <string.h>
#include <pthread.h>

#include "diffuse.h"
#include "rng.h"
#include "mem_util.h"
#include "sched_util.h"
#include "util.h"
#include "logging.h"

#include "mcell_structs.h"
#include "count_util.h"
#include "grid_util.h"
#include "vol_util.h"
#include "wall_util.h"
#include "react.h"
#include "react_output.h"
#include "macromolecule.h"


#define MULTISTEP_WORTHWHILE 2
#define MULTISTEP_PERCENTILE 0.99
#define MULTISTEP_FRACTION 0.9
#define MAX_UNI_TIMESKIP 100000

/* This macro defines the condition under which
   at the end of the "run_timestep()" function
   the positions of the volume molecules are
   randomized in the world.  It is a research
   macro and should be commented during regular
   MCell use. 
*/
/* #define RANDOMIZE_VOL_MOLS_IN_WORLD */

/* EXD_TIME_CALC is a local #define in exact_disk */
/* EXD_SPAN_CALC is a local #define in exact_disk */

/* CLEAN_AND_RETURN(x) is a local #define in diffuse_3D */

extern struct volume *world;

/*************************************************************************
pick_2d_displacement:
  In: vector2 to store the new displacement
      scale factor to apply to the displacement
  Out: No return value.  vector is set to a random orientation and a
         distance chosen from the probability distribution of a diffusing
         2D molecule, scaled by the scaling factor.
*************************************************************************/
<<<<<<< HEAD

static void pick_2d_displacement(struct storage *local,
                                 struct vector2 *v,
                                 double scale)
=======
void pick_2d_displacement(struct vector2 *v,double scale)
>>>>>>> f7e696bb
{
  static const double one_over_2_to_16th = 1.52587890625e-5;
  struct vector2 a;
  double f;

  /* 
   * NOTE: The below algorithm is the polar method due to Marsaglia 
   * combined with a rejection method for picking uniform random 
   * variates in C2. 
   * Both methods are nicely described in Chapters V.4.3 and V.4.4
   * of "Non-Uniform Random Variate Generation" by Luc Devroye
   * (http://cg.scs.carleton.ca/~luc/rnbookindex.html). 
   */
  do
  {
<<<<<<< HEAD
    unsigned int n = rng_uint(local->rng);
    
    a.u = 2.0*one_over_2_to_16th*(n&0xFFFF)-1.0;
    a.v = 2.0*one_over_2_to_16th*(n>>16)-1.0;
    f = a.u*a.u + a.v*a.v;
  } while (f<0.01 || f>1.0);
  
  f = (1.0/f) * sqrt(- log( 1-rng_dbl(local->rng) )) * scale;
  
  v->u = (a.u*a.u-a.v*a.v)*f;
  v->v = (2.0*a.u*a.v)*f;
=======
    unsigned int n = rng_uint(world->rng);

    a.u = 2.0*one_over_2_to_16th*(n&0xFFFF)-1.0;
    a.v = 2.0*one_over_2_to_16th*(n>>16)-1.0;
    f = a.u*a.u + a.v*a.v;
  } while ( (f < EPS_C) || (f > 1.0) );

  /* 
   * NOTE: The scaling factor to go from a uniform to
   * a normal distribution is sqrt(-2log(f)/f).
   * However, since we use two normally distributed
   * variates to generate a normally distributed
   * 2d vector (with variance 1) we have to normalize
   * and divide by an additional factor of sqrt(2)
   * resulting in normalFactor. 
   */
  double normalFactor = sqrt(-log(f)/f);
  v->u = a.u * normalFactor * scale;
  v->v = a.v * normalFactor * scale;
>>>>>>> f7e696bb
}

/*************************************************************************
pick_clamped_displacement:
  In: vector3 to store the new displacement
      molecule that just came through the surface
  Out: No return value.  vector is set to a random orientation and a
         distance chosen from the probability distribution of a diffusing
         3D molecule that has come through a surface from a uniform
         concentration on the other side.
  Note: m->previous_wall points to the wall we're coming from, and
        m->index is the orientation we came off with
*************************************************************************/

static void pick_clamped_displacement(struct storage *local,
                                      struct vector3 *v,
                                      struct volume_molecule *m)
{
  static const double one_over_2_to_20th = 9.5367431640625e-7;
  double p,t;
  unsigned int n;
  double r_n;
  struct vector2 r_uv;
  struct wall *w = m->previous_wall;
  
  n = rng_uint(local->rng);
  
  /* Correct distribution along normal from surface (from lookup table) */
  r_n = world->r_step_surface[ n & (world->radial_subdivisions-1) ];
  
  p = one_over_2_to_20th*((n>>12)+0.5);
  t = r_n/erfcinv(p*erfc(r_n));
  pick_2d_displacement(local,
                       &r_uv,
                       sqrt(t)*m->properties->space_step); 
  
  r_n *= m->index * m->properties->space_step;
  v->x = r_n*w->normal.x + r_uv.u*w->unit_u.x + r_uv.v*w->unit_v.x;
  v->y = r_n*w->normal.y + r_uv.u*w->unit_u.y + r_uv.v*w->unit_v.y;
  v->z = r_n*w->normal.z + r_uv.u*w->unit_u.z + r_uv.v*w->unit_v.z;
}


/*************************************************************************
pick_release_displacement:
  In: vector3 to store the position on interaction disk to go to
      vector3 along which to travel away from the disk
  Out: No return value.  Vectors are set to random orientation with
         distances chosen from the probability distribution matching
         the binding of a 3D molecule (distance and direction to
         interaction disk and distance along disk).
*************************************************************************/

static void pick_release_displacement(struct storage *local,
                                      struct vector3 *in_disk,
                                      struct vector3 *away,
                                      double scale)
{
  static const double one_over_2_to_16th = 1.52587890625e-5;
  u_int x_bit,y_bit,z_bit;
  u_int thetaphi_bits,r_bits;
  u_int bits;
  u_int idx;
  struct vector2 disk;
  struct vector3 orth,axo;
  double r,f;
  
  bits = rng_uint(local->rng);
  
  x_bit =       (bits & 0x80000000);
  y_bit =       (bits & 0x40000000);
  z_bit =       (bits & 0x20000000);
  thetaphi_bits=(bits & 0x1FFFF000)>>12;
  r_bits =       (bits & 0x00000FFF);
  
  r = scale * world->r_step_release[ r_bits & (world->radial_subdivisions-1) ];
  
  idx = thetaphi_bits&world->directions_mask;
  while (idx >= world->num_directions)
  {
    idx = rng_uint(local->rng) & world->directions_mask;
  }
  
  if (x_bit) away->x = world->d_step[idx];
  else away->x = -world->d_step[idx];
  if (y_bit) away->y = world->d_step[idx+1];
  else away->y = -world->d_step[idx+1];
  if (z_bit) away->z = world->d_step[idx+2];
  else away->z = -world->d_step[idx+2];
  
  if (world->d_step[idx]<world->d_step[idx+1])
  {
    if (world->d_step[idx]<world->d_step[idx+2])
    {
      orth.x=0; orth.y=away->z; orth.z=-away->y;
    }
    else
    {
      orth.x=away->y; orth.y=-away->x; orth.z=0;
    }
  }
  else if (world->d_step[idx+1]<world->d_step[idx+2])
  {
    orth.x=away->z; orth.y=0; orth.z=-away->x;
  }
  else
  {
    orth.x=away->y; orth.y=-away->x; orth.z=0;
  }
  
  normalize(&orth);
  cross_prod(away,&orth,&axo);
  
  do
  {
    bits = rng_uint(local->rng);
    
    disk.u = 2.0*one_over_2_to_16th*(bits&0xFFFF)-1.0;
    disk.v = 2.0*one_over_2_to_16th*(bits>>16)-1.0;
    f = disk.u*disk.u + disk.v*disk.v;
  } while (f<0.01 || f>1.0);
  
  in_disk->x = (disk.u*orth.x + disk.v*axo.x)*world->rx_radius_3d;
  in_disk->y = (disk.u*orth.y + disk.v*axo.y)*world->rx_radius_3d;
  in_disk->z = (disk.u*orth.z + disk.v*axo.z)*world->rx_radius_3d;
  
  away->x *= r;
  away->y *= r;
  away->z *= r;
}

/*************************************************************************
pick_displacement:
  In: vector3 to store the new displacement
      scale factor to apply to the displacement
  Out: No return value.  vector is set to a random orientation and a
         distance chosen from the probability distribution of a diffusing
         3D molecule, scaled by the scaling factor.
*************************************************************************/

static void pick_displacement(struct storage *local,
                              struct vector3 *v,
                              double scale)
{
  v->x = scale * rng_gauss(local->rng) * .70710678118654752440;
  v->y = scale * rng_gauss(local->rng) * .70710678118654752440;
  v->z = scale * rng_gauss(local->rng) * .70710678118654752440;
}


/*************************************************************************
ray_trace_2d:
  In: molecule that is moving
      displacement vector from current to new location
      place to store new coordinate (in coord system of new wall)
  Out: wall at endpoint of movement vector, plus location of that endpoint
       in the coordinate system of the new wall.
*************************************************************************/

struct wall* ray_trace_2d(struct grid_molecule *g,struct vector2 *disp,struct vector2 *pos)
{
  struct vector2 first_pos,old_pos,boundary_pos;
  struct vector2 this_pos,this_disp;
  struct vector2 new_disp;
  struct wall *this_wall,*target_wall;
  struct rxn *rx;
  int new_wall_index;
  /* double f;
     struct vector2 reflector; */
  
  this_wall = g->grid->surface;
  
  first_pos.u = g->s_pos.u;
  first_pos.v = g->s_pos.v;
  
  this_pos.u = g->s_pos.u;
  this_pos.v = g->s_pos.v;
  this_disp.u = disp->u;
  this_disp.v = disp->v;
                  
  
  while (1) /* Will break out with return or break when we're done traversing walls */
  {
    new_wall_index = find_edge_point(this_wall,&this_pos,&this_disp,&boundary_pos);
    
    if (new_wall_index==-2) /* Ambiguous edge collision--just give up */
    {
      g->s_pos.u = first_pos.u;
      g->s_pos.v = first_pos.v;
      return NULL;
    }
  
    if (new_wall_index==-1) /* We didn't hit the edge.  Stay inside this wall. */
    {
      pos->u = this_pos.u + this_disp.u;
      pos->v = this_pos.v + this_disp.v;
      
      g->s_pos.u = first_pos.u;
      g->s_pos.v = first_pos.v;
      return this_wall;
    }
    
    old_pos.u = this_pos.u;
    old_pos.v = this_pos.v;
    target_wall = traverse_surface(this_wall,&old_pos,new_wall_index,&this_pos);
  
    if (target_wall!=NULL)
    {
      rx = trigger_intersect(g->properties->hashval,(struct abstract_molecule*)g,g->orient,target_wall);
     /* if (rx==NULL || rx->n_pathways!=RX_REFLEC)  */
      if (rx==NULL) 
      {
	this_disp.u = old_pos.u + this_disp.u;
	this_disp.v = old_pos.v + this_disp.v;
	traverse_surface(this_wall,&this_disp,new_wall_index,&new_disp);
	this_disp.u = new_disp.u - this_pos.u;
	this_disp.v = new_disp.v - this_pos.v;
	this_wall = target_wall;
	
	continue;
      }
    }else return NULL;
  }
   

   /* NOTE: the feature below - reflecting from the wall boundaries
      when the surface class has REFLECTIVE properties for surface molecule
      - is currently disabled.
   */
#if 0 
    /* If we reach this point, assume we reflect off edge */
    /* Note that this_pos has been corrupted by traverse_surface; use old_pos */
    new_disp.u = this_disp.u - (boundary_pos.u - old_pos.u);
    new_disp.v = this_disp.v - (boundary_pos.v - old_pos.v);
    switch (new_wall_index)
    {
      case 0:
	new_disp.v *= -1.0;
	break;
      case 1:
	reflector.u = -this_wall->uv_vert2.v;
	reflector.v = this_wall->uv_vert2.u-this_wall->uv_vert1_u;
	f = 1.0/sqrt(reflector.u*reflector.u + reflector.v*reflector.v);
	reflector.u *= f;
	reflector.v *= f;
	f = 2.0 * (new_disp.u*reflector.u + new_disp.v*reflector.v);
	new_disp.u -= f*reflector.u;
	new_disp.v -= f*reflector.v;
	break;
      case 2:
	reflector.u = this_wall->uv_vert2.v;
	reflector.v = -this_wall->uv_vert2.u;
	f = 1.0/sqrt(reflector.u*reflector.u + reflector.v*reflector.v);
	reflector.u *= f;
	reflector.v *= f;
	f = 2.0 * (new_disp.u*reflector.u + new_disp.v*reflector.v);
	new_disp.u -= f*reflector.u;
	new_disp.v -= f*reflector.v;
	break;

      default: UNHANDLED_CASE(new_wall_index);
    }
    
    this_pos.u = boundary_pos.u;
    this_pos.v = boundary_pos.v;
    this_disp.u = new_disp.u;
    this_disp.v = new_disp.v;
  }
  
  g->s_pos.u = first_pos.u;
  g->s_pos.v = first_pos.v;
#endif


      mcell_log("I am HERE: 1");
      exit(EXIT_FAILURE);

  return NULL;
}


/*************************************************************************
ray_trace:
  In: molecule that is moving
      linked list of potential collisions with molecules (we could react)
      subvolume that we start in
      displacement vector from current to new location
      wall we have reflected off of and should not hit again
  Out: collision list of walls and molecules we intersected along our ray
       (current subvolume only), plus the subvolume wall.  Will always
       return at least the subvolume wall--NULL indicates an out of
       memory error.
*************************************************************************/

struct collision* ray_trace(struct storage *local,
                            struct volume_molecule *m,
                            struct collision *c,
                            struct subvolume *sv,
                            struct vector3 *v,
                            struct wall *reflectee)
{
  struct collision *smash,*shead;
  struct abstract_molecule *a;
  struct wall_list *wlp;
  struct wall_list fake_wlp;
  double dx,dy,dz;
  /* time, in units of of the molecule's time step, at which molecule
     will cross the x,y,z partitions, respectively. */ 
  double tx,ty,tz;
  int i,j,k;
  
  local->stats.ray_voxel_tests++;

  shead = NULL;
  smash = (struct collision*) CHECKED_MEM_GET(sv->local_storage->coll, "collision structure");

  fake_wlp.next = sv->wall_head;
    
  for (wlp = sv->wall_head ; wlp != NULL; wlp = wlp->next)
  {
    if (wlp->this_wall==reflectee) continue;
    
    i = collide_wall(local, &(m->pos), v, wlp->this_wall, &(smash->t), &(smash->loc), 1);
    if (i==COLLIDE_REDO)
    {
      if (shead != NULL) mem_put_list(sv->local_storage->coll,shead);
      shead = NULL;
      wlp = &fake_wlp;
      continue;
    }
    else if (i!=COLLIDE_MISS)
    {
      smash->what = COLLIDE_WALL + i;
      smash->target = (void*) wlp->this_wall;
      smash->next = shead;
      shead = smash;
      smash = (struct collision*) CHECKED_MEM_GET(sv->local_storage->coll, "collision structure");
    }
  }

  dx=dy=dz=0.0;
  i=-10;
  if (v->x < 0.0)
  {
    dx = world->x_fineparts[ sv->llf.x ] - m->pos.x;
    i = 0;
  }
  else if (v->x > 0.0)
  {
    dx = world->x_fineparts[ sv->urb.x ] - m->pos.x;
    i = 1;
  }

  j=-10;
  if (v->y < 0.0)
  {
    dy = world->y_fineparts[ sv->llf.y ] - m->pos.y;
    j = 0;
  }
  else if (v->y > 0.0)
  {
    dy = world->y_fineparts[ sv->urb.y ] - m->pos.y;
    j = 1;
  }

  k=-10;
  if (v->z < 0.0)
  {
    dz = world->z_fineparts[ sv->llf.z ] - m->pos.z;
    k = 0;
  }
  else if (v->z > 0.0)
  {
    dz = world->z_fineparts[ sv->urb.z ] - m->pos.z;
    k = 1;
  }
  
  if (i+j+k < 0) /* At least one vector is zero */
  {
    if (i+j+k < -15) /* Two or three vectors are zero */
    {
      if (i >= 0) /* X is the nonzero one */
      {
        smash->t = dx / v->x;
        smash->what = COLLIDE_SUBVOL + COLLIDE_SV_NX + i;
      }
      else if (j>=0) /* Y is nonzero */
      {
        smash->t = dy / v->y;
        smash->what = COLLIDE_SUBVOL + COLLIDE_SV_NY + j;
      }
      else if (k>=0) /* Z is nonzero */
      {
        smash->t = dz / v->z;
        smash->what = COLLIDE_SUBVOL + COLLIDE_SV_NZ + k;
      }
      else
      {
        smash->t = FOREVER;
        smash->what = COLLIDE_SUBVOL; /*Wrong, but we'll never hit it, so it's ok*/
      }
    }
    else  /* One vector is zero; throw out other two */
    {
      if (i<0)
      {
        ty = fabs(dy*v->z);
        tz = fabs(v->y*dz);
        if (ty<tz)
        {
          smash->t = dy / v->y;
          smash->what = COLLIDE_SUBVOL + COLLIDE_SV_NY + j;
        }
        else
        {
          smash->t = dz / v->z;
          smash->what = COLLIDE_SUBVOL + COLLIDE_SV_NZ + k;
        }
      }
      else if (j<0)
      {
        tx = fabs(dx*v->z);
        tz = fabs(v->x*dz);
        if (tx<tz)
        {
          smash->t = dx / v->x;
          smash->what = COLLIDE_SUBVOL + COLLIDE_SV_NX + i;
        }
        else
        {
          smash->t = dz / v->z;
          smash->what = COLLIDE_SUBVOL + COLLIDE_SV_NZ + k;
        }
      }
      else /* k<0 */
      {
        tx = fabs(dx*v->y);
        ty = fabs(v->x*dy);
        if (tx<ty)
        {
          smash->t = dx / v->x;
          smash->what = COLLIDE_SUBVOL + COLLIDE_SV_NX + i;
        }
        else
        {
          smash->t = dy / v->y;
          smash->what = COLLIDE_SUBVOL + COLLIDE_SV_NY + j;
        }        
      }
    }
  }
  else /* No vectors are zero--use alternate method */
  {
    tx = fabs(dx * v->y * v->z);
    ty = fabs(v->x * dy * v->z);
    tz = fabs(v->x * v->y * dz);
  
    if (tx < ty)
    {
      if (tx < tz)
      {
        smash->t = dx / v->x;
        smash->what = COLLIDE_SUBVOL + COLLIDE_SV_NX + i;
      }
      else
      {
        smash->t = dz / v->z;
        smash->what = COLLIDE_SUBVOL + COLLIDE_SV_NZ + k;
      }
    }
    else
    {
      if (ty < tz)
      {
        smash->t = dy / v->y;
        smash->what = COLLIDE_SUBVOL + COLLIDE_SV_NY + j;
      }
      else
      {
        smash->t = dz / v->z;
        smash->what = COLLIDE_SUBVOL + COLLIDE_SV_NZ + k;
      }
    }
  }
  
  smash->loc.x = m->pos.x + smash->t * v->x;
  smash->loc.y = m->pos.y + smash->t * v->y;
  smash->loc.z = m->pos.z + smash->t * v->z;
  
  smash->target = sv;
  smash->next = shead;
  shead = smash;

  for ( ; c!=NULL ; c = c->next)
  {
    a = (struct abstract_molecule*)c->target;
    if (a->properties==NULL) continue;

    i = collide_mol(&(m->pos),v,a,&(c->t),&(c->loc));
    if (i != COLLIDE_MISS)
    {
      smash = (struct collision*) CHECKED_MEM_GET(sv->local_storage->coll, "collision structure");
      memcpy(smash,c,sizeof(struct collision));
      
      smash->what = COLLIDE_MOL + i;

      smash->next = shead;
      shead = smash;
    }
  }
  
  return shead;
}

/**********************************************************************
ray_trace_trimol:
  In: molecule that is moving
      linked list of potential collisions with molecules (we could react)
      subvolume that we start in
      displacement vector from current to new location
      wall we have reflected off of and should not hit again
      start time of the  molecule random walk (local
         to the molecule timestep)
  Out: collision list of walls and molecules we intersected along our ray
       (current subvolume only), plus the subvolume wall.  Will always
       return at least the subvolume wall--NULL indicates an out of
       memory eriror.
  Note: This is a version of the "ray_trace()" function adapted for
        the case when moving molecule can engage in trimolecular collisions

**********************************************************************/
struct sp_collision* ray_trace_trimol(struct storage *local,
                                      struct volume_molecule *m, 
                                      struct sp_collision *c,
                                      struct subvolume *sv,
                                      struct vector3 *v,
                                      struct wall *reflectee,
                                      double walk_start_time)
{
  struct sp_collision *smash,*shead;
  struct abstract_molecule *a;
  struct wall_list *wlp;
  struct wall_list fake_wlp;
  double dx,dy,dz;
  /* time, in units of of the molecule's time step, at which molecule
     will cross the x,y,z partitions, respectively. */ 
  double tx,ty,tz;
  int i,j,k;
  
  local->stats.ray_voxel_tests++;

  shead = NULL;
  smash = (struct sp_collision*) CHECKED_MEM_GET(sv->local_storage->sp_coll, "collision structure");

  fake_wlp.next = sv->wall_head;
    
  for (wlp = sv->wall_head ; wlp != NULL; wlp = wlp->next)
  {
    if (wlp->this_wall==reflectee) continue;
    
    i = collide_wall(local, &(m->pos), v, wlp->this_wall, &(smash->t), &(smash->loc), 1);
    if (i==COLLIDE_REDO)
    {
      if (shead != NULL) mem_put_list(sv->local_storage->sp_coll,shead);
      shead = NULL;
      wlp = &fake_wlp;
      continue;
    }
    else if (i!=COLLIDE_MISS)
    {
      smash->what = COLLIDE_WALL + i;
      smash->moving = m->properties;
      smash->target = (void*) wlp->this_wall;
      smash->t_start = walk_start_time;
      smash->pos_start.x = m->pos.x;
      smash->pos_start.y = m->pos.y;
      smash->pos_start.z = m->pos.z;
            
      smash->disp.x = v->x;
      smash->disp.y = v->y;
      smash->disp.z = v->z;
           
      smash->next = shead;
      shead = smash;
      smash = (struct sp_collision*) CHECKED_MEM_GET(sv->local_storage->sp_coll, "collision structure");
    }
  }

  dx=dy=dz=0.0;
  i=-10;
  if (v->x < 0.0)
  {
    dx = world->x_fineparts[ sv->llf.x ] - m->pos.x;
    i = 0;
  }
  else if (v->x > 0.0)
  {
    dx = world->x_fineparts[ sv->urb.x ] - m->pos.x;
    i = 1;
  }

  j=-10;
  if (v->y < 0.0)
  {
    dy = world->y_fineparts[ sv->llf.y ] - m->pos.y;
    j = 0;
  }
  else if (v->y > 0.0)
  {
    dy = world->y_fineparts[ sv->urb.y ] - m->pos.y;
    j = 1;
  }

  k=-10;
  if (v->z < 0.0)
  {
    dz = world->z_fineparts[ sv->llf.z ] - m->pos.z;
    k = 0;
  }
  else if (v->z > 0.0)
  {
    dz = world->z_fineparts[ sv->urb.z ] - m->pos.z;
    k = 1;
  }
  
  if (i+j+k < 0) /* At least one vector is zero */
  {
    if (i+j+k < -15) /* Two or three vectors are zero */
    {
      if (i >= 0) /* X is the nonzero one */
      {
        smash->t = dx / v->x;
        smash->what = COLLIDE_SUBVOL + COLLIDE_SV_NX + i;
      }
      else if (j>=0) /* Y is nonzero */
      {
        smash->t = dy / v->y;
        smash->what = COLLIDE_SUBVOL + COLLIDE_SV_NY + j;
      }
      else if (k>=0) /* Z is nonzero */
      {
        smash->t = dz / v->z;
        smash->what = COLLIDE_SUBVOL + COLLIDE_SV_NZ + k;
      }
      else
      {
        smash->t = FOREVER;
        smash->what = COLLIDE_SUBVOL; /*Wrong, but we'll never hit it, so it's ok*/
      }
    }
    else  /* One vector is zero; throw out other two */
    {
      if (i<0)
      {
        ty = fabs(dy*v->z);
        tz = fabs(v->y*dz);
        if (ty<tz)
        {
          smash->t = dy / v->y;
          smash->what = COLLIDE_SUBVOL + COLLIDE_SV_NY + j;
        }
        else
        {
          smash->t = dz / v->z;
          smash->what = COLLIDE_SUBVOL + COLLIDE_SV_NZ + k;
        }
      }
      else if (j<0)
      {
        tx = fabs(dx*v->z);
        tz = fabs(v->x*dz);
        if (tx<tz)
        {
          smash->t = dx / v->x;
          smash->what = COLLIDE_SUBVOL + COLLIDE_SV_NX + i;
        }
        else
        {
          smash->t = dz / v->z;
          smash->what = COLLIDE_SUBVOL + COLLIDE_SV_NZ + k;
        }
      }
      else /* k<0 */
      {
        tx = fabs(dx*v->y);
        ty = fabs(v->x*dy);
        if (tx<ty)
        {
          smash->t = dx / v->x;
          smash->what = COLLIDE_SUBVOL + COLLIDE_SV_NX + i;
        }
        else
        {
          smash->t = dy / v->y;
          smash->what = COLLIDE_SUBVOL + COLLIDE_SV_NY + j;
        }        
      }
    }
  }
  else /* No vectors are zero--use alternate method */
  {
    tx = fabs(dx * v->y * v->z);
    ty = fabs(v->x * dy * v->z);
    tz = fabs(v->x * v->y * dz);
  
    if (tx < ty)
    {
      if (tx < tz)
      {
        smash->t = dx / v->x;
        smash->what = COLLIDE_SUBVOL + COLLIDE_SV_NX + i;
      }
      else
      {
        smash->t = dz / v->z;
        smash->what = COLLIDE_SUBVOL + COLLIDE_SV_NZ + k;
      }
    }
    else
    {
      if (ty < tz)
      {
        smash->t = dy / v->y;
        smash->what = COLLIDE_SUBVOL + COLLIDE_SV_NY + j;
      }
      else
      {
        smash->t = dz / v->z;
        smash->what = COLLIDE_SUBVOL + COLLIDE_SV_NZ + k;
      }
    }
  }
  
  smash->loc.x = m->pos.x + smash->t * v->x;
  smash->loc.y = m->pos.y + smash->t * v->y;
  smash->loc.z = m->pos.z + smash->t * v->z;
  
  smash->moving = (void *)m;
  smash->target = sv;
  smash->t_start = walk_start_time;
  smash->pos_start.x = m->pos.x;
  smash->pos_start.y = m->pos.y;
  smash->pos_start.z = m->pos.z;
         
  smash->disp.x = v->x;
  smash->disp.y = v->y;
  smash->disp.z = v->z;
           
  smash->next = shead;
  shead = smash;

  for ( ; c!=NULL ; c = c->next)
  {
    a = (struct abstract_molecule*)c->target;
    if (a->properties==NULL) continue;
    
    i = collide_mol(&(m->pos),v,a,&(c->t),&(c->loc));
    if (i != COLLIDE_MISS)
    {
      smash = (struct sp_collision*) CHECKED_MEM_GET(sv->local_storage->sp_coll, "collision structure");
      memcpy(smash,c,sizeof(struct sp_collision));
      
      smash->t_start = walk_start_time;
      smash->pos_start.x = m->pos.x;
      smash->pos_start.y = m->pos.y;
      smash->pos_start.z = m->pos.z;
      
      smash->disp.x = v->x;
      smash->disp.y = v->y;
      smash->disp.z = v->z;

      smash->next = shead;
      shead = smash;
    }
  }
  
  return shead;
}

/******************************/
/** exact_disk stuff follows **/
/******************************/

/* This is the same as the normal vector3, but the coordinates have different names */
struct exd_vector3
{
  double m,u,v;
};


/****************************************************************
exd_zetize:
In: y coordinate (as in atan2)
    x coordinate (as in atan2)
Out: Zeta value corresponding to (y,x), in the range 0 to 4.
     Zeta is a substitute for the angle theta, and this function
     is a substitute for atan2(y,x) which returns theta. Like
     theta, zeta increases throughout the unit circle, but it
     only has 8-fold symmetry instead of perfect symmetry.  Zeta
     values 0-1 are the first quadrant, 1-2 the second, and so
     on.  Zeta is a monotonically increasing function of theta,
     but requires ~9x less computation time--valuable for when
     you need to sort by angle but don't need the angle itself.
Note: This is a utility finction in 'exact_disk()'.
****************************************************************/
/* Speed: 9ns (compare with 84ns for atan2) */
/* Added extra computations--speed not retested yet */
static double exd_zetize(double y,double x)
{
  if (y>=0.0)
  {  
    if (x>=0)
    {
      if (x<y) return 1.0-0.5*x/y;
      else return 0.5*y/x;
    }
    else
    {
      if (-x<y) return 1.0-0.5*x/y;
      else return 2.0+0.5*y/x;
    }
  }
  else
  {
    if (x<=0)
    {
      if (y<x) return 3.0-0.5*x/y;
      else return 2.0+0.5*y/x;
    }
    else
    {
      if (x<-y) return 3.0-0.5*x/y;
      else return 4.0+0.5*y/x;
    }
  }   
}  


/*********************************************************************
exd_coordize:
In: movement vector
    place to store unit movement vector (first basis vector)
    place to store second basis vector
    place to store third basis vector
Out: No return value.  Unit vectors m,u,v are set such that vector m
     is in the direction of vector mv, and vectors u and v are
     orthogonal to m.  The vectors m,u,v, form a right-handed
     coordinate system.
Note: This is a utility function for 'exact_disk()'.
*********************************************************************/ 
/* Speed: 86ns on azzuri (as marked + 6ns function call overhead) */
static void exd_coordize(struct vector3 *mv,struct vector3 *m,struct vector3 *u,struct vector3 *v)
{
  double a;
  
  /* Normalize input vector -- 27ns */
  a = 1.0/sqrt(mv->x*mv->x + mv->y*mv->y + mv->z*mv->z);
  m->x = a*mv->x; m->y = a*mv->y; m->z = a*mv->z;
  
  /* Find orthogonal vectors -- 21ns */ 
  if (m->x*m->x > m->y*m->y)
  {
    if (m->x*m->x > m->z*m->z)
    {
      if (m->y*m->y > m->z*m->z)
      {
        u->x = m->y; u->y = -m->x; u->z = 0.0; a = 1.0 - m->z*m->z;
        v->x = m->z*m->x; v->y = m->z*m->y; v->z = -a;
      }
      else
      {   
        u->x = m->z; u->y = 0.0; u->z = -m->x; a = 1.0 - m->y*m->y;
        v->x = -m->y*m->x; v->y = a; v->z = -m->y*m->z;
      }
    }  
    else
    {   
      u->x = -m->z; u->y = 0.0; u->z = m->x; a = 1.0 - m->y*m->y;
      v->x = m->y*m->x; v->y = -a; v->z = m->y*m->z;
    }
  }  
  else
  {   
    if (m->y*m->y > m->z*m->z)
    {
      if (m->x*m->x > m->z*m->z)
      {
        u->x = -m->y; u->y = m->x; u->z = 0.0; a = 1.0 - m->z*m->z;
        v->x = -m->z*m->x; v->y = -m->z*m->y; v->z = a;
      }
      else
      {   
        u->x = 0.0; u->y = m->z; u->z = -m->y; a = 1.0 - m->x*m->x;
        v->x = -a; v->y = m->x*m->y; v->z = m->x*m->z;
      }
    }  
    else
    {   
      u->x = 0.0; u->y = -m->z; u->z = m->y; a = 1.0 - m->x*m->x;
      v->x = a; v->y = -m->x*m->y; v->z = -m->x*m->z;
    }
  }  
  
  /* Normalize orthogonal vectors -- 32ns */
  a = 1/sqrt(a);
  u->x *= a;
  u->y *= a;
  u->z *= a;
  v->x *= a;
  v->y *= a;
  v->z *= a;
}

/* Exact Disk Flags */
/* Flags for the exact disk computation */
enum
{
  EXD_HEAD,
  EXD_TAIL,
  EXD_CROSS,
  EXD_SPAN,
  EXD_OTHER
};

/* Negative numbers used as flags for reaction disks */
/* Note: TARGET_OCCLUDED is assumed for any negative number not defined here */
#define TARGET_OCCLUDED    -1

/*************************************************************************
exact_disk:
  In: location of moving molecule at time of collision
      movement vector for moving molecule
      interaction radius
      subvolume the moving molecule is in
      the moving molecule
      the target molecule at time of collision
  Out: The fraction of a full interaction disk that is actually
       accessible to the moving molecule, computed exactly from the
       geometry, or TARGET_OCCLUDED if the path to the target molecule is
       blocked.
*************************************************************************/
static double exact_disk(struct vector3 *loc,struct vector3 *mv,double R,struct subvolume *sv,struct volume_molecule *moving,struct volume_molecule *target)
{
#define EXD_SPAN_CALC(v1,v2,p) ((v1)->u - (p)->u)*((v2)->v - (p)->v)  -  ((v2)->u - (p)->u)*((v1)->v - (p)->v)
#define EXD_TIME_CALC(v1,v2,p) ((p)->u*(v1)->v - (p)->v*(v1)->u) / ((p)->v*((v2)->u-(v1)->u) - (p)->u*((v2)->v-(v1)->v))
  struct wall_list *wl;
  struct wall *w;
  struct vector3 llf,urb;
  
  struct exd_vector3 v0muv,v1muv,v2muv;
  struct exd_vertex pa,pb;
  struct exd_vertex *ppa,*ppb,*pqa,*pqb,*vertex_head,*vp,*vq,*vr,*vs;
  struct rxn *rx;
  double pa_pb;
  int n_verts,n_edges;
  int p_flags;
  
  double R2;
  int uncoordinated;
  struct vector3 m,u,v;
  struct exd_vector3 Lmuv;
  struct exd_vertex g;
  double m2_i;
  double l_n,m_n;
  double a,b,c,d,r,s,t,A,zeta,last_zeta;
  int i;
  
  /* Initialize */
  vertex_head = NULL;
  n_verts = 0;
  n_edges = 0;
  
  /* Partially set up coordinate systems for first pass */
  R2 = R*R;
  m2_i = 1.0/(mv->x*mv->x + mv->y*mv->y + mv->z*mv->z);
  uncoordinated = 1;
  Lmuv.m = Lmuv.u = Lmuv.v = 0.0;  /* Keep compiler happy */
  g.u = g.v = g.r2 = g.zeta = 0.0; /* More compiler happiness */

  /* Find walls that occlude the interaction disk (or block the reaction) */
  for (wl=sv->wall_head;wl!=NULL;wl=wl->next)
  {
    w = wl->this_wall;
    
    /* Ignore this wall if it is too far away! */
    
    /* Find distance from plane of wall to molecule */    
    l_n = loc->x*w->normal.x + loc->y*w->normal.y + loc->z*w->normal.z;
    d = w->d - l_n;
    
    /* See if we're within interaction distance of wall */
    m_n = mv->x*w->normal.x + mv->y*w->normal.y + mv->z*w->normal.z;
    
    if ( d*d >= R2*(1 - m2_i*m_n*m_n) ) continue;

    
    /* Ignore this wall if no overlap between wall & disk bounding boxes */
    
    /* Find wall bounding box */
    urb.x = llf.x = w->vert[0]->x;
    if (w->vert[1]->x < llf.x) llf.x = w->vert[1]->x;
    else urb.x = w->vert[1]->x;
    if (w->vert[2]->x < llf.x) llf.x = w->vert[2]->x;
    else if (w->vert[2]->x > urb.x) urb.x = w->vert[2]->x;

    urb.y = llf.y = w->vert[0]->y;
    if (w->vert[1]->y < llf.y) llf.y = w->vert[1]->y;
    else urb.y = w->vert[1]->y;
    if (w->vert[2]->y < llf.y) llf.y = w->vert[2]->y;
    else if (w->vert[2]->y > urb.y) urb.y = w->vert[2]->y;

    urb.z = llf.z = w->vert[0]->z;
    if (w->vert[1]->z < llf.z) llf.z = w->vert[1]->z;
    else urb.z = w->vert[1]->z;
    if (w->vert[2]->z < llf.z) llf.z = w->vert[2]->z;
    else if (w->vert[2]->z > urb.z) urb.z = w->vert[2]->z;
    
    /* Reject those without overlapping bounding boxes */
    b = R2*(1.0-mv->x*mv->x*m2_i);
    a = llf.x - loc->x; if (a>0 && a*a >= b) continue;
    a = loc->x - urb.x; if (a>0 && a*a >= b) continue;

    b = R2*(1.0-mv->y*mv->y*m2_i);
    a = llf.y - loc->y; if (a>0 && a*a >= b) continue;
    a = loc->y - urb.y; if (a>0 && a*a >= b) continue;

    b = R2*(1.0-mv->z*mv->z*m2_i);
    a = llf.z - loc->z; if (a>0 && a*a >= b) continue;
    a = loc->z - urb.z; if (a>0 && a*a >= b) continue;

    
    /* Ignore this wall if moving molecule can travel through it */
    
    /* Reject those that the moving particle can travel through */
    if ( (moving->properties->flags & CAN_MOLWALL) != 0 )
    {
      rx = trigger_intersect(moving->properties->hashval,(struct abstract_molecule*)moving,0,w);
      if (rx != NULL && (rx->n_pathways==RX_TRANSP))
      {
	continue;
      }
    }
    
    
    /* Find line of intersection between wall and disk */
    
    /* Set up coordinate system and convert vertices */
    if (uncoordinated)
    {
      exd_coordize(mv,&m,&u,&v);
      
      Lmuv.m = loc->x*m.x + loc->y*m.y + loc->z*m.z;    
      Lmuv.u = loc->x*u.x + loc->y*u.y + loc->z*u.z;    
      Lmuv.v = loc->x*v.x + loc->y*v.y + loc->z*v.z;
      
      if (!distinguishable_vec3(loc,&(target->pos),EPS_C)) /* Hit target exactly! */ 
      {
	g.u = g.v = g.r2 = g.zeta = 0.0;
      }
      else /* Find location of target in moving-molecule-centric coords */
      {
	g.u = (target->pos.x - loc->x)*u.x + (target->pos.y - loc->y)*u.y + (target->pos.z - loc->z)*u.z;
	g.v = (target->pos.x - loc->x)*v.x + (target->pos.y - loc->y)*v.y + (target->pos.z - loc->z)*v.z;
	g.r2 = g.u*g.u+g.v*g.v;
	g.zeta = exd_zetize(g.v,g.u);
      }
      
      uncoordinated=0;
    }
    
    v0muv.m = w->vert[0]->x*m.x + w->vert[0]->y*m.y + w->vert[0]->z*m.z - Lmuv.m;
    v0muv.u = w->vert[0]->x*u.x + w->vert[0]->y*u.y + w->vert[0]->z*u.z - Lmuv.u;
    v0muv.v = w->vert[0]->x*v.x + w->vert[0]->y*v.y + w->vert[0]->z*v.z - Lmuv.v;
    
    v1muv.m = w->vert[1]->x*m.x + w->vert[1]->y*m.y + w->vert[1]->z*m.z - Lmuv.m;
    v1muv.u = w->vert[1]->x*u.x + w->vert[1]->y*u.y + w->vert[1]->z*u.z - Lmuv.u;
    v1muv.v = w->vert[1]->x*v.x + w->vert[1]->y*v.y + w->vert[1]->z*v.z - Lmuv.v;

    v2muv.m = w->vert[2]->x*m.x + w->vert[2]->y*m.y + w->vert[2]->z*m.z - Lmuv.m;
    v2muv.u = w->vert[2]->x*u.x + w->vert[2]->y*u.y + w->vert[2]->z*u.z - Lmuv.u;
    v2muv.v = w->vert[2]->x*v.x + w->vert[2]->y*v.y + w->vert[2]->z*v.z - Lmuv.v;
    
    /* Draw lines between points and pick intersections with plane of m=0 */
    if ( (v0muv.m < 0) == (v1muv.m < 0) )  /* v0,v1 on same side */
    {
      if ( (v2muv.m < 0) == (v1muv.m < 0) ) continue;
      t = v0muv.m/(v0muv.m-v2muv.m);
      pa.u = v0muv.u + (v2muv.u-v0muv.u)*t;
      pa.v = v0muv.v + (v2muv.v-v0muv.v)*t;
      t = v1muv.m/(v1muv.m-v2muv.m);
      pb.u = v1muv.u + (v2muv.u-v1muv.u)*t;
      pb.v = v1muv.v + (v2muv.v-v1muv.v)*t;
    }
    else if ( (v0muv.m<0) == (v2muv.m<0) ) /* v0,v2 on same side */
    {
      t = v0muv.m/(v0muv.m-v1muv.m);
      pa.u = v0muv.u + (v1muv.u-v0muv.u)*t;
      pa.v = v0muv.v + (v1muv.v-v0muv.v)*t;
      t = v2muv.m/(v2muv.m-v1muv.m);
      pb.u = v2muv.u + (v1muv.u-v2muv.u)*t;
      pb.v = v2muv.v + (v1muv.v-v2muv.v)*t;
    }
    else /* v1, v2 on same side */
    {
      t = v1muv.m/(v1muv.m-v0muv.m);
      pa.u = v1muv.u + (v0muv.u-v1muv.u)*t;
      pa.v = v1muv.v + (v0muv.v-v1muv.v)*t;
      t = v2muv.m/(v2muv.m-v0muv.m);
      pb.u = v2muv.u + (v0muv.u-v2muv.u)*t;
      pb.v = v2muv.v + (v0muv.v-v2muv.v)*t;
    }
    
    /* Check to make sure endpoints are sensible */
    pa.r2 = pa.u*pa.u + pa.v*pa.v;
    pb.r2 = pb.u*pb.u + pb.v*pb.v;
    if (pa.r2<EPS_C*R2 || pb.r2<EPS_C*R2) /* Can't tell where origin is relative to wall endpoints */
    {
      if (vertex_head!=NULL) mem_put_list( sv->local_storage->exdv , vertex_head );      
      return TARGET_OCCLUDED; 
    }
    if (!distinguishable(pa.u*pb.v,pb.u*pa.v,EPS_C) && pa.u*pb.u+pa.v*pb.v<0) /* Antiparallel, can't tell which side of wall origin is on */
    {
      if (vertex_head!=NULL) mem_put_list( sv->local_storage->exdv , vertex_head );
      return TARGET_OCCLUDED; 
    }

    /* Intersect line with circle; skip this wall if no intersection */
    t=0; s=1;    
    if (pa.r2 > R2 || pb.r2 > R2)
    {
      pa_pb = pa.u*pb.u + pa.v*pb.v;
      if (!distinguishable(pa.r2+pb.r2,2*pa_pb,EPS_C)) /* Wall endpoints are basically on top of each other */
      {
	/* Might this tiny bit of wall block the target?  If not, continue, otherwise return TARGET_OCCLUDED */
	/* Safe if we're clearly closer; in danger if we're even remotely parallel, otherwise surely safe */
	/* Note: use SQRT_EPS_C for cross products since previous test vs. EPS_C was on squared values (linear difference term cancels) */
	if (g.r2<pa.r2 && g.r2<pb.r2 && distinguishable(g.r2,pa.r2,EPS_C) && distinguishable(g.r2,pa.r2,EPS_C)) continue;
	if (!distinguishable(g.u*pa.v,g.v*pa.u,SQRT_EPS_C) || !distinguishable(g.u*pb.v,g.v*pb.u,SQRT_EPS_C))
	{
	  if (vertex_head!=NULL) mem_put_list( sv->local_storage->exdv , vertex_head );
	  return TARGET_OCCLUDED;
	}
	continue;
      }
      a = 1.0/(pa.r2 + pb.r2 - 2*pa_pb);
      b = (pa_pb - pa.r2)*a;
      c = (R2 - pa.r2)*a;
      d = b*b+c;
      if (d<=0) continue;
      d = sqrt(d);
      t = -b-d;
      if (t>=1) continue;
      if (t<0) t=0;
      s = -b+d;
      if (s<=0) continue;
      if (s>1) s=1;
    }
    
    
    /* Add this edge to the growing list, or return -1 if edge blocks target */
    
    /* Construct final endpoints and prepare to store them */
    ppa = (struct exd_vertex*) CHECKED_MEM_GET(sv->local_storage->exdv, "exact disk vertex");
    ppb = (struct exd_vertex*) CHECKED_MEM_GET(sv->local_storage->exdv, "exact disk vertex");
    if (t>0)
    {
      ppa->u = pa.u + t*(pb.u-pa.u);
      ppa->v = pa.v + t*(pb.v-pa.v);
      ppa->r2 = ppa->u*ppa->u + ppa->v*ppa->v;
      ppa->zeta = exd_zetize(ppa->v,ppa->u);
    }
    else
    {
      ppa->u = pa.u; ppa->v = pa.v; ppa->r2 = pa.r2;
      ppa->zeta = exd_zetize(pa.v,pa.u);
    }
    if (s<1)
    {
      ppb->u = pa.u + s*(pb.u-pa.u);
      ppb->v = pa.v + s*(pb.v-pa.v);
      ppb->r2 = ppb->u*ppb->u + ppb->v*ppb->v;
      ppb->zeta = exd_zetize(ppb->v,ppb->u);
    }
    else
    {
      ppb->u = pb.u; ppb->v = pb.v; ppb->r2 = pb.r2;
      ppb->zeta = exd_zetize(pb.v,pb.u);
    }
    
    /* It's convenient if ppa is earlier, ccw, than ppb */
    a = (ppb->zeta - ppa->zeta);
    if (a<0) a+=4.0;
    if (a >= 2.0)
    {
      vp = ppb; ppb=ppa; ppa=vp;
      a=4.0-a;
    }
    
    /* Detect a blocked reaction: line is between origin and target */
    b = (g.zeta - ppa->zeta);
    if (b<0) b+=4.0;
    
    if (b<a)
    {
      c = (ppa->u-g.u)*(ppb->v-g.v)-(ppa->v-g.v)*(ppb->u-g.u);
      if (c<0 || !distinguishable((ppa->u-g.u)*(ppb->v-g.v),(ppa->v-g.v)*(ppb->u-g.u),EPS_C)) /* Blocked! */
      {
	ppa->next=ppb; ppb->next=vertex_head;
	mem_put_list( sv->local_storage->exdv , ppa );
	return TARGET_OCCLUDED;
      }
    }
    
    ppa->role = EXD_HEAD;
    ppb->role = EXD_TAIL;
    ppa->e = ppb;
    ppb->e = NULL;
    
    ppb->next = vertex_head;
    ppa->next = ppb;
    vertex_head = ppa;
    n_verts += 2;
    n_edges++;
  }

  
  /* Find partition boundaries that occlude the interaction disk */
  if (!world->use_expanded_list) /* We'll hit partitions */
  {  
    /* First see if any overlap */
    p_flags = 0;
    
    d = loc->x - world->x_fineparts[ sv->llf.x ];
    if (d<R)
    {
      c = R2*(mv->y*mv->y + mv->z*mv->z)*m2_i;
      if (d*d<c) p_flags |= X_NEG_BIT;
      d = world->x_fineparts[ sv->urb.x ] - loc->x;
      if (d*d<c) p_flags |= X_POS_BIT;
    }
    else
    {
      d = world->x_fineparts[ sv->urb.x ] - loc->x;
      if (d<R && d*d<R2*(mv->y*mv->y + mv->z*mv->z)*m2_i) p_flags |= X_POS_BIT;
    }
  
    d = loc->y - world->y_fineparts[ sv->llf.y ];
    if (d<R)
    {
      c = R2*(mv->x*mv->x + mv->z*mv->z)*m2_i;
      if (d*d<c) p_flags |= Y_NEG_BIT;
      d = world->y_fineparts[ sv->urb.y ] - loc->y;
      if (d*d<c) p_flags |= Y_POS_BIT;
    }
    else
    {
      d = world->y_fineparts[ sv->urb.y ] - loc->y;
      if (d<R && d*d<R2*(mv->x*mv->x + mv->z*mv->z)*m2_i) p_flags |= Y_POS_BIT;
    }
  
    d = loc->z - world->z_fineparts[ sv->llf.z ];
    if (d<R)
    {
      c = R2*(mv->y*mv->y + mv->x*mv->x)*m2_i;
      if (d*d<c) p_flags |= Z_NEG_BIT;
      d = world->z_fineparts[ sv->urb.z ] - loc->z;
      if (d*d<c) p_flags |= Z_POS_BIT;
    }
    else
    {
      d = world->z_fineparts[ sv->urb.z ] - loc->z;
      if (d<R && d*d<R2*(mv->y*mv->y + mv->x*mv->x)*m2_i) p_flags |= Z_POS_BIT;
    }
  
    /* Now find the lines created by any that do overlap */
    if (p_flags)
    {
      if (uncoordinated) exd_coordize(mv,&m,&u,&v);
      uncoordinated = 0;
      
      for (i=1;i<=p_flags;i*=2)
      {
	if ((i & p_flags)!=0)
	{
	  /* Load up the relevant variables */
	  switch (i)
	  {
	    case X_NEG_BIT:
	      d = world->x_fineparts[ sv->llf.x ] - loc->x;
	      a = u.x; b = v.x;
	      break;
	    case X_POS_BIT:
	      d = world->x_fineparts[ sv->urb.x ] - loc->x;
	      a = u.x; b = v.x;
	      break;
	    case Y_NEG_BIT:
	      d = world->y_fineparts[ sv->llf.y ] - loc->y;
	      a = u.y; b = v.y;
	      break;
	    case Y_POS_BIT:
	      d = world->y_fineparts[ sv->urb.y ] - loc->y;
	      a = u.y; b = v.y;
	      break;
	    case Z_NEG_BIT:
	      d = world->z_fineparts[ sv->llf.z ] - loc->z;
	      a = u.z; b = v.z;
	      break;
	    case Z_POS_BIT:
	      d = world->z_fineparts[ sv->urb.z ] - loc->z;
	      a = u.z; b = v.z;
	      break;
	    default:
	      continue;
	  }
	  
	  if (a==0)
	  {
	    s = d/b;
	    if (s*s>R2)
	    {
              mcell_internal_error("Unexpected results in exact disk: s=%.2f s^2=%.2f R2=%.2f\n", s, s*s, R2);
	      continue;
	    }
	    t = sqrt(R2-s*s);
	    pa.u = t; pa.v = s;
	    pb.u = -t; pb.v = s;
	  }
	  else if (b==0)
	  {
	    t = d/a;
	    if (t*t>R2)
	    {
              mcell_internal_error("Unexpected results in exact disk: t=%.2f t^2=%.2f R2=%.2f\n", t, t*t, R2);
	      continue;
	    }
	    s = sqrt(R2-t*t);
	    pa.u = t; pa.v = s;
	    pb.u = t; pb.v = -s;
	  }
	  else
	  {
	    c = a*a+b*b;
	    s = d*b;
	    if (d*d>R2*c)
	    {
              mcell_internal_error("Unexpected results in exact disk: d=%.2f d^2=%.2f R2=%.2f c=%.2f R2*c=%.2f\n", d, d*d, R2, c, R2*c);
	      continue;
	    }
	    t = sqrt(R2*c-d*d);
	    c = 1.0/c;
	    r = 1.0/a;
	    pa.v = c*(s+t*a);
	    pa.u = (d-b*pa.v)*r;
	    pb.v = c*(s-t*a);
	    pb.u = (d-b*pb.v)*r;
	  }
	  
	  /* Create memory for the pair of vertices */
          ppa = (struct exd_vertex*) CHECKED_MEM_GET(sv->local_storage->exdv, "exact disk vertex");
          ppb = (struct exd_vertex*) CHECKED_MEM_GET(sv->local_storage->exdv, "exact disk vertex");

	  a = exd_zetize(pa.v,pa.u);
	  b = exd_zetize(pb.v,pb.u);
	  c = b-a;
	  if (c<0) c += 4;
	  if (c<2)
	  {
	    ppa->u = pa.u; ppa->v = pa.v; ppa->r2 = pa.u*pa.u+pa.v*pa.v; ppa->zeta = a;
	    ppb->u = pb.u; ppb->v = pb.v; ppb->r2 = pb.u*pb.u+pb.v*pb.v; ppb->zeta = b;
	  }
	  else
	  {
	    ppb->u = pa.u; ppb->v = pa.v; ppb->r2 = pa.u*pa.u+pa.v*pa.v; ppb->zeta = a;
	    ppa->u = pb.u; ppa->v = pb.v; ppa->r2 = pb.u*pb.u+pb.v*pb.v; ppa->zeta = b;	  
	  }
	  
	  ppa->role = EXD_HEAD;
	  ppb->role = EXD_TAIL;
	  ppa->e = ppb;
	  ppb->e = NULL;
	  
	  ppb->next = vertex_head;
	  ppa->next = ppb;
	  vertex_head = ppa;
	  n_verts += 2;
	  n_edges++;	
	}
      }
    }
  }
  
  
  /* Now that we have everything, see if we can perform simple calculations */
  
  /* Did we even find anything?  If not, return full area */
  if (n_edges==0)
  {
    return 1.0;
  }
  /* If there is only one edge, just calculate it */
  else if (n_edges==1)
  {
    ppa = vertex_head;
    ppb = ppa->e;
    
    a = ppa->u*ppb->u+ppa->v*ppb->v;
    b = ppa->u*ppb->v-ppa->v*ppb->u;
    if (a<=0) /* Angle > pi/2 */
    {
      s = atan(-a/b)+0.5*MY_PI;
    }
    else
    {
      s = atan(b/a);
    }
    A = (0.5*b + R2*(MY_PI-0.5*s))/(MY_PI*R2);
    
    mem_put_list( sv->local_storage->exdv , vertex_head );
    return A;
  }
  
  
  /* If there are multiple edges, calculating area is more complex. */
  
  /* Insertion sort the multiple edges */
  vp=vertex_head->next;
  ppa = ppb = vertex_head;
  ppa->next = NULL;
  ppa->span = NULL;
  while (vp!=NULL)
  {
    /* Snip off one item from old list to add */
    vp->span = NULL;
    vq = vp->next;
    
    /* Add it to list with ppa as head and ppb as tail */
    if (vp->zeta < ppa->zeta)
    {
      vp->next = ppa;
      ppa = vp;
    }
    else
    {
      for (pqa=ppa;pqa->next!=NULL;pqa=pqa->next)
      {
	if (vp->zeta < pqa->next->zeta) break;
      }
      vp->next = pqa->next;
      pqa->next = vp;
      if (vp->next==NULL) ppb = vp;
    }
    
    /* Repeat for remainder of old list */
    vp = vq;
  }
  
  /* Close circular list */ 
  vertex_head = ppa;
  ppb->next = ppa;
  
  
  /* Walk around the circle, inserting points where lines cross */
  ppb=NULL;
  for (ppa=vertex_head ; ppa!=vertex_head || ppb==NULL; ppa=ppa->next)
  {
    if (ppa->role != EXD_HEAD) continue;
    ppb=ppa->e;
    
    for (pqa=ppa->next;pqa!=ppb;pqa=pqa->next)
    {
      if (pqa->role != EXD_HEAD) continue;
      pqb=pqa->e;
      
      /* Create displacement vectors */
      pa.u = ppb->u-ppa->u;
      pa.v = ppb->v-ppa->v;
      pb.u = pqb->u-pqa->u;
      pb.v = pqb->v-pqa->v;
      r = pb.u*pa.v - pa.u*pb.v;
      
      /* Check if lines are parallel--combine if so */
      if (r*r<EPS_C*(pa.u*pa.u+pa.v*pa.v)*(pb.u*pb.u+pb.v*pb.v))
      {
	pqa->e = NULL;
	pqa->role = EXD_OTHER;
	
	a = pqb->zeta - ppb->zeta;
	if (a<0) a += 4.0;
	
	if (a>2) /* Other line is completely contained inside us */
	{
	  pqb->role = EXD_OTHER;
	}
	else  /* We have a new endpoint, so we need to check crosses again */
	{
	  ppa->e = pqb;
	  ppb->role = EXD_OTHER;
	  ppb=pqb;
	  pqa=ppa;
	}
	continue;
      }
      
      /* Check if these lines cross and find times at which they do */
      s = (ppa->u-pqa->u)*pa.v - (ppa->v-pqa->v)*pa.u;
      if (s*r <= EPS_C*R2*R2) continue;
      t = s/r;
      if (t>=1-EPS_C) continue;
      if (pa.u*pa.u>pa.v*pa.v)
      {
	s = (pqa->u-ppa->u+t*pb.u)*pa.u;
	if (s <= EPS_C*R2 || s >= pa.u*pa.u*(1.0-EPS_C)) continue;
      }
      else
      {
	s = (pqa->v-ppa->v+t*pb.v)*pa.v;
	if (s <= EPS_C*R2 || s >= pa.v*pa.v*(1.0-EPS_C)) continue;
      }
      
      /* Create intersection point */
      vq = (struct exd_vertex*) CHECKED_MEM_GET(sv->local_storage->exdv, "exact disk vertex");
      vq->u = pqa->u + t*pb.u;
      vq->v = pqa->v + t*pb.v;
      vq->r2 = vq->u*vq->u + vq->v*vq->v;
      vq->zeta = exd_zetize(vq->v,vq->u);
      vq->e = ppb;
      vq->span = NULL;
      vq->role = EXD_CROSS;
      
      /* Insert new point into the list */
      for (vp=ppa;vp!=ppb;vp=vp->next)
      {
	a = vq->zeta-vp->next->zeta;
	if (a>2.0) a -= 4.0;
	else if (a<-2.0) a += 4.0;
	
	if (a<0) break;
      }
      
      vq->next = vp->next;
      vp->next = vq;
      if (vq->zeta < vertex_head->zeta) vertex_head = vq;
    }
  }
  
  /* Collapse nearby points in zeta and R */
  for (vp=vertex_head,vq=NULL ; vq!=vertex_head ; vp=vq)
  {
    for (vq=vp->next;vq!=vertex_head;vq=vq->next)
    {
      if (vq->zeta-vp->zeta < EPS_C)
      {
	vq->zeta = vp->zeta;
	if (-EPS_C < vq->r2-vp->r2 && EPS_C > vq->r2-vp->r2)
	{
	  vq->r2=vp->r2;
	  /* Mark crosses that occur multiple times--only need one */
//	  if (vq->role==EXD_CROSS && vp->role != EXD_OTHER) vq->role = EXD_OTHER;
//	  else if (vp->role==EXD_CROSS && vq->role != EXD_OTHER) vp->role = EXD_OTHER;
	}
      }
      else break;
    }
  }
  
  /* Register all spanning line segments */
  vq=NULL;
  for (vp=vertex_head ; vp!=vertex_head || vq==NULL ; vp=vp->next)
  {
    if (vp->role != EXD_HEAD) continue;
    
    for (vq=vp->next ; vq!=vp->e ; vq=vq->next)
    {
      if (vq->zeta==vp->zeta) continue;
      if (vq->zeta==vp->e->zeta) break;
      if (vq->role==EXD_OTHER) continue;
      
      vr = (struct exd_vertex*) CHECKED_MEM_GET(sv->local_storage->exdv, "exact disk vertex");
      vr->next = vq->span;
      vq->span = vr;
      vr->e = vp;
      vr->zeta = vq->zeta;
      vr->role = EXD_SPAN;
    }
  }

  /* Now we finally walk through and calculate the area */  
  A=0.0;
  zeta=0.0;
  last_zeta=-1;
  vr = vs = NULL;
  for (vp=vertex_head ; zeta < 4.0-EPS_C ; vp=vp->next)
  {
    if (vp->role == EXD_OTHER) continue;
    if (vp->zeta==last_zeta) continue;
    last_zeta = vp->zeta;
    
    /* Store data for the next tentatively approved point */
    if (vs==&pa) vr=&pb;
    else vr=&pa;
    vr->u = vp->u;
    vr->v = vp->v;
    vr->zeta = vp->zeta;
    if (vp->role == EXD_TAIL)
    {
      vr->r2 = R2*(1.0+EPS_C);
      vr->e = NULL;
    }
    else
    {
      vr->r2 = vp->r2;
      vr->e = vp->e;
    }
    
    /* Check head points at same place to see if they're closer */
    for (vq=vp->next ; vq->zeta==last_zeta ; vq=vq->next)
    {
      if (vq->role==EXD_HEAD)
      {
	if (vq->r2 < vp->r2 || vr->e==NULL)
	{
	  vr->u = vq->u;
	  vr->v = vq->v;
	  vr->r2 = vq->r2;
	  vr->e = vq->e;
	}
	else if (vq->r2 == vr->r2)
	{
	  b = EXD_SPAN_CALC(vr,vr->e,vq->e);
	  if (b>0) vr->e = vq->e;
	}
      }
    }
	
    
    /* Check each span to see if anything is closer than our approval point */
    for (vq=vp->span ; vq!=NULL ; vq=vq->next)
    {
      ppa = vq->e;
      ppb = ppa->e;
      b = EXD_SPAN_CALC(ppa,ppb,vr);
      c = b*b;
      if (c < R2*R2*EPS_C)  /* Span crosses the point */
      {
	if (vr->e==NULL)
	{
	  vr->r2 = vr->u*vr->u + vr->v*vr->v;
	  vr->e = ppb;
	}
	else
	{
	  b = EXD_SPAN_CALC(vr,vr->e,ppb);
	  if (b>0) vr->e = ppb;
	}
      }
      else if (b<0 || vr->e==NULL)  /* Span is inside the point or spans tail */
      {
	t = EXD_TIME_CALC(ppa,ppb,vp);
	vr->u = ppa->u + t*(ppb->u - ppa->u);
	vr->v = ppa->v + t*(ppb->v - ppa->v);
	vr->r2 = vr->u*vr->u + vr->v*vr->v;
	vr->e = ppb;
      }
    }
    
    /* Should have an approved point in vr */
    if (vs==NULL) /* No angle traversed yet */
    {
      vs = vr;
    }
    else
    {
      c = vr->zeta - vs->zeta;
      if (c<0) c+=4.0;
      if (/*vr->e != vs->e || c+zeta >= 4.0-EPS_C*/ c>EPS_C)
      {
	zeta += c;
	if (vs->e == NULL || (vs->e->zeta-vs->zeta)*(vs->e->zeta-vs->zeta) < EPS_C*EPS_C)
	{
	  if (c>=2.0) /* More than pi */
	  {
	    vs->u=-vs->u;
	    vs->v=-vs->v;
	    A += 0.5*MY_PI*R2;
	  }
	  a = vs->u*vr->u + vs->v*vr->v;
	  b = vs->u*vr->v - vs->v*vr->u;
	  if (a<=0) /* More than pi/2 */
	  {
    	    s = atan( -a / b )+0.5*MY_PI;
	  }
	  else
	  {
	    s = atan( b / a );
	  }
	  A += 0.5*s*R2;
	}
	else
	{
	  if (vs->e->zeta == vr->zeta)
	  {
	    A += 0.5*( vs->u*vs->e->v - vs->v*vs->e->u );
	  }
	  else
	  {
	    t = EXD_TIME_CALC(vs,vs->e,vr);
	    b = vs->u+(vs->e->u-vs->u)*t;
	    c = vs->v+(vs->e->v-vs->v)*t;
	    A += 0.5*(vs->u*c - vs->v*b);
	  }
	}
	vs=vr;
      }
      else
      { 
	if (vr->e!=NULL) vs=vr; 
      }
    }
  }
  
  
  /* Finally, let's clean up the mess we made! */
  
  /* Deallocate lists */
  /* Note: vertex_head points to a circular list at this point. */
  /*       We delete starting with vertex_head->next, and nil   */
  /*       that pointer to break the cycle in the list.         */
  ppa = vertex_head->next;
  vertex_head->next = NULL;

  /* Flatten out lists so that "span" elements are included... */
  for (ppb = ppa; ppb != NULL; ppb = ppb->next)
  {
    if (ppb->span != NULL)
    {
      struct exd_vertex *next = ppb->next;
      ppb->next = ppb->span;
      ppb->span = NULL;
      while (ppb->next != NULL)
        ppb = ppb->next;
      ppb->next = next;
    }
  }
  mem_put_list( sv->local_storage->exdv , ppa );
  
  /* Return fractional area */
  
  return A/(MY_PI*R2);
  
#undef EXD_TIME_CALC
#undef EXD_SPAN_CALC 
}

/**************************/
/** done with exact_disk **/
/**************************/


#ifdef DEBUG
/* Debugging function searching for misplaced molecules in the Min simulation */
void scream_if_misplaced(struct volume_molecule *m)
{
  if (m->pos.x*world->length_unit > 4.0 || m->pos.x < 0.0)
  {
    printf("Out of X bounds.\n");
  }
  if (fabs(m->pos.y*world->length_unit) > 0.5)
  {
    printf("Out of Y bounds.\n");
  }
  if (fabs(m->pos.z*world->length_unit) > 0.5)
  {
    printf("Out of Z bounds.\n");
  }  
}

/* Debugging function: print a string and some details about a molecule. */
void tell_loc(struct volume_molecule *m,char *s)
{
  if (0 || s[0] == '\0')
  printf("%sMy name is %x and I live at %.3f,%.3f,%.3f\n",
         s,(int)m,m->pos.x*world->length_unit,m->pos.y*world->length_unit,m->pos.z*world->length_unit);
}

/* Debugging function: search a schedule for a specific item */
int search_schedule_for_me(struct schedule_helper *sch,struct abstract_element *ae)
{
  struct abstract_element *aep;
  int i;
  
  for ( aep = sch->current ; aep != NULL ; aep = aep->next )
  {
    if (aep == ae) return 1;
  }
  for (i=0;i<sch->buf_len;i++)
  {
    for ( aep = sch->circ_buf_head[i] ; aep!=NULL ; aep = aep->next )
    {
      if (aep == ae) return 1;
    }
  }
  
  if (sch->next_scale == NULL) return 0;
  else return search_schedule_for_me(sch->next_scale , ae);
}

/* Debugging function: see if an object was allocated by a given mem_helper */
int search_memory_for_me(struct mem_helper *mh,struct abstract_list *al)
{
  int i;
  
  for (i=0;i<mh->buf_len;i++)
  {
    if (al == (struct abstract_list*)(mh->heap_array + mh->record_size*i)) return 1;
  }
  
  if (mh->next_helper == NULL) return 0;
  else return search_memory_for_me(mh->next_helper,al);
}

/* Debugging function: see if we got a circular molecule list inside a SV */
int test_subvol_for_circular(struct subvolume *sv)
{
  for (struct per_species_list *psl = sv->species_head;
       psl != NULL;
       psl = psl->next)
  {
    int warned_leak = 0;
    int warned_spec = 0;
    struct species *sp = psl->properties;

    struct volume_molecule *mp,*smp,*psmp;
    psmp = NULL;
    mp = smp = psl->head;
    do
    {
      if (! warned_leak && smp->subvol != sv)
      {
        printf("Occupancy leak of %s from %p to %p through %p to %p.\n",
               smp->properties->sym->name, sv, smp->subvol, psmp, smp);
        warned_leak = 1;
      }
      if (! warned_spec  &&  sp != NULL  &&
          smp->properties != NULL  &&  smp->properties != sp)
      {
        printf("Occupancy leak of %s to %s list.\n",
               smp->properties->sym->name, sp->sym->name);
        warned_spec = 1;
      }
      psmp = smp;
      smp = smp->next_v;
      mp = mp->next_v;
      if (mp!=NULL) mp = mp->next_v;
    } while (mp != NULL && smp != NULL && mp != smp);
    if (mp != NULL) return 1;
  }
  
  return 0;
}
#endif


/****************************************************************************
safe_diffusion_step:
  In: molecule that is moving
      linked list of potential collisions with molecules from the 
                starting subvolume
  Out: The estimated number of diffusion steps this molecule can take before
       something interesting might happen to it, or 1.0 if something might
       happen within one timestep.
  Note: Each molecule uses its own timestep.  Only molecules that the moving
  	molecule can react with directly are counted (secondary reaction
	products are ignored, so might be skipped).  "Might happen" is to
	the 99% confidence level (i.e. the distance you'd have to go before
	1% of the molecules will have gotten far enough to have a chance of
	reacting, although those 1% will probably not go in the right
	direction).  This doesn't take into account the diffusion of other
	target molecules, so it may introduce errors for clouds of molecules
	diffusing into each other from a distance.
	*FIXME*: Add a flag to make this be very conservative or to turn
	this off entirely, aside from the TIME_STEP_MAX= directive.
****************************************************************************/
static double safe_diffusion_step(struct volume_molecule *m, struct collision *shead)
{
  double d2;
  double d2_nearmax;
  double d2min = GIGANTIC;
  struct subvolume *sv = m->subvol;
  struct wall *w;
  struct wall_list *wl;
  struct collision *smash;
  double steps;
  struct volume_molecule *mp;

  d2_nearmax = m->properties->space_step * world->r_step[ (int)(world->radial_subdivisions * MULTISTEP_PERCENTILE) ];
  d2_nearmax *= d2_nearmax;

  if ( (m->properties->flags & (CAN_MOLMOL|CANT_INITIATE)) == CAN_MOLMOL )
  {
    for (smash = shead ; smash != NULL ; smash = smash->next)
    {
      mp = (struct volume_molecule*)smash->target;
      d2 = (m->pos.x - mp->pos.x)*(m->pos.x - mp->pos.x) +
	   (m->pos.y - mp->pos.y)*(m->pos.y - mp->pos.y) +
	   (m->pos.z - mp->pos.z)*(m->pos.z - mp->pos.z);
      if (d2 < d2min) d2min = d2;
    }
  }
  for (wl = sv->wall_head ; wl!=NULL ; wl = wl->next)
  {
    w = wl->this_wall;
    d2 = (w->normal.x*m->pos.x + w->normal.y*m->pos.y + w->normal.z*m->pos.z) - w->d;
    d2 *= d2;
    if (d2 < d2min) d2min = d2;
  }

  d2 = (m->pos.x - world->x_fineparts[ sv->llf.x ]);
  d2 *= d2;
  if (d2 < d2min) d2min = d2;
  
  d2 = (m->pos.x - world->x_fineparts[ sv->urb.x ]);
  d2 *= d2;
  if (d2 < d2min) d2min = d2;

  d2 = (m->pos.y - world->y_fineparts[ sv->llf.y ]);
  d2 *= d2;
  if (d2 < d2min) d2min = d2;
  
  d2 = (m->pos.y - world->y_fineparts[ sv->urb.y ]);
  d2 *= d2;
  if (d2 < d2min) d2min = d2;

  d2 = (m->pos.z - world->z_fineparts[ sv->llf.z ]);
  d2 *= d2;
  if (d2 < d2min) d2min = d2;
  
  d2 = (m->pos.z - world->z_fineparts[ sv->urb.z ]);
  d2 *= d2;
  if (d2 < d2min) d2min = d2;
  
  if (d2min < d2_nearmax) steps = 1.0;
  else
  {
    double steps_sq = d2min / d2_nearmax;
    if (steps_sq < MULTISTEP_WORTHWHILE*MULTISTEP_WORTHWHILE) steps = 1.0;
    else steps = sqrt(steps_sq);
  }
  
  return steps;
}

/****************************************************************************
expand_collision_list_for_neighbor:
  This is a helper function to reduce duplicated code in expand_collision_list.
  This code will be called once for each adjacent subvolume.  The clipping
  indicators below (trim_[xyz]) are interpreted as follows:

    trim < 0: We went in the negative direction for this axis.  Search within
              -trim of the maximal partition boundary in the adjacent subvol
    trim > 0: We went in the positive direction for this axis.  Search within
              trim of the minimal partition boundary in the adjacent subvol
    trim = 0: The subvolume is adjacent along this axis.  Search the entire
              width of this axis of the subvolume.

  In: struct subvolume *sv - the "current" subvolume
      struct volume_molecule *m - the current molecule
      struct subvolume *new_sv - adjacent subvolume to search
      struct vector3 *path_llf - path bounding box lower left front
      struct vector3 *path_urb - path bounding box upper right back
      struct collision *shead1 - current list head
      double trim_x - X clipping indicator
      double trim_y - Y clipping indicator
      double trim_z - Z clipping indicator
  Out: Returns linked list of molecules from neighbor subvolumes
       that are located within "interaction_radius" from the the subvolume 
       border.  
       The molecules are added only when the molecule displacement 
       bounding box intersects with the subvolume bounding box.
****************************************************************************/
static struct collision *expand_collision_list_for_neighbor(struct subvolume *sv,
                                                            struct volume_molecule *m,
                                                            struct subvolume *new_sv,
                                                            struct vector3 *path_llf,
                                                            struct vector3 *path_urb,
                                                            struct collision *shead1,
                                                            double trim_x,
                                                            double trim_y,
                                                            double trim_z)
{
  int num_matching_rxns = 0;
  struct rxn *matching_rxns[MAX_MATCHING_RXNS]; 

  /* Grab the subvolume boundaries */
  struct vector3 new_sv_llf, new_sv_urb;
  new_sv_llf.x = world->x_fineparts[new_sv->llf.x];
  new_sv_llf.y = world->y_fineparts[new_sv->llf.y];
  new_sv_llf.z = world->z_fineparts[new_sv->llf.z];
  new_sv_urb.x = world->x_fineparts[new_sv->urb.x];
  new_sv_urb.y = world->y_fineparts[new_sv->urb.y];
  new_sv_urb.z = world->z_fineparts[new_sv->urb.z];

  /* Quickly check if the subvolume bounds and the path bounds intersect */
  if (! test_bounding_boxes(path_llf, path_urb, &new_sv_llf, &new_sv_urb))
    return shead1;

  /* Find the bounds for molecules to check */
  double x_min, x_max;
  double y_min, y_max;
  double z_min, z_max;
  if (trim_x < 0.0)
  {
    x_min = new_sv_urb.x + trim_x;
    x_max = new_sv_urb.x + EPS_C;
  }
  else if (trim_x > 0.0)
  {
    x_min = new_sv_llf.x - EPS_C;
    x_max = new_sv_llf.x + trim_x;
  }
  else
  {
    x_min = new_sv_llf.x - EPS_C;
    x_max = new_sv_urb.x + EPS_C;
  }
  if (trim_y < 0.0)
  {
    y_min = new_sv_urb.y + trim_y;
    y_max = new_sv_urb.y + EPS_C;
  }
  else if (trim_y > 0.0)
  {
    y_min = new_sv_llf.y - EPS_C;
    y_max = new_sv_llf.y + trim_y;
  }
  else
  {
    y_min = new_sv_llf.y - EPS_C;
    y_max = new_sv_urb.y + EPS_C;
  }
  if (trim_z < 0.0)
  {
    z_min = new_sv_urb.z + trim_z;
    z_max = new_sv_urb.z + EPS_C;
  }
  else if (trim_z > 0.0)
  {
    z_min = new_sv_llf.z - EPS_C;
    z_max = new_sv_llf.z + trim_z;
  }
  else
  {
    z_min = new_sv_llf.z - EPS_C;
    z_max = new_sv_urb.z + EPS_C;
  }

  /* scan molecules from this SV */
  struct per_species_list *psl_next, *psl, **psl_head = &new_sv->species_head;
  for (psl = new_sv->species_head; psl != NULL;  psl = psl_next)
  {
    psl_next = psl->next;
    if (psl->properties == NULL)
    {
      psl_head = &psl->next;
      continue;
    }

    /* Garbage collection of empty per-species lists */
    if (psl->head == NULL)
    {
      *psl_head = psl->next;
      ht_remove(&new_sv->mol_by_species, psl);
      mem_put(new_sv->local_storage->pslv, psl);
      continue;
    }
    else
      psl_head = &psl->next;

    /* no possible reactions. skip it. */
    if (! trigger_bimolecular_preliminary(m->properties->hashval,
                                          psl->properties->hashval,
                                          m->properties,
                                          psl->properties))
      continue;

    for (struct volume_molecule *mp = psl->head; mp != NULL; mp = mp->next_v)
    {
      /* Skip defunct molecules */
      if (mp->properties == NULL) continue; 

      /* skip molecules outside the region of interest */ 
      if (mp->pos.x < x_min || mp->pos.x > x_max) continue;
      if (mp->pos.y < y_min || mp->pos.y > y_max) continue;
      if (mp->pos.z < z_min || mp->pos.z > z_max) continue;

      /* check for possible reactions */
      num_matching_rxns = trigger_bimolecular(m->properties->hashval,
                                              mp->properties->hashval,
                                              (struct abstract_molecule*)m,
                                              (struct abstract_molecule*)mp,
                                              0,
                                              0,
                                              matching_rxns);
      if (num_matching_rxns <= 0)
        continue;

      /* Add a collision for each matching reaction */
      for (int i = 0; i < num_matching_rxns; i++)
      {
        struct collision *smash = (struct collision *) CHECKED_MEM_GET(sv->local_storage->coll, "collision data");
        smash->target = (void*) mp;
        smash->intermediate = matching_rxns[i];
        smash->next = shead1;
        smash->what = COLLIDE_MOL;
        shead1 = smash;
      }
    }
  }

  return shead1;
}

/****************************************************************************
expand_collision_list:
  In: molecule that is moving
      displacement to the new location
      subvolume that we start in
  Out: Returns list of collisions with molecules from neighbor subvolumes
       that are located within "interaction_radius" from the the subvolume 
       border.  The molecules are added only when the molecule displacement 
       bounding box intersects with the subvolume bounding box.
****************************************************************************/
static struct collision* expand_collision_list(struct volume_molecule *m,
                                               struct vector3 *mv,
                                               struct subvolume *sv)
{
  struct collision *shead1 = NULL;
  /* neighbors of the current subvolume */
  struct vector3 path_llf, path_urb;
  double R = (world->rx_radius_3d); 

  /* find the molecule path bounding box. */
  path_bounding_box(&m->pos, mv, &path_llf, &path_urb);

  /* Decide which directions we need to go */
  int x_neg = 0, x_pos = 0, y_neg = 0, y_pos = 0, z_neg = 0, z_pos = 0;
  if(!(sv->world_edge & X_POS_BIT)
     &&  path_urb.x + R > world->x_fineparts[sv->urb.x])
    x_pos = 1;
  if(!(sv->world_edge & X_NEG_BIT)
     &&  path_llf.x - R < world->x_fineparts[sv->llf.x])
    x_neg = 1;
  if(!(sv->world_edge & Y_POS_BIT)
     &&  path_urb.y + R > world->y_fineparts[sv->urb.y])
    y_pos = 1;
  if(!(sv->world_edge & Y_NEG_BIT)
     &&  path_llf.y - R < world->y_fineparts[sv->llf.y])
    y_neg = 1;
  if(!(sv->world_edge & Z_POS_BIT)
     &&  path_urb.z + R > world->z_fineparts[sv->urb.z])
    z_pos = 1;
  if(!(sv->world_edge & Z_NEG_BIT)
     &&  path_llf.z - R < world->z_fineparts[sv->llf.z])
    z_neg = 1;

  /* go in the direction X_POS */
  if (x_pos)
  {
    struct subvolume *new_sv = sv + (world->nz_parts - 1)*(world->ny_parts - 1);
    shead1 = expand_collision_list_for_neighbor(sv, m, new_sv, &path_llf, &path_urb, shead1, R, 0.0, 0.0);

    /* go +X, +Y) */
    if (y_pos)
    {
      struct subvolume *new_sv_y = new_sv + (world->nz_parts - 1);
      shead1 = expand_collision_list_for_neighbor(sv, m, new_sv_y, &path_llf, &path_urb, shead1, R, R, 0.0);

      /* go +X, +Y, +Z) */
      if (z_pos)
        shead1 = expand_collision_list_for_neighbor(sv, m, new_sv_y + 1, &path_llf, &path_urb, shead1, R, R, R);

      /* go +X, +Y, -Z */
      if (z_neg)
        shead1 = expand_collision_list_for_neighbor(sv, m, new_sv_y - 1, &path_llf, &path_urb, shead1, R, R, -R);
    }

    /* go +X, -Y) */
    if (y_neg)
    {
      struct subvolume *new_sv_y = new_sv - (world->nz_parts - 1);
      shead1 = expand_collision_list_for_neighbor(sv, m, new_sv_y, &path_llf, &path_urb, shead1, R, -R, 0.0);

      /* go +X, -Y, +Z) */
      if (z_pos)
        shead1 = expand_collision_list_for_neighbor(sv, m, new_sv_y + 1, &path_llf, &path_urb, shead1, R, -R, R);

      /* go +X, -Y, -Z */
      if (z_neg)
        shead1 = expand_collision_list_for_neighbor(sv, m, new_sv_y - 1, &path_llf, &path_urb, shead1, R, -R, -R);
    }

    /* go +X, +Z) */
    if (z_pos)
      shead1 = expand_collision_list_for_neighbor(sv, m, new_sv + 1, &path_llf, &path_urb, shead1, R, 0.0, R);

    /* go +X, -Z */
    if (z_neg)
      shead1 = expand_collision_list_for_neighbor(sv, m, new_sv - 1, &path_llf, &path_urb, shead1, R, 0.0, -R);
  }

  /* go in the direction X_NEG */
  if (x_neg)
  {
    struct subvolume *new_sv = sv - (world->nz_parts - 1)*(world->ny_parts - 1);
    shead1 = expand_collision_list_for_neighbor(sv, m, new_sv, &path_llf, &path_urb, shead1, -R, 0.0, 0.0);

    /* go -X, +Y) */
    if (y_pos)
    {
      struct subvolume *new_sv_y = new_sv + (world->nz_parts - 1);
      shead1 = expand_collision_list_for_neighbor(sv, m, new_sv_y, &path_llf, &path_urb, shead1, -R, R, 0.0);

      /* go -X, +Y, +Z) */
      if (z_pos)
        shead1 = expand_collision_list_for_neighbor(sv, m, new_sv_y + 1, &path_llf, &path_urb, shead1, -R, R, R);

      /* go -X, +Y, -Z */
      if (z_neg)
        shead1 = expand_collision_list_for_neighbor(sv, m, new_sv_y - 1, &path_llf, &path_urb, shead1, -R, R, -R);
    }

    /* go -X, -Y) */
    if (y_neg)
    {
      struct subvolume *new_sv_y = new_sv - (world->nz_parts - 1);
      shead1 = expand_collision_list_for_neighbor(sv, m, new_sv_y, &path_llf, &path_urb, shead1, -R, -R, 0.0);

      /* go -X, -Y, +Z) */
      if (z_pos)
        shead1 = expand_collision_list_for_neighbor(sv, m, new_sv_y + 1, &path_llf, &path_urb, shead1, -R, -R, R);

      /* go -X, -Y, -Z */
      if (z_neg)
        shead1 = expand_collision_list_for_neighbor(sv, m, new_sv_y - 1, &path_llf, &path_urb, shead1, -R, -R, -R);
    }

    /* go -X, +Z) */
    if (z_pos)
      shead1 = expand_collision_list_for_neighbor(sv, m, new_sv + 1, &path_llf, &path_urb, shead1, -R, 0.0, R);

    /* go -X, -Z */
    if (z_neg)
      shead1 = expand_collision_list_for_neighbor(sv, m, new_sv - 1, &path_llf, &path_urb, shead1, -R, 0.0, -R);
  }

  /* go in the direction Y_POS */
  if (y_pos)
  {
    struct subvolume *new_sv = sv + (world->nz_parts - 1);
    shead1 = expand_collision_list_for_neighbor(sv, m, new_sv, &path_llf, &path_urb, shead1, 0.0, R, 0.0);

    /* go +Y, +Z) */
    if (z_pos)
      shead1 = expand_collision_list_for_neighbor(sv, m, new_sv + 1, &path_llf, &path_urb, shead1, 0.0, R, R);

    /* go +Y, -Z */
    if (z_neg)
      shead1 = expand_collision_list_for_neighbor(sv, m, new_sv - 1, &path_llf, &path_urb, shead1, 0.0, R, -R);
  }

  /* go in the direction Y_NEG */
  if (y_neg)
  {
    struct subvolume *new_sv = sv - (world->nz_parts - 1);
    shead1 = expand_collision_list_for_neighbor(sv, m, new_sv, &path_llf, &path_urb, shead1, 0.0, -R, 0.0);

    /* go -Y, +Z) */
    if (z_pos)
      shead1 = expand_collision_list_for_neighbor(sv, m, new_sv + 1, &path_llf, &path_urb, shead1, 0.0, -R, R);

    /* go -Y, -Z */
    if (z_neg)
      shead1 = expand_collision_list_for_neighbor(sv, m, new_sv - 1, &path_llf, &path_urb, shead1, 0.0, -R, -R);
  }

  /* go in the direction Z_POS */
  if (z_pos)
    shead1 = expand_collision_list_for_neighbor(sv, m, sv + 1, &path_llf, &path_urb, shead1, 0.0, 0.0, R);

  /* go in the direction Z_NEG */
  if (z_neg)
    shead1 = expand_collision_list_for_neighbor(sv, m, sv - 1, &path_llf, &path_urb, shead1, 0.0, 0.0, -R);

  return shead1;
}

/****************************************************************************
expand_collision_partner_list_for_neighbor:
  This is a helper function to reduce duplicated code in
  expand_collision_partner_list.  This code will be called once for each
  adjacent subvolume.  The clipping indicators below (trim_[xyz]) are
  interpreted as follows:

    trim < 0: We went in the negative direction for this axis.  Search within
              -trim of the maximal partition boundary in the adjacent subvol
    trim > 0: We went in the positive direction for this axis.  Search within
              trim of the minimal partition boundary in the adjacent subvol
    trim = 0: The subvolume is adjacent along this axis.  Search the entire
              width of this axis of the subvolume.

  In: struct subvolume *sv - the "current" subvolume
      struct volume_molecule *m - the current molecule
      struct vector3 *mv - displacement to the new location
      struct subvolume *new_sv - adjacent subvolume to search
      struct vector3 *path_llf - path bounding box lower left front
      struct vector3 *path_urb - path bounding box upper right back
      struct sp_collision *shead1 - current list head
      double trim_x - X clipping indicator
      double trim_y - Y clipping indicator
      double trim_z - Z clipping indicator
  Out: Returns linked list of molecules from neighbor subvolumes
       that are located within "interaction_radius" from the the subvolume 
       border.  
       The molecules are added only when the molecule displacement 
       bounding box intersects with the subvolume bounding box.
****************************************************************************/
static struct sp_collision *expand_collision_partner_list_for_neighbor(struct subvolume *sv,
                                                                       struct volume_molecule *m,
                                                                       struct vector3 *mv,
                                                                       struct subvolume *new_sv,
                                                                       struct vector3 *path_llf,
                                                                       struct vector3 *path_urb,
                                                                       struct sp_collision *shead1,
                                                                       double trim_x,
                                                                       double trim_y,
                                                                       double trim_z)
{
  struct species *sm = m->properties;
  struct sp_collision *smash;

  /* Grab the subvolume boundaries */
  struct vector3 new_sv_llf, new_sv_urb;
  new_sv_llf.x = world->x_fineparts[new_sv->llf.x];
  new_sv_llf.y = world->y_fineparts[new_sv->llf.y];
  new_sv_llf.z = world->z_fineparts[new_sv->llf.z];
  new_sv_urb.x = world->x_fineparts[new_sv->urb.x];
  new_sv_urb.y = world->y_fineparts[new_sv->urb.y];
  new_sv_urb.z = world->z_fineparts[new_sv->urb.z];

  /* Quickly check if the subvolume bounds and the path bounds intersect */
  if (! test_bounding_boxes(path_llf, path_urb, &new_sv_llf, &new_sv_urb))
    return shead1;

   int moving_tri_molecular_flag = 0, moving_bi_molecular_flag = 0, moving_mol_mol_grid_flag = 0; 
   int target_tri_molecular_flag = 0, target_bi_molecular_flag = 0, target_mol_mol_grid_flag = 0;
 
   moving_tri_molecular_flag = ((sm->flags & (CAN_MOLMOLMOL  | CANT_INITIATE)) == CAN_MOLMOLMOL);
   moving_bi_molecular_flag  = ((sm->flags & (CAN_MOLMOL     | CANT_INITIATE)) == CAN_MOLMOL);
   moving_mol_mol_grid_flag  = ((sm->flags & (CAN_MOLMOLGRID | CANT_INITIATE)) == CAN_MOLMOLGRID);

  /* Find the bounds for molecules to check */
  double x_min, x_max;
  double y_min, y_max;
  double z_min, z_max;
  if (trim_x < 0.0)
  {
    x_min = new_sv_urb.x + trim_x;
    x_max = new_sv_urb.x + EPS_C;
  }
  else if (trim_x > 0.0)
  {
    x_min = new_sv_llf.x - EPS_C;
    x_max = new_sv_llf.x + trim_x;
  }
  else
  {
    x_min = new_sv_llf.x - EPS_C;
    x_max = new_sv_urb.x + EPS_C;
  }
  if (trim_y < 0.0)
  {
    y_min = new_sv_urb.y + trim_y;
    y_max = new_sv_urb.y + EPS_C;
  }
  else if (trim_y > 0.0)
  {
    y_min = new_sv_llf.y - EPS_C;
    y_max = new_sv_llf.y + trim_y;
  }
  else
  {
    y_min = new_sv_llf.y - EPS_C;
    y_max = new_sv_urb.y + EPS_C;
  }
  if (trim_z < 0.0)
  {
    z_min = new_sv_urb.z + trim_z;
    z_max = new_sv_urb.z + EPS_C;
  }
  else if (trim_z > 0.0)
  {
    z_min = new_sv_llf.z - EPS_C;
    z_max = new_sv_llf.z + trim_z;
  }
  else
  {
    z_min = new_sv_llf.z - EPS_C;
    z_max = new_sv_urb.z + EPS_C;
  }

  /* scan molecules from this SV */
  struct per_species_list *psl_next, *psl, **psl_head = &new_sv->species_head;
  for (psl = new_sv->species_head; psl != NULL;  psl = psl_next)
  {
    psl_next = psl->next;
    if (psl->properties == NULL)
    {
      psl_head = &psl->next;
      continue;
    }

    /* Garbage collection of empty per-species lists */
    if (psl->head == NULL)
    {
      *psl_head = psl->next;
      ht_remove(&new_sv->mol_by_species, psl);
      mem_put(new_sv->local_storage->pslv, psl);
      continue;
    }
    else
      psl_head = &psl->next;

    target_tri_molecular_flag = moving_tri_molecular_flag &&
          ((psl->properties->flags & CAN_MOLMOLMOL) == CAN_MOLMOLMOL);
    target_bi_molecular_flag = moving_bi_molecular_flag
          && ((psl->properties->flags & CAN_MOLMOL) == CAN_MOLMOL)
          && trigger_bimolecular_preliminary(sm->hashval,
                                             psl->properties->hashval,
                                             sm,
                                             psl->properties);
    target_mol_mol_grid_flag = moving_mol_mol_grid_flag
          && ((psl->properties->flags & CAN_MOLMOLGRID) == CAN_MOLMOLGRID);
    if (target_bi_molecular_flag
        || target_tri_molecular_flag
        || target_mol_mol_grid_flag)
    {
      struct volume_molecule *mp;
      for (mp = psl->head; mp != NULL; mp = mp->next_v)
      {
        /* Skip defunct molecules */
        if (mp->properties == NULL) continue; 

        /* skip molecules outside the region of interest */ 
        if (mp->pos.x < x_min || mp->pos.x > x_max) continue;
        if (mp->pos.y < y_min || mp->pos.y > y_max) continue;
        if (mp->pos.z < z_min || mp->pos.z > z_max) continue;

        smash = (struct sp_collision *) CHECKED_MEM_GET(sv->local_storage->sp_coll, "collision data");
        smash->t = 0.0;
        smash->t_start = 0.0;
        smash->pos_start.x = m->pos.x;
        smash->pos_start.y = m->pos.y;
        smash->pos_start.z = m->pos.z;
        smash->sv_start = sv;
        smash->disp.x = mv->x;
        smash->disp.y = mv->y;
        smash->disp.z = mv->z;
        smash->loc.x = 0.0;
        smash->loc.y = 0.0;
        smash->loc.z = 0.0;
        smash->moving = sm;
        smash->target = (void*) mp;
        smash->what = 0;
        if(target_bi_molecular_flag){
          smash->what |= COLLIDE_MOL;
        }
        if(target_tri_molecular_flag){
          smash->what |= COLLIDE_MOL_MOL;
        }
        if(target_mol_mol_grid_flag){
          smash->what |= COLLIDE_MOL_GRID;
        }
        smash->next = shead1;
        shead1 = smash;
      }
    }
  }
  return shead1;
}

/****************************************************************************
expand_collision_partner_list:
  In: molecule that is moving
      displacement to the new location
      subvolume that we start in
  Out: Returns linked list of molecules from neighbor subvolumes
       that are located within "interaction_radius" from the the subvolume 
       border.  
       The molecules are added only when the molecule displacement 
       bounding box intersects with the subvolume bounding box.
  Note:  This is a version of the function "expand_collision_list()"
        adapted for the case when molecule can engage in trimolecular
        collisions.	
****************************************************************************/
static struct sp_collision * expand_collision_partner_list(struct volume_molecule *m,
                                                           struct vector3 *mv,
                                                           struct subvolume *sv)
{
   struct sp_collision *shead1 = NULL;
   /* lower left and upper_right corners of the molecule path
      bounding box expanded by R. */
   struct vector3 path_llf, path_urb;
   double R;  /* molecule interaction radius */
   R = (world->rx_radius_3d); 
 
   /* find the molecule path bounding box. */
   path_bounding_box(&m->pos, mv, &path_llf, &path_urb);
 
   /* Decide which directions we need to go */
   int x_neg = 0, x_pos = 0, y_neg = 0, y_pos = 0, z_neg = 0, z_pos = 0;
   if(!(sv->world_edge & X_POS_BIT)
      &&  path_urb.x + R > world->x_fineparts[sv->urb.x])
     x_pos = 1;
   if(!(sv->world_edge & X_NEG_BIT)
      &&  path_llf.x - R < world->x_fineparts[sv->llf.x])
     x_neg = 1;
   if(!(sv->world_edge & Y_POS_BIT)
      &&  path_urb.y + R > world->y_fineparts[sv->urb.y])
     y_pos = 1;
   if(!(sv->world_edge & Y_NEG_BIT)
      &&  path_llf.y - R < world->y_fineparts[sv->llf.y])
     y_neg = 1;
   if(!(sv->world_edge & Z_POS_BIT)
      &&  path_urb.z + R > world->z_fineparts[sv->urb.z])
     z_pos = 1;
   if(!(sv->world_edge & Z_NEG_BIT)
      &&  path_llf.z - R < world->z_fineparts[sv->llf.z])
     z_neg = 1;

   /* go +X */
   if (x_pos)
   {
     struct subvolume *newsv_x = sv + (world->nz_parts - 1)*(world->ny_parts - 1);
     shead1 = expand_collision_partner_list_for_neighbor(sv, m, mv, newsv_x, &path_llf, &path_urb, shead1, R, 0.0, 0.0);

     /* go +X, +Y */
     if (y_pos)
     {
       struct subvolume *newsv_y = newsv_x + (world->nz_parts - 1);
       shead1 = expand_collision_partner_list_for_neighbor(sv, m, mv, newsv_y, &path_llf, &path_urb, shead1, R, R, 0.0);

       /* go +X, +Y, +Z */
       if (z_pos)
         shead1 = expand_collision_partner_list_for_neighbor(sv, m, mv, newsv_y + 1, &path_llf, &path_urb, shead1, R, R, R);

       /* go +X, +Y, -Z */
       if (z_neg)
         shead1 = expand_collision_partner_list_for_neighbor(sv, m, mv, newsv_y - 1, &path_llf, &path_urb, shead1, R, R, -R);
     }

     /* go +X, -Y */
     if (y_neg)
     {
       struct subvolume *newsv_y = newsv_x - (world->nz_parts - 1);
       shead1 = expand_collision_partner_list_for_neighbor(sv, m, mv, newsv_y, &path_llf, &path_urb, shead1, R, -R, 0.0);

       /* go +X, -Y, +Z */
       if (z_pos)
         shead1 = expand_collision_partner_list_for_neighbor(sv, m, mv, newsv_y + 1, &path_llf, &path_urb, shead1, R, -R, R);

       /* go +X, -Y, -Z */
       if (z_neg)
         shead1 = expand_collision_partner_list_for_neighbor(sv, m, mv, newsv_y - 1, &path_llf, &path_urb, shead1, R, -R, -R);
     }

     /* go +X, +Z */
     if (z_pos)
       shead1 = expand_collision_partner_list_for_neighbor(sv, m, mv, newsv_x + 1, &path_llf, &path_urb, shead1, R, 0.0, R);

     /* go +X, -Z */
     if (z_neg)
       shead1 = expand_collision_partner_list_for_neighbor(sv, m, mv, newsv_x - 1, &path_llf, &path_urb, shead1, R, 0.0, -R);
   }

   /* go -X */
   if (x_neg)
   {
     struct subvolume *newsv_x = sv - (world->nz_parts - 1)*(world->ny_parts - 1);
     shead1 = expand_collision_partner_list_for_neighbor(sv, m, mv, newsv_x, &path_llf, &path_urb, shead1, -R, 0.0, 0.0);

     /* go -X, +Y */
     if (y_pos)
     {
       struct subvolume *newsv_y = newsv_x + (world->nz_parts - 1);
       shead1 = expand_collision_partner_list_for_neighbor(sv, m, mv, newsv_y, &path_llf, &path_urb, shead1, -R, R, 0.0);

       /* go -X, +Y, +Z */
       if (z_pos)
         shead1 = expand_collision_partner_list_for_neighbor(sv, m, mv, newsv_y + 1, &path_llf, &path_urb, shead1, -R, R, R);

       /* go -X, +Y, -Z */
       if (z_neg)
         shead1 = expand_collision_partner_list_for_neighbor(sv, m, mv, newsv_y - 1, &path_llf, &path_urb, shead1, -R, R, -R);
     }

     /* go -X, -Y */
     if (y_neg)
     {
       struct subvolume *newsv_y = newsv_x - (world->nz_parts - 1);
       shead1 = expand_collision_partner_list_for_neighbor(sv, m, mv, newsv_y, &path_llf, &path_urb, shead1, -R, -R, 0.0);

       /* go -X, -Y, +Z */
       if (z_pos)
         shead1 = expand_collision_partner_list_for_neighbor(sv, m, mv, newsv_y + 1, &path_llf, &path_urb, shead1, -R, -R, R);

       /* go -X, -Y, -Z */
       if (z_neg)
         shead1 = expand_collision_partner_list_for_neighbor(sv, m, mv, newsv_y - 1, &path_llf, &path_urb, shead1, -R, -R, -R);
     }

     /* go -X, +Z */
     if (z_pos)
       shead1 = expand_collision_partner_list_for_neighbor(sv, m, mv, newsv_x + 1, &path_llf, &path_urb, shead1, -R, 0.0, R);

     /* go -X, -Z */
     if (z_neg)
       shead1 = expand_collision_partner_list_for_neighbor(sv, m, mv, newsv_x - 1, &path_llf, &path_urb, shead1, -R, 0.0, -R);
   }

   /* go +Y */
   if (y_pos)
   {
     struct subvolume *newsv_y = sv + (world->nz_parts - 1);
     shead1 = expand_collision_partner_list_for_neighbor(sv, m, mv, newsv_y, &path_llf, &path_urb, shead1, 0.0, R, 0.0);

     /* go +Y, +Z */
     if (z_pos)
       shead1 = expand_collision_partner_list_for_neighbor(sv, m, mv, newsv_y + 1, &path_llf, &path_urb, shead1, 0.0, R, R);

     /* go +Y, -Z */
     if (z_neg)
       shead1 = expand_collision_partner_list_for_neighbor(sv, m, mv, newsv_y - 1, &path_llf, &path_urb, shead1, 0.0, R, -R);
   }

   /* go -Y */
   if (y_pos)
   {
     struct subvolume *newsv_y = sv - (world->nz_parts - 1);
     shead1 = expand_collision_partner_list_for_neighbor(sv, m, mv, newsv_y, &path_llf, &path_urb, shead1, 0.0, -R, 0.0);

     /* go -Y, +Z */
     if (z_pos)
       shead1 = expand_collision_partner_list_for_neighbor(sv, m, mv, newsv_y + 1, &path_llf, &path_urb, shead1, 0.0, -R, R);

     /* go -Y, -Z */
     if (z_neg)
       shead1 = expand_collision_partner_list_for_neighbor(sv, m, mv, newsv_y - 1, &path_llf, &path_urb, shead1, 0.0, -R, -R);
   }

   /* go +Z */
   if (z_pos)
     shead1 = expand_collision_partner_list_for_neighbor(sv, m, mv, sv + 1, &path_llf, &path_urb, shead1, 0.0, 0.0, R);

   /* go -Z */
   if (z_neg)
     shead1 = expand_collision_partner_list_for_neighbor(sv, m, mv, sv - 1, &path_llf, &path_urb, shead1, 0.0, 0.0, -R);

   return shead1;
}

/*************************************************************************
diffuse_3D:
  In: molecule that is moving
      maximum time we can spend diffusing
      are we inert (nonzero) or can we react (zero)?
  Out: Pointer to the molecule if it still exists (may have been
       reallocated), NULL otherwise.
       Position and time are updated, but molecule is not rescheduled.
  Note: This version takes into account only 2-way reactions and 3-way
        reactions of type MOL_GRID_GRID
*************************************************************************/
static struct volume_molecule* diffuse_3D(struct storage *local,
                                          struct volume_molecule *m,
                                          double max_time,
                                          int inert)
{
  /*const double TOL = 10.0*EPS_C;*/  /* Two walls are coincident if this close */
  struct vector3 displacement;         /* Molecule moves along this vector */
  struct vector3 displacement2;        /* Used for 3D mol-mol unbinding */
  double disp_length;                /* length of the displacement */
  struct collision *smash;       /* Thing we've hit that's under consideration */
  struct collision *shead = NULL;          /* Things we might hit (can interact with) */
  struct collision *stail = NULL;          /* Things we might hit (can interact with - tail of the collision linked list) */
  struct collision *shead_exp = NULL;      /* Things we might hit (can interact with) from neighbor subvolumes */
  struct collision *shead2;       /* Things that we will hit, given our motion */
  struct collision *tentative;/* Things we already hit but haven't yet counted */
  struct subvolume *sv;
  struct wall *w;
  struct wall *reflectee;        /* Bounced off this one, don't hit it again */
  struct rxn *rx;
  struct volume_molecule *mp,*old_mp;
  struct grid_molecule *g;
  struct abstract_molecule *am;
  struct species *sm;
  double steps=1.0;
  double t_steps=1.0;
  double factor;                /* return value from 'exact_disk()' function */
  double scaling = 1.0;  /* scales reaction cumulative_probabilitities array */
  double rate_factor=1.0;
  double r_rate_factor=1.0;
  double f;
  double t_confident;     /* We're sure we can count things up til this time */
  struct vector3 *loc_certain;   /* We've counted up to this location */
  
  /* this flag is set to 1 only after reflection from a wall and only with expanded lists. */
  int redo_expand_collision_list_flag = 0; 

  int i,j,k,l = INT_MIN,ii,jj;
    
  int calculate_displacement = 1;
  
  /* array of pointers to the possible reactions */
  struct rxn *matching_rxns[MAX_MATCHING_RXNS]; 
  int num_matching_rxns = 0;
  double scaling_coef[MAX_MATCHING_RXNS];
  
  int inertness = 0;
  static const int inert_to_mol = 1;
  static const int inert_to_all = 2;
  
  int mol_grid_flag = 0, mol_grid_grid_flag = 0;

  sm = m->properties;
  if (sm==NULL)
    mcell_internal_error("Attempted to take a diffusion step for a defunct molecule.");
  mol_grid_flag =  ((sm->flags & CAN_MOLGRID) == CAN_MOLGRID);
  mol_grid_grid_flag =  ((sm->flags & CAN_MOLGRIDGRID) == CAN_MOLGRIDGRID);

  if (sm->space_step <= 0.0)
  {
    m->t += max_time;
    return m;
  }
  
  if (world->volume_reversibility || world->surface_reversibility)
  {
    if (world->volume_reversibility  &&  m->index <= DISSOCIATION_MAX) /* Only set if volume_reversibility is */
    {
      if ((m->flags&ACT_CLAMPED)!=0) inertness=2;
      else m->index=-1;
    }
    else if (!world->surface_reversibility)
    {
      if (m->flags&ACT_CLAMPED) /* Pretend we were already moving */
      {
        m->birthday -= 5*sm->time_step; /* Pretend to be old */
      }
    }
  }
  else
  {
    if (m->flags&ACT_CLAMPED) /* Pretend we were already moving */
    {
      m->birthday -= 5*sm->time_step; /* Pretend to be old */
    }
    else if ((m->flags&MATURE_MOLECULE) == 0)
    {
      /* Newly created particles that have long time steps gradually increase */
      /* their timestep to the full value */
      if (sm->time_step > 1.0)
      {
        f = 1.0 + 0.2*(m->t - m->birthday);
        if (f<1)
          mcell_internal_error("A %s molecule is scheduled to move before it was born [birthday=%.15g, t=%.15g]",
                               sm->sym->name,
                               m->birthday*world->time_unit,
                               m->t*world->time_unit);
        if (max_time > f) max_time=f;
        if (f > m->subvol->local_storage->max_timestep)
          m->flags |= MATURE_MOLECULE;
      }
    }
  }

/* Done housekeeping, now let's do something fun! */


pretend_to_call_diffuse_3D:   /* Label to allow fake recursion */

  sv = m->subvol;
  
  shead = NULL;
  shead_exp = NULL;
  stail = NULL;
  old_mp = NULL;
  if ( (sm->flags & (CAN_MOLMOL | CANT_INITIATE)) == CAN_MOLMOL && inertness<inert_to_all )
  {
  /* scan molecules from this SV */
    struct per_species_list *psl_next, *psl, **psl_head = &sv->species_head;
    for (psl = sv->species_head; psl != NULL;  psl = psl_next)
    {
      psl_next = psl->next;
      if (psl->properties == NULL)
      {
        psl_head = &psl->next;
        continue;
      }

      /* Garbage collection of empty per-species lists */
      if (psl->head == NULL)
      {
        *psl_head = psl->next;
        ht_remove(&sv->mol_by_species, psl);
        mem_put(sv->local_storage->pslv, psl);
        continue;
      }
      else
        psl_head = &psl->next;

      /* no possible reactions. skip it. */
      if (! trigger_bimolecular_preliminary(m->properties->hashval,
                                            psl->properties->hashval,
                                            m->properties,
                                            psl->properties))
        continue;

      for (mp = psl->head; mp != NULL; mp = mp->next_v)
      {
        if (mp==m) continue;

        if (inertness==inert_to_mol && m->index==mp->index) continue;

        num_matching_rxns = trigger_bimolecular(sm->hashval, psl->properties->hashval,
                                                (struct abstract_molecule*)m,(struct abstract_molecule*)mp,0,0,
                                                matching_rxns);

        if (num_matching_rxns > 0)
        {
          for(i = 0; i < num_matching_rxns; i++)
          {
            smash = (struct collision *) CHECKED_MEM_GET(sv->local_storage->coll, "collision data");
            smash->target = (void*) mp;
            smash->what = COLLIDE_MOL;
            smash->intermediate = matching_rxns[i];
            smash->next = shead;
            shead = smash;
            if (stail == NULL)
              stail = shead;
          }
        }
      }
    }
  }

  if (calculate_displacement)
  {
    if (m->flags&ACT_CLAMPED) /* Surface clamping and microscopic reversibility */
    {
      if (m->index <= DISSOCIATION_MAX) /* Volume microscopic reversibility */
      {
        pick_release_displacement(local, &displacement, &displacement2, sm->space_step);
        t_steps = 0;
      }
      else /* Clamping or surface microscopic reversibility */
      {
        pick_clamped_displacement(local, &displacement, m);
        t_steps = sm->time_step;
        m->previous_wall=NULL;
        m->index=-1;
      }
      m->flags-=ACT_CLAMPED;
      r_rate_factor = rate_factor=1.0;
      steps = 1.0;
    }
    else
    {
      if (max_time > MULTISTEP_WORTHWHILE) steps = safe_diffusion_step(m,shead);
      else steps = 1.0;
   
      t_steps = steps * sm->time_step;
      if (t_steps > max_time)
      {
        t_steps = max_time;
        steps = max_time / sm->time_step;
      }
      if (steps < EPS_C)
      {
        steps = EPS_C;
        t_steps = EPS_C*sm->time_step;
      }
      
      if (steps == 1.0)
      {
        pick_displacement(local, &displacement, sm->space_step);
        r_rate_factor = rate_factor = 1.0;
      }
      else
      {
        rate_factor = sqrt(steps);
        r_rate_factor = 1.0 / rate_factor;
        pick_displacement(local, &displacement, rate_factor*sm->space_step);
      }
    }
    
    if(sm->flags & SET_MAX_STEP_LENGTH)
    {
       disp_length = vect_length(&displacement); 
       if(disp_length > g->properties->max_step_length)
       {
          /* rescale displacement to the level of MAXIMUM_STEP_LENGTH */
          displacement.x *= (sm->max_step_length/disp_length);
          displacement.y *= (sm->max_step_length/disp_length);
          displacement.z *= (sm->max_step_length/disp_length);
       }
    }

    local->stats.diffusion_number++;
    local->stats.diffusion_cumtime += steps;
  }
  
  reflectee = NULL;
  
  if(world->use_expanded_list && ((m->properties->flags & (CAN_MOLMOL | CANT_INITIATE)) == CAN_MOLMOL) && !inertness)
  {
    shead_exp = expand_collision_list(m, &displacement, sv);
    if (stail != NULL)
      stail->next = shead_exp;
    else
    {
      if (shead != NULL)
        mcell_internal_error("Collision lists corrupted.  While expanding the collision lists, expected shead to be NULL, but it wasn't.");
      shead = shead_exp;
    }
  }   

#define CLEAN_AND_RETURN(x) do {                                          \
      if (shead2!=NULL) mem_put_list(sv->local_storage->coll,shead2);     \
      if (shead!=NULL) mem_put_list(sv->local_storage->coll,shead);       \
      return (x);                                                         \
    } while(0)

  do
  {

    if(world->use_expanded_list && redo_expand_collision_list_flag)
    {
      /* split the combined collision list into two original lists 
         and remove old "shead_exp" */
      if (stail != NULL)
      {
        stail->next = NULL;
        if (shead_exp != NULL) {
          mem_put_list(sv->local_storage->coll,shead_exp);
          shead_exp = NULL;
        }
      }
      else if (shead_exp != NULL)
      {
        mem_put_list(sv->local_storage->coll,shead_exp);
        shead_exp = NULL;
        shead = NULL;
      }
      if ((m->properties->flags & (CAN_MOLMOL | CANT_INITIATE)) == CAN_MOLMOL)
      {
        shead_exp = expand_collision_list(m, &displacement, sv);
        if (stail != NULL)
          stail->next = shead_exp;
        else
        {
          if (shead != NULL)
            mcell_internal_error("Collision lists corrupted.  While expanding the collision lists, expected shead to be NULL, but it wasn't.");
          shead = shead_exp;
        }
      }
    }

    shead2 = ray_trace(local, m, shead, sv, &displacement, reflectee);
    if (shead2==NULL) mcell_internal_error("ray_trace returned NULL.");

    if (shead2->next!=NULL)
    {
      shead2 = (struct collision*)ae_list_sort((struct abstract_element*)shead2);
    }
    
    loc_certain=NULL;
    tentative=shead2;
    for (smash = shead2; smash != NULL; smash = smash->next)
    {
      
      if (smash->t >= 1.0 || smash->t < 0.0)
      {
	if ((smash->what&COLLIDE_MOL)!=0)
          mcell_internal_error("Detected a mol-mol collision outside of the 0.0...1.0 time window.  Iteration %lld, time of collision %.8e, mol1=%s, mol2=%s",
                               world->it_time,
                               smash->t,
                               m->properties->sym->name,
                               ((struct volume_molecule *) smash->target)->properties->sym->name);
        smash = NULL;
        break;
      }

      rx = smash->intermediate;

      if ( (smash->what & COLLIDE_MOL) != 0 && !inert )
      {
	if (smash->t < EPS_C) continue;

        UPDATE_RUNTIME_STATISTIC(local, mol_mol_colls, 1);
        am = (struct abstract_molecule*)smash->target;
          /* ACT_INERT  represent molecules in a catalytic
             dead-time. At present the behavior for them is
             not specified and the flag ACT_INERT is not set
             anywhere. */
              /*
        if ((am->flags & ACT_INERT) != 0)  
        {
          if (smash->t < am->t + am->t2) continue; 
        } 
               */ 
	factor = exact_disk(
          &(smash->loc),&displacement,world->rx_radius_3d,m->subvol,m,
	  (struct volume_molecule*)am
        );
      
	if (factor<0) /* Probably hit a wall, might have run out of memory */
	{
	  continue; /* Reaction blocked by a wall */
	}
        
        scaling = factor * r_rate_factor;
        if (rx->prob_t != NULL) check_probs(local, rx, m->t);

        i = test_bimolecular(local, rx, scaling, 0, am, (struct abstract_molecule *) m);
        
        if (i < RX_LEAST_VALID_PATHWAY) continue;
	
        j = outcome_bimolecular(local,
                rx, i, (struct abstract_molecule*)m,
                am, 0, 0, m->t+t_steps*smash->t, &(smash->loc), loc_certain
              );

	if (j!=RX_DESTROY) continue;
        else
        {
          /* Count the hits up until we were destroyed */
          for ( ; tentative!=NULL && tentative->t<=smash->t ; tentative=tentative->next )
          {
            if (!(tentative->what&COLLIDE_WALL)) continue;
            if (!(sm->flags&((struct wall*)tentative->target)->flags&COUNT_SOME_MASK)) continue;
            count_region_update( sm , ((struct wall*)tentative->target)->counting_regions ,
                                 ((tentative->what&COLLIDE_MASK)==COLLIDE_FRONT)?1:-1 ,
                                 0 , rate_factor , &(tentative->loc) , tentative->t );
            if (tentative==smash) break;
          }
          CLEAN_AND_RETURN( NULL );
        }
      }

      else if ( (smash->what & COLLIDE_WALL) != 0 )
      {
	w = (struct wall*) smash->target;

        if (smash->next==NULL) t_confident = smash->t;
        else if (smash->next->t*(1.0-EPS_C) > smash->t) t_confident=smash->t;
        else t_confident=smash->t*(1.0-EPS_C);
	
	
	if ( (smash->what & COLLIDE_MASK) == COLLIDE_FRONT ) k = 1;
	else k = -1;

	if ( w->grid != NULL && (mol_grid_flag || mol_grid_grid_flag) && inertness<inert_to_all )
	{
	  j = xyz2grid( &(smash->loc) , w->grid );
	  if (w->grid->mol[j] != NULL)
	  {
            if (m->index != j || m->previous_wall != w )
            {
              g = w->grid->mol[j];
              if(mol_grid_flag)
              {
	      num_matching_rxns = trigger_bimolecular(
		sm->hashval,g->properties->hashval,
		(struct abstract_molecule*)m,(struct abstract_molecule*)g,
		k,g->orient, matching_rxns
	      );
	      if (num_matching_rxns > 0)
              {
                for (l = 0; l < num_matching_rxns; l++)
                {
		  if (matching_rxns[l]->prob_t != NULL) check_probs(local, matching_rxns[l], m->t);
                  scaling_coef[l] = r_rate_factor / w->grid->binding_factor;
                }
	
                if (num_matching_rxns == 1)
                {
		  ii = test_bimolecular(local, matching_rxns[0], scaling_coef[0], 0, (struct abstract_molecule *) m, (struct abstract_molecule *) g);
                  jj = 0;
                }
                else
                {
                  if (m->flags & COMPLEX_MEMBER)
                    jj = test_many_bimolecular(local, matching_rxns, scaling_coef, num_matching_rxns, &(ii), (struct abstract_molecule **) (void *) &m, &num_matching_rxns);
                  else if (g->flags & COMPLEX_MEMBER)
                    jj = test_many_bimolecular(local, matching_rxns, scaling_coef, num_matching_rxns, &(ii), (struct abstract_molecule **) (void *) &g, &num_matching_rxns);
                  else
                    jj = test_many_bimolecular(local, matching_rxns, scaling_coef, num_matching_rxns, &(ii), NULL, NULL);

                }
                if((jj > RX_NO_RX) && (ii >= RX_LEAST_VALID_PATHWAY))
                {
                  /* Save m flags in case it gets collected in outcome_bimolecular */
                  int mflags = m->flags;
                  l=outcome_bimolecular(local,
                      matching_rxns[jj],
                      ii, (struct abstract_molecule*)m,
                      (struct abstract_molecule*)g,
                      k, g->orient, m->t+t_steps*smash->t, &(smash->loc), loc_certain
                    );
                
                  if (l==RX_FLIP)
                  {
                    if ((m->flags&COUNT_ME)!=0 && (sm->flags&COUNT_SOME_MASK)!=0)
                    {
                      /* Count as far up as we can unambiguously */
                      for ( ; tentative!=NULL && tentative->t<=t_confident ; tentative=tentative->next )
                      {
                        if (!(tentative->what&COLLIDE_WALL)) continue;
                        if (!(sm->flags&((struct wall*)tentative->target)->flags&COUNT_SOME_MASK)) continue;
                        loc_certain = &(tentative->loc);
                        count_region_update( sm , ((struct wall*)tentative->target)->counting_regions ,
                                             ((tentative->what&COLLIDE_MASK)==COLLIDE_FRONT)?1:-1 ,
                                             1 , rate_factor , loc_certain , tentative->t );
                                             
                      }
                    }
                
                    continue; /* pass through */
                  }
                  else if (l==RX_DESTROY)
                  {
                    if ( (mflags&COUNT_ME)!=0 && (sm->flags&COUNT_HITS)!=0 )
                    {
                      /* Count the hits up until we were destroyed */
                      for ( ; tentative!=NULL && tentative->t<=smash->t ; tentative=tentative->next )
                      {
                        if (!(tentative->what&COLLIDE_WALL)) continue;
                        if (!(sm->flags&((struct wall*)tentative->target)->flags&COUNT_SOME_MASK)) continue;
                        count_region_update( sm , ((struct wall*)tentative->target)->counting_regions ,
                                             ((tentative->what&COLLIDE_MASK)==COLLIDE_FRONT)?1:-1 ,
                                             0 , rate_factor , &(tentative->loc) , tentative->t );
                        if (tentative==smash) break;
                      }
                    }
                
                    CLEAN_AND_RETURN(NULL);
                  } /* end if (l == ...) */
                } /* end if (ii >= RX_LEAST_VALID_PATHWAY) */
              } /* end if (num_matching_rxns > 0) */
              }

              /* test for the trimolecular reactions
                 of the type MOL_GRID_GRID */
               if(mol_grid_grid_flag)
               {
                 struct surface_grid *sg[3];    /* Neighboring surface grids */
                 int si[3]; /* Indices on those grids of neighbor molecules */
                 struct grid_molecule *gm[3];   /* Neighboring molecules */
                 int kk;
  
                 /* find neighbor molecules to react with */
                 grid_neighbors(g->grid,g->grid_index,0,sg,si);
 
                 for (kk=0; kk<3 ; kk++)
                 {
                   if (sg[kk]!=NULL)
                   {
                     gm[kk] = sg[kk]->mol[ si[kk] ];
                     if (gm[kk]!=NULL)
                     {
                        num_matching_rxns = trigger_trimolecular(
                            sm->hashval, g->properties->hashval,
                            gm[kk]->properties->hashval,
                            sm, g->properties,
                            gm[kk]->properties, k, g->orient, gm[kk]->orient, 
                            matching_rxns);

	                if (num_matching_rxns > 0)
                        {
                           for (j = 0; j < num_matching_rxns; j++)
                           {
		              if (matching_rxns[j]->prob_t != NULL) check_probs(local, matching_rxns[j], m->t);
                              scaling_coef[j] = 1.0 / (rate_factor * w->grid->binding_factor*sg[kk]->binding_factor);   

                            /* XXX: Change required here to support macromol+trimol */
		            ii = test_bimolecular(local, matching_rxns[j], scaling_coef[j], 0, NULL, NULL);
        
                            if (ii < RX_LEAST_VALID_PATHWAY) continue;
              
                            /* Save m flags in case it gets collected in outcome_bimolecular */
                            int mflags = m->flags;
                              l = outcome_trimolecular(local->rng,
                                matching_rxns[j],ii,
                                (struct abstract_molecule*)m,
                                (struct abstract_molecule *)g,
                                (struct abstract_molecule *)gm[kk],
                                k,g->orient,gm[kk]->orient, 
                                m->t + t_steps*smash->t, &smash->loc, &m->pos);

                              if (l==RX_FLIP)
                              {
                                if ((m->flags&COUNT_ME)!=0 && (sm->flags&COUNT_SOME_MASK)!=0)
                               {
                                /* Count as far up as we can unambiguously */
                                for ( ; tentative!=NULL && tentative->t<=t_confident ; tentative=tentative->next )
                                {
                                  if (!(tentative->what&COLLIDE_WALL)) continue;
                                  if (!(sm->flags&((struct wall*)tentative->target)->flags&COUNT_SOME_MASK)) continue;
                                  loc_certain = &(tentative->loc);
                                  count_region_update( sm , ((struct wall*)tentative->target)->counting_regions ,
                                             ((tentative->what&COLLIDE_MASK)==COLLIDE_FRONT)?1:-1 ,
                                             1 , rate_factor , loc_certain , tentative->t );
                                             
                                }
                              }
                
                              continue; /* pass through */
                           }
                           else if (l==RX_DESTROY)
                           {
                             if ( (mflags&COUNT_ME)!=0 && (sm->flags&COUNT_HITS)!=0 )
                             {
                               /* Count the hits up until we were destroyed */
                               for ( ; tentative!=NULL && tentative->t<=smash->t ; tentative=tentative->next )
                               {
                                 if (!(tentative->what&COLLIDE_WALL)) continue;
                                 if (!(sm->flags&((struct wall*)tentative->target)->flags&COUNT_SOME_MASK)) continue;
                                 count_region_update( sm , ((struct wall*)tentative->target)->counting_regions ,
                                             ((tentative->what&COLLIDE_MASK)==COLLIDE_FRONT)?1:-1 ,
                                             0 , rate_factor , &(tentative->loc) , tentative->t );
                                 if (tentative==smash) break;
                               }
                             }
                
                             CLEAN_AND_RETURN(NULL);
                           } /* end if (l == ...) */
                          } /* end for */

	                 } /* end if (num_matching_rxns > 0) */

                       }
                    }
                }

              } 

	    }
	    else /* Matched previous wall and index--don't rebind */
            {
              m->index = -1; /* Avoided rebinding, but next time it's OK */
            }
	  } /* end if(w->grid->mol[j] ... ) */
	} /* end if (w->grid != NULL ... ) */
	
	if ( (sm->flags&CAN_MOLWALL) != 0 )
	{
	  m->index = -1;
	  rx = trigger_intersect(
		  sm->hashval,(struct abstract_molecule*)m,k,w
		);
	  
	  if (rx != NULL)
	  {
	    if (rx->n_pathways == RX_TRANSP)
	    {
	      rx->n_occurred++;
	      if ( (m->flags&COUNT_ME)!=0 && (sm->flags&COUNT_SOME_MASK)!=0 )
	      {
                /* Count as far up as we can unambiguously */
                for ( ; tentative!=NULL && tentative->t<=t_confident ; tentative=tentative->next )
                {
                  if (!(tentative->what&COLLIDE_WALL)) continue;
                  if (!(sm->flags&((struct wall*)tentative->target)->flags&COUNT_SOME_MASK)) continue;
                  loc_certain = &(tentative->loc);
                  count_region_update( sm , ((struct wall*)tentative->target)->counting_regions ,
                                       ((tentative->what&COLLIDE_MASK)==COLLIDE_FRONT)?1:-1 ,
                                       1 , rate_factor , loc_certain , tentative->t );
                }
	      }

	      continue; /* Ignore this wall and keep going */
	    }
	    else if (rx->n_pathways != RX_REFLEC && inertness<inert_to_all)
	    {
	      if (rx->prob_t != NULL) check_probs(local, rx, m->t);
	      i = test_intersect(local, rx, r_rate_factor);
	      if (i > RX_NO_RX)
	      {
                /* Save m flags in case it gets collected in outcome_intersect */
                int mflags = m->flags;
                j = outcome_intersect(local,
                                      rx, i, w, (struct abstract_molecule*)m,
                                      k, m->t + t_steps*smash->t, &(smash->loc), loc_certain);

		if (j==RX_FLIP)
		{
		  if ( (m->flags&COUNT_ME)!=0 && (sm->flags&COUNT_SOME_MASK)!=0 )
		  {
                    /* Count as far up as we can unambiguously */
                    for ( ; tentative!=NULL && tentative->t<=t_confident ; tentative=tentative->next )
                    {
                      if (!(tentative->what&COLLIDE_WALL)) continue;
                      if (!(sm->flags&((struct wall*)tentative->target)->flags&COUNT_SOME_MASK)) continue;
                      loc_certain = &(tentative->loc);
                      count_region_update( sm , ((struct wall*)tentative->target)->counting_regions ,
                                           ((tentative->what&COLLIDE_MASK)==COLLIDE_FRONT)?1:-1 ,
                                           1 , rate_factor , loc_certain , tentative->t );
                    }
		  }
  
		  continue; /* pass through */
		}
		else if (j==RX_DESTROY)
		{
                  if ( (mflags&COUNT_ME)!=0 && (sm->flags&COUNT_HITS)!=0 )
                  {
                    /* Count the hits up until we were destroyed */
                    for ( ; tentative!=NULL && tentative->t<=smash->t ; tentative=tentative->next )
                    {
                      if (!(tentative->what&COLLIDE_WALL)) continue;
                      if (!(sm->flags&((struct wall*)tentative->target)->flags&COUNT_SOME_MASK)) continue;
                      count_region_update( sm , ((struct wall*)tentative->target)->counting_regions ,
                                           ((tentative->what&COLLIDE_MASK)==COLLIDE_FRONT)?1:-1 ,
                                           0 , rate_factor , &(tentative->loc) , tentative->t );
                      if (tentative==smash) break;
                    }
                  }
  
		  CLEAN_AND_RETURN(NULL);
		}
	      }
	    }
	    /* RX_REFLEC will just fall through here and be reflected by default case below */
	  }
	}
	
        /* default is to reflect */

        /* By default, we will reflect from the point of collision on the last
         * wall we hit; however, if there were one or more transparent walls we
         * hit at the same time or slightly before, we did not count them as
         * crossings, so we'd better be sure we don't cross them now.  Due to
         * round-off error, if we are counting, we need to make sure we don't
         * go back through these "tentative" surfaces again.  This involves
         * finding the first "tentative" surface, and travelling back a tiny
         * bit from that.
         */
        struct wall *reflect_w = w;
        struct vector3 reflect_pt = smash->loc;
        double reflect_t = smash->t;

        /* If we're doing counting, register hits for all "tentative" surfaces,
         * and update the point of reflection as explained in the previous
         * block comment.
         */
        if ((m->flags&COUNT_ME)!=0 && (sm->flags&COUNT_SOME_MASK)!=0)
        {

          /* Find the first wall among the tentative collisions. */
          while (tentative != NULL  &&  tentative->t <= smash->t  &&  ! (tentative->what & COLLIDE_WALL))
            tentative = tentative->next;
          assert(tentative != NULL);

          /* Grab out the relevant details. */
          reflect_w  = ((struct wall *) tentative->target);
          reflect_pt = tentative->loc;
          reflect_t  = tentative->t * (1 - EPS_C);

          /* Move back a little bit along the ray of travel. */
          reflect_pt.x -= displacement.x * EPS_C;
          reflect_pt.y -= displacement.y * EPS_C;
          reflect_pt.z -= displacement.z * EPS_C;

          /* Now, since we're reflecting before passing through these surfaces,
           * register them as hits, but not as crossings. */
          for ( ; tentative!=NULL && tentative->t<=smash->t ; tentative=tentative->next )
          {
            if (!(tentative->what&COLLIDE_WALL)) continue;
            if (!(sm->flags&((struct wall*)tentative->target)->flags&COUNT_SOME_MASK)) continue;
            count_region_update( sm , ((struct wall*)tentative->target)->counting_regions ,
                                 ((tentative->what&COLLIDE_MASK)==COLLIDE_FRONT)?1:-1 ,
                                 0 , rate_factor , &(tentative->loc) , tentative->t );
            if (tentative==smash) break;
          }
        }

        /* Update molecule location to the point of reflection */
        m->pos = reflect_pt;
        m->t += t_steps*reflect_t;
        reflectee = reflect_w;

        /* Reduce our remaining available time. */
        t_steps *= (1.0-reflect_t);

        /* Update our displacement vector for the reflection. */
        factor = -2.0 * (displacement.x*reflect_w->normal.x + displacement.y*reflect_w->normal.y + displacement.z*reflect_w->normal.z);
        displacement.x = (displacement.x + factor*reflect_w->normal.x) * (1.0-reflect_t);
        displacement.y = (displacement.y + factor*reflect_w->normal.y) * (1.0-reflect_t);
        displacement.z = (displacement.z + factor*reflect_w->normal.z) * (1.0-reflect_t);

        redo_expand_collision_list_flag = 1; /* Only useful if we're using expanded lists, but easier to always set it */
        break;
      }
      else if ((smash->what & COLLIDE_SUBVOL) != 0)
      {
        struct subvolume *nsv;
        
        if ((m->flags&COUNT_ME)!=0 && (sm->flags&COUNT_SOME_MASK)!=0)
        {
          /* We're leaving the SV so we actually crossed everything we thought we might have crossed */
          for ( ; tentative!=NULL && tentative!=smash ; tentative=tentative->next )
          {
            if (!(tentative->what&COLLIDE_WALL)) continue;
            if (!(sm->flags&((struct wall*)tentative->target)->flags&COUNT_SOME_MASK)) continue;
            count_region_update( sm , ((struct wall*)tentative->target)->counting_regions ,
                                 ((tentative->what&COLLIDE_MASK)==COLLIDE_FRONT)?1:-1 ,
                                 1 , rate_factor ,
                                 &(tentative->loc) , tentative->t );
          }
        }

        m->pos.x = smash->loc.x;
        m->pos.y = smash->loc.y;
        m->pos.z = smash->loc.z;
        
        displacement.x *= (1.0-smash->t);
        displacement.y *= (1.0-smash->t);
        displacement.z *= (1.0-smash->t);
        
        m->t += t_steps*smash->t;
        t_steps *= (1.0-smash->t);
        if (t_steps < EPS_C) t_steps = EPS_C;

        nsv = traverse_subvol(sv,&(m->pos),smash->what - COLLIDE_SV_NX - COLLIDE_SUBVOL); 
        if (nsv==NULL)
        {
          mcell_internal_error("A %s molecule escaped the world at [%.2f, %.2f, %.2f]",
                               sm->sym->name,
                               m->pos.x*world->length_unit,
                               m->pos.y*world->length_unit,
                               m->pos.z*world->length_unit);
          if (world->place_waypoints_flag  &&  (m->flags&COUNT_ME))
	    count_region_from_scratch((struct abstract_molecule*)m,NULL,-1,&(m->pos),NULL,m->t);
          UPDATE_COUNT(sm->population, -1);
          collect_molecule(m);
	  
	  CLEAN_AND_RETURN(NULL);
        }
        else
        {
          m = migrate_volume_molecule(m, nsv, & displacement, t_steps);
        }

        if (shead2 != NULL) mem_put_list(sv->local_storage->coll,shead2);
        if (shead != NULL) mem_put_list(sv->local_storage->coll,shead);
        calculate_displacement = 0;

        /* 'm' may be NULL if we've migrated to another memory subdivision and
         * the molecule has been enqueued for transfer.  This will only happen
         * in a parallel run.
         */
        if (m == NULL)
          CLEAN_AND_RETURN(NULL);

        if (m->properties==NULL)
          mcell_internal_error("A defunct molecule is diffusing.");
        goto pretend_to_call_diffuse_3D;  /* Jump to beginning of function */        
      }
    }
    
    if (shead2 != NULL) mem_put_list(sv->local_storage->coll,shead2);

  }
  while (smash != NULL);

#undef CLEAN_AND_RETURN
  
  m->pos.x += displacement.x;
  m->pos.y += displacement.y;
  m->pos.z += displacement.z;
  m->t += t_steps;
  
  if (inertness==inert_to_all) /* Done with traversing disk, now do real motion */
  {
    inertness=inert_to_mol;
    t_steps = sm->time_step;
    displacement=displacement2;
    calculate_displacement=0;
    goto pretend_to_call_diffuse_3D;
  }
  
  m->index = -1;
  m->previous_wall=NULL;
  
  if (shead != NULL) mem_put_list(sv->local_storage->coll,shead);

  return m;
}

/***************************************************************************
diffuse_3D_big_list:
  In:   molecule that is moving
        maximum time we can spend diffusing
        are we inert (nonzero) or can we react (zero)?
  Out:  Pointer to the molecule if it still exists (may have been
        reallocated), NULL otherwise.
        Position and time are updated, but molecule is not rescheduled.
  Note: This version takes into account both 2-way and 3-way reactions
***************************************************************************/
static struct volume_molecule* diffuse_3D_big_list(struct storage *local,
                                                   struct volume_molecule *m,
                                                   double max_time,
                                                   int inert,
                                                   struct vector3 *disp_remain)
{
  /*const double TOL = 10.0*EPS_C;*/  /* Two walls are coincident if this close */
  struct vector3 displacement;             /* Molecule moves along this vector */
  struct sp_collision *smash,  *new_smash;      /* Thing we've hit that's under consideration */
  struct sp_collision *shead;          /* Things we might hit (can interact with) */
  struct sp_collision *stail;      /* tail of the collision list shead */
  struct sp_collision *shead_exp;    /* Things we might hit (can interact with) from neighbor subvolumes */
  struct sp_collision *shead2;       /* Things that we will hit, given our motion */

  struct sp_collision *main_shead2 = NULL;       /* Things that we will hit, given our motion */
  struct sp_collision *new_coll = NULL; 
  struct tri_collision *tentative;    /* Things we already hit but haven't yet counted */
  struct tri_collision *tri_smash = NULL; /* potential trimolecular collision */
  struct tri_collision *main_tri_shead = NULL;  /* head of the main collision list */

  struct subvolume *sv;
  struct wall *w; 
  struct wall *reflectee;        /* Bounced off this one, don't hit it again */
  struct rxn *rx;
  struct volume_molecule *mp,*old_mp, *new_mp;
  struct grid_molecule *g; 
  struct abstract_molecule  *am1, *am2 = NULL; 
  struct species *sm;
  double steps=1.0;
  double t_steps=1.0;
  /* double scaling = 1.0; */  /* scales reaction cumulative_probabilitities array */
  double rate_factor=1.0, factor, factor1, factor2;
  double t_start = 0; /* allows to account for the collision time after 
                      reflection from a wall or moving to another subvolume */
  double f;
  double t_confident;      /* We're sure we can count things up til this time */
  struct vector3 *loc_certain;          /* We've counted up to this location */
  /* this flag is set to 1 only after reflection from a wall and only with expanded lists. */
  int redo_expand_collision_list_flag = 0; 

  int i,j = INT_MIN,k,l,kk; 
    
  int calculate_displacement = 1;
  
  /* array of pointers to the possible reactions */
  struct rxn *matching_rxns[MAX_MATCHING_RXNS]; 
  int num_matching_rxns = 0;
  double scaling_coef[MAX_MATCHING_RXNS]; 
  
  /* flags that tell whether moving and target molecules
     can participate in the MOL_MOL_MOL, MOL_MOL, MOL_MOL_GRID,
     or MOL_GRID_GRID interactions */
  int moving_tri_molecular_flag = 0, moving_bi_molecular_flag = 0, moving_mol_mol_grid_flag = 0, moving_mol_grid_grid_flag = 0; 
  int target_tri_molecular_flag = 0, target_bi_molecular_flag = 0, target_mol_mol_grid_flag;
 
  sm = m->properties;
  if (sm==NULL)
    mcell_internal_error("Attempted to take a diffusion step for a defunct molecule.");
  if (sm->space_step <= 0.0)
  {
    m->t += max_time;
    return m;
  }

  /* volume_reversibility and surface_reversibility routines are not valid
     in case of tri-molecular reactions */
  if (world->volume_reversibility || world->surface_reversibility)
  {
    if (world->volume_reversibility  &&  m->index <= DISSOCIATION_MAX) /* Only set if volume_reversibility is */
    {
      m->index=-1;
    }
    else if (!world->surface_reversibility)
    {
      if (m->flags&ACT_CLAMPED) /* Pretend we were already moving */
      {
        m->birthday -= 5*sm->time_step; /* Pretend to be old */
      }
    }
  }
  else
  {
    if (m->flags&ACT_CLAMPED) /* Pretend we were already moving */
    {
      m->birthday -= 5*sm->time_step; /* Pretend to be old */
    }
    else if ((m->flags&MATURE_MOLECULE) == 0)
    {
      /* Newly created particles that have long time steps gradually increase */
      /* their timestep to the full value */
      if (sm->time_step > 1.0)
      {
        f = 1.0 + 0.2*(m->t - m->birthday);
        if (f<1)
          mcell_internal_error("A %s molecule is scheduled to move before it was born [birthday=%.15g, t=%.15g]",
                               sm->sym->name,
                               m->birthday*world->time_unit,
                               m->t*world->time_unit);
        if (max_time > f) max_time=f;
        if (f > m->subvol->local_storage->max_timestep)
          m->flags |= MATURE_MOLECULE;
      }
    }
  }
  
/* Done housekeeping, now let's do something fun! */

pretend_to_call_diffuse_3D:   /* Label to allow fake recursion */

  sv = m->subvol;
  
  shead = NULL;
  stail = NULL;
  shead_exp = NULL;
  shead2 = NULL;
  old_mp = NULL;

#if 0
 if (calculate_displacement)
 {
    if (m->flags&ACT_CLAMPED) /* Surface clamping and microscopic reversibility */
    {
      if (m->index <= DISSOCIATION_MAX) /* Volume microscopic reversibility */
      {
        pick_release_displacement(local, &displacement, &displacement2, sm->space_step);
        t_steps = 0;
      }
      else /* Clamping or surface microscopic reversibility */
      {
        pick_clamped_displacement(local, &displacement, m);
        t_steps = sm->time_step;
        m->previous_wall=NULL;
        m->index=-1;
      }
      m->flags-=ACT_CLAMPED;
      rate_factor=1.0;
      steps = 1.0;
    }
    else
    {
      if (max_time > MULTISTEP_WORTHWHILE) steps = safe_diffusion_step(m,NULL);
      else steps = 1.0;
   
      t_steps = steps * sm->time_step;
      if (t_steps > max_time)
      {
        t_steps = max_time;
        steps = max_time / sm->time_step;
      }
      if (steps < EPS_C)
      {
        steps = EPS_C;
        t_steps = EPS_C*sm->time_step;
      }
      
      if (steps == 1.0)
      {
        pick_displacement(local, &displacement, sm->space_step);
        rate_factor = 1.0;
      }
      else
      {
        rate_factor = sqrt(steps);
        pick_displacement(local, &displacement, rate_factor*sm->space_step);
      }
    }
  }
#endif
 if (calculate_displacement)
 {
    if (m->flags&ACT_CLAMPED) /* Surface clamping */
    {
      pick_clamped_displacement(local, &displacement, m);
      t_steps = sm->time_step;
      m->previous_wall=NULL;
      m->index=-1;
      m->flags-=ACT_CLAMPED;
      rate_factor=1.0;
      steps = 1.0;
    }
    else
    {
      /* XXX: I don't think this is safe.  We probably need to pass in a list
       * of nearby molecules... */
      if (max_time > MULTISTEP_WORTHWHILE) steps = safe_diffusion_step(m,NULL);
      else steps = 1.0;
   
      t_steps = steps * sm->time_step;
      if (t_steps > max_time)
      {
        t_steps = max_time;
        steps = max_time / sm->time_step;
      }
      if (steps < EPS_C)
      {
        steps = EPS_C;
        t_steps = EPS_C*sm->time_step;
      }
      
      if (steps == 1.0)
      {
        pick_displacement(local, &displacement, sm->space_step);
        rate_factor = 1.0;
      }
      else
      {
        rate_factor = sqrt(steps);
        pick_displacement(local, &displacement, rate_factor*sm->space_step);
      }
    }

    local->stats.diffusion_number++;
    local->stats.diffusion_cumtime += steps;
  }

   moving_bi_molecular_flag =  ((sm->flags & (CAN_MOLMOL | CANT_INITIATE)) == CAN_MOLMOL);
   moving_tri_molecular_flag =  ((sm->flags & (CAN_MOLMOLMOL | CANT_INITIATE)) == CAN_MOLMOLMOL);
   moving_mol_mol_grid_flag =  ((sm->flags & (CAN_MOLMOLGRID | CANT_INITIATE)) == CAN_MOLMOLGRID);
   moving_mol_grid_grid_flag =  ((sm->flags & CAN_MOLGRIDGRID) == CAN_MOLGRIDGRID);

  if (moving_tri_molecular_flag || moving_bi_molecular_flag || moving_mol_mol_grid_flag)
  {
    /* scan molecules from this SV */
    struct per_species_list *psl_next, *psl, **psl_head = &m->subvol->species_head;
    for (psl = m->subvol->species_head; psl != NULL;  psl = psl_next)
    {
      psl_next = psl->next;
      if (psl->properties == NULL)
      {
        psl_head = &psl->next;
        continue;
      }

      /* Garbage collection of empty per-species lists */
      if (psl->head == NULL)
      {
        *psl_head = psl->next;
        ht_remove(&m->subvol->mol_by_species, psl);
        mem_put(m->subvol->local_storage->pslv, psl);
        continue;
      }
      else
        psl_head = &psl->next;

      target_bi_molecular_flag =  moving_bi_molecular_flag && ((psl->properties->flags & CAN_MOLMOL) == CAN_MOLMOL); 
      target_tri_molecular_flag = moving_tri_molecular_flag && ((psl->properties->flags & CAN_MOLMOLMOL) == CAN_MOLMOLMOL);
      target_mol_mol_grid_flag =  moving_mol_mol_grid_flag && ((psl->properties->flags & CAN_MOLMOLGRID) == CAN_MOLMOLGRID);

      if (target_bi_molecular_flag && ! trigger_bimolecular_preliminary(sm->hashval, psl->properties->hashval, sm, psl->properties))
        target_bi_molecular_flag = 0;

      /* What types of collisions are we concerned with for this molecule type? */
      int what = 0;
      if (target_bi_molecular_flag)
        what |= COLLIDE_MOL;
      if (target_tri_molecular_flag)
        what |= COLLIDE_MOL_MOL;
      if (target_mol_mol_grid_flag)
        what |= COLLIDE_MOL_GRID;

      /* If we are interested in collisions with this molecule type, add all
       * local molecules to our collision list */
      if (what != 0)
      {
        for (mp = psl->head; mp != NULL; mp = mp->next_v)
        {
          if (mp==m) continue;

          smash = (struct sp_collision *) CHECKED_MEM_GET(sv->local_storage->sp_coll, "collision data");
          smash->t = 0.0;
          smash->t_start = 0.0;
          smash->pos_start.x = m->pos.x;
          smash->pos_start.y = m->pos.y;
          smash->pos_start.z = m->pos.z;
          smash->sv_start = sv;
          smash->disp.x = displacement.x;
          smash->disp.y = displacement.y;
          smash->disp.z = displacement.z;
          smash->moving =  m->properties;
          smash->target = (void*) mp;
          smash->loc.x = 0.0;
          smash->loc.y = 0.0;
          smash->loc.z = 0.0;
          smash->what = what;

          smash->next = shead;
          shead = smash;
        }
      }
    }

    if (world->use_expanded_list && shead != NULL){
      for(stail = shead; stail->next != NULL; stail = stail->next) {}  
    }

    if(world->use_expanded_list && (moving_tri_molecular_flag || moving_bi_molecular_flag || moving_mol_mol_grid_flag))
    {
      shead_exp = expand_collision_partner_list(m, &displacement, sv); 

      /* combine two collision lists */
      if (shead_exp != NULL)
      {
        if (shead != NULL)
        {
          assert(stail != NULL);
          stail->next = shead_exp;
        }
        else
          shead = shead_exp;
      }
    }
  }
           
  reflectee = NULL;


#define CLEAN_AND_RETURN(x) do {                                          \
          if (main_shead2 != NULL)                                        \
            mem_put_list(sv->local_storage->sp_coll, main_shead2);        \
          if (shead2!=NULL)                                               \
            mem_put_list(sv->local_storage->sp_coll,shead2);              \
          if (shead!=NULL)                                                \
            mem_put_list(sv->local_storage->sp_coll,shead);               \
          return (x);                                                     \
        } while (0)
#define TRI_CLEAN_AND_RETURN(x) do {                                      \
          if (main_tri_shead!=NULL)                                       \
            mem_put_list(sv->local_storage->tri_coll,main_tri_shead);     \
          if (main_shead2 != NULL)                                        \
            mem_put_list(sv->local_storage->sp_coll,main_shead2);         \
          return(x);                                                      \
        } while (0)

  do
  {
    if(world->use_expanded_list && redo_expand_collision_list_flag)
    {

      /* split the combined collision list into two original lists 
         and remove old "shead_exp" */
      if (shead_exp != NULL)
      {
        if(shead == shead_exp)
        {
          mem_put_list(sv->local_storage->sp_coll,shead_exp);  
          shead = NULL;
        }
        else if (shead != NULL)
        {
          stail->next = NULL;
          mem_put_list(sv->local_storage->sp_coll,shead_exp); 
        }
        shead_exp = NULL;
      }

      if(moving_tri_molecular_flag || moving_bi_molecular_flag || moving_mol_mol_grid_flag)
      {
        shead_exp = expand_collision_partner_list(m, &displacement, sv); 

        /* combine two collision lists */
        if (shead_exp != NULL)
        {
          if (shead != NULL)
            stail->next = shead_exp;
          else
            shead = shead_exp;
        }
      }

     /* reset the flag */
     redo_expand_collision_list_flag = 0;
 
  }
 
    shead2 = ray_trace_trimol(local, m, shead, sv, &displacement, reflectee, t_start);  
    if (shead2==NULL) mcell_internal_error("ray_trace_trimol returned NULL.");

    if (shead2->next!=NULL)
    {
      shead2 = (struct sp_collision*)ae_list_sort((struct abstract_element*)shead2);
    }

    for (smash = shead2; smash != NULL; smash = smash->next)
    {
      
      if (smash->t >= 1.0 || smash->t < 0.0)
      {
        if ((smash->what & (COLLIDE_MOL | COLLIDE_MOL_MOL | COLLIDE_MOL_GRID)) != 0)
          mcell_internal_error("Detected a mol-mol[-*] collision outside of the 0.0...1.0 time window.  Iteration %lld, time of collision %.8e",
                               world->it_time,
                               smash->t);
        smash = NULL;
        break;
      }

        /* copy the collision objects of the type COLLIDE_MOL, COLLIDE_MOL_MOL, 
           COLLIDE_MOL_GRID and COLLIDE_WALL to the main collision list */

      if (((smash->what & (COLLIDE_MOL|COLLIDE_MOL_MOL|COLLIDE_MOL_GRID)) != 0)  && !inert){

           new_coll = (struct sp_collision *) CHECKED_MEM_GET(sv->local_storage->sp_coll, "collision data");
            memcpy(new_coll, smash, sizeof(struct sp_collision));

            new_coll->t += new_coll->t_start;   
            new_coll->next = main_shead2;
            main_shead2 = new_coll;
                              
      }
      else if ( (smash->what & COLLIDE_WALL) != 0 )
      {
           new_coll = (struct sp_collision *) CHECKED_MEM_GET(sv->local_storage->sp_coll, "collision data");
            memcpy(new_coll, smash, sizeof(struct sp_collision));

            new_coll->t += new_coll->t_start;   
            new_coll->next = main_shead2;
            main_shead2 = new_coll;

         /* if the wall is reflective - start over new search for collision partners*/
 
	   w = (struct wall*) smash->target;
	
           if ( (smash->what & COLLIDE_MASK) == COLLIDE_FRONT ) k = 1;
	   else k = -1;
 
	   if ( (sm->flags&CAN_MOLWALL) != 0 )
	   {
	     /* m->index = -1; */

	     rx = trigger_intersect(
		  sm->hashval,(struct abstract_molecule*)m,k,w
		);
	  
             /* the wall is reflective */
             /* if there is no defined reaction between molecule
                and this particular wall, it means that this wall is
                reflective for this molecule */
	     if (rx == NULL  ||  rx->n_pathways == RX_REFLEC)  
             {
               m->pos.x = smash->loc.x;
               m->pos.y = smash->loc.y;
               m->pos.z = smash->loc.z;
               m->t += t_steps*smash->t;
               reflectee = w;

               t_start += t_steps*smash->t;

               t_steps *= (1.0-smash->t);

               factor = -2.0 * (displacement.x*w->normal.x + displacement.y*w->normal.y + displacement.z*w->normal.z);
               displacement.x = (displacement.x + factor*w->normal.x) * (1.0-smash->t);
               displacement.y = (displacement.y + factor*w->normal.y) * (1.0-smash->t);
               displacement.z = (displacement.z + factor*w->normal.z) * (1.0-smash->t);

               redo_expand_collision_list_flag = 1;  /* Only useful if we're using expanded lists, but easier to always set it */

               break;
             }
           }
           else{
              /* the case when (sm->flags&CAN_MOLWALL) == 0) */
             /* the default property of the wall is to be REFLECTIVE.
                It works if we do not specifically describe 
                the properties of the wall */

                  m->pos.x = smash->loc.x;
	          m->pos.y = smash->loc.y;
	          m->pos.z = smash->loc.z;
                  m->t += t_steps*smash->t;
	          reflectee = w;

                  t_start += t_steps*smash->t;

                  t_steps *= (1.0-smash->t);
        
                  factor = -2.0 * (displacement.x*w->normal.x + displacement.y*w->normal.y + displacement.z*w->normal.z);
                  displacement.x = (displacement.x + factor*w->normal.x) * (1.0-smash->t);
                  displacement.y = (displacement.y + factor*w->normal.y) * (1.0-smash->t);
                  displacement.z = (displacement.z + factor*w->normal.z) * (1.0-smash->t);

                  redo_expand_collision_list_flag = 1;  /* Only useful if we're using expanded lists, but easier to always set it */
         
                  break;
           }
      }
      else if ((smash->what & COLLIDE_SUBVOL) != 0)
      {
        struct subvolume *nsv;
        
        m->pos.x = smash->loc.x;
        m->pos.y = smash->loc.y;
        m->pos.z = smash->loc.z;
        
        displacement.x *= (1.0 - smash->t);
        displacement.y *= (1.0 - smash->t);
        displacement.z *= (1.0 - smash->t);
        
        m->t += t_steps*smash->t;
        t_start += t_steps*smash->t;
        t_steps *= (1.0-smash->t);
        if (t_steps < EPS_C) t_steps = EPS_C;

        nsv = traverse_subvol(sv,&(m->pos),smash->what - COLLIDE_SV_NX - COLLIDE_SUBVOL); 
        if (nsv==NULL)
        {
          mcell_internal_error("A %s molecule escaped the world at [%.2f, %.2f, %.2f]",
                               sm->sym->name,
                               m->pos.x*world->length_unit,
                               m->pos.y*world->length_unit,
                               m->pos.z*world->length_unit);
          if (world->place_waypoints_flag  &&  (m->flags&COUNT_ME))
	    count_region_from_scratch((struct abstract_molecule*)m,NULL,-1,&(m->pos),NULL,m->t);
          UPDATE_COUNT(sm->population, -1);
          collect_molecule(m);
	  
	  CLEAN_AND_RETURN(NULL);
        }
        else
        {
          m = migrate_volume_molecule(m, nsv, & displacement, t_steps);
        }

        if (shead2 != NULL) {
             mem_put_list(sv->local_storage->sp_coll,shead2);
             shead2 = NULL;
        }
        if (shead != NULL) {
             mem_put_list(sv->local_storage->sp_coll,shead);
             shead = NULL;
        }
        calculate_displacement = 0;

        if (m->properties == NULL)
          mcell_internal_error("A defunct molecule is diffusing.");
        goto pretend_to_call_diffuse_3D;  /* Jump to beginning of function */        
      }
    } /* end for(smash ...) */
               

    if (shead2 != NULL) {
         mem_put_list(sv->local_storage->sp_coll,shead2);
         shead2 = NULL;
    }
  }
  while (smash != NULL);

  if (shead2 != NULL) {
      mem_put_list(sv->local_storage->sp_coll,shead2);
      shead2 = NULL;
  }
  if (shead != NULL) {
       mem_put_list(sv->local_storage->sp_coll,shead);
       shead = NULL;
   }

   for(smash = main_shead2; smash != NULL; smash = smash->next) 
   {
      smash->t += smash->t_start;
   }

   if (main_shead2 != NULL)
   {
      if(main_shead2->next != NULL){
         main_shead2 = (struct sp_collision*)ae_list_sort((struct abstract_element*)main_shead2);
      }
   }
                

  /* build main_tri_shead list */
  for(smash = main_shead2; smash != NULL; smash = smash->next) 
  {
    if ((smash->what & (COLLIDE_MOL|COLLIDE_MOL_MOL|COLLIDE_MOL_GRID)) != 0)
    {

       mp = (struct volume_molecule *)smash->target;

       if(moving_bi_molecular_flag && ((smash->what & COLLIDE_MOL) != 0))
       {
         num_matching_rxns = trigger_bimolecular(
               sm->hashval,mp->properties->hashval,
               (struct abstract_molecule*)m,(struct abstract_molecule*)mp,0,0,
                 matching_rxns);
      
         if (num_matching_rxns > 0)
         {
           for(i= 0; i< num_matching_rxns; i++)
           {
               tri_smash = (struct tri_collision *) CHECKED_MEM_GET(sv->local_storage->tri_coll, "collision data");
               tri_smash->t = smash->t;
               tri_smash->target1 = (void*) mp;
               tri_smash->target2 = NULL;
               tri_smash->orient = 0; /* default value */
               tri_smash->what = COLLIDE_MOL;
               tri_smash->loc = smash->loc;
               tri_smash->loc1 = smash->loc;
               tri_smash->loc2 = smash->loc;
               tri_smash->last_walk_from = smash->pos_start;
               tri_smash->intermediate = matching_rxns[i];
      
               tri_smash->factor = exact_disk(
                 &(smash->loc), &(smash->disp), world->rx_radius_3d,
                 smash->sv_start, m, (struct volume_molecule *)smash->target);
               tri_smash->wall = NULL;
               tri_smash->factor /= rate_factor; /* scaling the reaction rate */
               tri_smash->next = main_tri_shead;
               main_tri_shead = tri_smash;
           }
         }
       }
       if(moving_tri_molecular_flag && ((smash->what & COLLIDE_MOL_MOL) != 0))
       {
        for(new_smash = smash->next; new_smash != NULL; new_smash = new_smash->next)
        {
         if((new_smash->what & COLLIDE_MOL_MOL) == 0) continue;

         new_mp = (struct volume_molecule *)new_smash->target;


         num_matching_rxns = trigger_trimolecular(
               smash->moving->hashval, mp->properties->hashval,                
               new_mp->properties->hashval,
               smash->moving, mp->properties,
               new_mp->properties, 0,0,0,matching_rxns);

         if (num_matching_rxns > 0)
         {
           for(i = 0; i< num_matching_rxns; i++)
           {
               tri_smash = (struct tri_collision *) CHECKED_MEM_GET(sv->local_storage->tri_coll, "collision data");
               tri_smash->loc = new_smash->loc;
               tri_smash->t = new_smash->t;
               tri_smash->target2 = (void*) new_mp;
               tri_smash->loc2 = new_smash->loc;
               tri_smash->target1 = (void*) mp;
               tri_smash->loc1 = smash->loc;
               tri_smash->last_walk_from = new_smash->pos_start;
               tri_smash->orient = 0; /* default value */

               factor1 = exact_disk(
                 &(smash->loc), &(smash->disp), world->rx_radius_3d,
                 smash->sv_start, m, (struct volume_molecule *)smash->target);
               factor2 = exact_disk(
                   &(new_smash->loc), &(new_smash->disp), 
                   world->rx_radius_3d,
                   new_smash->sv_start, m, 
                   (struct volume_molecule *)new_smash->target);
               tri_smash->factor = factor1*factor2;
               tri_smash->factor /= rate_factor; /* scaling the reaction rate */
               tri_smash->what = COLLIDE_MOL_MOL;
               tri_smash->intermediate = matching_rxns[i];
               tri_smash->wall = NULL;
               tri_smash->next = main_tri_shead;
               main_tri_shead = tri_smash;
            }

           } /* end if(...) */

        } /* end for (new_smash...) */
       } /* end if(...) */
       if(moving_mol_mol_grid_flag && ((smash->what & COLLIDE_MOL_GRID) != 0))
       {
        for(new_smash = smash->next; new_smash != NULL; new_smash = new_smash->next)
        {
           if((new_smash->what & COLLIDE_WALL) == 0) continue;

	   w = (struct wall *) new_smash->target;

	   if ( (new_smash->what & COLLIDE_MASK) == COLLIDE_FRONT ) k = 1;
	   else k = -1;

	   if ( w->grid != NULL)
	   {
	      j = xyz2grid( &(new_smash->loc) , w->grid );
	      if (w->grid->mol[j] != NULL)
	      {
	        if (m->index != j || m->previous_wall != w )
	        {  
	           g = w->grid->mol[j];
                   num_matching_rxns = trigger_trimolecular(
                       smash->moving->hashval, mp->properties->hashval,
                       g->properties->hashval,
                       smash->moving, mp->properties,
                       g->properties, k, k, g->orient, matching_rxns);

                   
	          if (num_matching_rxns > 0)
                  {
                     for (l = 0; l < num_matching_rxns; l++)
                     {
		        if (matching_rxns[l]->prob_t != NULL) check_probs(local, matching_rxns[l], m->t);
                        scaling_coef[l] = 1.0 / (rate_factor * w->grid->binding_factor);
                     }

                     for(i = 0; i< num_matching_rxns; i++)
                     {
                        tri_smash = (struct tri_collision *) CHECKED_MEM_GET(sv->local_storage->tri_coll, "collision data");
                        tri_smash->t = new_smash->t;
                        tri_smash->target1 = (void*) mp;
                        tri_smash->target2 = (void*)g;
                        tri_smash->orient = k;
                        tri_smash->what = smash->what;
                        tri_smash->loc = new_smash->loc;
                        tri_smash->loc1 = smash->loc;
                        tri_smash->loc2 = new_smash->loc;
                        tri_smash->last_walk_from = new_smash->pos_start;
                        tri_smash->intermediate = matching_rxns[i];
                        tri_smash->factor = scaling_coef[i];
                        tri_smash->wall = w;
               
                        tri_smash->next = main_tri_shead;
                        main_tri_shead = tri_smash;
                     }
	           } /* end if (num_matching_rxns > 0) */
	        }
	        else  /* Matched previous wall and index--don't rebind */
                {
                  m->index = -1;  // Avoided rebinding, but next time it's OK 
                }  
	      } /* end if(w->grid->mol[j] ... ) */
	   } /* end if (w->grid != NULL ... ) */

        } /* end for (new_smash...) */
      } /* end if(...) */

    } /* end if(...) */
    
    else  if((smash->what && COLLIDE_WALL) != 0){
	w = (struct wall *) smash->target;
        int wall_was_accounted_for = 0; /* flag */

	if ( (smash->what & COLLIDE_MASK) == COLLIDE_FRONT ) k = 1;
	else k = -1;
        
        /* first look for the bimolecular reactions between moving and
           grid molecules */
        if ( w->grid != NULL && (sm->flags&CAN_MOLGRID) != 0)
        {
	  j = xyz2grid( &(smash->loc) , w->grid );
	  if (w->grid->mol[j] != NULL)
	  {
	    if (m->index != j || m->previous_wall != w )
	    {
	      g = w->grid->mol[j];
	      num_matching_rxns = trigger_bimolecular(
		sm->hashval,g->properties->hashval,
		(struct abstract_molecule*)m,(struct abstract_molecule*)g,
		k,g->orient, matching_rxns
	      );
	      if (num_matching_rxns > 0)
              {
                 for (l = 0; l < num_matching_rxns; l++)
                 {
		   if (matching_rxns[l]->prob_t != NULL) check_probs(local, matching_rxns[l], m->t);
                   scaling_coef[l] = 1.0 / (rate_factor * w->grid->binding_factor);
                 }

                 for(i = 0; i< num_matching_rxns; i++)
                 {
                    tri_smash = (struct tri_collision *) CHECKED_MEM_GET(sv->local_storage->tri_coll, "collision data");
                    tri_smash->t = smash->t;
                    tri_smash->target1 = (void*) g;
                    tri_smash->target2 = NULL;
                    tri_smash->orient = k; 
                    tri_smash->what = COLLIDE_GRID;
                    tri_smash->loc = smash->loc;
                    tri_smash->loc1 = smash->loc;
                    tri_smash->loc2 = smash->loc;
                    tri_smash->last_walk_from = smash->pos_start;
                    tri_smash->intermediate = matching_rxns[i];
                    tri_smash->factor = scaling_coef[i];
                    tri_smash->wall = w;
               
                    tri_smash->next = main_tri_shead;
                    main_tri_shead = tri_smash;
                    wall_was_accounted_for = 1;
                }
	      } /* end if (num_matching_rxns > 0) */
            }else
            {
               m->index = -1;   /* Avoided rebinding, but next time it's OK */
            }
	  } /* end if(w->grid->mol[j] ... ) */
	} /* end if (w->grid != NULL ... ) */


        /* now look for the trimolecular reactions */
        if(moving_mol_grid_grid_flag)
        {

	   if ( w->grid != NULL)
	   {
	     j = xyz2grid( &(smash->loc) , w->grid );
	     if (w->grid->mol[j] != NULL)
	     {
                  
	       if (m->index != j || m->previous_wall != w ) 
	       {  
 
	         g = w->grid->mol[j];
                 /* search for neighbors that can participate
                   in 3-way reaction */

                 struct surface_grid *sg[3];    /* Neighboring surface grids */
                 int si[3]; /* Indices on those grids of neighbor molecules */
                 struct grid_molecule *gm[3];   /* Neighboring molecules */
  
                 /* find neighbor molecules to react with */
                 grid_neighbors(g->grid,g->grid_index,0,sg,si);
 
                 for (kk=0; kk<3 ; kk++)
                 {
                   if (sg[kk]!=NULL)
                   {
                     gm[kk] = sg[kk]->mol[ si[kk] ];
                     if (gm[kk]!=NULL)
                     {
                        num_matching_rxns = trigger_trimolecular(
                            smash->moving->hashval, g->properties->hashval,                                 gm[kk]->properties->hashval,
                            smash->moving, g->properties,
                            gm[kk]->properties, k, g->orient, gm[kk]->orient, 
                            matching_rxns);

	                if (num_matching_rxns > 0)
                        {
#if 0
                           for (l = 0; l < num_matching_rxns; l++)
                           {
		              if (matching_rxns[l]->prob_t != NULL) check_probs(local, matching_rxns[l], m->t);
                              /* scaling_coef[l] = 1.0 / (rate_factor * w->grid->binding_factor);  */
                              scaling_coef[l] = 1.0 / (rate_factor * w->grid->binding_factor*sg[kk]->binding_factor);   
                              /* scaling_coef[l] = 1.0 / (rate_factor * w->grid->binding_factor*sg[kk]->binding_factor*w->grid->binding_factor*sg[kk]->binding_factor);  */
                           }
#endif

                           for(i = 0; i< num_matching_rxns; i++)
                           {
                              tri_smash = (struct tri_collision *) CHECKED_MEM_GET(sv->local_storage->tri_coll, "collision data");
                              tri_smash->t = smash->t;
                              tri_smash->target1 = (void*) g;
                              tri_smash->target2 = (void*)gm[kk];
                              tri_smash->orient = k;
                              tri_smash->what = COLLIDE_GRID_GRID;
                              grid2xyz(sg[kk], si[kk], &(tri_smash->loc));
                              tri_smash->loc1 = smash->loc;
                              tri_smash->loc2 = tri_smash->loc;
                              tri_smash->last_walk_from = smash->pos_start;
                              tri_smash->intermediate = matching_rxns[i];
                              tri_smash->factor = 1.0 / (rate_factor * w->grid->binding_factor*sg[kk]->binding_factor);   
                              /* tri_smash->wall = w; */
                               tri_smash->wall = sg[kk]->surface; 
                              tri_smash->next = main_tri_shead;
                              main_tri_shead = tri_smash;
                    
                              wall_was_accounted_for = 1;
                           }
	                 } /* end if (num_matching_rxns > 0) */

                       }
                    }
                }
              }
            }else  
            {
              m->index = -1;    // Avoided rebinding, but next time it's OK 
            }  
           }/* end if (w->grid ...) */
        }

         /* now look for the mol-wall interactions */
          if ( (sm->flags&CAN_MOLWALL) != 0 )
	  {

	    /*  m->index = -1;  */
	     rx = trigger_intersect(
		  sm->hashval,(struct abstract_molecule*)m,k,w
		);
	  
	     if (rx != NULL)
	     {
                    tri_smash = (struct tri_collision *) CHECKED_MEM_GET(sv->local_storage->tri_coll, "collision data");
                    tri_smash->t = smash->t;
                    tri_smash->target1 = (void*) w;
                    tri_smash->target2 = NULL;
                    tri_smash->orient = k; 
                    tri_smash->what = COLLIDE_WALL;
                    tri_smash->loc = smash->loc;
                    tri_smash->loc1 = smash->loc;
                    tri_smash->loc2 = smash->loc;
                    tri_smash->last_walk_from = smash->pos_start;
                    tri_smash->intermediate = rx;
                    tri_smash->factor = 1.0/rate_factor;
                    tri_smash->wall = w;
                    
                    tri_smash->next = main_tri_shead;
                    main_tri_shead = tri_smash;
                    
                    wall_was_accounted_for = 1;
	  } /* end if(rx != NULL)  */
         } /* end if(sm->flags & CAN_WALLMOL ...) */

         if(!wall_was_accounted_for)
         {

             /* This is a simple reflective wall 
                (default wall behavior). 
                We want to keep it in the "tri_smash" 
                list just in order to account for the hits with it */
                    tri_smash = (struct tri_collision *) CHECKED_MEM_GET(sv->local_storage->tri_coll, "collision data");
                    tri_smash->t = smash->t;
                    tri_smash->target1 = (void*) w;
                    tri_smash->target2 = NULL;
                    tri_smash->orient = k; 
                    tri_smash->what = COLLIDE_WALL;
                    tri_smash->loc = smash->loc;
                    tri_smash->loc1 = smash->loc;
                    tri_smash->loc2 = smash->loc;
                    tri_smash->last_walk_from = smash->pos_start;
                    tri_smash->intermediate = NULL;
                    tri_smash->factor = 1.0/rate_factor;
                    tri_smash->wall = w;
                    
                    tri_smash->next = main_tri_shead;
                    main_tri_shead = tri_smash;

         }


    } /* end if(smash->what & COLLIDE_WALL)... */
  }  /* end for(smash ... ) */

    if (main_tri_shead != NULL)
    {
      if(main_tri_shead->next != NULL){
         main_tri_shead = (struct tri_collision*)ae_list_sort((struct abstract_element*)main_tri_shead);
      }
    }

  tentative = main_tri_shead;
  loc_certain = NULL;

  /* now check for the reactions going through the 'main_tri_shead' list */
  for(tri_smash = main_tri_shead; tri_smash != NULL; tri_smash = tri_smash->next){

   if (((tri_smash->what & (COLLIDE_MOL | COLLIDE_GRID | COLLIDE_MOL_MOL | COLLIDE_MOL_GRID | COLLIDE_GRID_GRID)) != 0) && !inert){ 

	if (tri_smash->t < EPS_C) continue;

	if ((tri_smash->factor<0)) /* Probably hit a wall */
	  continue; /* Reaction blocked by a wall */

        am1 = (struct abstract_molecule*)tri_smash->target1;
        am2 = (struct abstract_molecule*)tri_smash->target2;

        /* if one of the targets was already destroyed
           - move on  */
        if (am1 != NULL  &&  am1->properties == NULL)
          continue;
        if (am2 != NULL  &&  am2->properties == NULL)
          continue;
        
        rx = tri_smash->intermediate;

        k = tri_smash->orient;
      
        if (rx->prob_t != NULL) check_probs(local, rx, m->t);

        /* XXX: Change required here to support macromol+trimol */
        i = test_bimolecular(local, rx, tri_smash->factor, 0, NULL, NULL);
        
        if (i < RX_LEAST_VALID_PATHWAY) continue;

        if((tri_smash->what & COLLIDE_MOL) != 0)
        {
           j = outcome_bimolecular(local,
                rx, i, (struct abstract_molecule*)m,
                am1, 0, 0, m->t + tri_smash->t, &(tri_smash->loc), loc_certain
              );
           UPDATE_RUNTIME_STATISTIC(local, mol_mol_colls, 1);
        }
        else if((tri_smash->what & COLLIDE_GRID) != 0)
        {
           int grid_index = (((struct grid_molecule *)tri_smash->target1)->grid_index);
           if((m->index != grid_index) || (m->previous_wall != tri_smash->wall))
           {
                j = outcome_bimolecular(local,
                   rx, i, (struct abstract_molecule*)m,
                   am1, k, ((struct grid_molecule *)am1)->orient,
                   m->t + tri_smash->t, &(tri_smash->loc), &tri_smash->last_walk_from);
           }else{
                m->index = -1;
           }
        
        }
        else if((tri_smash->what & COLLIDE_MOL_MOL) != 0) 
        {
           j = outcome_trimolecular(local->rng,
                rx,i,(struct abstract_molecule*)m,
                am1,am2,0,0,0,m->t + tri_smash->t,&(tri_smash->loc), &tri_smash->last_walk_from);
           UPDATE_RUNTIME_STATISTIC(local, mol_mol_colls, 1);
        }else if((tri_smash->what & COLLIDE_MOL_GRID) != 0) {
             short orient_target = 0;
             int grid_index;
             if((am1->properties->flags & ON_GRID) != 0){
               orient_target = ((struct grid_molecule *)am1)->orient;
               grid_index = (((struct grid_molecule *)am1)->grid_index);
               
             }else{
               orient_target = ((struct grid_molecule *)am2)->orient;
               grid_index = (((struct grid_molecule *)am2)->grid_index);
             }             
             
             if((m->index != grid_index) || (m->previous_wall != tri_smash->wall))
             {
                j = outcome_trimolecular(local->rng,
                    rx,i,(struct abstract_molecule*)m,
                    am1,am2,k,k,orient_target, m->t + tri_smash->t,
                    &(tri_smash->loc), &tri_smash->last_walk_from);
             }else{
                m->index = -1;
             }
      
        }else if((tri_smash->what & COLLIDE_GRID_GRID) != 0) {
           short orient1, orient2;
           orient1 = ((struct grid_molecule *)am1)->orient;
           orient2 = ((struct grid_molecule *)am2)->orient;

           int grid_index = (((struct grid_molecule *)am1)->grid_index);

           if((m->index != grid_index) || (m->previous_wall != tri_smash->wall))
           {
              j = outcome_trimolecular(local->rng,
                 rx,i,(struct abstract_molecule*)m,
                 am1,am2,k,orient1,orient2, m->t + tri_smash->t,
                 &(tri_smash->loc), &tri_smash->last_walk_from);
           }else{
              m->index = -1;
           }
        }

	if (j!=RX_DESTROY) continue;
        else
        {
                  
          /* Count the hits up until we were destroyed */
          for ( ; tentative!=NULL && tentative->t<=tri_smash->t ; tentative=tentative->next )
          {
            if (tentative->wall == NULL) continue;
            if (!(sm->flags&(tentative->wall->flags)&COUNT_SOME_MASK)) continue;
            count_region_update( sm , tentative->wall->counting_regions ,
                                 tentative->orient,
                                 0 , rate_factor , &(tentative->loc) , tentative->t );
            if (tentative==tri_smash) break;
          }

          TRI_CLEAN_AND_RETURN( NULL );
        }

      } /* end if(!inert) */

      if((tri_smash->what & COLLIDE_WALL) != 0)
      {
        k = tri_smash->orient;

	w = (struct wall*) tri_smash->target1;
        
        if (tri_smash->next==NULL) t_confident = tri_smash->t;
        else if (tri_smash->next->t*(1.0-EPS_C) > tri_smash->t) t_confident=tri_smash->t;
        else t_confident=tri_smash->t*(1.0-EPS_C);

	if ( (sm->flags&CAN_MOLWALL) != 0 )
	{
	  m->index = -1;
	  rx = trigger_intersect(
	      sm->hashval,(struct abstract_molecule*)m,tri_smash->orient,w);
	  
	  if (rx != NULL)
	  {
	    if (rx->n_pathways == RX_TRANSP)
	    {
	      rx->n_occurred++;
	      if ( (m->flags&COUNT_ME)!=0 && (sm->flags&COUNT_SOME_MASK)!=0 )
	      {
                /* Count as far up as we can unambiguously */
                for ( ; tentative!=NULL && tentative->t<=t_confident ; tentative=tentative->next )
                {
                  if (tentative->wall == NULL) continue;
                  if (!(sm->flags&(tentative->wall->flags)&COUNT_SOME_MASK)) continue;
                  count_region_update( sm , tentative->wall->counting_regions ,
                                 tentative->orient,
                                 1 , rate_factor , &(tentative->loc) , tentative->t );
                /*  if (tentative==tri_smash) break; */
                }
	      }

	      continue; /* Ignore this wall and keep going */
	    }
	    else if (rx->n_pathways != RX_REFLEC)
	    {
	      if (rx->prob_t != NULL) check_probs(local, rx, m->t);
	      i = test_intersect(local, rx, 1.0/rate_factor);
	      if (i > RX_NO_RX)
	      {
                /* Save m flags in case it gets collected in outcome_intersect */
                int mflags = m->flags;
                j = outcome_intersect(local,
                                      rx, i, w, (struct abstract_molecule*)m,
                                      k, m->t + t_steps*tri_smash->t, &(tri_smash->loc), NULL);

		if (j==RX_FLIP)
		{
		  if ( (m->flags&COUNT_ME)!=0 && (sm->flags&COUNT_SOME_MASK)!=0 )
		  {
                    /* Count as far up as we can unambiguously */
                    for ( ; tentative!=NULL && tentative->t<=t_confident ; tentative=tentative->next )
                    {
                       if (tentative->wall == NULL) continue;
                       if (!(sm->flags&(tentative->wall->flags)&COUNT_SOME_MASK)) continue;
                       count_region_update( sm , tentative->wall->counting_regions ,
                                 tentative->orient,
                                 1 , rate_factor , &(tentative->loc) , tentative->t );
                    /*  if (tentative==tri_smash) break; */
                     }
		  }
  
		  continue; /* pass through */
		}
		else if (j==RX_DESTROY)
		{
                  if ( (mflags&COUNT_ME)!=0 && (sm->flags&COUNT_HITS)!=0 )
                  {
                    /* Count the hits up until we were destroyed */
                    for ( ; tentative!=NULL && tentative->t<=tri_smash->t ; tentative=tentative->next )
                    {
                       if (tentative->wall == NULL) continue;
                       if (!(sm->flags&(tentative->wall->flags)&COUNT_SOME_MASK)) continue;
                       count_region_update( sm , tentative->wall->counting_regions ,
                                 tentative->orient,
                                 0 , rate_factor , &(tentative->loc) , tentative->t );
                      if (tentative==tri_smash) break; 
                  
                    }
                  }
  
		  TRI_CLEAN_AND_RETURN(NULL);
		}
	      }
	    }
	    else if (rx->n_pathways == RX_REFLEC){
              /* We reflected, so we hit but did not cross things we tentatively                 hit earlier */
                  if ( (m->flags&COUNT_ME)!=0 && (sm->flags&COUNT_HITS)!=0 )
                  {
                    for ( ; tentative!=NULL && tentative->t<=tri_smash->t ; tentative=tentative->next )
                    {
                       if (tentative->wall == NULL) continue;
                       if (!(sm->flags&(tentative->wall->flags)&COUNT_SOME_MASK)) continue;
                       count_region_update( sm , tentative->wall->counting_regions ,
                                 tentative->orient,0 , rate_factor , 
                                 &(tentative->loc) , tentative->t );
                      if (tentative==tri_smash) break; 
                    }
                  }
		  continue; 

            }
	  }
         } /* end if(sm->flags & CAN_WALLMOL ...) */

        
         /* the default case is just to reflect from the wall */
	 if ( (sm->flags&CAN_MOLWALL) == 0){
           m->index = -1;
           if ( (m->flags&COUNT_ME)!=0 && (sm->flags&COUNT_HITS)!=0 )
              {
                 for ( ; tentative!=NULL && tentative->t<=tri_smash->t ; tentative=tentative->next )
                 {
                       if (tentative->wall == NULL) continue;
                       if (!(sm->flags&(tentative->wall->flags)&COUNT_SOME_MASK)) continue;
                       count_region_update( sm , tentative->wall->counting_regions ,
                                 tentative->orient,0 , rate_factor , 
                                 &(tentative->loc) , tentative->t );
                       if (tentative==tri_smash) break;
                }
           }
        
         }

      }  /* end if ((tri_smash->what & COLLIDE_WALL) ... */

  } /* end for(tri_smash ...) */


#undef CLEAN_AND_RETURN
#undef TRI_CLEAN_AND_RETURN
  

  m->pos.x += displacement.x;
  m->pos.y += displacement.y;
  m->pos.z += displacement.z;
  m->t += t_steps;
  
  m->index = -1;
  m->previous_wall=NULL;
  
  if (main_tri_shead != NULL) mem_put_list(sv->local_storage->tri_coll,main_tri_shead);
  if (main_shead2 != NULL) mem_put_list(sv->local_storage->sp_coll,main_shead2);


  return m;
}

/*************************************************************************
diffuse_2D:
  In: molecule that is moving
      maximum time we can spend diffusing
      how much to advance molecule internal time (return value)
  Out: Pointer to the molecule, or NULL if there was an error (right now
       there is no reallocation)
       Position and time are updated, but molecule is not rescheduled,
       nor does it react
  To-do: This doesn't work with triggers.  Change style of counting code
         so that it can update as we go, like with 3D diffusion.
*************************************************************************/

<<<<<<< HEAD
static struct grid_molecule* diffuse_2D(struct storage *local,
                                        struct grid_molecule *g,
                                        double max_time)
=======
struct grid_molecule* diffuse_2D(struct grid_molecule *g,double max_time, double *advance_time)
>>>>>>> f7e696bb
{
  struct species *sg;
  struct vector2 displacement,new_loc;
  double disp_length; /* length of the displacement */
  struct wall *new_wall;
  double f;
  double steps,t_steps;
  double space_factor;
  int find_new_position;
  unsigned int new_idx;
  sg = g->properties;
  
  if (sg == NULL)
    mcell_internal_error("Attempted to take a 2-D diffusion step for a defunct molecule.");
  
  if (sg->space_step <= 0.0)
  {
    g->t += max_time;
    return g;
  }
  
  if (sg->time_step > 1.0)
  {
    f = 1.0 + 0.2*(g->t - g->birthday);
    if (f<1)
      mcell_internal_error("A %s molecule is scheduled to move before it was born [birthday=%.15g, t=%.15g]",
                           sg->sym->name,
                           g->birthday*world->time_unit,
                           g->t*world->time_unit);
    if (max_time>f) max_time=f;
  }
  
  /* Where are we going? */
  if (sg->time_step > max_time)
  {
    t_steps = max_time;
    steps = max_time / sg->time_step;
  }
  else
  {
    t_steps = sg->time_step;
    steps = 1.0;
  }
  if (steps < EPS_C)
  {
    steps = EPS_C;
    t_steps = EPS_C*sg->time_step;
  }
  
  if (steps==1.0) space_factor = sg->space_step;
  else space_factor = sg->space_step*sqrt(steps);
<<<<<<< HEAD
  
  local->stats.diffusion_number++;
  local->stats.diffusion_cumtime += steps;
  
  for (find_new_position=(SURFACE_DIFFUSION_RETRIES+1) ; find_new_position > 0 ; find_new_position--)
  {
    pick_2d_displacement(local, &displacement, space_factor);
    
=======
 
  world->diffusion_number++;
  world->diffusion_cumtime += steps;
  
  for (find_new_position=(SURFACE_DIFFUSION_RETRIES+1) ; find_new_position > 0 ; find_new_position--)
  {
    pick_2d_displacement(&displacement,space_factor);
   
    if(g->properties->flags & SET_MAX_STEP_LENGTH)
    {
       disp_length = sqrt(displacement.u * displacement.u + displacement.v * displacement.v);
       if(disp_length > g->properties->max_step_length)
       {
          /* rescale displacement to the level of MAXIMUM_STEP_LENGTH */
          displacement.u *= (g->properties->max_step_length/disp_length);
          displacement.v *= (g->properties->max_step_length/disp_length);
       }
    }


>>>>>>> f7e696bb
    new_wall = ray_trace_2d(g,&displacement,&new_loc);
    
    if (new_wall==NULL) continue;  /* Something went wrong--try again */
    
    if (new_wall == g->grid->surface)
    {
      new_idx = uv2grid(&new_loc,new_wall->grid);
      if (new_idx >= g->grid->n_tiles)
        mcell_internal_error("After ray_trace_2d, selected u, v coordinates map to an out-of-bounds grid cell.  uv=(%.2f, %.2f) g=%d/%d",
                             new_loc.u,
                             new_loc.v,
                             new_idx,
                             g->grid->n_tiles);
      if (new_idx != g->grid_index)
      {
	if (g->grid->mol[new_idx]!=NULL) continue; /* Pick again--full here */
	
        count_moved_grid_mol(local->rng, g, g->grid,&new_loc);
	g->grid->mol[g->grid_index]=NULL;
	g->grid->mol[new_idx] = g;
	g->grid_index = new_idx;
      }
      else count_moved_grid_mol(local->rng, g, g->grid,&new_loc);
      
      g->s_pos.u = new_loc.u;
      g->s_pos.v = new_loc.v;
      
      find_new_position = 0;
    }
    else 
    {
      if (new_wall->grid==NULL)
      { 
	if (create_grid(new_wall,NULL))
          mcell_allocfailed("Failed to create a grid for a wall.");
      }

      /* Move to new tile */
      new_idx = uv2grid(&new_loc,new_wall->grid);
      if (new_idx >= new_wall->grid->n_tiles)
        mcell_internal_error("After ray_trace_2d to a new wall, selected u, v coordinates map to an out-of-bounds grid cell.  uv=(%.2f, %.2f) g=%d/%d",
                             new_loc.u,
                             new_loc.v,
                             new_idx,
                             new_wall->grid->n_tiles);
      if (new_wall->grid->mol[new_idx] != NULL) continue; /* Pick again */
      
      count_moved_grid_mol(local->rng, g, new_wall->grid, &new_loc);
      
      g->grid->mol[g->grid_index]=NULL;
      g->grid->n_occupied--;
      g->grid = new_wall->grid;
      g->grid_index=new_idx;
      g->grid->mol[new_idx] = g;
      g->grid->n_occupied++;

      g->s_pos.u = new_loc.u;
      g->s_pos.v = new_loc.v;
      
      find_new_position=0;
    }
  }
  
  *advance_time = t_steps;
  return g;
}
    

/*************************************************************************
react_2D:
  In: molecule that may react
      maximum duration we have to react
  Out: Pointer to the molecule if it still exists (may have been
       destroyed), NULL otherwise.
  Note: Time is not updated--assume that's already taken care of
        elsewhere.  Only nearest neighbors can react.
*************************************************************************/

static struct grid_molecule* react_2D(struct storage *local,
                                      struct grid_molecule *g,
                                      double t)
{
  struct surface_grid *sg[3];    /* Neighboring surface grids */
  int si[3];                     /* Indices on those grids of neighbor molecules */
  struct grid_molecule *gm[3] = {NULL, NULL, NULL};   /* Neighboring molecules */
  int i; /* points to the pathway of the reaction */
  int j; /* points to the the reaction */
  int n = 0; /* total number of possible reactions for a given molecules
                with all three its neighbors */
  int k;     /* return value from "outcome_bimolecular()" */
  int l = 0, kk, jj;
  int num_matching_rxns = 0;
  struct rxn *matching_rxns[MAX_MATCHING_RXNS];
  int matches[3];  /* array of numbers of matching rxns for 3 neighbor mols */
  int max_size = 3*MAX_MATCHING_RXNS; /* maximum size of rxn_array */
  struct rxn * rxn_array[max_size]; /* array of reaction objects with neighbor
                                       molecules */
  double cf[max_size];  /* Correction factors for area for those molecules */

  struct abstract_molecule *complexes[3] = { NULL, NULL, NULL };
  int complexes_limits[3] = { 0, 0, 0 };
  int g_is_complex = 0;

  if (g->flags & COMPLEX_MEMBER)
    g_is_complex = 1;
  for(kk = 0; kk < 3; kk++)
  {
       matches[kk] = 0;
  }
  
  /* find neighbor molecules to react with */
  grid_neighbors(g->grid,g->grid_index,0,sg,si);
  
  for (kk=0; kk<3 ; kk++)
  {
    if (sg[kk]!=NULL)
    {
      gm[kk] = sg[kk]->mol[ si[kk] ];
      if (gm[kk] != NULL)
      {
        /* Prevent consideration of complex-complex pairs */
        if (g_is_complex)
        {
          if (gm[kk]->flags & COMPLEX_MEMBER) gm[kk] = NULL;
        }
      }

      if (gm[kk]!=NULL)
      {

	num_matching_rxns = trigger_bimolecular(
	  g->properties->hashval,gm[kk]->properties->hashval,
	  (struct abstract_molecule*)g,(struct abstract_molecule*)gm[kk],
	  g->orient,gm[kk]->orient, matching_rxns
	);
	if (num_matching_rxns > 0) 
	{
          matches[kk] = num_matching_rxns;
          
          for( jj = 0; jj < num_matching_rxns; jj++){
             if(matching_rxns[jj] != NULL){
               rxn_array[l] = matching_rxns[jj];
	       cf[l] = t/(sg[kk]->binding_factor); 
               l++;
             }
          }
          

	  n += num_matching_rxns;
          if (! g_is_complex)
          {
            complexes_limits[kk] = n;
            if (gm[kk] != NULL)
              complexes[kk] = (struct abstract_molecule *) gm[kk];
          }
	}
      }
    }
  }
 
  if (n==0) return g;  /* Nobody to react with */
  else if (n==1)
  {
    if (g_is_complex)
      complexes[0] = (struct abstract_molecule *) g;
    i = test_bimolecular(local, rxn_array[0], cf[0], 0, complexes[0], NULL);
    j = 0;
  }
  else
  {
    if (g_is_complex)
    {
      complexes[0] = (struct abstract_molecule *) g;
      complexes_limits[0] = num_matching_rxns;
    }

    j = test_many_bimolecular(local, rxn_array, cf, n, &(i), complexes, complexes_limits);
  }
  
  if((j == RX_NO_RX) || (i<RX_LEAST_VALID_PATHWAY)) return g;  /* No reaction */
      
    /* run the reaction */
  if(j < matches[0]){
        /* react with gm[0] molecule */
      k = outcome_bimolecular(local,
         rxn_array[j], i,
         (struct abstract_molecule*)g, (struct abstract_molecule*)gm[0],
         g->orient, gm[0]->orient, g->t, NULL, NULL
      );
            
   }else if(j < matches[0] + matches[1]){
        /* react with gm[1] molecule */
         k = outcome_bimolecular(local,
             rxn_array[j], i,
             (struct abstract_molecule*)g, (struct abstract_molecule*)gm[1],
             g->orient, gm[1]->orient, g->t, NULL, NULL
         );
   }else{
        /* react with gm[2] molecule */
      k = outcome_bimolecular(local,
         rxn_array[j], i,
         (struct abstract_molecule*)g, (struct abstract_molecule*)gm[2],
         g->orient, gm[2]->orient, g->t, NULL, NULL
      );
   }

  if (k==RX_DESTROY)
  {
    mem_put(g->birthplace,g);
    return NULL;
  }
  
  return g;
}

/***************************************************************************
react_2D_all_neighbors:
  In: molecule that may react
      maximum duration we have to react
  Out: Pointer to the molecule if it still exists (may have been
       destroyed), NULL otherwise.
  Note: Time is not updated--assume that's already taken care of
        elsewhere.  
        This function takes into account variable number of neighbors.
****************************************************************************/
struct grid_molecule* react_2D_all_neighbors(struct storage *local,
                                             struct grid_molecule *g,
                                             double t)
{
  struct grid_molecule *gm;   /* Neighboring molecule */

  int i; /* points to the pathway of the reaction */
  int j; /* points to the the reaction */
  int n = 0; /* total number of possible reactions for a given molecules
                with all its neighbors */
  int outcome_bimol_result = INT_MIN;     /* return value from "outcome_bimolecular()" */
  int l = 0, kk, jj;
  int num_matching_rxns = 0;
  struct rxn *matching_rxns[MAX_MATCHING_RXNS];
  struct vector2 pos; /* center of the tile */

  /* linked list of the tile neighbors */
  struct tile_neighbor *tile_nbr_head = NULL, *tile_nbr_head_vert = NULL, *curr;
  int list_length = 0; /* length of the linked lists above */
  int list_length_vert = 0; /* length of the linked lists above */


  int g_is_complex = 0;

  if (g->flags & COMPLEX_MEMBER)
    g_is_complex = 1;

    if((u_int)g->grid_index >= g->grid->n_tiles){ 
      mcell_internal_error("tile index %u greater or equal number_of_tiles %u", (u_int)g->grid_index, g->grid->n_tiles);
    }

  /* corner tile may have one or more vertices that coincide with
     the wall vertices which can be shared with the neighbor walls */

  int shared_vert[3];  /* indices of the vertices of the parent wall 
                          that are shared with the neighbor walls
                          (used only for the corner tile)  */

  struct wall_list *wall_nbr_head = NULL;  /* linked list of neighbor walls */

  for (kk = 0; kk < 3; kk++)
  {
     shared_vert[kk] = -1;
  }

  /* find neighbor molecules to react with */

  if(is_inner_tile(g->grid, g->grid_index))
  {
    grid2uv(g->grid, g->grid_index, &pos);
    grid_all_neighbors_for_inner_tile(g->grid, g->grid_index, &pos, &tile_nbr_head, &list_length);
  }else{
    if(is_corner_tile(g->grid, g->grid_index))
    {
       /* find tile vertices that are shared with the parent wall */
       find_shared_vertices(g->grid, g->grid_index, shared_vert);  

       /* create list of neighbor walls that share one vertex
          with the start tile  (not edge-to-edge neighbor walls) */
       wall_nbr_head = find_nbr_walls_shared_vertices(g->grid->surface, shared_vert);  

       grid_all_neighbors_across_walls_through_vertices(g->grid, g->grid_index, wall_nbr_head, 0,  &tile_nbr_head_vert, &list_length_vert); 
                                                               
       if(wall_nbr_head != NULL) delete_wall_list(wall_nbr_head);
 
       grid_all_neighbors_across_walls_through_edges(g->grid, g->grid_index, 0, &tile_nbr_head, &list_length);  

    }else{
       grid_all_neighbors_across_walls_through_edges(g->grid, g->grid_index, 0, &tile_nbr_head, &list_length);
    }
  }
 
  if(tile_nbr_head_vert != NULL) {
      append_tile_neighbor_list(&tile_nbr_head, &tile_nbr_head_vert);
      list_length += list_length_vert;
  }

  if(tile_nbr_head == NULL) return g; /* no reaction may happen */

  const int num_nbrs = (const int)list_length;
  int max_size = num_nbrs * MAX_MATCHING_RXNS;
  struct rxn * rxn_array[max_size];  /* array of reaction objects with neighbor
                                       molecules */
  double local_prob_factor;  /* local probability factor for the
                                  reactions */
  double cf[max_size];  /* Correction factors for area for those molecules */

  int matches[num_nbrs];  /* array of numbers of matching rxns for                                           neighbor mols */

  struct grid_molecule *gmol[num_nbrs];   /* Array of neighboring molecules */
  struct abstract_molecule *complexes[num_nbrs];
  int complexes_limits[num_nbrs];

  /* Calculate local_prob_factor for the reaction probability. 
     Here we convert from 3 neighbor tiles (upper probability 
     limit) to the real "num_nbrs" neighbor tiles. */
  local_prob_factor = 3.0/num_nbrs;


  for(kk = 0; kk < num_nbrs; kk++)
  {
     matches[kk] = 0;
     complexes[kk] = NULL;
     complexes_limits[kk] = 0;
     gmol[kk] = NULL;
  }

  /* step through the neighbors */
  kk = 0;
  for(curr = tile_nbr_head; curr != NULL; curr = curr->next)
  {
     gm = curr->grid->mol[curr->idx];     
     if (gm != NULL)
     {

        /* Prevent consideration of complex-complex pairs */
        if (g_is_complex)
        {
          if (gm->flags & COMPLEX_MEMBER) gm = NULL;
        }
     }
      
     if (gm != NULL)
     {
        gmol[kk] = gm;

	num_matching_rxns = trigger_bimolecular(
	  g->properties->hashval,gm->properties->hashval,
	  (struct abstract_molecule*)g,(struct abstract_molecule*)gm,
	  g->orient,gm->orient, matching_rxns
	);

	if (num_matching_rxns > 0) 
	{
          matches[kk] = num_matching_rxns;
          
          for( jj = 0; jj < num_matching_rxns; jj++){
             if(matching_rxns[jj] != NULL)
             {
               rxn_array[l] = matching_rxns[jj];
	       cf[l] = t/(curr->grid->binding_factor); 
               l++;
             }
          }
          

	  n += num_matching_rxns;
          if (! g_is_complex)
          {
            complexes_limits[kk] = n;
            complexes[kk] = (struct abstract_molecule *) gm;
          }
	}

     }

     kk++;
  }

  delete_tile_neighbor_list(tile_nbr_head);


  if (n==0) 
  {
    return g;  /* Nobody to react with */
  }
  else if (n==1)
  {
    if (g_is_complex)
      complexes[0] = (struct abstract_molecule *) g;
      i = test_bimolecular(local, rxn_array[0], cf[0], local_prob_factor, complexes[0], NULL);
    j = 0;
  }
  else
  {
    if (g_is_complex)
    {
      complexes[0] = (struct abstract_molecule *) g;
      complexes_limits[0] = num_matching_rxns;
    }
    j = test_many_bimolecular_all_neighbors(local, rxn_array, cf, local_prob_factor, n, &(i), complexes, complexes_limits); 
  }
  
  if((j == RX_NO_RX) || (i<RX_LEAST_VALID_PATHWAY))
  { 
    return g;  /* No reaction */
  }    

    /* run the reaction */
  kk = 0;
  int total_matches = 0;
  while(kk < num_nbrs)
  {
     total_matches += matches[kk];
     if(j < total_matches)
     {
        /* react with gmol[kk] molecule */
        if(gmol[kk] == NULL){
           mcell_internal_error("Error in function 'react_2D_all_neighbors().");
        }

        outcome_bimol_result = outcome_bimolecular(local,
           rxn_array[j], i,
           (struct abstract_molecule*)g, (struct abstract_molecule*)gmol[kk],
           g->orient, gmol[kk]->orient, g->t, NULL, NULL
        );
        break;    
     }
     kk++;
  }
 
  
  if (outcome_bimol_result == RX_DESTROY)
  {
    mem_put(g->birthplace,g);
    return NULL;
  }
  

  return g;
}


/*************************************************************************
react_2D_trimol:
  In: molecule that may react
      maximum duration we have to react
  Out: Pointer to the molecule if it still exists (may have been
       destroyed), NULL otherwise.
  Note: Time is not updated--assume that's already taken care of
        elsewhere.  Only nearest neighbors can react.
  PostNote: This function is valid only for the trimolecular reaction
            involving all three grid molecules
*************************************************************************/

static struct grid_molecule* react_2D_trimol(struct storage *local,
                                             struct grid_molecule *g,
                                             double t)
{
  struct surface_grid *sg_f[3]; /* Neighboring surface grids - first level 
                                   of neighbors*/
  int si_f[3];                  /* Indices on those grids of neighbor molecules */
  struct surface_grid *sg_s[3]; /* Neighboring surface grids - second level 
                                   of neighbors */
  int si_s[3];                  /* Indices on those grids of neighbor molecules */
  struct grid_molecule *gm_f[3];   /* Neighboring molecules */
  struct grid_molecule *gm_s[3];   /* Neighboring molecules */

  int i; /* points to the pathway of the reaction */
  int j; /* points to the the reaction */
  int n = 0; /* total number of possible reactions for a given molecules
                with all three its neighbors */
  int k;     /* return value from "outcome_trimolecular()" */
  int l = 0, ii, kk, jj;
  int num_matching_rxns = 0;
  struct rxn *matching_rxns[MAX_MATCHING_RXNS];
  int max_size = 3*3*MAX_MATCHING_RXNS; /* maximum size of rxn_array */
  struct rxn * rxn_array[max_size]; /* array of reaction objects with neighbor
                                       molecules */
  double cf[max_size];  /* Correction factors for area for those molecules */

  /* points to the first partner in the trimol reaction */
  struct grid_molecule *first_partner[max_size];
  /* points to the second partner in the trimol reaction */
  struct grid_molecule *second_partner[max_size];

  /* XXX: Change required here to support macromol+trimol */
  struct abstract_molecule *complexes[3] = { NULL, NULL, NULL };
  int complexes_limits[3] = { 0, 0, 0 };
  
  /* find nearest neighbor molecules to react with (1st level) */
  grid_neighbors(g->grid,g->grid_index,0,sg_f,si_f);
  
  for (kk=0; kk<3 ; kk++)
  {
    if (sg_f[kk]!=NULL)
    {
      gm_f[kk] = sg_f[kk]->mol[si_f[kk] ];
      if (gm_f[kk]!=NULL)
      {
         /* find nearest neighbor molecules to react with (2nd level) */
         grid_neighbors(gm_f[kk]->grid,gm_f[kk]->grid_index,0,sg_s,si_s);

        for (ii=0; ii<3 ; ii++)
        {
           if (sg_s[ii] == NULL) continue;
           gm_s[ii] = sg_s[ii]->mol[ si_s[ii] ];
           
           if (gm_s[ii]!=NULL)
           {
             if(gm_f[kk] == gm_s[ii]) continue; /* no self reaction for
                                         trimolecular reaction */
             if(gm_s[ii] == g) continue;

	     num_matching_rxns = trigger_trimolecular(
	       g->properties->hashval,gm_f[kk]->properties->hashval,
               gm_s[ii]->properties->hashval,
	       g->properties,gm_f[kk]->properties, gm_s[ii]->properties,
               g->orient,gm_f[kk]->orient, gm_s[ii]->orient, matching_rxns
	    );
	    if (num_matching_rxns > 0) 
	    {
              for( jj = 0; jj < num_matching_rxns; jj++){
                 if(matching_rxns[jj] != NULL){
                   rxn_array[l] = matching_rxns[jj];
	           cf[l] = (t/(sg_f[kk]->binding_factor))*(t/(sg_s[ii]->binding_factor)); 
                   first_partner[l] = gm_f[kk];
                   second_partner[l] = gm_s[ii];
                   l++;
                 }
              }
          

	      n += num_matching_rxns;
	    }

          }
        }
      } /* end if(gm_f[kk]...) */
    }
  }
 
  if (n==0) return g;  /* Nobody to react with */
  else if (n==1)
  {
    /* XXX: Change required here to support macromol+trimol */
    i = test_bimolecular(local, rxn_array[0], cf[0], 0, NULL, NULL);
    j = 0;
  }
  else
  {
    /* XXX: Change required here to support macromol+trimol */
     j = test_many_bimolecular(local, rxn_array, cf, n, &(i), complexes, complexes_limits);

  }
  
  if((j == RX_NO_RX) || (i<RX_LEAST_VALID_PATHWAY)) return g;  /* No reaction */
      
    /* run the reaction */
      k = outcome_trimolecular(local->rng,
         rxn_array[j],i,
         (struct abstract_molecule*)g,
         (struct abstract_molecule*)first_partner[j],
         (struct abstract_molecule*)second_partner[j],
         g->orient,first_partner[j]->orient,second_partner[j]->orient, 
         g->t,NULL,NULL);

  if (k==RX_DESTROY)
  {
    mem_put(g->birthplace,g);
    return NULL;
  }
  
  return g;
}

#if 0
static int is_subdivision_complete(struct storage *stg)
{
  if (stg->timer->current_count != 0)
    return 0;
  if (stg->inbound != NULL  &&  stg->inbound->fill != 0)
    return 0;
  return 1;
}
#endif

static void *worker_loop(void *data)
{
<<<<<<< HEAD
  thread_state_t *state = (thread_state_t *) data;
  (void) state;
  /* XXX */
  return NULL;
}

void start_threads(struct volume *wrld, int num_threads)
{
  pthread_mutex_init(& world->trig_lock, NULL);
=======
  struct abstract_molecule *a;
  struct wall *w;
  struct rxn *r,*r2;
  double t,tt;
  double max_time;
  int i,j,special;
  /* how to advance grid molecule scheduling time */
  double grid_mol_advance_time; 
  
#ifdef RANDOMIZE_VOL_MOLS_IN_WORLD
   struct vector3 low_end;
   double size_x, size_y, size_z; /* dimensions of the world bounding box
                                     in X, Y, Z directions */

   size_x = world->bb_urb.x - world->bb_llf.x;
   if(size_x < 0) {
       size_x = - size_x;
       low_end.x = world->bb_urb.x;
   }else{
       low_end.x = world->bb_llf.x;
   }
   size_y = world->bb_urb.y - world->bb_llf.y;
   if(size_y < 0) {
      size_y = - size_y;
      low_end.y = world->bb_urb.y;
   }else{
       low_end.y = world->bb_llf.y;
   }
   size_z = world->bb_urb.z - world->bb_llf.z;
   if(size_z < 0) {
       size_z = - size_z;
       low_end.z = world->bb_urb.z;
   }else{
       low_end.z = world->bb_llf.z;
   }
>>>>>>> f7e696bb

  wrld->num_threads = num_threads;
  wrld->threads = CHECKED_MALLOC_ARRAY(thread_state_t,
                                       num_threads,
                                       "thread states");
  for (int i=0; i<num_threads; ++i)
  {
    delayed_count_init(& wrld->threads[i].count_updates, 32);
    delayed_trigger_init(& wrld->threads[i].triggers, 10000);   /* XXX: How big? */
    pthread_create(& wrld->threads[i].thread_id,
                   NULL,
                   & worker_loop,
                   (void *) & wrld->threads[i]);
  }
}

static int handle_unimol_rxn(struct storage *local,
                             struct abstract_molecule *a)
{
  /* If the molecule needs to have its unimolecular rxn time scheduled,
   * schedule it. */
  if ((a->flags & (ACT_INERT | ACT_NEWBIE | ACT_CHANGE)) != 0)
  {
    a->flags &= ~(ACT_INERT | ACT_NEWBIE | ACT_CHANGE);
    if ((a->flags & ACT_REACT) != 0)
    {
      double t_rates_change = FOREVER;

      /* Check for a straightforward unimolecular reaction. */
      struct rxn *rxn_uni = trigger_unimolecular(a->properties->hashval, a);
      if (rxn_uni != NULL)
      {
        /* Find the next time this reaction rate will update. */
        if (rxn_uni->prob_t != NULL)
        {
            check_probs(local, rxn_uni, (a->t + a->t2)*(1.0+EPS_C));
            if (rxn_uni->prob_t != NULL)
              t_rates_change = rxn_uni->prob_t->time;
        }
      }

      /* Check for a mol-surface reaction. */
      struct rxn *rxn_surf = NULL;
      if (a->properties->flags&CAN_GRIDWALL)
        rxn_surf = trigger_surface_unimol(a, NULL);

      /* If we have surface reaction, find the next unimol or surface rxn to
       * occur. */
      if (rxn_surf != NULL  &&  rxn_surf->n_pathways > RX_SPECIAL)
      {
        /* Find the next time reaction rates will update. */
        if (rxn_surf->prob_t != NULL)
        {
          check_probs(local, rxn_surf, (a->t + a->t2)*(1.0+EPS_C));
          if (rxn_surf->prob_t != NULL  &&  t_rates_change > rxn_surf->prob_t->time)
            t_rates_change = rxn_surf->prob_t->time;
        }

        /* Find the time of the next reaction. */
        if (rxn_uni == NULL)
          a->t2 = timeof_unimolecular(local, rxn_surf, a);
        else
          a->t2 = timeof_special_unimol(local, rxn_uni, rxn_surf, a);
      }

      /* No mol-surf rxn; if we have unimol. rxn, find its next occurrence. */
      else if (rxn_uni != NULL)
      {
        a->t2 = timeof_unimolecular(local, rxn_uni, a);
      }

      /* We're never having another unimolecular reaction. */
      else
        a->t2 = FOREVER;

      /* If we won't react until after the next rate change, store the next
       * rate change time on the molecule. */
      if (a->t + a->t2 > t_rates_change)
      {
        a->t2 = t_rates_change - a->t;
        a->flags |= ACT_CHANGE;
      }
    }
  }

<<<<<<< HEAD
  /* If the molecule is ready to undergo a unimolecular reaction, react. */
  else if ((a->flags & ACT_REACT) != 0)
=======

  /* Do not trigger the scheduler to advance!  This will be done by the main loop. */
  while (local->timer->current != NULL)
>>>>>>> f7e696bb
  {
#define SPECIAL_UNI_ONLY     0
#define SPECIAL_UNI_OR_SURF  1
#define SPECIAL_SURF_LIMITED 2

    /* Determine which pathways are eligible here. */
    int special = SPECIAL_UNI_ONLY;
    struct rxn *rxn_uni = trigger_unimolecular(a->properties->hashval,a);
    struct rxn *rxn_surf = NULL;
    if (a->properties->flags & CAN_GRIDWALL)
    {
      rxn_surf = trigger_surface_unimol(a, NULL);
      if (rxn_surf != NULL)
      {
        special = SPECIAL_UNI_OR_SURF;
        if (rxn_uni == NULL || is_surface_unimol(local, rxn_uni, rxn_surf, a))
        {
          special = SPECIAL_SURF_LIMITED;
          rxn_uni = rxn_surf; /* Do surface-limited rx instead */
        }
      }
    }
<<<<<<< HEAD

    /* Determine which reaction within the pathway to invoke, and invoke it. */
    int outcome = RX_NO_RX;
    if (rxn_uni != NULL)
=======
    
    a->flags &= ~IN_SCHEDULE;
    grid_mol_advance_time = 0;
  
    /* Check for a unimolecular event */
    if (a->t2 < EPS_C || a->t2 < EPS_C*a->t)
>>>>>>> f7e696bb
    {
      int whichrxn = which_unimolecular(local, rxn_uni, a);
      outcome = outcome_unimolecular(local, rxn_uni, whichrxn, a, a->t);
    }

    /* If we still exist, schedule our next reaction. */
    if (outcome != RX_DESTROY) /* We still exist */
    {
      double t_rates_change = FOREVER;

      /* If we need to deal with surface reactions... */
      if (special != SPECIAL_UNI_ONLY)
      {
        if (special == SPECIAL_SURF_LIMITED)
        {
          rxn_surf = rxn_uni;
          rxn_uni = trigger_unimolecular(a->properties->hashval, a);
        }

        /* Find next reaction time. */
        if (rxn_uni == NULL)
          a->t2 = timeof_unimolecular(local, rxn_surf, a);
        else
          a->t2 = timeof_special_unimol(local, rxn_uni, rxn_surf, a);

        /* Find next rate change time. */
        if (rxn_uni != NULL  &&  rxn_uni->prob_t != NULL)
          t_rates_change = rxn_uni->prob_t->time;
        if (rxn_surf != NULL  &&  rxn_surf->prob_t != NULL  &&  rxn_surf->prob_t->time < t_rates_change)
          t_rates_change = rxn_surf->prob_t->time;
      }

      /* If we only need to deal with a unimolecular pathway. */
      else if (rxn_uni != NULL)
      {
        a->t2 = timeof_unimolecular(local, rxn_uni, a);
        if (rxn_uni->prob_t != NULL)
          t_rates_change = rxn_uni->prob_t->time;
      }
      else
        a->t2 = FOREVER; 

      /* If we won't react until after the next rate change, store the next
       * rate change time on the molecule. */
      if (a->t + a->t2 > t_rates_change)
      {
        a->t2 = t_rates_change - a->t;
        a->flags |= ACT_CHANGE;
      }
    }

    /* Else, reclaim this molecule's memory. */
    else
      return 0;

#undef SPECIAL_UNI_ONLY
#undef SPECIAL_UNI_OR_SURF
#undef SPECIAL_SURF_LIMITED
  }

  return 1;
}

static void run_gc(struct storage *local)
{
  /* Find defunct molecules. */
  struct abstract_molecule *defunct =
        (struct abstract_molecule*) schedule_cleanup(local->timer,
                                                     *is_defunct_molecule);
  while (defunct != NULL)
  {
    struct abstract_molecule *temp = defunct;
    defunct = defunct->next;
    if ((temp->flags & IN_MASK) == IN_SCHEDULE)
    {
      temp->next = NULL;
      mem_put(temp->birthplace, temp);
    }
    else
      temp->flags &= ~IN_SCHEDULE;
  }
}

static int handle_diffusion(struct storage *local,
                            struct abstract_molecule *a,
                            double max_time,
                            struct vector3 *disp_remain)
{
  if ((a->flags & TYPE_3D) != 0)
  {
    if (a->properties->flags & (CAN_MOLMOLMOL|CAN_MOLMOLGRID))
      a = (struct abstract_molecule*) diffuse_3D_big_list(local, (struct volume_molecule*) a, max_time, a->flags & ACT_INERT, disp_remain);
    else
      a = (struct abstract_molecule*) diffuse_3D(local, (struct volume_molecule*) a, max_time, a->flags & ACT_INERT, disp_remain);
    if (a!=NULL)     /* We still exist */
    {
      /* perform only for unimolecular reactions */
      if ((a->flags & ACT_REACT) != 0)
      {
        a->t2 -= a->t - t;
        if (a->t2 < 0)
          a->t2 = 0;
      }
    }
    else return 0;
  }
  else
  {
    struct wall *w = ((struct grid_molecule*)a)->grid->surface;
    a = (struct abstract_molecule*) diffuse_2D(local, (struct grid_molecule*)a , max_time);

    if (a != NULL)
    {
      if ((a->properties->flags & CAN_GRIDWALL) == 0       ||
          w == ((struct grid_molecule*) a)->grid->surface  ||
          w->surf_class == ((struct grid_molecule*) a)->grid->surface->surf_class)
      {
        /* perform only for unimolecular reactions */
        if ((a->flags & ACT_REACT) != 0)
        {
          a->t2 -= a->t - t;
          if (a->t2 < 0)
            a->t2 = 0;
        }
      }
      else
      {
<<<<<<< HEAD
        a->t2 = 0;
        a->flags |= ACT_CHANGE; /* Reschedule reaction time */
=======
	if (max_time > release_time - a->t) max_time = release_time - a->t;
	a = (struct abstract_molecule*)diffuse_2D((struct grid_molecule*)a , max_time, &grid_mol_advance_time);
        if(a == NULL) continue;
>>>>>>> f7e696bb
      }
    }
    else return 0;
  }

  return 1;
}

static int handle_surface_reaction(struct storage *local,
                                   struct grid_molecule *g,
                                   double max_time)
{
  if ((g->properties->flags & (CANT_INITIATE | CAN_GRIDGRID)) == CAN_GRIDGRID)
  {
    if (g->flags & (COMPLEX_MEMBER | COMPLEX_MASTER))
      g = react_2D(local, g, max_time);
    else
      g = react_2D_all_neighbors(local, g, max_time);
    if (g == NULL)
      return 0;
  }

  if ((g->properties->flags & (CANT_INITIATE | CAN_GRIDGRIDGRID)) == CAN_GRIDGRIDGRID)
  {
    g = react_2D_trimol(local, g, max_time);
    if (g == NULL)
      return 0;
  }

  return 1;
}

static double clip_to_next_integer(double t)
{
  double t_next = ceil(t) * (1.0+0.1*EPS_C);
  if (! distinguishable(t_next, t, EPS_C))
    return t_next;
  else
    return t;
}

/*************************************************************************
run_timestep:
  In: local storage area to use
      time of the next release event
      time of the next checkpoint
  Out: No return value.  Every molecule in the subvolume is updated in
       position and rescheduled at least one timestep ahead.
  Note: This also occasionally does garbage collection on the scheduling
        queue.
*************************************************************************/

void run_timestep(struct storage *local,double release_time,double checkpt_time)
{
#ifdef RANDOMIZE_VOL_MOLS_IN_WORLD
  struct vector3 low_end;
  double size_x, size_y, size_z; /* dimensions of the world bounding box
                                    in X, Y, Z directions */

  size_x = world->bb_urb.x - world->bb_llf.x;
  if (size_x < 0) {
    size_x = - size_x;
    low_end.x = world->bb_urb.x;
  }else{
    low_end.x = world->bb_llf.x;
  }
  size_y = world->bb_urb.y - world->bb_llf.y;
  if(size_y < 0) {
    size_y = - size_y;
    low_end.y = world->bb_urb.y;
  }else{
    low_end.y = world->bb_llf.y;
  }
  size_z = world->bb_urb.z - world->bb_llf.z;
  if(size_z < 0) {
    size_z = - size_z;
    low_end.z = world->bb_urb.z;
  }else{
    low_end.z = world->bb_llf.z;
  }
#endif

  /* If we have enough defunct molecules, run the garbage collection. */
  if (local->timer->defunct_count > MIN_DEFUNCT_FOR_GC &&
       MAX_DEFUNCT_FRAC*(local->timer->count) < local->timer->defunct_count)
  {
    run_gc(local);
  }

  /* Set up inbound molecule iteration. */
  transmitted_molecule_iter_t inbound_iter;
  outbound_molecules_begin(& local->inbound, & inbound_iter);
  transmitted_molecule_t cur_inbound;

  /* Set up displacement and time remainders. */
  struct vector3 *disp_remain = NULL;
  double *time_remain = NULL;
  if (! outbound_molecules_finished(& local->inbound, & inbound_iter))
  {
    disp_remain = & cur_inbound->disp_remainder;
    time_remain = & cur_inbound->time_remainder;
  }

  /* Do not trigger the scheduler to advance!  This will be done by the main loop. */
  while (! outbound_molecules_finished(& local->inbound, & inbound_iter)
         ||  local->timer->current != NULL)
  {
    struct abstract_molecule *a;

    if (! outbound_molecules_finished(& local->inbound, & inbound_iter))
    {
      transmitted_molecule_t *inbound = outbound_molecules_next(& local->inbound,
                                                                & inbound_iter);
      if (inbound == NULL)
      {
<<<<<<< HEAD
        disp_remain = NULL;
        time_remain = NULL;
        continue;
      }
=======
	max_time = checkpt_time - a->t;
	if (a->t2<max_time && (a->flags &(ACT_REACT|ACT_INERT))!=0) max_time = a->t2;
	if (max_time > release_time - a->t) max_time = release_time - a->t;
	if (a->properties->time_step < max_time) max_time = a->properties->time_step;
        grid_mol_advance_time = max_time;
      }
      else max_time = grid_mol_advance_time;
>>>>>>> f7e696bb

      cur_inbound = *inbound;
      a = (struct abstract_molecule *) cur_inbound.molecule;
    }
    else
      a = (struct abstract_molecule *) schedule_next(local->timer);
    a->flags &= ~IN_SCHEDULE;

    /* Check for and remove defunct molecules. */
    if (a->properties == NULL)
    {
      if ((a->flags & IN_MASK) == 0)
      {
        a->next = NULL;
        mem_put(a->birthplace, a);
      }

      if (local->timer->defunct_count > 0)
        local->timer->defunct_count--;
      continue;
    }

    /* Check for a unimolecular event */
    if (a->t2 < EPS_C || a->t2 < EPS_C*a->t)
    {
      if (! handle_unimol_rxn(local, a))
        continue;
    }

    double t_start_diffuse = a->t;
    if ((a->flags & ACT_DIFFUSE) != 0)
    {
      /* Find the next time barrier. */
      double max_time = checkpt_time - a->t;
      if (local->max_timestep < max_time)
        max_time = local->max_timestep;
      if ((a->flags & (ACT_REACT|ACT_INERT)) != 0  &&  a->t2 < max_time)
        max_time = a->t2;
      if (max_time > release_time - a->t)
        max_time = release_time - a->t;
      if (time_remain != NULL  &&  max_time > *time_remain)
        max_time = *time_remain;

      if (! handle_diffusion(local, a, max_time, disp_remain))
        continue;
    }

    if ((a->flags & (TYPE_GRID | ACT_INERT)) == TYPE_GRID  &&
        (a->properties->flags & (CAN_GRIDGRIDGRID|CAN_GRIDGRID)))
    {
      double max_time = 0.0;
      if ((a->flags & ACT_DIFFUSE) == 0) /* Didn't move, so we need to figure out how long to react for */
      {
        max_time = checkpt_time - a->t;
        if (a->properties->time_step < max_time)
          max_time = a->properties->time_step;
        if ((a->flags & (ACT_REACT|ACT_INERT)) != 0  &&  a->t2 < max_time)
          max_time = a->t2;
        if (max_time > release_time - a->t)
          max_time = release_time - a->t;
      }
<<<<<<< HEAD
      else max_time = a->t - t_start_diffuse;

      if (! handle_surface_reaction(local, (struct grid_molecule *) a, max_time))
        continue;

      if ((a->flags&ACT_DIFFUSE)==0) /* Advance time if diffusion hasn't already done it */
      {
       a->t2 -= max_time;
       a->t += max_time;
      }
=======

    }

    /* advance molecule scheduling time if not done before */
    int can_diffuse = 0, can_react = 0;
    can_diffuse = ((a->flags&ACT_DIFFUSE)!=0);
    can_react = (a->properties->flags &(CAN_GRIDGRIDGRID|CAN_GRIDGRID)) && !(a->flags&ACT_INERT);

    if ( (a->flags&TYPE_GRID)!=0 && (can_diffuse || can_react))
    {

	w = ((struct grid_molecule*)a)->grid->surface; 
        a->t += grid_mol_advance_time;
 
        if ((a->flags&ACT_DIFFUSE)==0) /* Advance time if diffusion hasn't already done it */
        {
          a->t2 -= grid_mol_advance_time;
          if(a->t2 < 0) a->t2 = 0;
        }else{
	  if ( (a->properties->flags&CAN_GRIDWALL)==0 ||
	       w==((struct grid_molecule*)a)->grid->surface )
	  {
              /* perform only for unimolecular reactions */
              if((a->flags & ACT_REACT) != 0){
                a->t2 -= grid_mol_advance_time;
                if(a->t2 < 0) a->t2 = 0;
              }
	  }
	  else if (w->surf_class==((struct grid_molecule*)a)->grid->surface->surf_class)
	  {
              /* perform only for unimolecular reactions */
              if((a->flags & ACT_REACT) != 0){
                a->t2 -= grid_mol_advance_time;
                if(a->t2 < 0) a->t2 = 0;
              }
	  }
	  else
	  {
	    a->t2 = 0;
	    a->flags |= ACT_CHANGE; /* Reschedule reaction time */
	  }

        }
>>>>>>> f7e696bb
    }
    else if ((a->flags & ACT_DIFFUSE) == 0)
    {
      if (a->t2 == 0) a->t += MAX_UNI_TIMESKIP;
      else 
      {
        a->t += a->t2;
        a->t2 = 0;
      }
    }
<<<<<<< HEAD

=======
    
    a->flags |= IN_SCHEDULE;
    
>>>>>>> f7e696bb
    /* If we're near an integer boundary, advance to the next integer */
    a->t = clip_to_next_integer(a->t);

#ifdef RANDOMIZE_VOL_MOLS_IN_WORLD
    if ((a->flags & TYPE_3D) != 0){
      randomize_vol_mol_position((struct volume_molecule *)a, &low_end, size_x, size_y, size_z);
    }
#endif

    a->flags |= IN_SCHEDULE;

    /* If it's a grid molecule, it may have moved across a memory subdivision
     * boundary, and might need to be reallocated and moved to a new scheduler.
     * This is important when macromolecules are involved, not for performance
     * reasons, but correctness, as we need to be able to find the scheduler
     * containing any given subunit.
     */
    if (a->flags & TYPE_GRID)
    {
      struct subvolume *sv;
      struct vector3 pos3d;
      struct grid_molecule *g = (struct grid_molecule *)(void *)a;
      uv2xyz(&g->s_pos, g->grid->surface, &pos3d);

      sv = find_subvolume(&pos3d, g->grid->subvol);
      if (sv->local_storage != local)
      {
        struct grid_molecule *gnew = (struct grid_molecule *) CHECKED_MEM_GET(sv->local_storage->gmol, "grid molecule");
        memcpy(gnew, g, sizeof(struct grid_molecule));
        gnew->next = NULL;
        gnew->birthplace = sv->local_storage->gmol;
        if (g->grid->mol[g->grid_index] == g)
        {
          g->grid->mol[g->grid_index] = gnew;
          g->grid = NULL;
          g->grid_index = 0;
        }

        if (g->cmplx)
        {
          int idx = macro_subunit_index((struct abstract_molecule *) g);
          if (idx >= 0)
          {
            g->cmplx[idx] = gnew;
            g->cmplx = NULL;
          }
        }

        mem_put(g->birthplace, g);
        if (schedule_add(sv->local_storage->timer, gnew))
          mcell_allocfailed("Failed to add a '%s' grid molecule to scheduler after migrating to a new memory store.",
                            a->properties->sym->name);
      }
      else
      {
        if (schedule_add(local->timer,a))
          mcell_allocfailed("Failed to add a '%s' grid molecule to scheduler after taking a diffusion step.",
                            a->properties->sym->name);
      }
    }
    else
    {
      if (schedule_add(((struct volume_molecule*)a)->subvol->local_storage->timer,a))
        mcell_allocfailed("Failed to add a '%s' volume molecule to scheduler after taking a diffusion step.",
                          a->properties->sym->name);
    }
  }
  if (local->timer->error)
    mcell_internal_error("Scheduler reported an out-of-memory error while retrieving molecules, but this should never happen.");
}


/*************************************************************************
run_concentration_clamp:
  In: The current time.
  Out: No return value.  Molecules are released at concentration-clamped
       surfaces to maintain the desired concentation.
*************************************************************************/

void run_concentration_clamp(double t_now)
{
  struct ccn_clamp_data *ccd;
  struct ccn_clamp_data *ccdo;
  struct ccn_clamp_data *ccdm;
  double n_collisions;
  int n_emitted,idx;
  struct wall *w;
  struct vector3 v;
  double s1,s2,eps;
  struct volume_molecule m;
  struct volume_molecule *mp;
  
  int this_count = 0;
  static int total_count = 0;
  
  for (ccd=world->clamp_list ; ccd!=NULL ; ccd=ccd->next)
  {
    if (ccd->objp==NULL) continue;
    for (ccdo=ccd ; ccdo!=NULL ; ccdo=ccdo->next_obj)
    {
      for (ccdm=ccdo ; ccdm!=NULL ; ccdm=ccdm->next_mol)
      {
        n_collisions = ccdo->scaling_factor * ccdm->mol->space_step * 
                       ccdm->concentration / ccdm->mol->time_step;
        n_emitted = poisson_dist(n_collisions, rng_dbl(world->rng_global));
        
        if (n_emitted==0) continue;
        
        m.t = t_now+0.5;
        m.t2 = 0;
        m.flags = IN_SCHEDULE | ACT_NEWBIE | TYPE_3D | IN_VOLUME | ACT_CLAMPED | ACT_DIFFUSE;
        m.properties = ccdm->mol;
        m.birthplace=NULL;
        m.birthday = t_now;
        m.subvol=NULL;
        m.previous_wall=NULL;
        m.index=0;
        m.cmplx=NULL;
        mp = NULL;
        
        this_count+=n_emitted;
        while (n_emitted>0)
        {
          idx = bisect_high(ccdo->cum_area,
                            ccdo->n_sides,
                            rng_dbl(world->rng_global)*ccdo->cum_area[ccd->n_sides-1]);
          w = ccdo->objp->wall_p[ ccdo->side_idx[idx] ];
          
          s1 = sqrt(rng_dbl(world->rng_global));
          s2 = rng_dbl(world->rng_global)*s1;
          
          v.x = w->vert[0]->x + s1*(w->vert[1]->x - w->vert[0]->x) + s2*(w->vert[2]->x - w->vert[1]->x);
          v.y = w->vert[0]->y + s1*(w->vert[1]->y - w->vert[0]->y) + s2*(w->vert[2]->y - w->vert[1]->y);
          v.z = w->vert[0]->z + s1*(w->vert[1]->z - w->vert[0]->z) + s2*(w->vert[2]->z - w->vert[1]->z);
          
          if (ccdm->orient==1) m.index=1;
          else if (ccdm->orient==-1) m.index=-1;
          else
          {
            m.index = (rng_uint(world->rng_global) & 2) - 1;
          }
          
          eps = EPS_C*m.index;
          
          s1 = fabs(v.x);
          s2 = fabs(v.y);
          if (s1<s2) s1=s2;
          s2 = fabs(v.z);
          if (s1<s2) s1=s2;
          if (s1>1.0) eps *= s1;
          
          m.pos.x = v.x + w->normal.x*eps;
          m.pos.y = v.y + w->normal.y*eps;
          m.pos.z = v.z + w->normal.z*eps;
          m.previous_wall = w;
          
          if (mp==NULL)
          {
            mp = insert_volume_molecule(world->rng_global, &m, mp);
            if (mp==NULL)
              mcell_allocfailed("Failed to insert a '%s' volume molecule while concentration clamping.",
                                m.properties->sym->name);
            if (trigger_unimolecular(ccdm->mol->hashval , (struct abstract_molecule*)mp) != NULL)
            {
              m.flags |= ACT_REACT;
              mp->flags |= ACT_REACT;
            }
          }
          else
          {
            mp = insert_volume_molecule(world->rng_global, &m, mp);
            if (mp==NULL)
              mcell_allocfailed("Failed to insert a '%s' volume molecule while concentration clamping.",
                                m.properties->sym->name);
          }
          
          n_emitted--;
        }
      }
    }
  }
  
  total_count += this_count;
//  printf("Emitted %d\n",total_count);
}
<|MERGE_RESOLUTION|>--- conflicted
+++ resolved
@@ -61,14 +61,9 @@
          distance chosen from the probability distribution of a diffusing
          2D molecule, scaled by the scaling factor.
 *************************************************************************/
-<<<<<<< HEAD
-
 static void pick_2d_displacement(struct storage *local,
                                  struct vector2 *v,
                                  double scale)
-=======
-void pick_2d_displacement(struct vector2 *v,double scale)
->>>>>>> f7e696bb
 {
   static const double one_over_2_to_16th = 1.52587890625e-5;
   struct vector2 a;
@@ -84,21 +79,8 @@
    */
   do
   {
-<<<<<<< HEAD
     unsigned int n = rng_uint(local->rng);
     
-    a.u = 2.0*one_over_2_to_16th*(n&0xFFFF)-1.0;
-    a.v = 2.0*one_over_2_to_16th*(n>>16)-1.0;
-    f = a.u*a.u + a.v*a.v;
-  } while (f<0.01 || f>1.0);
-  
-  f = (1.0/f) * sqrt(- log( 1-rng_dbl(local->rng) )) * scale;
-  
-  v->u = (a.u*a.u-a.v*a.v)*f;
-  v->v = (2.0*a.u*a.v)*f;
-=======
-    unsigned int n = rng_uint(world->rng);
-
     a.u = 2.0*one_over_2_to_16th*(n&0xFFFF)-1.0;
     a.v = 2.0*one_over_2_to_16th*(n>>16)-1.0;
     f = a.u*a.u + a.v*a.v;
@@ -116,7 +98,6 @@
   double normalFactor = sqrt(-log(f)/f);
   v->u = a.u * normalFactor * scale;
   v->v = a.v * normalFactor * scale;
->>>>>>> f7e696bb
 }
 
 /*************************************************************************
@@ -4845,7 +4826,8 @@
 
 /*************************************************************************
 diffuse_2D:
-  In: molecule that is moving
+  In: memory subdivision in which diffusion is occurring
+      molecule that is moving
       maximum time we can spend diffusing
       how much to advance molecule internal time (return value)
   Out: Pointer to the molecule, or NULL if there was an error (right now
@@ -4855,14 +4837,10 @@
   To-do: This doesn't work with triggers.  Change style of counting code
          so that it can update as we go, like with 3D diffusion.
 *************************************************************************/
-
-<<<<<<< HEAD
 static struct grid_molecule* diffuse_2D(struct storage *local,
                                         struct grid_molecule *g,
-                                        double max_time)
-=======
-struct grid_molecule* diffuse_2D(struct grid_molecule *g,double max_time, double *advance_time)
->>>>>>> f7e696bb
+                                        double max_time,
+                                        double *advance_time)
 {
   struct species *sg;
   struct vector2 displacement,new_loc;
@@ -4911,27 +4889,16 @@
     steps = EPS_C;
     t_steps = EPS_C*sg->time_step;
   }
-  
+
   if (steps==1.0) space_factor = sg->space_step;
   else space_factor = sg->space_step*sqrt(steps);
-<<<<<<< HEAD
-  
+
   local->stats.diffusion_number++;
   local->stats.diffusion_cumtime += steps;
-  
+
   for (find_new_position=(SURFACE_DIFFUSION_RETRIES+1) ; find_new_position > 0 ; find_new_position--)
   {
     pick_2d_displacement(local, &displacement, space_factor);
-    
-=======
- 
-  world->diffusion_number++;
-  world->diffusion_cumtime += steps;
-  
-  for (find_new_position=(SURFACE_DIFFUSION_RETRIES+1) ; find_new_position > 0 ; find_new_position--)
-  {
-    pick_2d_displacement(&displacement,space_factor);
-   
     if(g->properties->flags & SET_MAX_STEP_LENGTH)
     {
        disp_length = sqrt(displacement.u * displacement.u + displacement.v * displacement.v);
@@ -4943,8 +4910,6 @@
        }
     }
 
-
->>>>>>> f7e696bb
     new_wall = ray_trace_2d(g,&displacement,&new_loc);
     
     if (new_wall==NULL) continue;  /* Something went wrong--try again */
@@ -5539,7 +5504,6 @@
 
 static void *worker_loop(void *data)
 {
-<<<<<<< HEAD
   thread_state_t *state = (thread_state_t *) data;
   (void) state;
   /* XXX */
@@ -5549,43 +5513,6 @@
 void start_threads(struct volume *wrld, int num_threads)
 {
   pthread_mutex_init(& world->trig_lock, NULL);
-=======
-  struct abstract_molecule *a;
-  struct wall *w;
-  struct rxn *r,*r2;
-  double t,tt;
-  double max_time;
-  int i,j,special;
-  /* how to advance grid molecule scheduling time */
-  double grid_mol_advance_time; 
-  
-#ifdef RANDOMIZE_VOL_MOLS_IN_WORLD
-   struct vector3 low_end;
-   double size_x, size_y, size_z; /* dimensions of the world bounding box
-                                     in X, Y, Z directions */
-
-   size_x = world->bb_urb.x - world->bb_llf.x;
-   if(size_x < 0) {
-       size_x = - size_x;
-       low_end.x = world->bb_urb.x;
-   }else{
-       low_end.x = world->bb_llf.x;
-   }
-   size_y = world->bb_urb.y - world->bb_llf.y;
-   if(size_y < 0) {
-      size_y = - size_y;
-      low_end.y = world->bb_urb.y;
-   }else{
-       low_end.y = world->bb_llf.y;
-   }
-   size_z = world->bb_urb.z - world->bb_llf.z;
-   if(size_z < 0) {
-       size_z = - size_z;
-       low_end.z = world->bb_urb.z;
-   }else{
-       low_end.z = world->bb_llf.z;
-   }
->>>>>>> f7e696bb
 
   wrld->num_threads = num_threads;
   wrld->threads = CHECKED_MALLOC_ARRAY(thread_state_t,
@@ -5671,14 +5598,8 @@
     }
   }
 
-<<<<<<< HEAD
   /* If the molecule is ready to undergo a unimolecular reaction, react. */
   else if ((a->flags & ACT_REACT) != 0)
-=======
-
-  /* Do not trigger the scheduler to advance!  This will be done by the main loop. */
-  while (local->timer->current != NULL)
->>>>>>> f7e696bb
   {
 #define SPECIAL_UNI_ONLY     0
 #define SPECIAL_UNI_OR_SURF  1
@@ -5701,19 +5622,10 @@
         }
       }
     }
-<<<<<<< HEAD
 
     /* Determine which reaction within the pathway to invoke, and invoke it. */
     int outcome = RX_NO_RX;
     if (rxn_uni != NULL)
-=======
-    
-    a->flags &= ~IN_SCHEDULE;
-    grid_mol_advance_time = 0;
-  
-    /* Check for a unimolecular event */
-    if (a->t2 < EPS_C || a->t2 < EPS_C*a->t)
->>>>>>> f7e696bb
     {
       int whichrxn = which_unimolecular(local, rxn_uni, a);
       outcome = outcome_unimolecular(local, rxn_uni, whichrxn, a, a->t);
@@ -5800,7 +5712,8 @@
 static int handle_diffusion(struct storage *local,
                             struct abstract_molecule *a,
                             double max_time,
-                            struct vector3 *disp_remain)
+                            struct vector3 *disp_remain,
+                            double *grid_mol_advance_time)
 {
   if ((a->flags & TYPE_3D) != 0)
   {
@@ -5824,34 +5737,8 @@
   {
     struct wall *w = ((struct grid_molecule*)a)->grid->surface;
     a = (struct abstract_molecule*) diffuse_2D(local, (struct grid_molecule*)a , max_time);
-
-    if (a != NULL)
-    {
-      if ((a->properties->flags & CAN_GRIDWALL) == 0       ||
-          w == ((struct grid_molecule*) a)->grid->surface  ||
-          w->surf_class == ((struct grid_molecule*) a)->grid->surface->surf_class)
-      {
-        /* perform only for unimolecular reactions */
-        if ((a->flags & ACT_REACT) != 0)
-        {
-          a->t2 -= a->t - t;
-          if (a->t2 < 0)
-            a->t2 = 0;
-        }
-      }
-      else
-      {
-<<<<<<< HEAD
-        a->t2 = 0;
-        a->flags |= ACT_CHANGE; /* Reschedule reaction time */
-=======
-	if (max_time > release_time - a->t) max_time = release_time - a->t;
-	a = (struct abstract_molecule*)diffuse_2D((struct grid_molecule*)a , max_time, &grid_mol_advance_time);
-        if(a == NULL) continue;
->>>>>>> f7e696bb
-      }
-    }
-    else return 0;
+    if (a == NULL)
+      return 0;
   }
 
   return 1;
@@ -5903,6 +5790,9 @@
 
 void run_timestep(struct storage *local,double release_time,double checkpt_time)
 {
+  /* how to advance grid molecule scheduling time */
+  double grid_mol_advance_time; 
+
 #ifdef RANDOMIZE_VOL_MOLS_IN_WORLD
   struct vector3 low_end;
   double size_x, size_y, size_z; /* dimensions of the world bounding box
@@ -5952,6 +5842,7 @@
     time_remain = & cur_inbound->time_remainder;
   }
 
+
   /* Do not trigger the scheduler to advance!  This will be done by the main loop. */
   while (! outbound_molecules_finished(& local->inbound, & inbound_iter)
          ||  local->timer->current != NULL)
@@ -5964,20 +5855,10 @@
                                                                 & inbound_iter);
       if (inbound == NULL)
       {
-<<<<<<< HEAD
         disp_remain = NULL;
         time_remain = NULL;
         continue;
       }
-=======
-	max_time = checkpt_time - a->t;
-	if (a->t2<max_time && (a->flags &(ACT_REACT|ACT_INERT))!=0) max_time = a->t2;
-	if (max_time > release_time - a->t) max_time = release_time - a->t;
-	if (a->properties->time_step < max_time) max_time = a->properties->time_step;
-        grid_mol_advance_time = max_time;
-      }
-      else max_time = grid_mol_advance_time;
->>>>>>> f7e696bb
 
       cur_inbound = *inbound;
       a = (struct abstract_molecule *) cur_inbound.molecule;
@@ -6000,6 +5881,8 @@
       continue;
     }
 
+    grid_mol_advance_time = 0;
+  
     /* Check for a unimolecular event */
     if (a->t2 < EPS_C || a->t2 < EPS_C*a->t)
     {
@@ -6021,7 +5904,7 @@
       if (time_remain != NULL  &&  max_time > *time_remain)
         max_time = *time_remain;
 
-      if (! handle_diffusion(local, a, max_time, disp_remain))
+      if (! handle_diffusion(local, a, max_time, disp_remain, & grid_mol_advance_time))
         continue;
     }
 
@@ -6038,20 +5921,13 @@
           max_time = a->t2;
         if (max_time > release_time - a->t)
           max_time = release_time - a->t;
-      }
-<<<<<<< HEAD
-      else max_time = a->t - t_start_diffuse;
+        grid_mol_advance_time = max_time;
+      }
+      else
+        max_time = grid_mol_advance_time;
 
       if (! handle_surface_reaction(local, (struct grid_molecule *) a, max_time))
         continue;
-
-      if ((a->flags&ACT_DIFFUSE)==0) /* Advance time if diffusion hasn't already done it */
-      {
-       a->t2 -= max_time;
-       a->t += max_time;
-      }
-=======
-
     }
 
     /* advance molecule scheduling time if not done before */
@@ -6059,59 +5935,48 @@
     can_diffuse = ((a->flags&ACT_DIFFUSE)!=0);
     can_react = (a->properties->flags &(CAN_GRIDGRIDGRID|CAN_GRIDGRID)) && !(a->flags&ACT_INERT);
 
-    if ( (a->flags&TYPE_GRID)!=0 && (can_diffuse || can_react))
-    {
-
-	w = ((struct grid_molecule*)a)->grid->surface; 
-        a->t += grid_mol_advance_time;
- 
-        if ((a->flags&ACT_DIFFUSE)==0) /* Advance time if diffusion hasn't already done it */
+    if ((a->flags&TYPE_GRID) !=0 && (can_diffuse || can_react))
+    {
+      struct wall *w = ((struct grid_molecule*)a)->grid->surface; 
+      a->t += grid_mol_advance_time;
+
+      if ((a->flags&ACT_DIFFUSE)==0) /* Advance time if diffusion hasn't already done it */
+      {
+        a->t2 -= grid_mol_advance_time;
+        if (a->t2 < 0)
+          a->t2 = 0;
+      }
+      else
+      {
+        if ((a->properties->flags&CAN_GRIDWALL) ==0         ||
+            w == ((struct grid_molecule*)a)->grid->surface  ||
+            w->surf_class == ((struct grid_molecule*)a)->grid->surface->surf_class)
         {
-          a->t2 -= grid_mol_advance_time;
-          if(a->t2 < 0) a->t2 = 0;
-        }else{
-	  if ( (a->properties->flags&CAN_GRIDWALL)==0 ||
-	       w==((struct grid_molecule*)a)->grid->surface )
-	  {
-              /* perform only for unimolecular reactions */
-              if((a->flags & ACT_REACT) != 0){
-                a->t2 -= grid_mol_advance_time;
-                if(a->t2 < 0) a->t2 = 0;
-              }
-	  }
-	  else if (w->surf_class==((struct grid_molecule*)a)->grid->surface->surf_class)
-	  {
-              /* perform only for unimolecular reactions */
-              if((a->flags & ACT_REACT) != 0){
-                a->t2 -= grid_mol_advance_time;
-                if(a->t2 < 0) a->t2 = 0;
-              }
-	  }
-	  else
-	  {
-	    a->t2 = 0;
-	    a->flags |= ACT_CHANGE; /* Reschedule reaction time */
-	  }
-
+          /* perform only for unimolecular reactions */
+          if ((a->flags & ACT_REACT) != 0)
+          {
+            a->t2 -= grid_mol_advance_time;
+            if (a->t2 < 0)
+              a->t2 = 0;
+          }
         }
->>>>>>> f7e696bb
-    }
-    else if ((a->flags & ACT_DIFFUSE) == 0)
-    {
-      if (a->t2 == 0) a->t += MAX_UNI_TIMESKIP;
+        else
+        {
+          a->t2 = 0;
+          a->flags |= ACT_CHANGE; /* Reschedule reaction time */
+        }
+      }
+    }
+    else if ((a->flags&ACT_DIFFUSE)==0)
+    {
+      if (a->t2==0) a->t += MAX_UNI_TIMESKIP;
       else 
       {
         a->t += a->t2;
         a->t2 = 0;
       }
     }
-<<<<<<< HEAD
-
-=======
-    
-    a->flags |= IN_SCHEDULE;
-    
->>>>>>> f7e696bb
+
     /* If we're near an integer boundary, advance to the next integer */
     a->t = clip_to_next_integer(a->t);
 
