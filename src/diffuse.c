--- conflicted
+++ resolved
@@ -4082,14 +4082,10 @@
         vm.t2 = 0;
         vm.flags = IN_SCHEDULE | ACT_NEWBIE | TYPE_VOL | IN_VOLUME |
                   ACT_CLAMPED | ACT_DIFFUSE;
-<<<<<<< HEAD
-        vm.properties = ccdm->mol;
+        vm.properties = cdpm->mol;
         initialize_diffusion_function((struct abstract_molecule*)&vm);
 
         vm.mesh_name = NULL;
-=======
-        vm.properties = cdpm->mol;
->>>>>>> 48e018ec
         vm.birthplace = NULL;
         vm.birthday = convert_iterations_to_seconds(
             world->start_iterations, world->time_unit,
