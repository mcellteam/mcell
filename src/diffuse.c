--- conflicted
+++ resolved
@@ -51,8 +51,6 @@
 static const int inert_to_all = 2;
 
 /* declaration of static functions */
-<<<<<<< HEAD
-=======
 int move_sm_on_same_triangle(
     struct volume *state,
     struct surface_molecule *sm,
@@ -61,49 +59,29 @@
     struct wall *new_wall,
     struct hit_data *hd_info);
 
->>>>>>> d118b6f9
 static void redo_collision_list(struct volume* world, struct collision** shead,
   struct collision** stail, struct collision** shead_exp,
   struct volume_molecule* m, struct vector3* displacement, struct subvolume* sv);
 
-<<<<<<< HEAD
-=======
-
->>>>>>> d118b6f9
-static int collide_and_react_with_vol_mol(struct volume* world,
-  struct collision* smash, struct volume_molecule* m, struct collision** tentative,
-  struct vector3* displacement, struct vector3* loc_certain, double t_steps,
-  double r_rate_factor);
-
-<<<<<<< HEAD
-void set_inertness_and_maxtime(struct volume* world, struct volume_molecule* m,
-  double* maxtime, int* inertness);
-
-void determine_mol_mol_reactions(struct volume* world, struct volume_molecule* m,
-  struct collision** shead, struct collision** stail, int interness);
-
-void compute_displacement(struct volume* world, struct collision* shead,
-  struct volume_molecule* m, struct vector3* displacement,
-  struct vector3* displacement2, double* rate_factor, double* r_rate_factor,
-  double* steps, double* t_steps, double max_time);
-=======
->>>>>>> d118b6f9
-
-static int collide_and_react_with_surf_mol(struct volume* world,
-  struct collision* smash, struct volume_molecule* m, struct collision** tentative,
-  struct vector3** loc_certain, double t_steps, int mol_grid_flag,
-  int mol_mol_grid_flag, double r_rate_factor);
-
-static int collide_and_react_with_walls(struct volume* world, struct collision* smash,
-  struct volume_molecule* m, struct collision** tentative,
-  struct vector3** loc_certain, double t_steps, int inertness,
-  double r_rate_factor);
-
-<<<<<<< HEAD
-=======
-static int reflect_or_periodic_bc(struct volume* world, struct collision* smash,
-  struct vector3* displacement, struct volume_molecule** mol,
-  struct wall** reflectee, struct collision** tentative, double* t_steps);
+static int collide_and_react_with_vol_mol(
+  struct volume* world, struct collision* smash, struct volume_molecule* vm,
+  struct collision** tentative, struct vector3* displacement,
+  struct vector3* loc_certain, double t_steps, double r_rate_factor);
+
+static int collide_and_react_with_surf_mol(
+  struct volume* world, struct collision* smash, struct volume_molecule* vm,
+  struct collision** tentative, struct vector3** loc_certain, double t_steps,
+  int mol_grid_flag, int mol_mol_grid_flag, double r_rate_factor);
+
+static int collide_and_react_with_walls(
+  struct volume* world, struct collision* smash, struct volume_molecule* vm,
+  struct collision** tentative, struct vector3** loc_certain, double t_steps,
+  int inertness, double r_rate_factor);
+
+static int reflect_or_periodic_bc(
+  struct volume* world, struct collision* smash, struct vector3* displacement,
+  struct volume_molecule** mol, struct wall** reflectee,
+  struct collision** tentative, double* t_steps);
 
 static void reflect_absorb_inside_out(
     struct volume *world, struct surface_molecule *sm, struct hit_data *hd_head,
@@ -124,36 +102,31 @@
     int *absorb_now,
     int this_wall_edge_region_border);
 
-void collide_and_react_with_subvol(struct volume* world, struct collision *smash,
-  struct vector3* displacement, struct volume_molecule** mol,
-  struct collision** tentative, double* t_steps);
-
-void compute_displacement(struct volume* world, struct collision* shead,
-  struct volume_molecule* m, struct vector3* displacement,
-  struct vector3* displacement2, double* rate_factor, double* r_rate_factor,
-  double* steps, double* t_steps, double max_time);
-
-void determine_mol_mol_reactions(struct volume* world, struct volume_molecule* m,
-  struct collision** shead, struct collision** stail, int interness);
-
-void set_inertness_and_maxtime(struct volume* world, struct volume_molecule* m,
-  double* maxtime, int* inertness);
-
->>>>>>> d118b6f9
-void register_hits(struct volume* world, struct volume_molecule* m,
+void collide_and_react_with_subvol(
+  struct volume* world, struct collision *smash, struct vector3* displacement,
+  struct volume_molecule** mol, struct collision** tentative, double* t_steps);
+
+void compute_displacement(
+  struct volume* world, struct collision* shead, struct volume_molecule* vm,
+  struct vector3* displacement, struct vector3* displacement2,
+  double* rate_factor, double* r_rate_factor, double* steps, double* t_steps,
+  double max_time);
+
+void determine_mol_mol_reactions(
+  struct volume* world, struct volume_molecule* vm, struct collision** shead,
+  struct collision** stail, int interness);
+
+void set_inertness_and_maxtime(
+  struct volume* world, struct volume_molecule* vm, double* maxtime,
+  int* inertness);
+
+void register_hits(
+  struct volume* world, struct volume_molecule* m,
   struct collision** tentative, struct wall** reflect_w, double* reflect_t,
   struct vector3* displacement, struct collision* smash, double* t_steps);
 
 void count_tentative_collisions(
   struct volume *world, struct collision **tc, struct collision *smash,
-<<<<<<< HEAD
-  struct species *spec, double t_confident, int destroy_flag);
-
-static void reflect_vm(
-  struct volume* world, struct collision* smash, struct vector3* displacement,
-  struct volume_molecule** mol, struct wall** reflectee,
-  struct collision** tentative, double* t_steps);
-=======
   struct species *spec, double t_confident, int destroy_flag,
   struct periodic_image *box);
 
@@ -163,7 +136,6 @@
     struct object *periodic_box_obj,
     struct vector3 *hit_xyz,
     struct vector3 *teleport_xyz);
->>>>>>> d118b6f9
 
 /*************************************************************************
 pick_2D_displacement:
@@ -2915,17 +2887,10 @@
 *************************************************************************/
 struct volume_molecule *diffuse_3D(
     struct volume *world,
-<<<<<<< HEAD
     struct volume_molecule *vm,
     double max_time) {
 
-  struct species *spec = vm->properties;
-=======
-    struct volume_molecule *m,
-    double max_time) {
-
-  struct species* spec = m->properties;
->>>>>>> d118b6f9
+  struct species* spec = vm->properties;
   if (spec == NULL) {
     mcell_internal_error(
         "Attempted to take a diffusion step for a defunct molecule.");
@@ -2937,16 +2902,12 @@
   int mol_grid_grid_flag = ((spec->flags & CAN_VOLSURFSURF) == CAN_VOLSURFSURF);
 
   if (spec->space_step <= 0.0) {
-    m->t += max_time;
-    return m;
+    vm->t += max_time;
+    return vm;
   }
 
   int inertness = 0;
-<<<<<<< HEAD
   set_inertness_and_maxtime(world, vm, &max_time, &inertness);
-=======
-  set_inertness_and_maxtime(world, m, &max_time, &inertness);
->>>>>>> d118b6f9
 
   /* Done housekeeping, now let's do something fun! */
   int calculate_displacement = 1;
@@ -2965,17 +2926,12 @@
 
 pretend_to_call_diffuse_3D: ; /* Label to allow fake recursion */
 
-<<<<<<< HEAD
   struct subvolume *sv = vm->subvol;
-=======
-  struct subvolume *sv = m->subvol;
->>>>>>> d118b6f9
   struct collision *shead = NULL; /* Things we might hit (can interact with) */
   struct collision *stail = NULL; /* Things we might hit (can interact with -
                                      tail of the collision linked list) */
   struct collision *shead_exp = NULL; /* Things we might hit (can interact with)
                                          from neighbor subvolumes */
-<<<<<<< HEAD
   /* scan subvolume for possible mol-mol reactions with vm */
   if ((spec->flags & (CAN_VOLVOL | CANT_INITIATE)) == CAN_VOLVOL &&
       inertness < inert_to_all) {
@@ -2984,42 +2940,19 @@
 
   if (calculate_displacement) {
     compute_displacement(world, shead, vm, &displacement, &displacement2,
-=======
-  /* scan subvolume for possible mol-mol reactions with m */
-  if ((spec->flags & (CAN_VOLVOL | CANT_INITIATE)) == CAN_VOLVOL &&
-      inertness < inert_to_all) {
-    determine_mol_mol_reactions(world, m, &shead, &stail, inertness);
-  }
-
-   if (calculate_displacement) {
-    compute_displacement(world, shead, m, &displacement, &displacement2,
->>>>>>> d118b6f9
       &rate_factor, &r_rate_factor, &steps, &t_steps, max_time);
   }
 
   if (world->use_expanded_list &&
-<<<<<<< HEAD
       ((vm->properties->flags & (CAN_VOLVOL | CANT_INITIATE)) == CAN_VOLVOL) &&
       !inertness) {
-    shead_exp = expand_collision_list(vm, &displacement, sv, world->rx_radius_3d,
-                                      world->ny_parts,
-                                      world->nz_parts, world->x_fineparts,
-                                      world->y_fineparts, world->z_fineparts,
-                                      world->rx_hashsize, world->reaction_hash);
+    shead_exp = expand_collision_list(
+      vm, &displacement, sv, world->rx_radius_3d, world->ny_parts,
+      world->nz_parts, world->x_fineparts, world->y_fineparts,
+      world->z_fineparts, world->rx_hashsize, world->reaction_hash);
     if (stail != NULL)
       stail->next = shead_exp;
     else {
-=======
-      ((m->properties->flags & (CAN_VOLVOL | CANT_INITIATE)) == CAN_VOLVOL) &&
-      !inertness) {
-    shead_exp = expand_collision_list(m, &displacement, sv, world->rx_radius_3d,
-      world->ny_parts, world->nz_parts, world->x_fineparts,
-      world->y_fineparts, world->z_fineparts, world->rx_hashsize,
-      world->reaction_hash);
-    if (stail != NULL) {
-      stail->next = shead_exp;
-    } else {
->>>>>>> d118b6f9
       if (shead != NULL)
         mcell_internal_error("Collision lists corrupted.  While expanding the "
                              "collision lists, expected shead to be NULL, but "
@@ -3029,7 +2962,6 @@
   }
 
   struct wall* reflectee = NULL;
-<<<<<<< HEAD
   struct collision *smash;      /* Thing we've hit that's under consideration */
   do {
     /* due to redo_expand_collision_list_flag this only happens after reflection */
@@ -3038,8 +2970,9 @@
     }
 
     struct collision* shead2 = ray_trace(world, &(vm->pos), shead, sv, &displacement, reflectee);
-    if (shead2 == NULL)
+    if (shead2 == NULL) {
       mcell_internal_error("ray_trace returned NULL.");
+    }
 
     if (shead2->next != NULL) {
       shead2 =
@@ -3055,31 +2988,6 @@
             (world->rxn_flags.vol_vol_reaction_flag)) {
           world->vol_vol_colls++;
         }
-=======
-  struct collision* smash;      /* Thing we've hit that's under consideration */
-  do {
-    /* due to redo_expand_collision_list_flag this only happens after reflection */
-    if (world->use_expanded_list && redo_expand_collision_list_flag) {
-      redo_collision_list(world, &shead, &stail, &shead_exp, m, &displacement, sv);
-    }
-
-    struct collision* shead2 = ray_trace(world, &(m->pos), shead, sv, &displacement, reflectee);
-    if (shead2 == NULL) {
-      mcell_internal_error("ray_trace returned NULL.");
-    }
-
-    if (shead2->next != NULL) {
-      shead2 = (struct collision *)ae_list_sort((struct abstract_element *)shead2);
-    }
-
-    struct vector3* loc_certain = NULL;
-    struct collision* tentative = shead2;
-    for (smash = shead2; smash != NULL; smash = smash->next) {
-      if ((world->notify->molecule_collision_report == NOTIFY_FULL) &&
-          ((smash->what & COLLIDE_VOL) != 0) &&
-          (world->rxn_flags.vol_vol_reaction_flag)) {
-        world->vol_vol_colls++;
->>>>>>> d118b6f9
       }
 
       if (smash->t >= 1.0 || smash->t < 0.0) {
@@ -3088,7 +2996,7 @@
               "Detected a mol-mol collision outside of the 0.0...1.0 time "
               "window.  Iteration %lld, time of collision %.8e, mol1=%s, "
               "mol2=%s",
-              world->current_iterations, smash->t, m->properties->sym->name,
+              world->current_iterations, smash->t, vm->properties->sym->name,
               ((struct volume_molecule *)smash->target)->properties->sym->name);
         }
         smash = NULL;
@@ -3099,11 +3007,7 @@
         if (smash->t < EPS_C) {
           continue;
         }
-<<<<<<< HEAD
         if (collide_and_react_with_vol_mol(world, smash, vm, &tentative,
-=======
-        if (collide_and_react_with_vol_mol(world, smash, m, &tentative,
->>>>>>> d118b6f9
           &displacement, loc_certain, t_steps, r_rate_factor) == 1) {
           FREE_COLLISION_LISTS();
           return NULL;
@@ -3115,11 +3019,7 @@
         struct wall* w = (struct wall *)smash->target;
         if (w->grid != NULL && (mol_grid_flag || mol_grid_grid_flag) &&
           inertness < inert_to_all) {
-<<<<<<< HEAD
           int destroyed = collide_and_react_with_surf_mol(world, smash, vm,
-=======
-          int destroyed = collide_and_react_with_surf_mol(world, smash, m,
->>>>>>> d118b6f9
             &tentative, &loc_certain, t_steps, mol_grid_flag, mol_grid_grid_flag,
             r_rate_factor);
           // if destroyed = -1 we didn't react with any molecules and keep going
@@ -3129,7 +3029,6 @@
             return NULL;
           } else if (destroyed == 0) {
             continue;
-<<<<<<< HEAD
           }
         }
 
@@ -3146,85 +3045,16 @@
           }
         }
 
-        reflect_vm(
-          world, smash, &displacement, &vm, &reflectee, &tentative, &t_steps);
-        redo_expand_collision_list_flag = 1; /* Only useful if we're using
-                                                expanded lists, but easier to
-                                                always set it */
-        break;
-      } else if ((smash->what & COLLIDE_SUBVOL) != 0) {
-
-        struct subvolume *nsv;
-
-        if ((vm->flags & COUNT_ME) != 0 &&
-            (spec->flags & COUNT_SOME_MASK) != 0) {
-          /* We're leaving the SV so we actually crossed everything we thought
-           * we might have crossed */
-          for (; tentative != NULL && tentative != smash;
-               tentative = tentative->next) {
-            if (!(tentative->what & COLLIDE_WALL))
-              continue;
-            if (!(spec->flags & ((struct wall *)tentative->target)->flags &
-                  COUNT_SOME_MASK))
-              continue;
-            count_region_update(
-                world, spec,
-                ((struct wall *)tentative->target)->counting_regions,
-                ((tentative->what & COLLIDE_MASK) == COLLIDE_FRONT) ? 1 : -1, 1,
-                &(tentative->loc), tentative->t);
-          }
-        }
-
-        vm->pos.x = smash->loc.x;
-        vm->pos.y = smash->loc.y;
-        vm->pos.z = smash->loc.z;
-
-        displacement.x *= (1.0 - smash->t);
-        displacement.y *= (1.0 - smash->t);
-        displacement.z *= (1.0 - smash->t);
-
-        vm->t += t_steps * smash->t;
-        t_steps *= (1.0 - smash->t);
-        if (t_steps < EPS_C)
-          t_steps = EPS_C;
-
-        nsv = traverse_subvol(sv, smash->what - COLLIDE_SV_NX - COLLIDE_SUBVOL,
-                              world->ny_parts, world->nz_parts);
-        if (nsv == NULL) {
-          mcell_internal_error(
-              "A %s molecule escaped the world at [%.2f, %.2f, %.2f]",
-              spec->sym->name, vm->pos.x * world->length_unit,
-              vm->pos.y * world->length_unit, vm->pos.z * world->length_unit);
-        } else {
-          vm = migrate_volume_molecule(vm, nsv);
-=======
-          }
-        }
-
-        if ((spec->flags & CAN_VOLWALL) != 0) {
-          int destroyed = collide_and_react_with_walls(world, smash, m,
-            &tentative, &loc_certain, t_steps, inertness, r_rate_factor);
-          // if destroyed = -1 we didn't react with any walls and keep going to
-          // either reflect or encounter periodic bc
-          if (destroyed == 1) {
-            FREE_COLLISION_LISTS();
-            return NULL;
-          } else if (destroyed == 0) {
-            continue;
-          }
-        }
-
-        if (reflect_or_periodic_bc(world, smash, &displacement, &m, &reflectee,
+        if (reflect_or_periodic_bc(world, smash, &displacement, &vm, &reflectee,
             &tentative, &t_steps) == 1) {
           FREE_COLLISION_LISTS();
           calculate_displacement = 0;
-          if (m->properties == NULL) {
+          if (vm->properties == NULL) {
             mcell_internal_error("A defunct molecule is diffusing.");
           }
           // molecule was reflected into periodic box. Need to start over
           // figuring out targets based on the current displacement
           goto pretend_to_call_diffuse_3D;
->>>>>>> d118b6f9
         }
         // Only useful if using expanded lists, but easier to always set it
         redo_expand_collision_list_flag = 1; 
@@ -3232,11 +3062,11 @@
         break;
       } else if ((smash->what & COLLIDE_SUBVOL) != 0) {
         collide_and_react_with_subvol(
-          world, smash, &displacement, &m, &tentative, &t_steps);
+          world, smash, &displacement, &vm, &tentative, &t_steps);
         FREE_COLLISION_LISTS();
         calculate_displacement = 0;
 
-        if (m->properties == NULL) {
+        if (vm->properties == NULL) {
           mcell_internal_error("A defunct molecule is diffusing.");
         }
         // molecule entered a new subvolume. Continue motion from the beginning.
@@ -3249,24 +3079,14 @@
     }
   } while (smash != NULL);
 
-<<<<<<< HEAD
   vm->pos.x += displacement.x;
   vm->pos.y += displacement.y;
   vm->pos.z += displacement.z;
   vm->t += t_steps;
 
-  if (inertness ==
-      inert_to_all) /* Done with traversing disk, now do real motion */
+  /* Done with traversing disk, now do real motion */
+  if (inertness == inert_to_all) 
   {
-=======
-  m->pos.x += displacement.x;
-  m->pos.y += displacement.y;
-  m->pos.z += displacement.z;
-  m->t += t_steps;
-
-  /* Done with traversing disk, now do real motion */
-  if (inertness == inert_to_all) {
->>>>>>> d118b6f9
     inertness = inert_to_mol;
     t_steps = spec->time_step;
     displacement = displacement2;
@@ -3274,13 +3094,13 @@
     goto pretend_to_call_diffuse_3D;
   }
 
-  m->index = -1;
-  m->previous_wall = NULL;
+  vm->index = -1;
+  vm->previous_wall = NULL;
 
   if (shead != NULL)
     mem_put_list(sv->local_storage->coll, shead);
 
-  return m;
+  return vm;
 }
 
 /*************************************************************************
@@ -3562,126 +3382,6 @@
   return sm;
 }
 
-<<<<<<< HEAD
-=======
-/*************************************************************************
-react_2D:
-  In: world: simulation state
-      sm: molecule that may react
-      t: maximum duration we have to react
-      molecule_collision_report:
-      grid_grid_reaction_flag:
-      surf_surf_colls:
-  Out: Pointer to the molecule if it still exists (may have been
-       destroyed), NULL otherwise.
-  Note: Time is not updated--assume that's already taken care of
-        elsewhere.  Only nearest neighbors can react.
-*************************************************************************/
-struct surface_molecule *react_2D(struct volume *world,
-                                  struct surface_molecule *sm, double t,
-                                  enum notify_level_t molecule_collision_report,
-                                  int grid_grid_reaction_flag,
-                                  long long *surf_surf_colls) {
-  struct surface_grid *sg[3]; /* Neighboring surface grids */
-  int si[3];                  /* Indices on those grids of neighbor molecules */
-  struct surface_molecule *smp[3] = { NULL, NULL,
-                                      NULL }; /* Neighboring molecules */
-  int i;     /* points to the pathway of the reaction */
-  int j;     /* points to the the reaction */
-  int n = 0; /* total number of possible reactions for a given molecules
-                with all three its neighbors */
-  int l = 0;
-  int num_matching_rxns = 0;
-  struct rxn *matching_rxns[MAX_MATCHING_RXNS];
-  int matches[3]; /* array of numbers of matching rxns for 3 neighbor mols */
-  int max_size = 3 * MAX_MATCHING_RXNS; /* maximum size of rxn_array */
-  struct rxn *rxn_array[max_size]; /* array of reaction objects with neighbor
-                                      molecules */
-  double cf[max_size]; /* Correction factors for area for those molecules */
-
-  for (int kk = 0; kk < 3; kk++) {
-    matches[kk] = 0;
-  }
-
-  /* find neighbor molecules to react with */
-  grid_neighbors(world, sm->grid, sm->grid_index, 0, sg, si);
-
-  for (int kk = 0; kk < 3; kk++) {
-    if (sg[kk] != NULL) {
-      smp[kk] = sg[kk]->sm_list[si[kk]]->sm;
-
-      if (smp[kk] != NULL) {
-        num_matching_rxns = trigger_bimolecular(
-            world->reaction_hash, world->rx_hashsize, sm->properties->hashval,
-            smp[kk]->properties->hashval, (struct abstract_molecule *)sm,
-            (struct abstract_molecule *)smp[kk], sm->orient, smp[kk]->orient,
-            matching_rxns);
-        if (num_matching_rxns > 0) {
-          if (molecule_collision_report == NOTIFY_FULL) {
-            if (grid_grid_reaction_flag)
-              (*surf_surf_colls)++;
-          }
-
-          matches[kk] = num_matching_rxns;
-
-          for (int jj = 0; jj < num_matching_rxns; jj++) {
-            if (matching_rxns[jj] != NULL) {
-              rxn_array[l] = matching_rxns[jj];
-              cf[l] = t / (sg[kk]->binding_factor);
-              l++;
-            }
-          }
-
-          n += num_matching_rxns;
-        }
-      }
-    }
-  }
-
-  if (n == 0)
-    return sm; /* Nobody to react with */
-  else if (n == 1) {
-    i = test_bimolecular(rxn_array[0], cf[0], 0, NULL, NULL, world->rng);
-    j = 0;
-  } else {
-    j = test_many_bimolecular(rxn_array, cf, 0, n, &(i), world->rng, 0);
-  }
-
-  if ((j == RX_NO_RX) || (i < RX_LEAST_VALID_PATHWAY))
-    return sm; /* No reaction */
-
-  /* run the reaction */
-  int k = RX_A_OK;
-  if (j < matches[0] && smp[0] != NULL) {
-    /* react with smp[0] molecule */
-    k = outcome_bimolecular(world, rxn_array[j], i,
-                            (struct abstract_molecule *)sm,
-                            (struct abstract_molecule *)smp[0], sm->orient,
-                            smp[0]->orient, sm->t, NULL, NULL);
-
-  } else if (j < matches[0] + matches[1] && smp[1] != NULL) {
-    /* react with smp[1] molecule */
-    k = outcome_bimolecular(world, rxn_array[j], i,
-                            (struct abstract_molecule *)sm,
-                            (struct abstract_molecule *)smp[1], sm->orient,
-                            smp[1]->orient, sm->t, NULL, NULL);
-  } else if (smp[2] != NULL) {
-    /* react with smp[2] molecule */
-    k = outcome_bimolecular(world, rxn_array[j], i,
-                            (struct abstract_molecule *)sm,
-                            (struct abstract_molecule *)smp[2], sm->orient,
-                            smp[2]->orient, sm->t, NULL, NULL);
-  }
-
-  if (k == RX_DESTROY) {
-    mem_put(sm->birthplace, sm);
-    return NULL;
-  }
-
-  return sm;
-}
-
->>>>>>> d118b6f9
 /***************************************************************************
 react_2D_all_neighbors:
   In: world: simulation state
@@ -4238,212 +3938,6 @@
 
 /******************************************************************************
  *
-<<<<<<< HEAD
- * the set_inertness_and_maxtime helper function is used in diffuse_3D to
- * set the maxtime used for diffusion as well as the inertness for clamped
- * molecules.
- *
- * Return values:
- *
- * this function does not return anything
- *
- ******************************************************************************/
-void set_inertness_and_maxtime(struct volume* world, struct volume_molecule* m,
-  double* max_time, int* inertness) {
-
-  struct species* spec = m->properties;
-  if (world->volume_reversibility || world->surface_reversibility) {
-    if (world->volume_reversibility &&
-        m->index <= DISSOCIATION_MAX) { /* Only set if volume_reversibility is */
-      if ((m->flags & ACT_CLAMPED) != 0) {
-        *inertness = inert_to_all;
-      } else {
-        m->index = -1;
-      }
-    } else if (!world->surface_reversibility) {
-      if (m->flags & ACT_CLAMPED) { /* Pretend we were already moving */
-        m->birthday -= 5 * spec->time_step; /* Pretend to be old */
-      }
-    }
-  } else {
-    if (m->flags & ACT_CLAMPED) { /* Pretend we were already moving */
-      m->birthday -= 5 * spec->time_step; /* Pretend to be old */
-    } else if ((m->flags & MATURE_MOLECULE) == 0) {
-      /* Newly created particles that have long time steps gradually increase */
-      /* their timestep to the full value */
-      if (spec->time_step > 1.0) {
-        double f = 1.0 + 0.2 * (m->t - m->birthday);
-        if (f < 1)
-          mcell_internal_error("A %s molecule is scheduled to move before it "
-                               "was born [birthday=%.15g, t=%.15g]",
-                               spec->sym->name, m->birthday * world->time_unit,
-                               m->t * world->time_unit);
-        if (*max_time > f) {
-          *max_time = f;
-        }
-        if (f > m->subvol->local_storage->max_timestep) {
-          m->flags |= MATURE_MOLECULE;
-        }
-      }
-    }
-  }
-}
-
-
-/******************************************************************************
- *
- * the determine_mol_mol_reactions helper function is used in diffuse_3D to
- * compute all possible molecule molecule reactions between the diffusing
- * molecule m and all other volume molecules in the subvolume.
- *
- * Return values:
- *
- * this function does not return anything
- *
- ******************************************************************************/
-void determine_mol_mol_reactions(struct volume* world, struct volume_molecule* m,
-  struct collision** shead, struct collision** stail, int inertness) {
-
-  struct subvolume* sv = m->subvol;
-  struct rxn *matching_rxns[MAX_MATCHING_RXNS];
-  int num_matching_rxns = 0;
-  struct species* spec = m->properties;
-  struct per_species_list *psl_next, *psl, **psl_head = &sv->species_head;
-  for (psl = sv->species_head; psl != NULL; psl = psl_next) {
-    psl_next = psl->next;
-    if (psl->properties == NULL) {
-      psl_head = &psl->next;
-      continue;
-    }
-
-    /* Garbage collection of empty per-species lists */
-    if (psl->head == NULL) {
-      *psl_head = psl->next;
-      ht_remove(&sv->mol_by_species, psl);
-      mem_put(sv->local_storage->pslv, psl);
-      continue;
-    } else
-      psl_head = &psl->next;
-
-    /* no possible reactions. skip it. */
-    if (!trigger_bimolecular_preliminary(world->reaction_hash, world->rx_hashsize,
-      m->properties->hashval, psl->properties->hashval, m->properties, psl->properties)) {
-      continue;
-    }
-
-    for (struct volume_molecule* mp = psl->head; mp != NULL; mp = mp->next_v) {
-      if (mp == m) {
-        continue;
-      }
-
-      if (inertness == inert_to_mol && m->index == mp->index) {
-        continue;
-      }
-
-      num_matching_rxns = trigger_bimolecular(world->reaction_hash,
-        world->rx_hashsize, spec->hashval, psl->properties->hashval,
-        (struct abstract_molecule *)m, (struct abstract_molecule *)mp, 0, 0,
-        matching_rxns);
-
-      if (num_matching_rxns > 0) {
-        for (int i = 0; i < num_matching_rxns; i++) {
-          struct collision* smash =
-           (struct collision *)CHECKED_MEM_GET(sv->local_storage->coll,
-            "collision data");
-          smash->target = (void *)mp;
-          smash->what = COLLIDE_VOL;
-          smash->intermediate = matching_rxns[i];
-          smash->next = *shead;
-          *shead = smash;
-          if (*stail == NULL)
-            *stail = *shead;
-        }
-      }
-    }
-  }
-}
-
-
-/******************************************************************************
- *
- * the compute_displacement helper function is used in diffuse_3D to compute the
- * displacement for the currently diffusing volume molecule
- *
- * Return values:
- *
- * this function does not return anything
- *
- ******************************************************************************/
-void compute_displacement(struct volume* world, struct collision* shead,
-  struct volume_molecule* m, struct vector3* displacement,
-  struct vector3* displacement2, double* rate_factor, double* r_rate_factor,
-  double* steps, double* t_steps, double max_time) {
-
-  struct species* spec = m->properties;
-  if (m->flags & ACT_CLAMPED) { /* Surface clamping and microscopic reversibility */
-    if (m->index <= DISSOCIATION_MAX) { /* Volume microscopic reversibility */
-      pick_release_displacement(displacement, displacement2, spec->space_step,
-        world->r_step_release, world->d_step, world->radial_subdivisions,
-        world->directions_mask, world->num_directions, world->rx_radius_3d,
-        world->rng);
-      *t_steps = 0;
-    } else { /* Clamping or surface microscopic reversibility */
-      pick_clamped_displacement(displacement, m, world->r_step_surface,
-        world->rng, world->radial_subdivisions);
-      *t_steps = spec->time_step;
-      m->previous_wall = NULL;
-      m->index = -1;
-    }
-
-    m->flags -= ACT_CLAMPED;
-    *r_rate_factor = *rate_factor = 1.0;
-    *steps = 1.0;
-  } else {
-    if (max_time > MULTISTEP_WORTHWHILE) {
-      *steps = safe_diffusion_step(m, shead, world->radial_subdivisions,
-        world->r_step, world->x_fineparts, world->y_fineparts, world->z_fineparts);
-    } else {
-      *steps = 1.0;
-    }
-
-    *t_steps = *steps * spec->time_step;
-    if (*t_steps > max_time) {
-      *t_steps = max_time;
-      *steps = max_time / spec->time_step;
-    }
-    if (*steps < EPS_C) {
-      *steps = EPS_C;
-      *t_steps = EPS_C * spec->time_step;
-    }
-
-    if (*steps == 1.0) {
-      pick_displacement(displacement, spec->space_step, world->rng);
-      *r_rate_factor = *rate_factor = 1.0;
-    } else {
-      *rate_factor = sqrt(*steps);
-      *r_rate_factor = 1.0 / *rate_factor;
-      pick_displacement(displacement, *rate_factor * spec->space_step, world->rng);
-    }
-  }
-
-  if (spec->flags & SET_MAX_STEP_LENGTH) {
-    double disp_length = vect_length(displacement);
-    if (disp_length > spec->max_step_length) {
-      /* rescale displacement to the level of MAXIMUM_STEP_LENGTH */
-      displacement->x *= (spec->max_step_length / disp_length);
-      displacement->y *= (spec->max_step_length / disp_length);
-      displacement->z *= (spec->max_step_length / disp_length);
-    }
-  }
-  world->diffusion_number++;
-  world->diffusion_cumtime += *steps;
-}
-
-
-/******************************************************************************
- *
-=======
->>>>>>> d118b6f9
  * redo_collision list is a helper function used in diffuse_3D to compute the
  * list of possible collisions in neighboring subvolumes.
  *
@@ -4484,11 +3978,6 @@
   *shead_exp = sh;
 }
 
-<<<<<<< HEAD
-=======
-
-
->>>>>>> d118b6f9
 /******************************************************************************
  *
  * collide_and_react_with_vol_mol is a helper function used in diffuse_3D to
@@ -4519,13 +4008,9 @@
   }
 
   struct species *spec = m->properties;
-<<<<<<< HEAD
-  int i = test_bimolecular(rx, scaling, 0, world->rng);
-=======
   struct periodic_image *periodic_box = m->periodic_box;
-  int i = test_bimolecular(rx, scaling, 0, am, (struct abstract_molecule *)m,
-    world->rng);
->>>>>>> d118b6f9
+  int i = test_bimolecular(
+    rx, scaling, 0, am, (struct abstract_molecule *)m, world->rng);
 
   if (i < RX_LEAST_VALID_PATHWAY) {
     return 0;
@@ -4550,11 +4035,7 @@
             COUNT_SOME_MASK)) {
         continue;
       }
-<<<<<<< HEAD
-      count_region_update(world, spec,
-=======
       count_region_update(world, spec, periodic_box,
->>>>>>> d118b6f9
         ((struct wall *)ttv->target)->counting_regions,
         ((ttv->what & COLLIDE_MASK) == COLLIDE_FRONT) ? 1 : -1, 0, &(ttv->loc), ttv->t);
       if (ttv == smash) {
@@ -4566,10 +4047,6 @@
   return 1;
 }
 
-<<<<<<< HEAD
-=======
-
->>>>>>> d118b6f9
 /******************************************************************************
  *
  * collide_and_react_with_surf_mol is a helper function used in diffuse_3D to
@@ -4607,18 +4084,11 @@
   }
 
   int j = xyz2grid(&(smash->loc), w->grid);
-<<<<<<< HEAD
-  struct surface_molecule* sm = w->grid->mol[j];
-  if (sm == NULL) {
-    return -1;
-  }
-=======
   struct surface_molecule_list *sm_list = w->grid->sm_list[j]; 
   if (sm_list == NULL || sm_list->sm == NULL) {
     return -1;
   }
   struct surface_molecule* sm = w->grid->sm_list[j]->sm;
->>>>>>> d118b6f9
   if (m->index == j && m->previous_wall == w) {
     m->index = -1; // Avoided rebinding, but next time it's OK
     return -1;
@@ -4628,10 +4098,7 @@
   struct rxn *matching_rxns[MAX_MATCHING_RXNS];
   double scaling_coef[MAX_MATCHING_RXNS];
   struct species* spec = m->properties;
-<<<<<<< HEAD
-=======
   struct periodic_image *periodic_box = m->periodic_box;
->>>>>>> d118b6f9
   int ii = 0, jj = 0;
   if (mol_grid_flag) {
     num_matching_rxns = trigger_bimolecular(
@@ -4651,13 +4118,9 @@
       }
 
       if (num_matching_rxns == 1) {
-<<<<<<< HEAD
-        ii = test_bimolecular(matching_rxns[0], scaling_coef[0], 0, world->rng);
-=======
         ii = test_bimolecular(matching_rxns[0], scaling_coef[0], 0,
           (struct abstract_molecule *)m, (struct abstract_molecule *)sm,
           world->rng);
->>>>>>> d118b6f9
         jj = 0;
       } else {
         jj = test_many_bimolecular(matching_rxns, scaling_coef, 0,
@@ -4675,12 +4138,8 @@
             /* Count as far up as we can unambiguously */
             int destroy_flag = 0;
             count_tentative_collisions(
-<<<<<<< HEAD
-              world, &ttv, smash, spec, t_confident, destroy_flag);
-=======
               world, &ttv, smash, spec, t_confident, destroy_flag,
               periodic_box);
->>>>>>> d118b6f9
           }
           *tentative = ttv;
           *loc_certain = &(ttv->loc);
@@ -4690,12 +4149,8 @@
             /* Count the hits up until we were destroyed */
             int destroy_flag = 0;
             count_tentative_collisions(
-<<<<<<< HEAD
-              world, &ttv, smash, spec, t_confident, destroy_flag);
-=======
               world, &ttv, smash, spec, t_confident, destroy_flag,
               periodic_box);
->>>>>>> d118b6f9
           }
           *tentative = ttv;
           return 1;
@@ -4711,11 +4166,6 @@
     int list_length = 0;
     int n = 0; /* total number of possible reactions for a given
                    molecule with all its neighbors */
-<<<<<<< HEAD
-=======
-    int kk, ll;
-    num_matching_rxns = 0;
->>>>>>> d118b6f9
 
     /* find neighbor molecules to react with */
     find_neighbor_tiles(world, sm, sm->grid, sm->grid_index, 0, 1,
@@ -4734,31 +4184,19 @@
       local_prob_factor = 3.0 / num_nbrs;
       jj = RX_NO_RX;
       ii = RX_LEAST_VALID_PATHWAY - 1;
-<<<<<<< HEAD
       for (int kk = 0; kk < max_size; kk++) {
-=======
-      for (kk = 0; kk < max_size; kk++) {
->>>>>>> d118b6f9
         smol[kk] = NULL;
         rxn_array[kk] = NULL;
         cf[kk] = 0;
       }
 
       /* step through the neighbors */
-<<<<<<< HEAD
       int ll = 0;
-      for (curr = tile_nbr_head; curr != NULL; curr = curr->next) {
-        smp = curr->grid->mol[curr->idx];
-        if (smp == NULL)
-          continue;
-=======
-      ll = 0;
       for (curr = tile_nbr_head; curr != NULL; curr = curr->next) {
         sm_list = curr->grid->sm_list[curr->idx];
         if (sm_list == NULL || sm_list->sm == NULL)
           continue;
         smp = curr->grid->sm_list[curr->idx]->sm;
->>>>>>> d118b6f9
 
         /* check whether any of potential partners
         are behind restrictive (REFLECTIVE/ABSORPTIVE) boundary */
@@ -4806,12 +4244,8 @@
       delete_tile_neighbor_list(tile_nbr_head);
 
       if (n == 1) {
-<<<<<<< HEAD
-        ii = test_bimolecular(rxn_array[0], cf[0], local_prob_factor, world->rng);
-=======
         ii = test_bimolecular(rxn_array[0], cf[0], local_prob_factor,
           NULL, NULL, world->rng);
->>>>>>> d118b6f9
         jj = 0;
       } else if (n > 1) {
         // previously "test_many_bimolecular_all_neighbors"
@@ -4837,12 +4271,8 @@
             /* Count as far up as we can unambiguously */
             int destroy_flag = 0;
             count_tentative_collisions(
-<<<<<<< HEAD
-              world, &ttv, smash, spec, t_confident, destroy_flag);
-=======
               world, &ttv, smash, spec, t_confident, destroy_flag,
               periodic_box);
->>>>>>> d118b6f9
           }
           *loc_certain = &(ttv->loc);
           *tentative = ttv;
@@ -4852,12 +4282,8 @@
             /* Count the hits up until we were destroyed */
             int destroy_flag = 0;
             count_tentative_collisions(
-<<<<<<< HEAD
-              world, &ttv, smash, spec, t_confident, destroy_flag);
-=======
               world, &ttv, smash, spec, t_confident, destroy_flag,
               periodic_box);
->>>>>>> d118b6f9
           }
           *tentative = ttv;
           return 1;
@@ -4869,10 +4295,6 @@
 }
 
 
-<<<<<<< HEAD
-=======
-
->>>>>>> d118b6f9
 /******************************************************************************
  *
  * check_collisions_with_walls is a helper function used in diffuse_3D to handle
@@ -4939,21 +4361,14 @@
     world->vol_wall_colls++;
   }
 
-<<<<<<< HEAD
-=======
   struct periodic_image *periodic_box = m->periodic_box;
->>>>>>> d118b6f9
   if (is_transp_flag) {
     transp_rx->n_occurred++;
     if ((m->flags & COUNT_ME) != 0 && (spec->flags & COUNT_SOME_MASK) != 0) {
       /* Count as far up as we can unambiguously */
       int destroy_flag = 0;
       count_tentative_collisions(
-<<<<<<< HEAD
-        world, tentative, smash, spec, smash->t, destroy_flag);
-=======
         world, tentative, smash, spec, smash->t, destroy_flag, periodic_box);
->>>>>>> d118b6f9
       // XXX: RX_FLIP case below should probably be handled this way too.
       for (; ttv != NULL && ttv->t <= t_confident; ttv = ttv->next) {
         *loc_certain = &(ttv->loc);
@@ -4990,11 +4405,7 @@
           /* Count as far up as we can unambiguously */
           int destroy_flag = 0;
           count_tentative_collisions(
-<<<<<<< HEAD
-            world, &ttv, smash, spec, t_confident, destroy_flag);
-=======
             world, &ttv, smash, spec, t_confident, destroy_flag, periodic_box);
->>>>>>> d118b6f9
         }
         *loc_certain = &(ttv->loc);
         *tentative = ttv;
@@ -5004,15 +4415,9 @@
           /* Count the hits up until we were destroyed */
           int destroy_flag = 1;
           count_tentative_collisions(
-<<<<<<< HEAD
-            world, tentative, smash, spec, smash->t, destroy_flag);
-        }
-=======
             world, tentative, smash, spec, smash->t, destroy_flag,
             periodic_box);
         }
-        /**tentative = ttv;*/
->>>>>>> d118b6f9
         return 1;
       }
     }
@@ -5020,43 +4425,6 @@
   return -1;
 }
 
-<<<<<<< HEAD
-
-/*******************************************************************************
- *
- * count_tentative_collisions is a helper function counting hits of a diffusing
- * volume molecules with time-ordered collision targets along a ray up to time
- * t_confident.
- *
- ******************************************************************************/
-void count_tentative_collisions(
-  struct volume *world, struct collision **tc, struct collision *smash,
-  struct species *spec, double t_confident, int destroy_flag) {
-
-  int crossed_flag = 1;
-  if (destroy_flag == 1) {
-    // If we are destroyed, then we haven't crossed.
-    crossed_flag = 0; 
-  }
-  struct collision *ttv = *tc;
-  for (; ttv != NULL && ttv->t <= t_confident; ttv = ttv->next) {
-    if (!(ttv->what & COLLIDE_WALL)) {
-      continue;
-    }
-    if (!(spec->flags & ((struct wall *)ttv->target)->flags & COUNT_SOME_MASK)) {
-      continue;
-    }
-    count_region_update(
-      world, spec, ((struct wall *)ttv->target)->counting_regions,
-      ((ttv->what & COLLIDE_MASK) == COLLIDE_FRONT) ? 1 : -1, crossed_flag,
-      &(ttv->loc), ttv->t);
-    if ((destroy_flag) && (ttv == smash)) {
-      break;
-    }
-  }
-  *tc = ttv;
-}
-=======
 /******************************************************************************
  *
  * the reflect_or_periodic_bc helper function is used in diffuse_3D to handle
@@ -5257,8 +4625,6 @@
   *mol = vm;
   return 0;
 }
-
->>>>>>> d118b6f9
 
 
 /******************************************************************************
@@ -5317,11 +4683,7 @@
             COUNT_SOME_MASK)) {
         continue;
       }
-<<<<<<< HEAD
-      count_region_update(world, m->properties,
-=======
       count_region_update(world, m->properties, m->periodic_box,
->>>>>>> d118b6f9
         ((struct wall *)ttv->target)->counting_regions,
         ((ttv->what & COLLIDE_MASK) == COLLIDE_FRONT) ? 1 : -1, 0, &(ttv->loc), ttv->t);
       if (ttv == smash)
@@ -5341,37 +4703,6 @@
 
 /******************************************************************************
  *
-<<<<<<< HEAD
- * the reflect_vm helper function is used in diffuse_3D to handle reflections for
- * a diffusing molecule encountering a wall. In the periodic_BC_ng branch, it's
- * called reflect_or_periodic_bc and has additional logic for handling what
- * happens when a diffusing VM hits a periodic boundary.
- *
- ******************************************************************************/
-void reflect_vm(struct volume* world, struct collision* smash,
-  struct vector3* displacement, struct volume_molecule** mol,
-  struct wall** reflectee, struct collision** tentative, double* t_steps) {
-
-  struct wall* w = (struct wall*)smash->target;
-  struct wall *reflect_w = w;
-  double reflect_t = smash->t;
-  struct volume_molecule* m = *mol;
-  register_hits(world, m, tentative, &reflect_w, &reflect_t, displacement,
-    smash, t_steps);
-  (*reflectee) = reflect_w;
-
-  double reflectFactor = -2.0 * (displacement->x * reflect_w->normal.x +
-    displacement->y * reflect_w->normal.y + displacement->z *
-    reflect_w->normal.z);
-  displacement->x = (displacement->x + reflectFactor * reflect_w->normal.x) *
-    (1.0 - reflect_t);
-  displacement->y = (displacement->y + reflectFactor * reflect_w->normal.y) *
-    (1.0 - reflect_t);
-  displacement->z = (displacement->z + reflectFactor * reflect_w->normal.z) *
-    (1.0 - reflect_t);
-
-  *mol = m;
-=======
  * the collide_and_react_with_subvol helper function is used in diffuse_3D to
  * collisions of diffusing molecule with a subvolume
  *
@@ -5418,9 +4749,9 @@
     *t_steps = EPS_C;
   }
 
-  struct subvolume *nsv = traverse_subvol(m->subvol, &(m->pos),
-    smash->what - COLLIDE_SV_NX - COLLIDE_SUBVOL,
-    world->ny_parts, world->nz_parts);
+  struct subvolume *nsv = traverse_subvol(
+    m->subvol, smash->what - COLLIDE_SV_NX - COLLIDE_SUBVOL, world->ny_parts,
+    world->nz_parts);
   if (nsv == NULL) {
     mcell_internal_error(
         "A %s molecule escaped the world at [%.2f, %.2f, %.2f]",
@@ -5699,5 +5030,4 @@
     }
   }
   return false;
->>>>>>> d118b6f9
 }