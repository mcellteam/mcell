--- conflicted
+++ resolved
@@ -127,7 +127,7 @@
   struct vector3* displacement, struct collision* smash, double* t_steps);
 
 void count_tentative_collisions(
-  struct volume *world, struct collision **tc, struct collision *smash,
+  struct volume *world, struct collision **tc, struct collision *smash, struct volume_molecule* m,
   struct species *spec, double t_confident, int destroy_flag,
   struct periodic_image *box);
 
@@ -210,11 +210,7 @@
   double p = one_over_2_to_20th * ((n >> 12) + 0.5);
   double t = r_n / erfcinv(p * erfc(r_n));
   struct vector2 r_uv;
-<<<<<<< HEAD
-  pick_2d_displacement(&r_uv, sqrt(t) * vm->get_space_step(vm), rng);
-=======
-  pick_2D_displacement(&r_uv, sqrt(t) * vm->properties->space_step, rng);
->>>>>>> d606a65f
+  pick_2D_displacement(&r_uv, sqrt(t) * vm->get_space_step(vm), rng);
 
   r_n *= vm->index * vm->get_space_step(vm);
   v->x = r_n * w->normal.x + r_uv.u * w->unit_u.x + r_uv.v * w->unit_v.x;
@@ -2941,54 +2937,11 @@
     return vm;
   }
 
-<<<<<<< HEAD
-  if (world->volume_reversibility || world->surface_reversibility) {
-    if (world->volume_reversibility &&
-        vm->index <= DISSOCIATION_MAX) /* Only set if volume_reversibility is */
-    {
-      if ((vm->flags & ACT_CLAMPED) != 0)
-        inertness = 2;
-      else
-        vm->index = -1;
-    } else if (!world->surface_reversibility) {
-      if (vm->flags & ACT_CLAMPED) /* Pretend we were already moving */
-      {
-        // TODO: This still needs updated to reflect the change in birthdays
-        // from timesteps/iters to seconds.
-        vm->birthday -= 5 * vm->get_time_step(vm); /* Pretend to be old */
-      }
-    }
-  } else {
-    if (vm->flags & ACT_CLAMPED) /* Pretend we were already moving */
-    {
-      vm->birthday -= 5 * vm->get_time_step(vm); /* Pretend to be old */
-    } else if ((vm->flags & MATURE_MOLECULE) == 0) {
-      /* Newly created particles that have long time steps gradually increase */
-      /* their timestep to the full value */
-      if (vm->get_time_step(vm) > 1.0) {
-        double sched_time = convert_iterations_to_seconds(
-            world->start_iterations, world->time_unit,
-            world->simulation_start_seconds, vm->t);
-        f = 1 + 0.2 * ((sched_time - vm->birthday)/world->time_unit);
-        if (f < 1)
-          mcell_internal_error("A %s molecule is scheduled to move before it "
-                               "was born [birthday=%.15g, t=%.15g]",
-                               spec->sym->name, vm->birthday,
-                               sched_time);
-        if (max_time > f)
-          max_time = f;
-        if (f > vm->subvol->local_storage->max_timestep)
-          vm->flags |= MATURE_MOLECULE;
-      }
-    }
-  }
-=======
   int inertness = 0;
   set_inertness_and_maxtime(world, vm, &max_time, &inertness);
 
   /* Done housekeeping, now let's do something fun! */
   int calculate_displacement = 1;
->>>>>>> d606a65f
 
   /* this flag is set to 1 only after reflection from a wall and only with
    * expanded lists. */
@@ -3013,61 +2966,6 @@
   /* scan subvolume for possible mol-mol reactions with vm */
   if ((spec->flags & (CAN_VOLVOL | CANT_INITIATE)) == CAN_VOLVOL &&
       inertness < inert_to_all) {
-<<<<<<< HEAD
-    /* scan molecules from this SV */
-    struct per_species_list *psl_next, *psl, **psl_head = &sv->species_head;
-    for (psl = sv->species_head; psl != NULL; psl = psl_next) {
-      psl_next = psl->next;
-      if (psl->properties == NULL) {
-        psl_head = &psl->next;
-        continue;
-      }
-
-      /* Garbage collection of empty per-species lists */
-      if (psl->head == NULL) {
-        *psl_head = psl->next;
-        ht_remove(&sv->mol_by_species, psl);
-        mem_put(sv->local_storage->pslv, psl);
-        continue;
-      } else
-        psl_head = &psl->next;
-
-
-      //is this an nfsim external species. if so query whether the 2 reactants can react together
-      if(vm->properties->flags & EXTERNAL_SPECIES){
-        if(!trigger_bimolecular_preliminary_nfsim((struct abstract_molecule *)vm, 
-                                                  (struct abstract_molecule *)psl->head)){
-          continue;
-        }
-      }
-      else{
-      /* no possible reactions. skip it. */
-      if (!trigger_bimolecular_preliminary(
-               world->reaction_hash, world->rx_hashsize, vm->properties->hashval,
-               psl->properties->hashval, vm->properties, psl->properties))
-        continue;
-      }
-
-      for (mp = psl->head; mp != NULL; mp = mp->next_v) {
-        if (mp == vm)
-          continue;
-
-        if (inertness == inert_to_mol && vm->index == mp->index)
-          continue;
-
-        if(vm->properties->flags & EXTERNAL_SPECIES){
-          num_matching_rxns = trigger_bimolecular_nfsim(world, (struct abstract_molecule *)vm,
-            (struct abstract_molecule *)mp,0, 0, matching_rxns);
-        } 
-        else{     
-          num_matching_rxns = trigger_bimolecular(
-              world->reaction_hash, world->rx_hashsize, spec->hashval,
-              psl->properties->hashval, (struct abstract_molecule *)vm,
-              (struct abstract_molecule *)mp, 0, 0, matching_rxns);
-        }
-
-
-=======
     determine_mol_mol_reactions(world, vm, &shead, &stail, inertness);
   }
 
@@ -3075,12 +2973,11 @@
     compute_displacement(world, shead, vm, &displacement, &displacement2,
       &rate_factor, &r_rate_factor, &steps, &t_steps, max_time);
   }
->>>>>>> d606a65f
 
   if (world->use_expanded_list &&
       ((vm->properties->flags & (CAN_VOLVOL | CANT_INITIATE)) == CAN_VOLVOL) &&
       !inertness) {
-    shead_exp = expand_collision_list(
+    shead_exp = expand_collision_list(world,
       vm, &displacement, sv, world->rx_radius_3d, world->ny_parts,
       world->nz_parts, world->x_fineparts, world->y_fineparts,
       world->z_fineparts, world->rx_hashsize, world->reaction_hash);
@@ -3095,146 +2992,12 @@
     }
   }
 
-<<<<<<< HEAD
-  if (calculate_displacement) {
-    double steps = 1.0;
-    if (vm->flags &
-        ACT_CLAMPED) /* Surface clamping and microscopic reversibility */
-    {
-      if (vm->index <= DISSOCIATION_MAX) /* Volume microscopic reversibility */
-      {
-        pick_release_displacement(&displacement, &displacement2,
-                                  vm->get_space_step(vm), world->r_step_release,
-                                  world->d_step, world->radial_subdivisions,
-                                  world->directions_mask, world->num_directions,
-                                  world->rx_radius_3d, world->rng);
-
-        t_steps = 0;
-      } else /* Clamping or surface microscopic reversibility */
-      {
-        pick_clamped_displacement(&displacement, vm, world->r_step_surface,
-                                  world->rng, world->radial_subdivisions);
-
-        t_steps = vm->get_time_step(vm);
-        vm->previous_wall = NULL;
-        vm->index = -1;
-      }
-      vm->flags -= ACT_CLAMPED;
-      r_rate_factor = 1.0;
-    } else {
-      if (max_time > MULTISTEP_WORTHWHILE)
-        steps = safe_diffusion_step(vm, shead, world->radial_subdivisions,
-                                    world->r_step, world->x_fineparts,
-                                    world->y_fineparts, world->z_fineparts);
-      else
-        steps = 1.0;
-
-      t_steps = steps * vm->get_time_step(vm);
-      if (t_steps > max_time) {
-        t_steps = max_time;
-        steps = max_time / vm->get_time_step(vm);
-      }
-      if (steps < EPS_C) {
-        steps = EPS_C;
-        t_steps = EPS_C * vm->get_time_step(vm);
-      }
-
-      if (steps == 1.0) {
-        pick_displacement(&displacement, vm->get_space_step(vm), world->rng);
-        r_rate_factor = 1.0;
-      } else {
-        double rate_factor = sqrt(steps);
-        r_rate_factor = 1.0 / rate_factor;
-        pick_displacement(&displacement, rate_factor * vm->get_space_step(vm),
-                          world->rng);
-      }
-    }
-
-    if (spec->flags & SET_MAX_STEP_LENGTH) {
-      disp_length = vect_length(&displacement);
-      if (disp_length > spec->max_step_length) {
-        /* rescale displacement to the level of MAXIMUM_STEP_LENGTH */
-        displacement.x *= (spec->max_step_length / disp_length);
-        displacement.y *= (spec->max_step_length / disp_length);
-        displacement.z *= (spec->max_step_length / disp_length);
-      }
-    }
-
-    world->diffusion_number++;
-    world->diffusion_cumtime += steps;
-  }
-
-  reflectee = NULL;
-
-  if (world->use_expanded_list &&
-      ((vm->properties->flags & (CAN_VOLVOL | CANT_INITIATE)) == CAN_VOLVOL) &&
-      !inertness) {
-    shead_exp = expand_collision_list(world, vm, &displacement, sv, world->rx_radius_3d,
-                                      world->ny_parts,
-                                      world->nz_parts, world->x_fineparts,
-                                      world->y_fineparts, world->z_fineparts,
-                                      world->rx_hashsize, world->reaction_hash);
-    if (stail != NULL)
-      stail->next = shead_exp;
-    else {
-      if (shead != NULL)
-        mcell_internal_error("Collision lists corrupted.  While expanding the "
-                             "collision lists, expected shead to be NULL, but "
-                             "it wasn't.");
-      shead = shead_exp;
-    }
-  }
-
-
-#define CLEAN_AND_RETURN(x)                                                    \
-  do {                                                                         \
-    if (shead2 != NULL)                                                        \
-      mem_put_list(sv->local_storage->coll, shead2);                           \
-    if (shead != NULL)                                                         \
-      mem_put_list(sv->local_storage->coll, shead);                            \
-    return (x);                                                                \
-  } while (0)
-
-=======
   struct wall* reflectee = NULL;
   struct collision *smash;      /* Thing we've hit that's under consideration */
->>>>>>> d606a65f
   do {
     /* due to redo_expand_collision_list_flag this only happens after reflection */
     if (world->use_expanded_list && redo_expand_collision_list_flag) {
-<<<<<<< HEAD
-      /* split the combined collision list into two original lists
-         and remove old "shead_exp" */
-      if (stail != NULL) {
-        stail->next = NULL;
-        if (shead_exp != NULL) {
-          mem_put_list(sv->local_storage->coll, shead_exp);
-          shead_exp = NULL;
-        }
-      } else if (shead_exp != NULL) {
-        mem_put_list(sv->local_storage->coll, shead_exp);
-        shead_exp = NULL;
-        shead = NULL;
-      }
-      if ((vm->properties->flags & (CAN_VOLVOL | CANT_INITIATE)) == CAN_VOLVOL) {
-        shead_exp = expand_collision_list(world,
-            vm, &displacement, sv, world->rx_radius_3d,
-            world->ny_parts, world->nz_parts, world->x_fineparts,
-            world->y_fineparts, world->z_fineparts, world->rx_hashsize,
-            world->reaction_hash);
-        if (stail != NULL)
-          stail->next = shead_exp;
-        else {
-          if (shead != NULL)
-            mcell_internal_error("Collision lists corrupted.  While expanding "
-                                 "the collision lists, expected shead to be "
-                                 "NULL, but it wasn't.");
-          shead = shead_exp;
-        }
-      }
-=======
       redo_collision_list(world, &shead, &stail, &shead_exp, vm, &displacement, sv);
->>>>>>> d606a65f
     }
 
     struct collision* shead2 = ray_trace(world, &(vm->pos), shead, sv, &displacement, reflectee);
@@ -3281,545 +3044,11 @@
           return NULL;
         } else {
           continue;
-<<<<<<< HEAD
-        else {
-          /* Count the hits up until we were destroyed */
-          for (; tentative != NULL && tentative->t <= smash->t;
-               tentative = tentative->next) {
-            if (!(tentative->what & COLLIDE_WALL))
-              continue;
-            if (!(spec->flags & ((struct wall *)tentative->target)->flags &
-                  COUNT_SOME_MASK))
-              continue;
-            count_region_update(
-                world, vm, spec,
-                ((struct wall *)tentative->target)->counting_regions,
-                ((tentative->what & COLLIDE_MASK) == COLLIDE_FRONT) ? 1 : -1, 0,
-                &(tentative->loc), tentative->t);
-            if (tentative == smash)
-              break;
-          }
-          CLEAN_AND_RETURN(NULL);
-=======
->>>>>>> d606a65f
         }
       } else if ((smash->what & COLLIDE_WALL) != 0) {
 
         struct wall* w = (struct wall *)smash->target;
         if (w->grid != NULL && (mol_grid_flag || mol_grid_grid_flag) &&
-<<<<<<< HEAD
-            inertness < inert_to_all) {
-          j = xyz2grid(&(smash->loc), w->grid);
-          if (w->grid->mol[j] != NULL) {
-            if (vm->index != j || vm->previous_wall != w) {
-              sm = w->grid->mol[j];
-              if (mol_grid_flag) {
-                if(sm->properties->flags & EXTERNAL_SPECIES){
-                  num_matching_rxns = trigger_bimolecular_nfsim(world, (struct abstract_molecule *)vm,
-                    (struct abstract_molecule *)sm, k, sm->orient, matching_rxns);
-                }
-                else{
-                  num_matching_rxns = trigger_bimolecular(
-                      world->reaction_hash, world->rx_hashsize, spec->hashval,
-                      sm->properties->hashval, (struct abstract_molecule *)vm,
-                      (struct abstract_molecule *)sm, k, sm->orient,
-                      matching_rxns);
-                }
-                if (num_matching_rxns > 0) {
-                  if (world->notify->molecule_collision_report == NOTIFY_FULL) {
-                    if (world->rxn_flags.vol_surf_reaction_flag)
-                      world->vol_surf_colls++;
-                  }
-
-                  for (l = 0; l < num_matching_rxns; l++) {
-                    if (matching_rxns[l]->prob_t != NULL)
-                      update_probs(world, matching_rxns[l], vm->t);
-                    scaling_coef[l] = r_rate_factor / w->grid->binding_factor;
-                  }
-
-                  if (num_matching_rxns == 1) {
-                    ii = test_bimolecular(matching_rxns[0], scaling_coef[0], 0,
-                                          world->rng);
-                    jj = 0;
-                  } else {
-                    jj = test_many_bimolecular(matching_rxns, scaling_coef, 0,
-                                               num_matching_rxns, &(ii), 
-                                               world->rng, 0);
-                  }
-                  if ((jj > RX_NO_RX) && (ii >= RX_LEAST_VALID_PATHWAY)) {
-                    /* Save vm flags in case it gets collected in
-                     * outcome_bimolecular */
-                    int mflags = vm->flags;
-
-                    l = outcome_bimolecular(
-                        world, matching_rxns[jj], ii,
-                        (struct abstract_molecule *)vm,
-                        (struct abstract_molecule *)sm, k, sm->orient,
-                        vm->t + t_steps * smash->t, &(smash->loc), loc_certain);
-
-                    if (l == RX_FLIP) {
-                      if ((vm->flags & COUNT_ME) != 0 &&
-                          (spec->flags & COUNT_SOME_MASK) != 0) {
-                        /* Count as far up as we can unambiguously */
-                        for (; tentative != NULL && tentative->t <= t_confident;
-                             tentative = tentative->next) {
-                          if (!(tentative->what & COLLIDE_WALL))
-                            continue;
-                          if (!(spec->flags &
-                                ((struct wall *)tentative->target)->flags &
-                                COUNT_SOME_MASK))
-                            continue;
-                          loc_certain = &(tentative->loc);
-                          count_region_update(world, vm, spec,
-                                              ((struct wall *)tentative->target)
-                                                  ->counting_regions,
-                                              ((tentative->what &
-                                                COLLIDE_MASK) == COLLIDE_FRONT)
-                                                  ? 1
-                                                  : -1,
-                                              1, loc_certain, tentative->t);
-                        }
-                      }
-
-                      continue; /* pass through */
-                    } else if (l == RX_DESTROY) {
-                      if ((mflags & COUNT_ME) != 0 &&
-                          (spec->flags & COUNT_HITS) != 0) {
-                        /* Count the hits up until we were destroyed */
-                        for (; tentative != NULL && tentative->t <= smash->t;
-                             tentative = tentative->next) {
-                          if (!(tentative->what & COLLIDE_WALL))
-                            continue;
-                          if (!(spec->flags &
-                                ((struct wall *)tentative->target)->flags &
-                                COUNT_SOME_MASK))
-                            continue;
-                          count_region_update(
-                              world, vm, spec, ((struct wall *)tentative->target)
-                                               ->counting_regions,
-                              ((tentative->what & COLLIDE_MASK) ==
-                               COLLIDE_FRONT)
-                                  ? 1
-                                  : -1,
-                              0, &(tentative->loc), tentative->t);
-                          if (tentative == smash)
-                            break;
-                        }
-                      }
-
-                      CLEAN_AND_RETURN(NULL);
-                    } /* end if (l == ...) */
-                  }   /* end if (ii >= RX_LEAST_VALID_PATHWAY) */
-                }     /* end if (num_matching_rxns > 0) */
-              }       /* end if (mol_grid_flag) */
-
-              /* test for the trimolecular reactions
-                 of the type MOL_GRID_GRID */
-              if (mol_grid_grid_flag) {
-                struct surface_molecule *smp; /* Neighboring molecules */
-                struct tile_neighbor *tile_nbr_head = NULL, *curr;
-                int list_length = 0;
-                int n = 0; /* total number of possible reactions for a given
-                               molecule with all its neighbors */
-                int kk, ll;
-
-                num_matching_rxns = 0;
-
-                /* find neighbor molecules to react with */
-                find_neighbor_tiles(world, sm, sm->grid, sm->grid_index, 0, 1,
-                                    &tile_nbr_head, &list_length);
-                if (tile_nbr_head != NULL) {
-                  const int num_nbrs = list_length;
-                  double local_prob_factor; /*local probability factor for the
-                                               reaction */
-                  int max_size = num_nbrs * MAX_MATCHING_RXNS;
-                  /* array of reaction objects with neighbor mols */
-                  struct rxn *rxn_array[max_size];
-                  /* correction factors for areas for these mols */
-                  double cf[max_size];
-                  struct surface_molecule *smol[max_size]; /* points to neighbor
-                                                           mols */
-
-                  local_prob_factor = 3.0 / num_nbrs;
-                  jj = RX_NO_RX;
-                  ii = RX_LEAST_VALID_PATHWAY - 1;
-
-                  for (kk = 0; kk < max_size; kk++) {
-                    smol[kk] = NULL;
-                    rxn_array[kk] = NULL;
-                    cf[kk] = 0;
-                  }
-
-                  /* step through the neighbors */
-                  ll = 0;
-                  for (curr = tile_nbr_head; curr != NULL; curr = curr->next) {
-                    smp = curr->grid->mol[curr->idx];
-                    if (smp == NULL)
-                      continue;
-
-                    /* check whether any of potential partners
-                    are behind restrictive (REFLECTIVE/ABSORPTIVE) boundary */
-                    if ((sm->properties->flags & CAN_REGION_BORDER) ||
-                        (smp->properties->flags & CAN_REGION_BORDER)) {
-
-                      if (sm->grid->surface != smp->grid->surface) {
-                        /* INSIDE-OUT check */
-                        if (walls_belong_to_at_least_one_different_restricted_region(
-                                world, sm->grid->surface, sm,
-                                smp->grid->surface, smp))
-                          continue;
-
-                        /* OUTSIDE-IN check */
-                        if (walls_belong_to_at_least_one_different_restricted_region(
-                                world, sm->grid->surface, smp,
-                                smp->grid->surface, sm))
-                          continue;
-                      }
-                    }
-
-                    num_matching_rxns = trigger_trimolecular(
-                        world->reaction_hash, world->rx_hashsize, spec->hashval,
-                        sm->properties->hashval, smp->properties->hashval, spec,
-                        sm->properties, smp->properties, k, sm->orient,
-                        smp->orient, matching_rxns);
-
-                    if (num_matching_rxns > 0) {
-                      if (world->notify->molecule_collision_report ==
-                          NOTIFY_FULL) {
-                        if (world->rxn_flags.vol_surf_surf_reaction_flag)
-                          world->vol_surf_surf_colls++;
-                      }
-                      for (j = 0; j < num_matching_rxns; j++) {
-                        if (matching_rxns[j]->prob_t != NULL)
-                          update_probs(world, matching_rxns[j], vm->t);
-                        rxn_array[ll] = matching_rxns[j];
-                        cf[ll] = r_rate_factor / (w->grid->binding_factor *
-                                                  curr->grid->binding_factor);
-                        smol[ll] = smp;
-                        ll++;
-                      }
-
-                      n += num_matching_rxns;
-                    }
-                  }
-                  delete_tile_neighbor_list(tile_nbr_head);
-
-                  if (n == 1) {
-                    ii =
-                        test_bimolecular(rxn_array[0], cf[0], local_prob_factor,
-                                         world->rng);
-                    jj = 0;
-                  } else if (n > 1) {
-                    // previously "test_many_bimolecular_all_neighbors"
-                    int all_neighbors_flag = 1;
-                    jj = test_many_bimolecular(rxn_array, cf, local_prob_factor,
-                                               n, &(ii), world->rng,
-                                               all_neighbors_flag);
-                  }
-
-                  if (n > max_size)
-                    mcell_internal_error(
-                        "The size of the reactions array is not sufficient.");
-
-                  if ((n > 0) && (ii >= RX_LEAST_VALID_PATHWAY) &&
-                      (jj > RX_NO_RX)) {
-
-                    /* run the reaction */
-                    /* Save vm flags in case it gets collected in
-                     * outcome_trimolecular */
-                    int mflags = vm->flags;
-                    l = outcome_trimolecular(
-                        world, rxn_array[jj], ii, (struct abstract_molecule *)vm,
-                        (struct abstract_molecule *)sm,
-                        (struct abstract_molecule *)smol[jj], k, sm->orient,
-                        smol[jj]->orient, vm->t + t_steps * smash->t,
-                        &smash->loc, &vm->pos);
-
-                    if (l == RX_FLIP) {
-                      if ((vm->flags & COUNT_ME) != 0 &&
-                          (spec->flags & COUNT_SOME_MASK) != 0) {
-                        /* Count as far up as we can unambiguously */
-                        for (; tentative != NULL && tentative->t <= t_confident;
-                             tentative = tentative->next) {
-                          if (!(tentative->what & COLLIDE_WALL))
-                            continue;
-                          if (!(spec->flags &
-                                ((struct wall *)tentative->target)->flags &
-                                COUNT_SOME_MASK))
-                            continue;
-                          loc_certain = &(tentative->loc);
-                          count_region_update(world, vm, spec,
-                                              ((struct wall *)tentative->target)
-                                                  ->counting_regions,
-                                              ((tentative->what &
-                                                COLLIDE_MASK) == COLLIDE_FRONT)
-                                                  ? 1
-                                                  : -1,
-                                              1, loc_certain, tentative->t);
-                        }
-                      }
-                      continue; /* pass through */
-                    } else if (l == RX_DESTROY) {
-                      if ((mflags & COUNT_ME) != 0 &&
-                          (spec->flags & COUNT_HITS) != 0) {
-                        /* Count the hits up until we were destroyed */
-                        for (; tentative != NULL && tentative->t <= smash->t;
-                             tentative = tentative->next) {
-                          if (!(tentative->what & COLLIDE_WALL))
-                            continue;
-                          if (!(spec->flags &
-                                ((struct wall *)tentative->target)->flags &
-                                COUNT_SOME_MASK))
-                            continue;
-                          count_region_update(
-                              world, vm, spec, ((struct wall *)tentative->target)
-                                               ->counting_regions,
-                              ((tentative->what & COLLIDE_MASK) ==
-                               COLLIDE_FRONT)
-                                  ? 1
-                                  : -1,
-                              0, &(tentative->loc), tentative->t);
-                          if (tentative == smash)
-                            break;
-                        }
-                      }
-                      CLEAN_AND_RETURN(NULL);
-                    } /* end if (l == ...) */
-
-                  } /* end if (ii > RX_LEAST_VALID_PATHWAY) */
-                }
-              }    /* end if (mol_grid_grid_flag) */
-            } else /* Matched previous wall and index--don't rebind */
-            {
-              vm->index = -1; /* Avoided rebinding, but next time it's OK */
-            }
-          } /* end if (w->grid->mol[j] ...) */
-        }   /* end if (w->grid != NULL ...) */
-
-        if ((spec->flags & CAN_VOLWALL) != 0) {
-          vm->index = -1;
-          num_matching_rxns = trigger_intersect(
-              world->reaction_hash, world->rx_hashsize, world->all_mols,
-              world->all_volume_mols, world->all_surface_mols, spec->hashval,
-              (struct abstract_molecule *)vm, k, w, matching_rxns, 1, 0, 0);
-          if (num_matching_rxns > 0) {
-            for (ii = 0; ii < num_matching_rxns; ii++) {
-              rx = matching_rxns[ii];
-              if (rx->n_pathways == RX_TRANSP) {
-                is_transp_flag = 1;
-                transp_rx = matching_rxns[ii];
-                break;
-              }
-            }
-
-            if ((!is_transp_flag) &&
-                (world->notify->molecule_collision_report == NOTIFY_FULL)) {
-              if (world->rxn_flags.vol_wall_reaction_flag)
-                world->vol_wall_colls++;
-            }
-            if (is_transp_flag) {
-              transp_rx->n_occurred++;
-              if ((vm->flags & COUNT_ME) != 0 &&
-                  (spec->flags & COUNT_SOME_MASK) != 0) {
-                /* Count as far up as we can unambiguously */
-                for (; tentative != NULL && tentative->t <= t_confident;
-                     tentative = tentative->next) {
-                  if (!(tentative->what & COLLIDE_WALL))
-                    continue;
-                  if (!(spec->flags &
-                        ((struct wall *)tentative->target)->flags &
-                        COUNT_SOME_MASK))
-                    continue;
-                  loc_certain = &(tentative->loc);
-                  count_region_update(
-                      world, vm, spec,
-                      ((struct wall *)tentative->target)->counting_regions,
-                      ((tentative->what & COLLIDE_MASK) == COLLIDE_FRONT) ? 1
-                                                                          : -1,
-                      1, loc_certain, tentative->t);
-                }
-              }
-
-              continue; /* Ignore this wall and keep going */
-            } else if (inertness < inert_to_all) {
-              /* Collisions with the surfaces declared REFLECTIVE
-                 are treated similar to the default surfaces after this
-                 loop.
-               */
-              for (l = 0; l < num_matching_rxns; l++) {
-                if (matching_rxns[l]->prob_t != NULL)
-                  update_probs(world, matching_rxns[l], vm->t);
-              }
-
-              if (num_matching_rxns == 1) {
-                i = test_intersect(matching_rxns[0], r_rate_factor, world->rng);
-                jj = 0;
-              } else {
-                jj = test_many_intersect(matching_rxns, r_rate_factor,
-                                         num_matching_rxns, &(i), world->rng);
-              }
-
-              if ((i >= RX_LEAST_VALID_PATHWAY) && (jj > RX_NO_RX)) {
-                /* Save vm flags in case it gets collected in outcome_intersect
-                 */
-                rx = matching_rxns[jj];
-                int mflags = vm->flags;
-                j = outcome_intersect(
-                    world, rx, i, w, (struct abstract_molecule *)vm, k,
-                    vm->t + t_steps * smash->t, &(smash->loc), loc_certain);
-
-                if (j == RX_FLIP) {
-                  if ((vm->flags & COUNT_ME) != 0 &&
-                      (spec->flags & COUNT_SOME_MASK) != 0) {
-                    /* Count as far up as we can unambiguously */
-                    for (; tentative != NULL && tentative->t <= t_confident;
-                         tentative = tentative->next) {
-                      if (!(tentative->what & COLLIDE_WALL))
-                        continue;
-                      if (!(spec->flags &
-                            ((struct wall *)tentative->target)->flags &
-                            COUNT_SOME_MASK))
-                        continue;
-                      loc_certain = &(tentative->loc);
-                      count_region_update(
-                          world, vm, spec,
-                          ((struct wall *)tentative->target)->counting_regions,
-                          ((tentative->what & COLLIDE_MASK) == COLLIDE_FRONT)
-                              ? 1
-                              : -1,
-                          1, loc_certain, tentative->t);
-                    }
-                  }
-
-                  continue; /* pass through */
-                } else if (j == RX_DESTROY) {
-                  if ((mflags & COUNT_ME) != 0 &&
-                      (spec->flags & COUNT_HITS) != 0) {
-                    /* Count the hits up until we were destroyed */
-                    for (; tentative != NULL && tentative->t <= smash->t;
-                         tentative = tentative->next) {
-                      if (!(tentative->what & COLLIDE_WALL))
-                        continue;
-                      if (!(spec->flags &
-                            ((struct wall *)tentative->target)->flags &
-                            COUNT_SOME_MASK))
-                        continue;
-                      count_region_update(
-                          world, vm, spec,
-                          ((struct wall *)tentative->target)->counting_regions,
-                          ((tentative->what & COLLIDE_MASK) == COLLIDE_FRONT)
-                              ? 1
-                              : -1,
-                          0, &(tentative->loc), tentative->t);
-                      if (tentative == smash)
-                        break;
-                    }
-                  }
-
-                  CLEAN_AND_RETURN(NULL);
-                }
-              }
-            }
-          }
-        } /* if (spec->flags & CAN_VOLWALL) ... */
-
-        /* default is to reflect */
-
-        /* By default, we will reflect from the point of collision on the last
-         * wall we hit; however, if there were one or more transparent walls we
-         * hit at the same time or slightly before, we did not count them as
-         * crossings, so we'd better be sure we don't cross them now.  Due to
-         * round-off error, if we are counting, we need to make sure we don't
-         * go back through these "tentative" surfaces again.  This involves
-         * finding the first "tentative" surface, and traveling back a tiny
-         * bit from that.
-         */
-
-        struct wall *reflect_w = w;
-        struct vector3 reflect_pt = smash->loc;
-        double reflect_t = smash->t;
-
-        /* If we're doing counting, register hits for all "tentative" surfaces,
-         * and update the point of reflection as explained in the previous
-         * block comment.
-         */
-        if ((vm->flags & COUNT_ME) != 0 &&
-            (spec->flags & COUNT_SOME_MASK) != 0) {
-
-          /* Find the first wall among the tentative collisions. */
-          while (tentative != NULL && tentative->t <= smash->t &&
-                 !(tentative->what & COLLIDE_WALL))
-            tentative = tentative->next;
-          assert(tentative != NULL);
-
-          /* Grab out the relevant details. */
-          reflect_w = ((struct wall *)tentative->target);
-          reflect_pt = tentative->loc;
-          reflect_t = tentative->t * (1 - EPS_C);
-
-          /* Now, since we're reflecting before passing through these surfaces,
-           * register them as hits, but not as crossings. */
-          for (; tentative != NULL && tentative->t <= smash->t;
-               tentative = tentative->next) {
-            if (!(tentative->what & COLLIDE_WALL))
-              continue;
-            if (!(spec->flags & ((struct wall *)tentative->target)->flags &
-                  COUNT_SOME_MASK))
-              continue;
-            count_region_update(
-                world, vm, spec,
-                ((struct wall *)tentative->target)->counting_regions,
-                ((tentative->what & COLLIDE_MASK) == COLLIDE_FRONT) ? 1 : -1, 0,
-                &(tentative->loc), tentative->t);
-            if (tentative == smash)
-              break;
-          }
-        }
-
-        /* Update molecule location to the point of reflection */
-        vm->pos = reflect_pt;
-        vm->t += t_steps * reflect_t;
-        reflectee = reflect_w;
-
-        /* Reduce our remaining available time. */
-        t_steps *= (1.0 - reflect_t);
-
-        /* Update our displacement vector for the reflection. */
-        factor = -2.0 * (displacement.x * reflect_w->normal.x +
-                         displacement.y * reflect_w->normal.y +
-                         displacement.z * reflect_w->normal.z);
-        displacement.x =
-            (displacement.x + factor * reflect_w->normal.x) * (1.0 - reflect_t);
-        displacement.y =
-            (displacement.y + factor * reflect_w->normal.y) * (1.0 - reflect_t);
-        displacement.z =
-            (displacement.z + factor * reflect_w->normal.z) * (1.0 - reflect_t);
-
-        redo_expand_collision_list_flag = 1; /* Only useful if we're using
-                                                expanded lists, but easier to
-                                                always set it */
-        break;
-      } else if ((smash->what & COLLIDE_SUBVOL) != 0) {
-
-        struct subvolume *nsv;
-
-        if ((vm->flags & COUNT_ME) != 0 &&
-            (spec->flags & COUNT_SOME_MASK) != 0) {
-          /* We're leaving the SV so we actually crossed everything we thought
-           * we might have crossed */
-          for (; tentative != NULL && tentative != smash;
-               tentative = tentative->next) {
-            if (!(tentative->what & COLLIDE_WALL))
-              continue;
-            if (!(spec->flags & ((struct wall *)tentative->target)->flags &
-                  COUNT_SOME_MASK))
-              continue;
-            count_region_update(
-                world, vm, spec,
-                ((struct wall *)tentative->target)->counting_regions,
-                ((tentative->what & COLLIDE_MASK) == COLLIDE_FRONT) ? 1 : -1, 1,
-                &(tentative->loc), tentative->t);
-=======
           inertness < inert_to_all) {
           int destroyed = collide_and_react_with_surf_mol(world, smash, vm,
             &tentative, &loc_certain, t_steps, mol_grid_flag, mol_grid_grid_flag,
@@ -3844,7 +3073,6 @@
             return NULL;
           } else if (destroyed == 0) {
             continue;
->>>>>>> d606a65f
           }
         }
 
@@ -4057,23 +3285,13 @@
         "Attempted to take a 2-D diffusion step for a defunct molecule.");
   }
 
-<<<<<<< HEAD
-
+  // XXX: When would this ever happen, and shouldn't it just be an error?
   if (sm->get_space_step(sm) <= 0.0) {
-=======
-  // XXX: When would this ever happen, and shouldn't it just be an error?
-  if (spec->space_step <= 0.0) {
->>>>>>> d606a65f
     sm->t += max_time;
     return sm;
   }
-
-<<<<<<< HEAD
+  // Using global SPACE_STEP or per species CUSTOM_SPACE_STEP/CUSTOM_TIME_STEP
   if (sm->get_time_step(sm) > 1.0) {
-=======
-  // Using global SPACE_STEP or per species CUSTOM_SPACE_STEP/CUSTOM_TIME_STEP
-  if (spec->time_step > 1.0) {
->>>>>>> d606a65f
     double sched_time = convert_iterations_to_seconds(
         world->start_iterations, world->time_unit,
         world->simulation_start_seconds, sm->t);
@@ -4092,24 +3310,15 @@
   double t_steps = 0.0;
   double space_factor = 0.0;
   /* Where are we going? */
-<<<<<<< HEAD
   if (sm->get_time_step(sm) > max_time) {
     t_steps = max_time;
     steps = max_time / sm->get_time_step(sm);
   } else {
     t_steps = sm->get_time_step(sm);
-=======
-  if (spec->time_step > max_time) {
-    t_steps = max_time;
-    steps = max_time / spec->time_step;
-  } else {
-    t_steps = spec->time_step;
->>>>>>> d606a65f
     steps = 1.0;
   }
   if (steps < EPS_C) {
     steps = EPS_C;
-<<<<<<< HEAD
     t_steps = EPS_C * sm->get_time_step(sm);
   }
 
@@ -4117,16 +3326,6 @@
     space_factor = sm->get_space_step(sm);
   else
     space_factor = sm->get_space_step(sm) * sqrt(steps);
-=======
-    t_steps = EPS_C * spec->time_step;
-  }
-
-  if (steps == 1.0) {
-    space_factor = spec->space_step;
-  } else {
-    space_factor = spec->space_step * sqrt(steps);
-  }
->>>>>>> d606a65f
 
   world->diffusion_number++;
   world->diffusion_cumtime += steps;
@@ -4797,7 +3996,7 @@
     *shead = NULL;
   }
   if ((m->properties->flags & (CAN_VOLVOL | CANT_INITIATE)) == CAN_VOLVOL) {
-    sh = expand_collision_list(m, displacement, sv, world->rx_radius_3d,
+    sh = expand_collision_list(world, m, displacement, sv, world->rx_radius_3d,
       world->ny_parts, world->nz_parts, world->x_fineparts,
       world->y_fineparts, world->z_fineparts, world->rx_hashsize,
       world->reaction_hash);
@@ -4872,7 +4071,7 @@
             COUNT_SOME_MASK)) {
         continue;
       }
-      count_region_update(world, spec, periodic_box,
+      count_region_update(world, m, spec, periodic_box,
         ((struct wall *)ttv->target)->counting_regions,
         ((ttv->what & COLLIDE_MASK) == COLLIDE_FRONT) ? 1 : -1, 0, &(ttv->loc), ttv->t);
       if (ttv == smash) {
@@ -4938,10 +4137,16 @@
   struct periodic_image *periodic_box = m->periodic_box;
   int ii = 0, jj = 0;
   if (mol_grid_flag) {
+    if(sm->properties->flags & EXTERNAL_SPECIES){
+      num_matching_rxns = trigger_bimolecular_nfsim(world, (struct abstract_molecule *)m,
+        (struct abstract_molecule *)sm, k, sm->orient, matching_rxns);
+    }
+    else{
     num_matching_rxns = trigger_bimolecular(
       world->reaction_hash, world->rx_hashsize, spec->hashval,
       sm->properties->hashval, (struct abstract_molecule *)m,
       (struct abstract_molecule *)sm, k, sm->orient, matching_rxns);
+    }
     if (num_matching_rxns > 0) {
       if (world->notify->molecule_collision_report == NOTIFY_FULL) {
         if (world->rxn_flags.vol_surf_reaction_flag)
@@ -4975,7 +4180,7 @@
             /* Count as far up as we can unambiguously */
             int destroy_flag = 0;
             count_tentative_collisions(
-              world, &ttv, smash, spec, t_confident, destroy_flag,
+              world, &ttv, smash, m,  spec, t_confident, destroy_flag,
               periodic_box);
           }
           *tentative = ttv;
@@ -4986,7 +4191,7 @@
             /* Count the hits up until we were destroyed */
             int destroy_flag = 0;
             count_tentative_collisions(
-              world, &ttv, smash, spec, t_confident, destroy_flag,
+              world, &ttv, smash, m, spec, t_confident, destroy_flag,
               periodic_box);
           }
           *tentative = ttv;
@@ -5108,7 +4313,7 @@
             /* Count as far up as we can unambiguously */
             int destroy_flag = 0;
             count_tentative_collisions(
-              world, &ttv, smash, spec, t_confident, destroy_flag,
+              world, &ttv, smash, m, spec, t_confident, destroy_flag,
               periodic_box);
           }
           *loc_certain = &(ttv->loc);
@@ -5119,7 +4324,7 @@
             /* Count the hits up until we were destroyed */
             int destroy_flag = 0;
             count_tentative_collisions(
-              world, &ttv, smash, spec, t_confident, destroy_flag,
+              world, &ttv, smash, m, spec, t_confident, destroy_flag,
               periodic_box);
           }
           *tentative = ttv;
@@ -5205,7 +4410,7 @@
       /* Count as far up as we can unambiguously */
       int destroy_flag = 0;
       count_tentative_collisions(
-        world, tentative, smash, spec, smash->t, destroy_flag, periodic_box);
+        world, tentative, smash, m, spec, smash->t, destroy_flag, periodic_box);
       // XXX: RX_FLIP case below should probably be handled this way too.
       for (; ttv != NULL && ttv->t <= t_confident; ttv = ttv->next) {
         *loc_certain = &(ttv->loc);
@@ -5242,7 +4447,7 @@
           /* Count as far up as we can unambiguously */
           int destroy_flag = 0;
           count_tentative_collisions(
-            world, &ttv, smash, spec, t_confident, destroy_flag, periodic_box);
+            world, &ttv, smash, m, spec, t_confident, destroy_flag, periodic_box);
         }
         *loc_certain = &(ttv->loc);
         *tentative = ttv;
@@ -5252,7 +4457,7 @@
           /* Count the hits up until we were destroyed */
           int destroy_flag = 1;
           count_tentative_collisions(
-            world, tentative, smash, spec, smash->t, destroy_flag,
+            world, tentative, smash, m, spec, smash->t, destroy_flag,
             periodic_box);
         }
         return 1;
@@ -5444,7 +4649,7 @@
 
   if (!(periodic_traditional) && (box_inc_x || box_inc_y || box_inc_z)) {
     // remove molecule from current periodic box
-    count_region_update(world, vm->properties, vm->periodic_box,
+    count_region_update(world, vm, vm->properties, vm->periodic_box,
         w->counting_regions, -1, 1, &(smash->loc), smash->t);
 
     vm->periodic_box->x += box_inc_x;
@@ -5452,7 +4657,7 @@
     vm->periodic_box->z += box_inc_z;
 
     // add molecule to new periodic box
-    count_region_update(world, vm->properties, vm->periodic_box,
+    count_region_update(world, vm, vm->properties, vm->periodic_box,
         w->counting_regions, 1, 1, &(smash->loc), smash->t);
 
     *mol = vm;
@@ -5520,7 +4725,7 @@
             COUNT_SOME_MASK)) {
         continue;
       }
-      count_region_update(world, m->properties, m->periodic_box,
+      count_region_update(world, m, m->properties, m->periodic_box,
         ((struct wall *)ttv->target)->counting_regions,
         ((ttv->what & COLLIDE_MASK) == COLLIDE_FRONT) ? 1 : -1, 0, &(ttv->loc), ttv->t);
       if (ttv == smash)
@@ -5566,7 +4771,7 @@
       if (!(spec->flags & ((struct wall *)ttv->target)->flags & COUNT_SOME_MASK)) {
         continue;
       }
-      count_region_update(world, spec, m->periodic_box,
+      count_region_update(world, m, spec, m->periodic_box,
           ((struct wall *)ttv->target)->counting_regions,
           ((ttv->what & COLLIDE_MASK) == COLLIDE_FRONT) ? 1 : -1, 1, &(ttv->loc), ttv->t);
     }
@@ -5621,7 +4826,7 @@
   struct species* spec = m->properties;
   if (m->flags & ACT_CLAMPED) { /* Surface clamping and microscopic reversibility */
     if (m->index <= DISSOCIATION_MAX) { /* Volume microscopic reversibility */
-      pick_release_displacement(displacement, displacement2, spec->space_step,
+      pick_release_displacement(displacement, displacement2, m->get_space_step(m),
         world->r_step_release, world->d_step, world->radial_subdivisions,
         world->directions_mask, world->num_directions, world->rx_radius_3d,
         world->rng);
@@ -5629,7 +4834,7 @@
     } else { /* Clamping or surface microscopic reversibility */
       pick_clamped_displacement(displacement, m, world->r_step_surface,
         world->rng, world->radial_subdivisions);
-      *t_steps = spec->time_step;
+      *t_steps = m->get_time_step(m);
       m->previous_wall = NULL;
       m->index = -1;
     }
@@ -5645,23 +4850,23 @@
       *steps = 1.0;
     }
 
-    *t_steps = *steps * spec->time_step;
+    *t_steps = *steps * m->get_time_step(m);
     if (*t_steps > max_time) {
       *t_steps = max_time;
-      *steps = max_time / spec->time_step;
+      *steps = max_time / m->get_time_step(m);
     }
     if (*steps < EPS_C) {
       *steps = EPS_C;
-      *t_steps = EPS_C * spec->time_step;
+      *t_steps = EPS_C * m->get_time_step(m);
     }
 
     if (*steps == 1.0) {
-      pick_displacement(displacement, spec->space_step, world->rng);
+      pick_displacement(displacement, m->get_space_step(m), world->rng);
       *r_rate_factor = *rate_factor = 1.0;
     } else {
       *rate_factor = sqrt(*steps);
       *r_rate_factor = 1.0 / *rate_factor;
-      pick_displacement(displacement, *rate_factor * spec->space_step, world->rng);
+      pick_displacement(displacement, *rate_factor * m->get_space_step(m), world->rng);
     }
   }
 
@@ -5714,10 +4919,19 @@
     } else
       psl_head = &psl->next;
 
-    /* no possible reactions. skip it. */
-    if (!trigger_bimolecular_preliminary(world->reaction_hash, world->rx_hashsize,
-      m->properties->hashval, psl->properties->hashval, m->properties, psl->properties)) {
-      continue;
+    //is this an nfsim external species. if so query whether the 2 reactants can react together
+    if(m->properties->flags & EXTERNAL_SPECIES){
+      if(!trigger_bimolecular_preliminary_nfsim((struct abstract_molecule *)m, 
+                                                (struct abstract_molecule *)psl->head)){
+        continue;
+      }
+    }
+    else{
+      /* no possible reactions. skip it. */
+      if (!trigger_bimolecular_preliminary(world->reaction_hash, world->rx_hashsize,
+        m->properties->hashval, psl->properties->hashval, m->properties, psl->properties)) {
+        continue;
+      }
     }
 
     for (struct volume_molecule* mp = psl->head; mp != NULL; mp = mp->next_v) {
@@ -5734,10 +4948,16 @@
         continue;
       }
 
-      num_matching_rxns = trigger_bimolecular(world->reaction_hash,
-        world->rx_hashsize, spec->hashval, psl->properties->hashval,
-        (struct abstract_molecule *)m, (struct abstract_molecule *)mp, 0, 0,
-        matching_rxns);
+      if(m->properties->flags & EXTERNAL_SPECIES){
+        num_matching_rxns = trigger_bimolecular_nfsim(world, (struct abstract_molecule *)m,
+          (struct abstract_molecule *)mp,0, 0, matching_rxns);
+      } 
+      else{
+        num_matching_rxns = trigger_bimolecular(world->reaction_hash,
+          world->rx_hashsize, spec->hashval, psl->properties->hashval,
+          (struct abstract_molecule *)m, (struct abstract_molecule *)mp, 0, 0,
+          matching_rxns);
+      }
 
       if (num_matching_rxns > 0) {
         for (int i = 0; i < num_matching_rxns; i++) {
@@ -5784,16 +5004,16 @@
       }
     } else if (!world->surface_reversibility) {
       if (m->flags & ACT_CLAMPED) { /* Pretend we were already moving */
-        m->birthday -= 5 * spec->time_step; /* Pretend to be old */
+        m->birthday -= 5 * m->get_time_step(m); /* Pretend to be old */
       }
     }
   } else {
     if (m->flags & ACT_CLAMPED) { /* Pretend we were already moving */
-      m->birthday -= 5 * spec->time_step; /* Pretend to be old */
+      m->birthday -= 5 * m->get_time_step(m); /* Pretend to be old */
     } else if ((m->flags & MATURE_MOLECULE) == 0) {
       /* Newly created particles that have long time steps gradually increase */
       /* their timestep to the full value */
-      if (spec->time_step > 1.0) {
+      if (m->get_time_step(m) > 1.0) {
         double f = 1.0 + 0.2 * (m->t - m->birthday);
         if (f < 1)
           mcell_internal_error("A %s molecule is scheduled to move before it "
@@ -5819,7 +5039,7 @@
  *
  ******************************************************************************/
 void count_tentative_collisions(
-  struct volume *world, struct collision **tc, struct collision *smash,
+  struct volume *world, struct collision **tc, struct collision *smash, struct volume_molecule* m,
   struct species *spec, double t_confident, int destroy_flag,
   struct periodic_image *box) {
 
@@ -5837,7 +5057,7 @@
       continue;
     }
     count_region_update(
-      world, spec, box, ((struct wall *)ttv->target)->counting_regions,
+      world, m, spec, box, ((struct wall *)ttv->target)->counting_regions,
       ((ttv->what & COLLIDE_MASK) == COLLIDE_FRONT) ? 1 : -1, crossed_flag,
       &(ttv->loc), ttv->t);
     if ((destroy_flag) && (ttv == smash)) {
