--- conflicted
+++ resolved
@@ -3877,12 +3877,9 @@
         vm.flags = IN_SCHEDULE | ACT_NEWBIE | TYPE_VOL | IN_VOLUME |
                   ACT_CLAMPED | ACT_DIFFUSE;
         vm.properties = ccdm->mol;
-<<<<<<< HEAD
         initialize_diffusion_function((struct abstract_molecule*)&vm);
 
-=======
         vm.mesh_name = NULL;
->>>>>>> 0e07a94a
         vm.birthplace = NULL;
         vm.birthday = convert_iterations_to_seconds(
             world->start_iterations, world->time_unit,
@@ -4077,11 +4074,8 @@
             COUNT_SOME_MASK)) {
         continue;
       }
-<<<<<<< HEAD
-      count_region_update(world, m, spec, periodic_box,
-=======
-      count_region_update(world, spec, m->id, periodic_box,
->>>>>>> 0e07a94a
+
+      count_region_update(world, m, spec, m->id, periodic_box,
         ((struct wall *)ttv->target)->counting_regions,
         ((ttv->what & COLLIDE_MASK) == COLLIDE_FRONT) ? 1 : -1, 0, &(ttv->loc), ttv->t);
       if (ttv == smash) {
@@ -4190,13 +4184,8 @@
             /* Count as far up as we can unambiguously */
             int destroy_flag = 0;
             count_tentative_collisions(
-<<<<<<< HEAD
-              world, &ttv, smash, m,  spec, t_confident, destroy_flag,
-              periodic_box);
-=======
-              world, &ttv, smash, spec, t_confident, destroy_flag,
+              world, &ttv, smash, m, spec, t_confident, destroy_flag,
               periodic_box, m->id);
->>>>>>> 0e07a94a
           }
           *tentative = ttv;
           *loc_certain = &(ttv->loc);
@@ -4206,13 +4195,8 @@
             /* Count the hits up until we were destroyed */
             int destroy_flag = 0;
             count_tentative_collisions(
-<<<<<<< HEAD
               world, &ttv, smash, m, spec, t_confident, destroy_flag,
-              periodic_box);
-=======
-              world, &ttv, smash, spec, t_confident, destroy_flag,
               periodic_box, m->id);
->>>>>>> 0e07a94a
           }
           *tentative = ttv;
           return 1;
@@ -4333,13 +4317,8 @@
             /* Count as far up as we can unambiguously */
             int destroy_flag = 0;
             count_tentative_collisions(
-<<<<<<< HEAD
               world, &ttv, smash, m, spec, t_confident, destroy_flag,
-              periodic_box);
-=======
-              world, &ttv, smash, spec, t_confident, destroy_flag,
               periodic_box, m->id);
->>>>>>> 0e07a94a
           }
           *loc_certain = &(ttv->loc);
           *tentative = ttv;
@@ -4349,13 +4328,8 @@
             /* Count the hits up until we were destroyed */
             int destroy_flag = 0;
             count_tentative_collisions(
-<<<<<<< HEAD
               world, &ttv, smash, m, spec, t_confident, destroy_flag,
-              periodic_box);
-=======
-              world, &ttv, smash, spec, t_confident, destroy_flag,
               periodic_box, m->id);
->>>>>>> 0e07a94a
           }
           *tentative = ttv;
           return 1;
@@ -4440,12 +4414,8 @@
       /* Count as far up as we can unambiguously */
       int destroy_flag = 0;
       count_tentative_collisions(
-<<<<<<< HEAD
-        world, tentative, smash, m, spec, smash->t, destroy_flag, periodic_box);
-=======
-        world, tentative, smash, spec, smash->t, destroy_flag, periodic_box,
+        world, tentative, smash, m, spec, smash->t, destroy_flag, periodic_box,
         m->id);
->>>>>>> 0e07a94a
       // XXX: RX_FLIP case below should probably be handled this way too.
       for (; ttv != NULL && ttv->t <= t_confident; ttv = ttv->next) {
         *loc_certain = &(ttv->loc);
@@ -4482,12 +4452,8 @@
           /* Count as far up as we can unambiguously */
           int destroy_flag = 0;
           count_tentative_collisions(
-<<<<<<< HEAD
-            world, &ttv, smash, m, spec, t_confident, destroy_flag, periodic_box);
-=======
-            world, &ttv, smash, spec, t_confident, destroy_flag, periodic_box,
-            m->id);
->>>>>>> 0e07a94a
+            world, &ttv, smash, m, spec, t_confident, destroy_flag,
+            periodic_box, m->id);
         }
         *loc_certain = &(ttv->loc);
         *tentative = ttv;
@@ -4497,13 +4463,8 @@
           /* Count the hits up until we were destroyed */
           int destroy_flag = 1;
           count_tentative_collisions(
-<<<<<<< HEAD
             world, tentative, smash, m, spec, smash->t, destroy_flag,
-            periodic_box);
-=======
-            world, tentative, smash, spec, smash->t, destroy_flag,
             periodic_box, m->id);
->>>>>>> 0e07a94a
         }
         return 1;
       }
@@ -4693,21 +4654,6 @@
   }
 
   if (!(periodic_traditional) && (box_inc_x || box_inc_y || box_inc_z)) {
-<<<<<<< HEAD
-    // remove molecule from current periodic box
-    count_region_update(world, vm, vm->properties, vm->periodic_box,
-        w->counting_regions, -1, 1, &(smash->loc), smash->t);
-
-    vm->periodic_box->x += box_inc_x;
-    vm->periodic_box->y += box_inc_y;
-    vm->periodic_box->z += box_inc_z;
-
-    // add molecule to new periodic box
-    count_region_update(world, vm, vm->properties, vm->periodic_box,
-        w->counting_regions, 1, 1, &(smash->loc), smash->t);
-
-    *mol = vm;
-=======
     (*reflectee) = NULL;
     struct subvolume *nsv = find_subvolume(world, &vm->pos, NULL);
     if (nsv == NULL) {
@@ -4735,7 +4681,6 @@
       }
       *mol = new_m;
     }
->>>>>>> 0e07a94a
     return 1;
   }
 
@@ -4795,11 +4740,7 @@
             COUNT_SOME_MASK)) {
         continue;
       }
-<<<<<<< HEAD
-      count_region_update(world, m, m->properties, m->periodic_box,
-=======
-      count_region_update(world, m->properties, m->id, m->periodic_box,
->>>>>>> 0e07a94a
+      count_region_update(world, m, m->properties, m->id, m->periodic_box,
         ((struct wall *)ttv->target)->counting_regions,
         ((ttv->what & COLLIDE_MASK) == COLLIDE_FRONT) ? 1 : -1, 0, &(ttv->loc), ttv->t);
       if (ttv == smash)
@@ -4845,11 +4786,7 @@
       if (!(spec->flags & ((struct wall *)ttv->target)->flags & COUNT_SOME_MASK)) {
         continue;
       }
-<<<<<<< HEAD
-      count_region_update(world, m, spec, m->periodic_box,
-=======
-      count_region_update(world, spec, m->id, m->periodic_box,
->>>>>>> 0e07a94a
+      count_region_update(world, m, spec, m->id, m->periodic_box,
           ((struct wall *)ttv->target)->counting_regions,
           ((ttv->what & COLLIDE_MASK) == COLLIDE_FRONT) ? 1 : -1, 1, &(ttv->loc), ttv->t);
     }
@@ -5135,11 +5072,7 @@
       continue;
     }
     count_region_update(
-<<<<<<< HEAD
-      world, m, spec, box, ((struct wall *)ttv->target)->counting_regions,
-=======
-      world, spec, id, box, ((struct wall *)ttv->target)->counting_regions,
->>>>>>> 0e07a94a
+      world, m, spec, id, box, ((struct wall *)ttv->target)->counting_regions,
       ((ttv->what & COLLIDE_MASK) == COLLIDE_FRONT) ? 1 : -1, crossed_flag,
       &(ttv->loc), ttv->t);
     if ((destroy_flag) && (ttv == smash)) {
