--- conflicted
+++ resolved
@@ -3110,22 +3110,15 @@
   struct sym_entry *gp;
   if ((gp = retrieve_sym(region_name, parse_state->vol->reg_sym_table)) != NULL) {
     if (gp->count == 0) {
-<<<<<<< HEAD
       free(region_name);
       gp->count = 1;
-=======
-      gp->count = 1;
       free(region_name);
->>>>>>> a9bc5b88
       return (struct region *)gp->value;
     }
     else {
       mdlerror_fmt(parse_state, "Region already defined: %s", region_name);
     }
-<<<<<<< HEAD
-=======
     free(region_name);
->>>>>>> a9bc5b88
   }
 
   if ((gp = store_sym(region_name, REG, parse_state->vol->reg_sym_table,
