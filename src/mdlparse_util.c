/******************************************************************************
 *
 * Copyright (C) 2006-2017 by
 * The Salk Institute for Biological Studies and
 * Pittsburgh Supercomputing Center, Carnegie Mellon University
 *
 * This program is free software; you can redistribute it and/or
 * modify it under the terms of the GNU General Public License
 * as published by the Free Software Foundation; either version 2
 * of the License, or (at your option) any later version.
 *
 * This program is distributed in the hope that it will be useful,
 * but WITHOUT ANY WARRANTY; without even the implied warranty of
 * MERCHANTABILITY or FITNESS FOR A PARTICULAR PURPOSE.  See the
 * GNU General Public License for more details.
 *
 * You should have received a copy of the GNU General Public License
 * along with this program; if not, write to the Free Software
 * Foundation, Inc., 51 Franklin Street, Fifth Floor, Boston, MA  02110-1301,
 *USA.
 *
 ******************************************************************************/

#include "config.h"

#include <stdio.h>
#include <stdlib.h>
#include <string.h>
#include <time.h>
#include <math.h>
#include <float.h>
#include <limits.h>
#include <errno.h>
#include <sys/stat.h>
#include <unistd.h>
#include <signal.h>
#include <ctype.h>
#include <stdarg.h>
#include <assert.h>
#include <ctype.h>

#include "logging.h"
#include "strfunc.h"
#include "sym_table.h"
#include "mdlparse_util.h"
#include "react_output.h"
#include "diffuse_util.h"

#include "mcell_misc.h"
#include "mcell_structs.h"
#include "mcell_viz.h"
#include "mcell_release.h"
#include "dyngeom_parse_extras.h"
#include "mem_util.h"

extern void chkpt_signal_handler(int sn);

/* Free a variable value, leaving the symbol free for reassignment to another
 * type. */
static int mdl_free_variable_value(struct mdlparse_vars *parse_state,
                                   struct sym_entry *sym);

/*************************************************************************
 mdl_strip_quotes:
    Strips the quotes from a quoted string.

 In:  in: string to strip
 Out: stripped string, or NULL on error
*************************************************************************/
char *mdl_strip_quotes(char *in) {

  char *q = strip_quotes(in);
  free(in);
  if (q != NULL)
    return q;
  else {
    mcell_allocfailed("Failed to strip quotes from a quoted string.");
    return NULL;
  }
}

/*************************************************************************
 mdl_strcat:
    Concatenates two strings, freeing the original strings.

 In:  s1: first string to concatenate
      s2: second string to concatenate
 Out: conjoined string, or NULL if an error occurred
*************************************************************************/
char *mdl_strcat(char *s1, char *s2) {

  char *cat = my_strcat(s1, s2);
  free(s1);
  free(s2);
  if (cat != NULL)
    return cat;
  else {
    mcell_allocfailed("Failed to concatenate two strings.");
    return NULL;
  }
}

/*************************************************************************
 mdl_strdup:
    Duplicates a string.

 In:  s1: string to duplicate
 Out: allocated string, or NULL if an error occurred
*************************************************************************/
char *mdl_strdup(char const *s1) {

  char *s = strdup(s1);
  if (s1 == NULL)
    mcell_allocfailed("Failed to duplicate a string.");
  return s;
}

/*************************************************************************
 mdl_warning:
    Display a warning message about something encountered during the parse
    process.

 In:  parse_state: parser state
      fmt: Format string (as for printf)
      ...: arguments
 Out: Warning message is printed in the log_file
*************************************************************************/
void mdl_warning(struct mdlparse_vars *parse_state, char const *fmt, ...) {
  va_list arglist;
  if (parse_state->vol->procnum != 0)
    return;

  mcell_log_raw("MCell: Warning on line: %d of file: %s  ",
                parse_state->line_num[parse_state->include_stack_ptr - 1],
                parse_state->vol->curr_file);

  va_start(arglist, fmt);
  mcell_logv_raw(fmt, arglist);
  va_end(arglist);

  mcell_log_raw("\n");
}

/**************************************************************************
 mdl_valid_file_mode:
    Check that the speficied file mode string is valid for an fopen statement.

 In: parse_state: parser state
     mode: mode string to check
 Out: 1 if
**************************************************************************/
int mdl_valid_file_mode(struct mdlparse_vars *parse_state, const char *mode) {
  char c = mode[0];
  if (c != 'r' && c != 'w' && c != 'a') {
    mdlerror_fmt(parse_state, "Invalid file mode: %s", mode);
    return 1;
  }
  if (c == 'r') {
    mdlerror(parse_state,
             "MCell models do not currently support opening files for reading");
    return 1;
  }

  return 0;
}

/**************************************************************************
 mdl_expr_log:
    Compute a natural log, reporting any range or domain errors.

 In:  parse_state: parser state
      in:   value whose log to compute
      out:  destination for computed value
 Out: 0 on success, 1 on failure.  *out is updated on success
**************************************************************************/
int mdl_expr_log(struct mdlparse_vars *parse_state, double in, double *out) {
  if (in <= 0.0) {
    mdlerror_fmt(parse_state,
                 "Attempt to compute LOG(%.15g), which is not defined.", in);
    return 1;
  }

  *out = log(in);
  return 0;
}

/**************************************************************************
 mdl_expr_log10:
    Compute a base-10 log, reporting any range or domain errors.

 In:  parse_state: parser state
      in:   value whose log to compute
      out:  destination for computed value
 Out: 0 on success, 1 on failure.  *out is updated on success
**************************************************************************/
int mdl_expr_log10(struct mdlparse_vars *parse_state, double in, double *out) {
  if (in <= 0.0) {
    mdlerror_fmt(parse_state,
                 "Attempt to compute LOG10(%.15g), which is not defined.", in);
    return 1;
  }

  *out = log10(in);
  return 0;
}

/**************************************************************************
 mdl_expr_mod:
    Compute a floating point modulo operator, reporting any domain errors.

 In:  parse_state: parser state
      in:   value
      divisor: divisor for modulo operator
      out:  destination for computed value
 Out: 0 on success, 1 on failure.  *out is updated on success
**************************************************************************/
int mdl_expr_mod(struct mdlparse_vars *parse_state, double in, double divisor,
                 double *out) {
  if (divisor == 0.0) {
    mdlerror_fmt(parse_state,
                 "Attempt to compute MOD(%.15g, 0.0), which is not defined.",
                 in);
    return 1;
  }
  *out = fmod(in, divisor);
  return 0;
}

/**************************************************************************
 mdl_expr_div:
    Compute a division, reporting any domain or range errors.

 In:  parse_state: parser state
      in:   value
      divisor: divisor
      out:  destination for computed value
 Out: 0 on success, 1 on failure.  *out is updated on success
**************************************************************************/
int mdl_expr_div(struct mdlparse_vars *parse_state, double in, double divisor,
                 double *out) {
  if (divisor == 0.0) {
    mdlerror_fmt(parse_state, "Attempt to divide %.15g by zero", in);
    return 1;
  }

  *out = in / divisor;
  if (isinf(*out)) {
    mdlerror_fmt(parse_state,
                 "Cannot compute %.15g / %.15g: result is too large", in,
                 divisor);
    return 1;
  }
  return 0;
}

/**************************************************************************
 mdl_expr_pow:
    Compute an exponentiation, reporting any domain or range errors.

 In:  parse_state: parser state
      in:   value
      exponent: exponent for exponentiation
      out:  destination for computed value
 Out: 0 on success, 1 on failure.  *out is updated on success
**************************************************************************/
int mdl_expr_pow(struct mdlparse_vars *parse_state, double in, double exponent,
                 double *out) {
  if (in < 0.0) {
    if (exponent != (int)exponent) {
      mdlerror_fmt(parse_state, "Cannot compute %.15g^%.15g: negative value "
                                "raised to non-integral power would be complex",
                   in, exponent);
      return 1;
    }
  }

  *out = pow(in, exponent);
  if (isinf(*out)) {
    mdlerror_fmt(parse_state, "Cannot compute %.15g^%.15g: result is too large",
                 in, exponent);
    return 1;
  }
  return 0;
}

/**************************************************************************
 mdl_expr_rng_uniform:
    Compute a uniform random variate.

 In:  parse_state: parser state
 Out: random variate, uniform on [0, 1)
**************************************************************************/
double mdl_expr_rng_uniform(struct mdlparse_vars *parse_state) {
  return rng_dbl(parse_state->vol->rng);
}

/**************************************************************************
 mdl_expr_roundoff:
    Round the input value off to n significant figures.

 In:  in:   value to round off
      ndigits: number of digits
 Out: value rounded to n digits
**************************************************************************/
double mdl_expr_roundoff(double in, int ndigits) {
  char fmt_string[1024];
  fmt_string[0] = '\0';
  snprintf(fmt_string, 1024, "%.*g", ndigits, in);
  return strtod(fmt_string, (char **)NULL);
}

/**************************************************************************
 mdl_expr_string_to_double:
    Convert a string value to a double, freeing the string value.

 In:  parse_state: parser state
      str:  string form of value
      out:  location to receive parsed value
 Out: 0 on success, 1 on failure.  *out is updated.
**************************************************************************/
int mdl_expr_string_to_double(struct mdlparse_vars *parse_state, char *str,
                              double *out) {
  *out = strtod(str, (char **)NULL);
  if (errno == ERANGE) {
    mdlerror_fmt(parse_state, "Error converting string to number: %s", str);
    free(str);
    return 1;
  }
  free(str);
  return 0;
}

/**************************************************************************
 mdl_new_filehandle:
    Create a new filehandle in the global symbol table.

 In:  parse_state: parser state
      name: name for file symbol
 Out: symbol or NULL on error
**************************************************************************/
struct sym_entry *mdl_new_filehandle(struct mdlparse_vars *parse_state,
                                     char *name) {
  struct sym_entry *sym;
  sym = retrieve_sym(name, parse_state->vol->fstream_sym_table);

  /* If this file is already open, close it. */
  if (sym != NULL) {
    struct file_stream *filep = (struct file_stream *)sym->value;
    if (filep->stream != NULL) {
      fclose(filep->stream);
      free(filep->name);
      filep->stream = NULL;
      filep->name = NULL;
    }
  }

  /* Otherwise, create it */
  else if ((sym = store_sym(name, FSTRM, parse_state->vol->fstream_sym_table,
                            NULL)) == NULL) {
    mdlerror_fmt(parse_state, "Out of memory while creating file stream: %s",
                 name);
    free(name);
    return NULL;
  }

  free(name);
  return sym;
}

/**************************************************************************
 mdl_fopen:
    Process an fopen statement, opening a new file handle.

 In:  parse_state: parser state
      filesym: symbol for the file
      name: filename
      mode: file open mode
 Out: 0 on success, 1 on failure
**************************************************************************/
int mdl_fopen(struct mdlparse_vars *parse_state, struct sym_entry *filesym,
              char *name, char *mode) {
  struct file_stream *filep = (struct file_stream *)filesym->value;
  filep->name = name;
  if ((filep->stream = fopen(filep->name, mode)) == NULL) {
    mdlerror_fmt(parse_state, "Cannot open file: %s", filep->name);
    free(mode);
    /* XXX: Free filep? */
    return 1;
  }
  free(mode);

  return 0;
}

/**************************************************************************
 mdl_fclose:
    Process an fclose statement, closing an existing file handle.

 In:  parse_state: parser state
      filesym: symbol for the file
 Out: 0 on success, 1 on failure
**************************************************************************/
int mdl_fclose(struct mdlparse_vars *parse_state, struct sym_entry *filesym) {
  struct file_stream *filep = (struct file_stream *)filesym->value;
  if (filep->stream == NULL)
    return 0;

  if (fclose(filep->stream) != 0) {
    filep->stream = NULL;
    mdlerror_fmt(parse_state, "Error closing file: %s", filep->name);
    free(filep->name);
    filep->name = NULL;
    return 1;
  }
  filep->stream = NULL;
  free(filep->name);
  filep->name = NULL;
  return 0;
}

/**************************************************************************
 double_dup:
 In:  parse_state: parser state
      value: value for newly allocated double
 Out: new double value that is copy of the input double value
**************************************************************************/
static double *double_dup(double value) {

  double *dup_value;
  dup_value = CHECKED_MALLOC_STRUCT(double, "numeric variable");
  if (dup_value != NULL)
    *dup_value = value;
  return dup_value;
}

/*************************************************************************
 mdl_new_printf_arg_double:
    Create a new double argument for a printf argument list.

 In: d: value for argument
 Out: The new argument, or NULL if an error occurred.
*************************************************************************/
struct arg *mdl_new_printf_arg_double(double d) {
  struct arg *a = CHECKED_MALLOC_STRUCT(struct arg, "format argument");
  if (a == NULL)
    return NULL;

  if ((a->arg_value = double_dup(d)) == NULL) {
    free(a);
    return NULL;
  }

  a->arg_type = DBL;
  a->next = NULL;
  return a;
}

/*************************************************************************
 mdl_new_printf_arg_string:
    Create a new string argument for a printf argument list.

 In: str: value for argument
 Out: The new argument, or NULL if an error occurred.
*************************************************************************/
struct arg *mdl_new_printf_arg_string(char const *str) {

  struct arg *a = CHECKED_MALLOC_STRUCT(struct arg, "format argument");
  if (a == NULL)
    return NULL;

  a->arg_value = (void *)str;
  a->arg_type = STR;
  a->next = NULL;
  return a;
}

/*************************************************************************
 mdl_free_printf_arg_list:
    Frees a printf argument list.

 In: args: list to free
 Out: all arguments are freed
*************************************************************************/
static void mdl_free_printf_arg_list(struct arg *args) {
  while (args != NULL) {
    struct arg *arg_next = args->next;
    if (args->arg_type == DBL)
      free(args->arg_value);
    free(args);
    args = arg_next;
  }
}

/*************************************************************************
 mdl_expand_string_escapes:
    Expands C-style escape sequences in the string.

 In:  in: string to expand
 Out: string with expanded escape sequences
*************************************************************************/
char *mdl_expand_string_escapes(char *in) {

  char *out;
  char *in_start = in;

  /* Allocate buffer for new string */
  char *expanded = (char *)CHECKED_MALLOC(strlen(in) + 1, "printf format string");
  if (expanded == NULL)
    return NULL;

  /* Copy expanded string to new buffer */
  out = expanded;
  while (*in != '\0') {
    if (*in != '\\')
      *out++ = *in++;
    else {
      ++in;
      if (*in == 'n')
        *out++ = '\n';
      else if (*in == 't')
        *out++ = '\t';
      else if (*in == 'e')
        *out++ = '\x1b';
      else if (*in == 'a')
        *out++ = '\a';
      else if (*in == 'f')
        *out++ = '\f';
      else if (*in == 'v')
        *out++ = '\v';
      else if (*in == 'b')
        *out++ = '\b';
      else if (*in == 'x') {
        if (isxdigit(in[1]) && isxdigit(in[2])) {
          char buffer[3];
          buffer[0] = in[1];
          buffer[1] = in[2];
          buffer[2] = '\0';
          *out++ = (char)strtol(buffer, NULL, 16);
          if (out[-1] == '\0')
            out[-1] = ' ';
          in += 2;
        } else
          *out++ = 'x';
      } else if (*in == '0') {
        if ('0' <= in[1] && in[1] <= '7' && '0' <= in[2] && in[2] <= '7' &&
            '0' <= in[3] && in[3] <= '7') {
          char buffer[4];
          buffer[0] = in[1];
          buffer[1] = in[2];
          buffer[2] = in[3];
          buffer[3] = '\0';
          *out++ = (char)strtol(buffer, NULL, 8);
          if (out[-1] == '\0')
            out[-1] = ' ';
          in += 3;
        } else
          *out++ = '0';
      } else if (*in == '\\')
        *out++ = '\\';
      else if (*in == '"')
        *out++ = '"';
      else if (*in == '\0') {
        *out++ = '\\';
        break;
      } else
        *out++ = *in;
      ++in;
    }
  }
  *out++ = '\0';
  free(in_start);
  return expanded;
}

/*************************************************************************
 Internal code used to designate the type required to fulfill a particular
 format specifier within a printf-style format string.
*************************************************************************/
enum {
  PRINTF_INVALID = -1,
  PRINTF_DOUBLE,
  PRINTF_SIGNED_CHAR,
  PRINTF_UNSIGNED_CHAR,
  PRINTF_SHORT_INT,
  PRINTF_U_SHORT_INT,
  PRINTF_INT,
  PRINTF_U_INT,
  PRINTF_LONG_INT,
  PRINTF_U_LONG_INT,
  PRINTF_LONG_LONG_INT,
  PRINTF_U_LONG_LONG_INT,
  PRINTF_STRING
};

/*************************************************************************
 get_printf_conversion_specifier:
    Find the details of the conversion specifier found in the given segment of
    format string.

 In:  parse_state: parse arguments
      fmt: format string to scan
      num_asterisks: counter for number of asterisks in conversion specifier
 Out: code indicating the type required for this conversion specifier, or
      PRINTF_INVALID if it's invalid or disallowed.
*************************************************************************/
static int get_printf_conversion_specifier(struct mdlparse_vars *parse_state,
                                           char const *fmt,
                                           int *num_asterisks) {
  static char CONVERSION_SPECIFIERS[] = "diouxXeEfFgGaAcCsSpnm";

  char const *const fmt_orig = fmt;
  char length = '\0';
  *num_asterisks = 0;
  for (++fmt; *fmt != '\0'; ++fmt) {
    if (isalpha(*fmt) && strchr(CONVERSION_SPECIFIERS, *fmt) != NULL)
      break;

    /* Scan any options in the string, bombing out if we find something
     * invalid, and keeping track of the length specifiers and asterisks we
     * find. */
    switch (*fmt) {
    case 'l':
      if (length == '\0')
        length = 'l';
      else if (length == 'l')
        length = 'L';
      else {
        mdlerror_fmt(parse_state, "Format string segment '%s' has an invalid "
                                  "length modifier inside a conversion "
                                  "specification.",
                     fmt_orig);
        return PRINTF_INVALID;
      }
      break;

    case 'h':
      if (length == '\0')
        length = 'h';
      else if (length == 'h')
        length = 'H';
      else {
        mdlerror_fmt(parse_state, "Format string segment '%s' has an invalid "
                                  "length modifier inside a conversion "
                                  "specification.",
                     fmt_orig);
        return PRINTF_INVALID;
      }
      break;

    case 'L':
    case 'q':
    case 'j':
    case 'z':
    case 't':
      mdlerror_fmt(parse_state, "Format string segment '%s' has an unsupported "
                                "length modifier (%c) inside a conversion "
                                "specification.",
                   fmt_orig, *fmt);
      return PRINTF_INVALID;

    case '*':
      ++*num_asterisks;
      if (*num_asterisks > 2) {
        mdlerror_fmt(parse_state, "Format string segment '%s' has more than "
                                  "two asterisks inside a conversion "
                                  "specification, which is unsupported by "
                                  "MCell.",
                     fmt_orig);
        return PRINTF_INVALID;
      }
      break;

    case '$':
      mdlerror_fmt(parse_state, "Format string segment '%s' has a '$' inside a "
                                "conversion specification, which is "
                                "unsupported by MCell.",
                   fmt_orig);
      return PRINTF_INVALID;

    default:
      /* Skip this char. */
      break;
    }
  }

  /* Filter invalid types */
  if (*fmt == '\0') {
    mdlerror_fmt(parse_state,
                 "Format string segment '%s' contains no conversion specifier.",
                 fmt_orig);
    return PRINTF_INVALID;
  } else if (*fmt == 'n') {
    mdlerror_fmt(parse_state, "Format string segment '%s' attempts to use "
                              "dangerous conversion specifier 'n'.",
                 fmt_orig);
    return PRINTF_INVALID;
  }

  /* Now, handle the format specifier itself */
  switch (*fmt) {
  case 'd':
  case 'i':
    if (length == '\0')
      return PRINTF_INT;
    else if (length == 'l')
      return PRINTF_LONG_INT;
    else if (length == 'L')
      return PRINTF_LONG_LONG_INT;
    else if (length == 'h')
      return PRINTF_SHORT_INT;
    else if (length == 'H')
      return PRINTF_SIGNED_CHAR;
    else {
      mdlerror_fmt(parse_state, "Format string segment '%s' uses unsupported "
                                "length specifier '%c' for integer.",
                   fmt_orig, length);
      return PRINTF_INVALID;
    }

  case 'o':
  case 'u':
  case 'x':
  case 'X':
    if (length == '\0')
      return PRINTF_U_INT;
    else if (length == 'l')
      return PRINTF_U_LONG_INT;
    else if (length == 'L')
      return PRINTF_U_LONG_LONG_INT;
    else if (length == 'h')
      return PRINTF_U_SHORT_INT;
    else if (length == 'H')
      return PRINTF_UNSIGNED_CHAR;
    else {
      mdlerror_fmt(parse_state, "Format string segment '%s' uses unsupported "
                                "length specifier '%c' for unsigned integer.",
                   fmt_orig, length);
      return PRINTF_INVALID;
    }

  case 'e':
  case 'E':
  case 'f':
  case 'F':
  case 'g':
  case 'G':
  case 'a':
  case 'A':
    if (length == '\0')
      return PRINTF_DOUBLE;
    else if (length == 'l')
      return PRINTF_DOUBLE;
    else {
      mdlerror_fmt(parse_state, "Format string segment '%s' uses unsupported "
                                "length specifier '%c' for double-precision "
                                "floating point.",
                   fmt_orig, length);
      return PRINTF_INVALID;
    }

  case 'c':
    if (length == '\0')
      return PRINTF_SIGNED_CHAR;
    else {
      mdlerror_fmt(parse_state, "Format string segment '%s' uses unsupported "
                                "length specifier '%c' for char.",
                   fmt_orig, length);
      return PRINTF_INVALID;
    }

  case 's':
    if (length == '\0')
      return PRINTF_STRING;
    else {
      mdlerror_fmt(parse_state, "Format string segment '%s' uses unsupported "
                                "length specifier '%c' for string.",
                   fmt_orig, length);
      return PRINTF_INVALID;
    }

  case 'C':
  case 'S':
  case 'p':
  case 'm':
  default:
    mdlerror_fmt(parse_state, "Format string segment '%s' uses unsupported "
                              "conversion specifier '%c'.",
                 fmt_orig, *fmt);
    return PRINTF_INVALID;
  }

  return PRINTF_INVALID;
}

/*************************************************************************
 my_sprintf_segment:
    fprintf a segment of a format string, accounting for data type conversions.

 In:  parse_state: parse arguments
      fmt_seg: format string segment
      argpp: pointer to args list (will be advanced if we consume arguments)
 Out: formatted segment on success, NULL on failure; *argpp is updated.
*************************************************************************/
static char *my_sprintf_segment(struct mdlparse_vars *parse_state,
                                const char *fmt_seg, struct arg **argpp) {
  int num_asterisks = 0;
  struct arg *argp = *argpp;

  int spec_type =
      get_printf_conversion_specifier(parse_state, fmt_seg, &num_asterisks);
  if (spec_type == PRINTF_INVALID)
    return NULL;

  /* Pull out arguments for asterisks */
  int ast1 = 0, ast2 = 0;
  switch (num_asterisks) {
  case 0:
    break;

  case 2:
    if (argp->arg_type == DBL)
      ast2 = (int)(*(double *)(argp->arg_value) + EPS_C);
    else {
      mdlerror_fmt(parse_state, "Argument to be consumed by '*' in conversion "
                                "specification segment '%s' is not numeric",
                   fmt_seg);
      return NULL;
    }
    if ((argp = argp->next) == NULL) {
      mdlerror_fmt(
          parse_state,
          "Too few arguments for conversion specification segment '%s'",
          fmt_seg);
      return NULL;
    }
  /* FALL THROUGH */

  case 1:
    if (argp->arg_type == DBL)
      ast1 = (int)(*(double *)(argp->arg_value) + EPS_C);
    else {
      mdlerror_fmt(parse_state, "Argument to be consumed by '*' in conversion "
                                "specification segment '%s' is not numeric",
                   fmt_seg);
      return NULL;
    }
    if ((argp = argp->next) == NULL) {
      mdlerror_fmt(
          parse_state,
          "Too few arguments for conversion specification segment '%s'",
          fmt_seg);
      return NULL;
    }
    break;

  default:
    mdlerror_fmt(
        parse_state,
        "Invalid asterisk count in conversion specification segment '%s'",
        fmt_seg);
    return NULL;
  }

  /* Type check */
  if (argp->arg_type == STR) {
    if (spec_type != PRINTF_STRING && spec_type != PRINTF_SIGNED_CHAR &&
        spec_type != PRINTF_UNSIGNED_CHAR) {
      mdlerror_fmt(parse_state, "Argument in conversion specification segment "
                                "'%s' is a string, but a numeric value is "
                                "required",
                   fmt_seg);
      return NULL;
    }
  } else {
    if (spec_type == PRINTF_STRING) {
      mdlerror_fmt(parse_state, "Argument in conversion specification segment "
                                "'%s' is numeric, but a string value is "
                                "required",
                   fmt_seg);
      return NULL;
    }
  }

  /* Now, convert! */
  int arg_value;
  char *formatted = NULL;
  switch (spec_type) {

  case PRINTF_STRING:
    switch (num_asterisks) {
    case 0:
      formatted = alloc_sprintf(fmt_seg, (char *)argp->arg_value);
      break;
    case 1:
      formatted = alloc_sprintf(fmt_seg, ast1, (char *)argp->arg_value);
      break;
    case 2:
      formatted = alloc_sprintf(fmt_seg, ast2, ast1, (char *)argp->arg_value);
      break;
    default:
      UNHANDLED_CASE(num_asterisks);
    }
    break;

  case PRINTF_SIGNED_CHAR:
  case PRINTF_UNSIGNED_CHAR:
    if (argp->arg_type == STR) {
      if (strlen((char *)argp->arg_value) > 1) {
        mdlerror_fmt(parse_state, "Argument in conversion specification "
                                  "segment '%s' has too many characters",
                     fmt_seg);
        return NULL;
      }

      if (spec_type == PRINTF_SIGNED_CHAR)
        arg_value = *(signed char *)argp->arg_value;
      else
        arg_value = *(unsigned char *)argp->arg_value;
    } else {
      if (spec_type == PRINTF_SIGNED_CHAR)
        arg_value = (signed char)*(double *)argp->arg_value;
      else
        arg_value = (unsigned char)*(double *)argp->arg_value;
    }

    switch (num_asterisks) {
    case 0:
      formatted = alloc_sprintf(fmt_seg, arg_value);
      break;
    case 1:
      formatted = alloc_sprintf(fmt_seg, ast1, arg_value);
      break;
    case 2:
      formatted = alloc_sprintf(fmt_seg, ast2, ast1, arg_value);
      break;
    default:
      UNHANDLED_CASE(num_asterisks);
    }
    break;

  case PRINTF_DOUBLE:
    switch (num_asterisks) {
    case 0:
      formatted = alloc_sprintf(fmt_seg, *(double *)argp->arg_value);
      break;
    case 1:
      formatted = alloc_sprintf(fmt_seg, ast1, *(double *)argp->arg_value);
      break;
    case 2:
      formatted =
          alloc_sprintf(fmt_seg, ast2, ast1, *(double *)argp->arg_value);
      break;
    default:
      UNHANDLED_CASE(num_asterisks);
    }
    break;

  case PRINTF_INT:
    switch (num_asterisks) {
    case 0:
      formatted = alloc_sprintf(fmt_seg, (int)*(double *)argp->arg_value);
      break;
    case 1:
      formatted = alloc_sprintf(fmt_seg, ast1, (int)*(double *)argp->arg_value);
      break;
    case 2:
      formatted =
          alloc_sprintf(fmt_seg, ast2, ast1, (int)*(double *)argp->arg_value);
      break;
    default:
      UNHANDLED_CASE(num_asterisks);
    }
    break;

  case PRINTF_LONG_INT:
    switch (num_asterisks) {
    case 0:
      formatted = alloc_sprintf(fmt_seg, (long int)*(double *)argp->arg_value);
      break;
    case 1:
      formatted =
          alloc_sprintf(fmt_seg, ast1, (long int)*(double *)argp->arg_value);
      break;
    case 2:
      formatted = alloc_sprintf(fmt_seg, ast2, ast1,
                                (long int)*(double *)argp->arg_value);
      break;
    default:
      UNHANDLED_CASE(num_asterisks);
    }
    break;

  case PRINTF_LONG_LONG_INT:
    switch (num_asterisks) {
    case 0:
      formatted =
          alloc_sprintf(fmt_seg, (long long int)*(double *)argp->arg_value);
      break;
    case 1:
      formatted = alloc_sprintf(fmt_seg, ast1,
                                (long long int)*(double *)argp->arg_value);
      break;
    case 2:
      formatted = alloc_sprintf(fmt_seg, ast2, ast1,
                                (long long int)*(double *)argp->arg_value);
      break;
    default:
      UNHANDLED_CASE(num_asterisks);
    }
    break;

  case PRINTF_SHORT_INT:
    switch (num_asterisks) {
    case 0:
      formatted = alloc_sprintf(fmt_seg, (short int)*(double *)argp->arg_value);
      break;
    case 1:
      formatted =
          alloc_sprintf(fmt_seg, ast1, (short int)*(double *)argp->arg_value);
      break;
    case 2:
      formatted = alloc_sprintf(fmt_seg, ast2, ast1,
                                (short int)*(double *)argp->arg_value);
      break;
    default:
      UNHANDLED_CASE(num_asterisks);
    }
    break;

  case PRINTF_U_INT:
    switch (num_asterisks) {
    case 0:
      formatted =
          alloc_sprintf(fmt_seg, (unsigned int)*(double *)argp->arg_value);
      break;
    case 1:
      formatted = alloc_sprintf(fmt_seg, ast1,
                                (unsigned int)*(double *)argp->arg_value);
      break;
    case 2:
      formatted = alloc_sprintf(fmt_seg, ast2, ast1,
                                (unsigned int)*(double *)argp->arg_value);
      break;
    default:
      UNHANDLED_CASE(num_asterisks);
    }
    break;

  case PRINTF_U_LONG_INT:
    switch (num_asterisks) {
    case 0:
      formatted =
          alloc_sprintf(fmt_seg, (unsigned long int)*(double *)argp->arg_value);
      break;
    case 1:
      formatted = alloc_sprintf(fmt_seg, ast1,
                                (unsigned long int)*(double *)argp->arg_value);
      break;
    case 2:
      formatted = alloc_sprintf(fmt_seg, ast2, ast1,
                                (unsigned long int)*(double *)argp->arg_value);
      break;
    default:
      UNHANDLED_CASE(num_asterisks);
    }
    break;

  case PRINTF_U_LONG_LONG_INT:
    switch (num_asterisks) {
    case 0:
      formatted = alloc_sprintf(
          fmt_seg, (unsigned long long int)*(double *)argp->arg_value);
      break;
    case 1:
      formatted = alloc_sprintf(
          fmt_seg, ast1, (unsigned long long int)*(double *)argp->arg_value);
      break;
    case 2:
      formatted =
          alloc_sprintf(fmt_seg, ast2, ast1,
                        (unsigned long long int)*(double *)argp->arg_value);
      break;
    default:
      UNHANDLED_CASE(num_asterisks);
    }
    break;

  case PRINTF_U_SHORT_INT:
    switch (num_asterisks) {
    case 0:
      formatted = alloc_sprintf(fmt_seg,
                                (unsigned short int)*(double *)argp->arg_value);
      break;
    case 1:
      formatted = alloc_sprintf(fmt_seg, ast1,
                                (unsigned short int)*(double *)argp->arg_value);
      break;
    case 2:
      formatted = alloc_sprintf(fmt_seg, ast2, ast1,
                                (unsigned short int)*(double *)argp->arg_value);
      break;
    default:
      UNHANDLED_CASE(num_asterisks);
    }
    break;

  default:
    UNHANDLED_CASE(spec_type);
  }

  if (formatted == NULL)
    mcell_allocfailed("Failed to format a string for an MDL "
                      "printf/fprintf/spritnf statement.");
  else
    *argpp = argp->next;
  return formatted;
}

/*************************************************************************
 Temporary structure used by sprintf implementation.
*************************************************************************/
struct sprintf_output_list {
  struct sprintf_output_list *next; /* Next item in list */
  size_t len;                       /* Length of this item */
  char *segment;                    /* Data for this item */
};

/*************************************************************************
 my_sprintf:
    sprintf-like formatting of MDL arguments.

 In:  parse_state: parser state
      format: string to expand
      argp: argument list
 Out: 0 on success, 1 on failure
*************************************************************************/
static char *my_sprintf(struct mdlparse_vars *parse_state, char *format,
                        struct arg *argp) {
  char *this_start, *this_end;
  char const *const format_orig = format;

  int total_len = 0;
  char *buffer = NULL;
  char *pos = NULL;

  struct sprintf_output_list head, *tail;
  head.segment = NULL;
  head.next = NULL;
  head.len = 0u;
  tail = &head;

  /* Find the start of the first format code */
  this_start = strchr(format, '%');
  while (this_start != NULL && this_start[1] == '%')
    this_start = strchr(this_start + 2, '%');

  /* If we have text before the first conversion specification, copy it. */
  if (this_start != NULL) {
    tail = tail->next = CHECKED_MALLOC_STRUCT(struct sprintf_output_list,
                                              "SPRINTF output list segment");
    if (tail == NULL)
      goto failure;
    memset(tail, 0, sizeof(*tail));
    *this_start = '\0';
    tail->segment = mdl_strdup(format);
    *this_start = '%';
    if (tail->segment == NULL)
      goto failure;
    tail->len = strlen(tail->segment);
    head.len += tail->len;
    format = this_start;
  }

  /* Process each format code */
  while (this_start != NULL) {
    /* If we've run out of arguments... */
    if (argp == NULL) {
      mdlerror_fmt(parse_state,
                   "Insufficient arguments for printf-style format string '%s'",
                   format_orig);
      goto failure;
    }

    /* Find the start of the first format code */
    this_end = strchr(this_start + 1, '%');
    while (this_end != NULL && this_end[1] == '%')
      this_end = strchr(this_end + 2, '%');

    /* If we have only a single format code, do the rest of the string */
    if (this_end == NULL) {
      tail = tail->next = CHECKED_MALLOC_STRUCT(struct sprintf_output_list,
                                                "SPRINTF output list segment");
      if (tail == NULL)
        goto failure;
      memset(tail, 0, sizeof(*tail));

      tail->segment = my_sprintf_segment(parse_state, format, &argp);
      if (tail->segment == NULL)
        goto failure;
      tail->len = strlen(tail->segment);
      head.len += tail->len;
      format = NULL;
      break;
    }

    /* Otherwise, print the entire string up to this point. */
    else {
      /* Print this segment */
      *this_end = '\0';
      tail = tail->next = CHECKED_MALLOC_STRUCT(struct sprintf_output_list,
                                                "SPRINTF output list segment");
      if (tail == NULL)
        goto failure;
      memset(tail, 0, sizeof(*tail));

      tail->segment = my_sprintf_segment(parse_state, format, &argp);
      if (tail->segment == NULL)
        goto failure;
      tail->len = strlen(tail->segment);
      head.len += tail->len;
      *this_end = '%';

      /* Advance to the next segment of the format string */
      format = this_end;
      this_start = strchr(format, '%');
      while (this_start != NULL && this_start[1] == '%')
        this_start = strchr(this_start + 2, '%');
    }
  }

  /* Now, build the string! */
<<<<<<< HEAD
  {
    int total_len = head.len + 1;
    if (format != NULL)
      total_len += strlen(format);
    char *buffer = CHECKED_MALLOC_ARRAY(char, total_len, "SPRINTF data");
    char *pos = buffer;
    if (buffer == NULL)
      goto failure;
    while (head.next != NULL) {
      struct sprintf_output_list *l = head.next;
      memcpy(pos, l->segment, l->len);
      pos += l->len;
      free(l->segment);
      head.next = l->next;
      free(l);
    }
    if (format != NULL)
      strcpy(pos, format);
    else
      *pos = '\0';
    return buffer;
=======
  total_len = head.len + 1;
  if (format != NULL)
    total_len += strlen(format);
  buffer = CHECKED_MALLOC_ARRAY(char, total_len, "SPRINTF data");
  pos = buffer;
  if (buffer == NULL)
    goto failure;
  while (head.next != NULL) {
    struct sprintf_output_list *l = head.next;
    memcpy(pos, l->segment, l->len);
    pos += l->len;
    free(l->segment);
    head.next = l->next;
    free(l);
>>>>>>> 52a69e91
  }

failure:
  while (head.next != NULL) {
    struct sprintf_output_list *l = head.next;
    if (l->segment != NULL)
      free(l->segment);
    head.next = l->next;
    free(l);
  }
  return NULL;
}

/*************************************************************************
 my_fprintf:
    fprintf-like formatting of MDL arguments.

 In:  parse_state: parser state
      outfile: file stream to which to write
      format: string to expand
      argp: argument list
 Out: 0 on success, 1 on failure
*************************************************************************/
static int my_fprintf(struct mdlparse_vars *parse_state, FILE *outfile,
                      char *format, struct arg *argp) {
  char *str = my_sprintf(parse_state, format, argp);
  if (str == NULL)
    return 1;

  if (fputs(str, outfile) < 0) {
    free(str);
    return 1;
  }

  free(str);
  return 0;
}

/*************************************************************************
 defang_format_string:
    Remove any potentially dangerous characters from a format string so it can
    be safely used in error reporting.

 In:  fmt: string to defang
 Out: None.  fmt string is updated
*************************************************************************/
static void defang_format_string(char *fmt) {
  while (*fmt != '\0') {
    if (iscntrl(*fmt))
      *fmt = '.';
    else if (!isascii(*fmt))
      *fmt = '.';
    ++fmt;
  }
}

/*************************************************************************
 mdl_printf:
    printf-like formatting of MDL arguments.  Prints to the defined log_file.

 In:  parse_state: parser state
      fmt: string to expand
      arg_head: argument list
 Out: 0 on success, 1 on failure
*************************************************************************/
int mdl_printf(struct mdlparse_vars *parse_state, char *fmt,
               struct arg *arg_head) {
  if (my_fprintf(parse_state, mcell_get_log_file(), fmt, arg_head)) {
    mdl_free_printf_arg_list(arg_head);
    defang_format_string(fmt);
    mdlerror_fmt(parse_state, "Could not print to logfile: %s", fmt);
    free(fmt);
    return 1;
  }
  mdl_free_printf_arg_list(arg_head);
  free(fmt);
  return 0;
}

/*************************************************************************
 mdl_fprintf:
    fprintf-like formatting of MDL arguments.

 In:  parse_state: parser state
      filep: file stream to receive output
      fmt: string to expand
      arg_head: argument list
 Out: 0 on success, 1 on failure
*************************************************************************/
int mdl_fprintf(struct mdlparse_vars *parse_state, struct file_stream *filep,
                char *fmt, struct arg *arg_head) {
  if (my_fprintf(parse_state, filep->stream, fmt, arg_head)) {
    mdl_free_printf_arg_list(arg_head);
    free(fmt);
    mdlerror_fmt(parse_state, "Could not print to file: %s", filep->name);
    return 1;
  }
  mdl_free_printf_arg_list(arg_head);
  free(fmt);
  return 0;
}

/*************************************************************************
 mdl_string_format:
    Expression-friendly sprintf-like formatting of MDL arguments.

 In:  parse_state: parser state
      fmt: string to expand
      arg_head: argument list
 Out: string on success, NULL on failure
*************************************************************************/
char *mdl_string_format(struct mdlparse_vars *parse_state, char *fmt,
                        struct arg *arg_head) {
  char *str = my_sprintf(parse_state, fmt, arg_head);
  if (str == NULL) {
    mdl_free_printf_arg_list(arg_head);
    free(fmt);
    mdlerror_fmt(parse_state, "Could not format string\n");
    return NULL;
  }
  free(fmt);
  mdl_free_printf_arg_list(arg_head);

  return str;
}

/*************************************************************************
 mdl_sprintf:
    sprintf-like formatting of MDL arguments.

 In:  parse_state: parser state
      assign_var: variable to receive formatted string
      fmt: string to expand
      arg_head: argument list
 Out: 0 on success, 1 on failure
*************************************************************************/
int mdl_sprintf(struct mdlparse_vars *parse_state, struct sym_entry *assign_var,
                char *fmt, struct arg *arg_head) {
  char *str = my_sprintf(parse_state, fmt, arg_head);
  if (str == NULL) {
    mdl_free_printf_arg_list(arg_head);
    free(fmt);
    mdlerror_fmt(parse_state, "Could not sprintf to variable: %s",
                 assign_var->name);
    return 1;
  }
  free(fmt);
  mdl_free_printf_arg_list(arg_head);

  /* If the symbol had a value, try to free it */
  if (assign_var->value && mdl_free_variable_value(parse_state, assign_var)) {
    free(str);
    return 1;
  }

  /* Store new value */
  assign_var->sym_type = STR;
  assign_var->value = str;

  /* Log the updated value */
  no_printf("\n%s is equal to: %s\n", assign_var->name, str);
  return 0;
}

/*************************************************************************
 mdl_fprint_time:
    strtime-like formatting of current time.

 In:  parse_state: parser state
      filep_sym: file stream to receive output
      fmt: string to expand
 Out: 0 on success, 1 on failure
*************************************************************************/
int mdl_fprint_time(struct mdlparse_vars *parse_state,
                    struct sym_entry *filep_sym, char *fmt) {
  char time_str[128];
  time_t the_time;
  struct file_stream *filep = (struct file_stream *)filep_sym->value;

  the_time = time(NULL);
  strftime(time_str, 128, fmt, localtime(&the_time));
  free(fmt);
  if (fprintf(filep->stream, "%s", time_str) == EOF) {
    mdlerror_fmt(parse_state, "Could not print to file: %s", filep_sym->name);
    return 1;
  }

  return 0;
}

/*************************************************************************
 mdl_print_time:
    strtime-like formatting of current time.  Prints to logfile.

 In:  parse_state: parser state
      filep: file stream to receive output
      fmt: string to expand
 Out: 0 on success, 1 on failure
*************************************************************************/
void mdl_print_time(struct mdlparse_vars *parse_state, char *fmt) {
  char time_str[128];
  time_t the_time = time(NULL);
  strftime(time_str, 128, fmt, localtime(&the_time));
  free(fmt);
  if (parse_state->vol->procnum == 0)
    fprintf(mcell_get_log_file(), "%s", time_str);
}

/*************************************************************************
 mdl_generate_range:
    Generate a num_expr_list containing the numeric values from start to end,
    incrementing by step.

 In:  parse_state:  parser state
      list:  destination to receive list of values
      start: start of range
      end:   end of range
      step:  increment
 Out: 0 on success, 1 on failure.  On success, list is filled in.
*************************************************************************/
int mdl_generate_range(struct mdlparse_vars *parse_state,
                       struct num_expr_list_head *list, double start,
                       double end, double step) {
  if (step == 0.0) {
    mdlerror(parse_state, "A step size of 0 was requested, which would "
                          "generate an infinite list.");
    return 1;
  }

  /* Above a certain point, we probably don't want this.  If we need arrays
   * this large, we need to reengineer this. */
  if (fabs((end - start) / step) > 100000000.) {
    mdlerror(parse_state, "A range was requested that encompasses too many "
                          "values (maximum 100,000,000)");
    return 1;
  }

  mcell_generate_range(list, start, end, step);
  return 0;
}

/*************************************************************************
 mdl_add_range_value:
    Add a value to a numeric list.

 In:  lh:   list to receive value
      value: value for list
 Out: 0 on success, 1 on failure
*************************************************************************/
int mdl_add_range_value(struct num_expr_list_head *lh, double value) {
  if (lh->value_head == NULL)
    return mcell_generate_range_singleton(lh, value);

  struct num_expr_list *nel =
      CHECKED_MALLOC_STRUCT(struct num_expr_list, "numeric array");
  if (nel == NULL)
    return 1;
  nel->next = NULL;
  nel->value = value;
  lh->value_tail = lh->value_tail->next = nel;
  ++lh->value_count;
  return 0;
}

#ifdef DEBUG
/*************************************************************************
 mdl_debug_dump_array:
    Display a human-readable representation of the array to stdout.

 In:  nel:  the list to free
 Out: displayed to stdout
*************************************************************************/
void mdl_debug_dump_array(struct num_expr_list *nel) {
  struct num_expr_list *elp;
  no_printf("\nArray expression: [");
  for (elp = nel; elp != NULL; elp = elp->next) {
    no_printf("%lf", elp->value);
    if (elp->next != NULL)
      no_printf(",");
  }
  no_printf("]\n");
}
#endif

/*************************************************************************
 num_expr_list_to_array:
    Convert a numeric list into an array.  The list count will be stored into
    the count pointer, if it is not NULL.

 In:  lh: list head
      count: location to receive count of items in list
 Out: an array of all doubles in the list, or NULL if allocation fails or if
      the list is empty.  If count is non-zero and NULL is returned, allocation
      has failed.
*************************************************************************/
static double *num_expr_list_to_array(struct num_expr_list_head *lh,
                                      int *count) {

  double *arr = NULL, *ptr = NULL;
  struct num_expr_list *i;

  if (count != NULL)
    *count = lh->value_count;

  if (lh->value_count == 0)
    return NULL;

  arr = CHECKED_MALLOC_ARRAY(double, lh->value_count, "numeric array");
  if (arr != NULL) {
    for (i = (struct num_expr_list *)lh->value_head, ptr = arr; i != NULL;
         i = i->next)
      *ptr++ = i->value;
  }
  return arr;
}

/*************************************************************************
 mdl_point:
    Create a 3-D vector from a numeric array.

 In:  parse_state: parser state
      vals: values to put into vector
 Out: a 3-D vector, or NULL if an error occurs.
*************************************************************************/
struct vector3 *mdl_point(struct mdlparse_vars *parse_state,
                          struct num_expr_list_head *vals) {
  if (vals->value_count != 3) {
    mdlerror(parse_state, "Three dimensional value required");
    return NULL;
  }

  struct vector3 *vec = CHECKED_MALLOC_STRUCT(struct vector3, "3-D vector");
  if (!vec)
    return NULL;

  vec->x = vals->value_head->value;
  vec->y = vals->value_head->next->value;
  vec->z = vals->value_tail->value;
  if (!vals->shared)
    mcell_free_numeric_list(vals->value_head);
  return vec;
}

/*************************************************************************
 mdl_point_scalar:
    Create a 3-D vector equal to s*[1, 1, 1] for some scalar s.

 In:  val: scalar
 Out: a 3-D vector, or NULL if an error occurs.
*************************************************************************/
struct vector3 *mdl_point_scalar(double val) {

  struct vector3 *vec = CHECKED_MALLOC_STRUCT(struct vector3, "3-D vector");
  if (!vec)
    return NULL;

  vec->x = val;
  vec->y = val;
  vec->z = val;
  return vec;
}

/**************************************************************************
 mdl_free_variable_value:
    Free the value in a given variable entry.  Currently, arrays are not freed,
    as they are also not copied when variable assignments occur.  We would need
    to either reference count arrays or directly copy them on assignment in
    order to be able to free them.

 In: parse_state: the parse variables structure
     sym: the symbol whose value to free
    Out: 0 on success, 1 if the symbol is not a double, string, or array
**************************************************************************/
static int mdl_free_variable_value(struct mdlparse_vars *parse_state,
                                   struct sym_entry *sym) {
  switch (sym->sym_type) {
  case DBL:
  case STR:
    free(sym->value);
    break;

  case ARRAY:
    /* XXX: For the moment, we can't free these since they might be shared by
     * two different variables... */
    break;

  default:
    mdlerror_fmt(
        parse_state,
        "Internal error: Attempt to free variable value of incorrect type: %s",
        sym->name);
    return 1;
  }

  return 0;
}

/**************************************************************************
 mdl_get_or_create_variable:
    Get a named variable if it exists, or create it if it doesn't.  Caller is
    no longer responsible for deallocation of 'name'.

 In: parse_state: the parse variables structure
     name: the name of the variable
 Out: a symbol table entry, or NULL if we ran out of memory
**************************************************************************/
struct sym_entry *mdl_get_or_create_variable(struct mdlparse_vars *parse_state,
                                             char *name) {
  /* Attempt to fetch existing variable */
  struct sym_entry *st = NULL;
  if ((st = retrieve_sym(name, parse_state->vol->var_sym_table)) != NULL) {
    free(name);
    return st;
  }

  /* Create the variable */
  if ((st = store_sym(name, TMP, parse_state->vol->var_sym_table, NULL)) ==
      NULL)
    mcell_allocfailed("Failed to store a variable symbol in the symbol table.");

  free(name);
  return st;
}

/**************************************************************************
 mdl_assign_variable_double:
    Assign a "double" value to a variable, freeing any previous value.

 In: parse_state: the parse variables structure
     sym: the symbol whose value to free
     value: the value to assign
 Out: 0 on success, 1 if the symbol is not a double, string, or array, or if
      memory allocation fails
**************************************************************************/
int mdl_assign_variable_double(struct mdlparse_vars *parse_state,
                               struct sym_entry *sym, double value) {
  /* If the symbol had a value, try to free it */
  if (sym->value && mdl_free_variable_value(parse_state, sym))
    return 1;

  /* Allocate space for the new value */
  if ((sym->value = CHECKED_MALLOC_STRUCT(double, "numeric variable")) == NULL)
    return 1;

  /* Update the value */
  *(double *)sym->value = value;
  sym->sym_type = DBL;
  no_printf("\n%s is equal to: %f\n", sym->name, value);
  return 0;
}

/**************************************************************************
 mdl_assign_variable_string:
    Assign a string value to a variable, freeing any previous value.

 In: parse_state: the parse variables structure
     sym: the symbol whose value to free
     value: the value to assign
 Out: 0 on success, 1 if the symbol is not a double, string, or array, or if
      memory allocation fails.
**************************************************************************/
int mdl_assign_variable_string(struct mdlparse_vars *parse_state,
                               struct sym_entry *sym, char *value) {
  /* If the symbol had a value, try to free it */
  if (sym->value && mdl_free_variable_value(parse_state, sym))
    return 1;

  /* Allocate space for the new value */
  if ((sym->value = mdl_strdup(value)) == NULL)
    return 1;

  free(value);

  /* Update the value */
  sym->sym_type = STR;
  no_printf("\n%s is equal to: %s\n", sym->name, value);
  return 0;
}

/**************************************************************************
 mdl_assign_variable_array:
    Assign an array value to a variable, freeing any previous value.

 In: parse_state: the parse variables structure
     sym: the symbol whose value to free
     value: the value to assign
 Out: 0 on success, 1 if the symbol is not a double, string, or array
**************************************************************************/
int mdl_assign_variable_array(struct mdlparse_vars *parse_state,
                              struct sym_entry *sym,
                              struct num_expr_list *value) {
  /* If the symbol had a value, try to free it */
  if (sym->value && mdl_free_variable_value(parse_state, sym))
    return 1;

  sym->sym_type = ARRAY;
  sym->value = value;
#ifdef DEBUG
  struct num_expr_list *elp = (struct num_expr_list *)sym->value;
  no_printf("\n%s is equal to: [", sym->name);
  while (elp != NULL) {
    no_printf("%lf", elp->value);
    elp = elp->next;
    if (elp != NULL) {
      no_printf(",");
    }
  }
  no_printf("]\n");
#endif
  return 0;
}

/**************************************************************************
 mdl_assign_variable:
    Assign one variable value to another variable, freeing any previous value.

 In: parse_state: the parse variables structure
     sym: the symbol whose value to free
     value: the value to assign
 Out: 0 on success, 1 if the symbol is not a double, string, or array
**************************************************************************/
int mdl_assign_variable(struct mdlparse_vars *parse_state,
                        struct sym_entry *sym, struct sym_entry *value) {
  switch (value->sym_type) {
  case DBL:
    if (mdl_assign_variable_double(parse_state, sym, *(double *)value->value))
      return 1;
    break;

  case STR:
    if (mdl_assign_variable_string(parse_state, sym,
                                   (char *)value->value))
      return 1;
    break;

  case ARRAY:
    if (mdl_assign_variable_array(parse_state, sym,
                                  (struct num_expr_list *)value->value))
      return 1;
    break;

  default:
    UNHANDLED_CASE(value->sym_type);
  }

  return 0;
}

/*************************************************************************
 mdl_set_all_notifications:
    Set all notification levels to a particular value.  Corresponds to
    ALL_NOTIFICATIONS rule in grammar.

 In:  vol: the world
      notify_value: level to which to set notifications
 Out: notification levels are changed
*************************************************************************/
void mdl_set_all_notifications(struct volume *vol, byte notify_value) {
  enum notify_level_t n = (enum notify_level_t)notify_value;
  vol->notify->progress_report = n;
  vol->notify->diffusion_constants = n;
  vol->notify->reaction_probabilities = n;
  vol->notify->time_varying_reactions = n;
  vol->notify->partition_location = n;
  vol->notify->box_triangulation = n;
  if (vol->log_freq == ULONG_MAX)
    vol->notify->iteration_report = n;
  vol->notify->throughput_report = n;
  vol->notify->checkpoint_report = n;
  vol->notify->release_events = n;
  vol->notify->file_writes = n;
  vol->notify->final_summary = n;
  vol->notify->molecule_collision_report = n;
}

/*************************************************************************
 mdl_set_iteration_report_freq:
    Set the iteration report frequency.

 In:  parse_state: parser state
      interval: report frequency to request
 Out: 0 on success, 1 on failure
*************************************************************************/
int mdl_set_iteration_report_freq(struct mdlparse_vars *parse_state,
                                  long long interval) {
  /* Only if not set on command line */
  if (parse_state->vol->log_freq == ULONG_MAX) {
    if (interval < 1) {
      mdlerror(parse_state,
               "Invalid iteration number reporting interval: use value >= 1");
      return 1;
    } else {
      parse_state->vol->notify->custom_iteration_value = interval;
      parse_state->vol->notify->iteration_report = NOTIFY_FULL;
    }
  }
  return 0;
}

/*************************************************************************
 mdl_set_all_warnings:
    Set all warning levels to a particular value.  Corresponds to
    ALL_WARNINGS rule in grammar.

 In:  vol: the world
      warning_value: level to which to set warnings
 Out: warning levels are changed
*************************************************************************/
void mdl_set_all_warnings(struct volume *vol, byte warning_level) {
  enum warn_level_t w = (enum warn_level_t)warning_level;

  vol->notify->neg_diffusion = w;
  vol->notify->neg_reaction = w;
  vol->notify->high_reaction_prob = w;
  vol->notify->close_partitions = w;
  vol->notify->degenerate_polys = w;
  vol->notify->overwritten_file = w;
  vol->notify->mol_placement_failure = w;

  if (w == WARN_ERROR)
    w = WARN_WARN;
  vol->notify->short_lifetime = w;
  vol->notify->missed_reactions = w;
  vol->notify->missed_surf_orient = w;
  vol->notify->useless_vol_orient = w;
  vol->notify->invalid_output_step_time = w;
  vol->notify->large_molecular_displacement = w;
  vol->notify->add_remove_mesh_warning = w;
}

/*************************************************************************
 mdl_set_lifetime_warning_threshold:
    Set the lifetime warning threshold.

 In:  parse_state: parser state
      lifetime: threshold to set
 Out: 0 on success, 1 on failure
*************************************************************************/
int mdl_set_lifetime_warning_threshold(struct mdlparse_vars *parse_state,
                                       long long lifetime) {
  if (lifetime < 0) {
    mdlerror(
        parse_state,
        "Molecule lifetimes are measured in iterations and cannot be negative");
    return 1;
  }
  parse_state->vol->notify->short_lifetime_value = lifetime;
  return 0;
}

/*************************************************************************
 mdl_set_missed_reaction_warning_threshold:
    Set the missed reaction warning threshold.

 In:  parse_state: parser state
      rxfrac: threshold to set
 Out: 0 on success, 1 on failure
*************************************************************************/
int mdl_set_missed_reaction_warning_threshold(struct mdlparse_vars *parse_state,
                                              double rxfrac) {
  if (rxfrac < 0.0 || rxfrac > 1.0) {
    mdlerror(
        parse_state,
        "Values for fraction of reactions missed should be between 0 and 1");
    return 1;
  }
  parse_state->vol->notify->missed_reaction_value = rxfrac;
  return 0;
}

/*************************************************************************
 mdl_set_time_step:
    Set the global timestep for the simulation.

 In:  parse_state: parser state
      step: timestep to set
 Out: 0 on success, 1 on failure; global timestep is updated
*************************************************************************/
int mdl_set_time_step(struct mdlparse_vars *parse_state, double step) {

  int error_code = mcell_set_time_step(parse_state->vol, step);
  if (error_code == 2) {
    mdlerror_fmt(
        parse_state,
        "Time step of %.15g requested; time step must be a positive value",
        step);
    return 1;
  } else if (error_code == 3) {
    mdlerror_fmt(parse_state, "Time step of %.15g requested, but the time step "
                              "was already set to %.15g",
                 step, parse_state->vol->time_unit);
    return 1;
  }
  no_printf("Time unit = %g\n", parse_state->vol->time_unit);
  return 0;
}

/*************************************************************************
 mdl_set_max_time_step:
    Set the maximum timestep for the simulation.

 In:  parse_state: parser state
      step: maximum timestep to set
 Out: 0 on success, 1 on failure; on success, maximum timestep is updated
*************************************************************************/
int mdl_set_max_time_step(struct mdlparse_vars *parse_state, double step) {
  if (step <= 0) {
    mdlerror_fmt(parse_state, "Maximum time step of %.15g requested; maximum "
                              "time step must be a positive value",
                 step);
    return 1;
  }

  if (distinguishable(parse_state->vol->time_step_max, 0, EPS_C)) {
    mdlerror_fmt(parse_state, "Maximum time step of %.15g requested, but the "
                              "maximum time step was already set to %.15g",
                 step, parse_state->vol->time_step_max);
    return 1;
  }

  parse_state->vol->time_step_max = step;
  no_printf("Maximum time step = %g\n", parse_state->vol->time_step_max);
  return 0;
}

/*************************************************************************
 mdl_set_space_step:
    Set the global space step for the simulation.

 In:  parse_state: parser state
      step: global space step to set
 Out: 0 on success, 1 on failure; on success, global space step is updated
*************************************************************************/
int mdl_set_space_step(struct mdlparse_vars *parse_state, double step) {
  if (step <= 0) {
    mdlerror_fmt(
        parse_state,
        "Space step of %.15g requested; space step must be a positive value",
        step);
    return 1;
  }

  if (distinguishable(parse_state->vol->space_step, 0, EPS_C)) {
    mdlerror_fmt(parse_state, "Space step of %.15g requested, but the space "
                              "step was already set to %.15g",
                 step, parse_state->vol->space_step *
                           parse_state->vol->r_length_unit);
    return 1;
  }

  parse_state->vol->space_step = step;
  no_printf("Space step = %g\n", parse_state->vol->space_step);

  /* Use internal units */
  parse_state->vol->space_step *= parse_state->vol->r_length_unit;
  return 0;
}

/*************************************************************************
 mdl_set_num_iterations:
    Set the number of iterations for the simulation.

 In:  parse_state: parser state
      numiters: number of iterations to run
 Out: 0 on success, 1 on failure
*************************************************************************/
int mdl_set_num_iterations(struct mdlparse_vars *parse_state,
                           long long numiters) {
  /* If the iteration count was not overridden on the command-line... */
  if (parse_state->vol->iterations == INT_MIN) {
    parse_state->vol->iterations = numiters;
    if (parse_state->vol->iterations < 0) {
      mdlerror(parse_state, "ITERATIONS value is negative");
      return 1;
    }
  }
  no_printf("Iterations = %lld\n", parse_state->vol->iterations);
  return 0;
}

/*************************************************************************
 mdl_set_num_radial_directions:
    Set the number of radial directions.

 In:  parse_state: parser state
      numdirs: number of radial directions to use
 Out: 0 on success, 1 on failure
*************************************************************************/
int mdl_set_num_radial_directions(struct mdlparse_vars *parse_state,
                                  int numdirs) {
  parse_state->vol->radial_directions = numdirs;
  if (parse_state->vol->radial_directions <= 0) {
    mdlerror(parse_state, "RADIAL_DIRECTIONS must be a positive number.");
    return 1;
  }

  parse_state->vol->num_directions = 0;
  if (parse_state->vol->d_step != NULL)
    free(parse_state->vol->d_step);
  if ((parse_state->vol->d_step =
           init_d_step(parse_state->vol->radial_directions,
                       &parse_state->vol->num_directions)) == NULL) {
    mcell_allocfailed("Failed to allocate the diffusion directions table.");
    /*return 1;*/
  }

  /* Mask must contain at least every direction */
  /* Num directions, rounded up to the nearest 2^n - 1 */
  parse_state->vol->directions_mask = parse_state->vol->num_directions;
  parse_state->vol->directions_mask |= (parse_state->vol->directions_mask >> 1);
  parse_state->vol->directions_mask |= (parse_state->vol->directions_mask >> 2);
  parse_state->vol->directions_mask |= (parse_state->vol->directions_mask >> 4);
  parse_state->vol->directions_mask |= (parse_state->vol->directions_mask >> 8);
  parse_state->vol->directions_mask |=
      (parse_state->vol->directions_mask >> 16);
  if (parse_state->vol->directions_mask > (1 << 18)) {
    mdlerror(parse_state, "Too many RADIAL_DIRECTIONS requested (max 131072).");
    return 1;
  }

  no_printf("desired radial directions = %d\n",
            parse_state->vol->radial_directions);
  no_printf("actual radial directions = %d\n",
            parse_state->vol->num_directions);
  return 0;
}

/*************************************************************************
 mdl_set_num_radial_subdivisions:
    Set the number of radial subdivisions.

 In:  parse_state: parser state
      numdivs: number of radial subdivisions to use
 Out: 0 on success, 1 on failure
*************************************************************************/
int mdl_set_num_radial_subdivisions(struct mdlparse_vars *parse_state,
                                    int numdivs) {
  parse_state->vol->radial_subdivisions = numdivs;
  if (parse_state->vol->radial_subdivisions <= 0) {
    mdlerror(parse_state, "RADIAL_SUBDIVISIONS must be a positive number.");
    return 1;
  }

  /* 'x & (x-1)' clears the lowest-order bit of x.  thus, only for 0 or a  */
  /* power of 2 will the expression be zero.  we've eliminated the case of */
  /* zero in the previous test.  (this condition is required so that we    */
  /* use 'x & (RSD - 1)' as an optimized form of 'x % RSD'.)               */
  if ((parse_state->vol->radial_subdivisions &
       (parse_state->vol->radial_subdivisions - 1)) != 0) {
    mdlerror(parse_state, "Radial subdivisions must be a power of two");
    return 1;
  }

  if (parse_state->vol->r_step != NULL)
    free(parse_state->vol->r_step);
  if (parse_state->vol->r_step_surface != NULL)
    free(parse_state->vol->r_step_surface);
  if (parse_state->vol->r_step_release != NULL)
    free(parse_state->vol->r_step_release);

  parse_state->vol->r_step = init_r_step(parse_state->vol->radial_subdivisions);
  parse_state->vol->r_step_surface =
      init_r_step_surface(parse_state->vol->radial_subdivisions);
  parse_state->vol->r_step_release =
      init_r_step_3d_release(parse_state->vol->radial_subdivisions);

  if (parse_state->vol->r_step == NULL ||
      parse_state->vol->r_step_surface == NULL ||
      parse_state->vol->r_step_release == NULL) {
    mcell_allocfailed(
        "Failed to allocate the diffusion radial subdivisions table.");
    /*return 1;*/
  }

  no_printf("radial subdivisions = %d\n",
            parse_state->vol->radial_subdivisions);
  return 0;
}

/*************************************************************************
 mdl_set_interaction_radius:
    Set the interaction radius.

 In:  parse_state: parser state
      interaction_radius
 Out: 0 on success, 1 on failure
*************************************************************************/
int mdl_set_interaction_radius(struct mdlparse_vars *parse_state,
                               double interaction_radius) {
  parse_state->vol->rx_radius_3d = interaction_radius;
  if (parse_state->vol->rx_radius_3d <= 0) {
    mdlerror(parse_state, "INTERACTION_RADIUS must be a positive number.");
    return 1;
  }

  no_printf("interaction radius = %f\n", parse_state->vol->rx_radius_3d);
  return 0;
}

/*************************************************************************
 mdl_set_grid_density:
    Set the surface grid density.

 In:  parse_state: parser state
      density: global surface grid density for simulation
 Out: 0 on success, 1 on failure
*************************************************************************/
int mdl_set_grid_density(struct mdlparse_vars *parse_state, double density) {
  if (density <= 0) {
    mdlerror_fmt(parse_state, "EFFECTOR_GRID_DENSITY must be greater than 0.0 "
                              "(value provided was %lg)",
                 density);
    return 1;
  }
  parse_state->vol->grid_density = density;
  no_printf("Max density = %f\n", parse_state->vol->grid_density);

  parse_state->vol->space_step *= parse_state->vol->length_unit;
  parse_state->vol->r_length_unit = sqrt(parse_state->vol->grid_density);
  parse_state->vol->length_unit = 1.0 / parse_state->vol->r_length_unit;
  parse_state->vol->space_step *= parse_state->vol->r_length_unit;

  no_printf("Length unit = %f\n", parse_state->vol->length_unit);
  return 0;
}

/*************************************************************************
 schedule_async_checkpoint:
    Schedule an asynchronous checkpoint.

 In:  parse_state: parser state
      dur: length of real (wall-clock) time until we should checkpoint
 Out: 0 on success, 1 on failure; signal handler is installed and an alarm is
      scheduled.
*************************************************************************/
static int schedule_async_checkpoint(struct mdlparse_vars *parse_state,
                                     unsigned int dur) {
#ifdef _WIN32
  set_alarm_handler(&chkpt_signal_handler);
#else
  struct sigaction sa, saPrev;
  sa.sa_sigaction = NULL;
  sa.sa_handler = &chkpt_signal_handler;
  sa.sa_flags = SA_RESTART;
  sigfillset(&sa.sa_mask);

  if (sigaction(SIGALRM, &sa, &saPrev) != 0) {
    mdlerror(parse_state, "Failed to install ALRM signal handler");
    return 1;
  }
#endif
  alarm(dur);

  return 0;
}

/*************************************************************************
 mdl_set_realtime_checkpoint:
    Schedule an asynchronous checkpoint.

 In:  parse_state: parser state
      duration: length of real (wall-clock) time until we should checkpoint
      cont_after_cp: 1 if we should continue after checkpoint, 0 if we should
                     exit
 Out: 0 on success, 1 on failure; signal handler is installed and an alarm is
      scheduled.
*************************************************************************/
int mdl_set_realtime_checkpoint(struct mdlparse_vars *parse_state,
                                long duration, int cont_after_cp) {
  time_t t;
  time(&t);

  if (duration <= 0) {
    mdlerror_fmt(parse_state, "Realtime checkpoint requested at %ld seconds, "
                              "but the checkpoint interval must be positive.",
                 duration);
    return 1;
  } else if (parse_state->vol->checkpoint_alarm_time != 0) {
    mdlerror_fmt(parse_state, "Realtime checkpoint requested at %ld seconds, "
                              "but a checkpoint is already scheduled for %u "
                              "seconds.",
                 duration, parse_state->vol->checkpoint_alarm_time);
    return 1;
  }

  parse_state->vol->checkpoint_alarm_time = (unsigned int)duration;
  parse_state->vol->continue_after_checkpoint = cont_after_cp;
  parse_state->vol->chkpt_flag = 1;
  if (t - parse_state->vol->begin_timestamp > 0) {
    if (duration <= t - parse_state->vol->begin_timestamp) {
      mdlerror_fmt(parse_state, "Checkpoint scheduled for %ld seconds, but %ld "
                                "seconds have already elapsed during parsing.  "
                                "Exiting.",
                   duration, (long)(t - parse_state->vol->begin_timestamp));
      return 1;
    }

    duration -= (t - parse_state->vol->begin_timestamp);
  }

  if (schedule_async_checkpoint(parse_state, (unsigned int)duration)) {
    mdlerror_fmt(parse_state, "Failed to schedule checkpoint for %ld seconds",
                 duration);
    return 1;
  }

  return 0;
}

/*************************************************************************
 mdl_set_checkpoint_infile:
    Set the input checkpoint file to use.

 In:  parse_state: parser state
      name: name of checkpoint file
 Out: 0 on success, 1 on failure
*************************************************************************/
int mdl_set_checkpoint_infile(struct mdlparse_vars *parse_state, char *name) {
  FILE *file;
  if (parse_state->vol->chkpt_infile == NULL) {
    parse_state->vol->chkpt_infile = name;
    if ((file = fopen(parse_state->vol->chkpt_infile, "r")) == NULL) {
      parse_state->vol->chkpt_init = 1;
    } else {
      parse_state->vol->chkpt_init = 0;
      fclose(file);
    }
    parse_state->vol->chkpt_flag = 1;
  }
  return 0;
}

/*************************************************************************
 mdl_set_checkpoint_outfile:
    Set the output checkpoint file to use.

 In:  parse_state: parser state
      name: name of checkpoint file
 Out: 0 on success, 1 on failure
*************************************************************************/
int mdl_set_checkpoint_outfile(struct mdlparse_vars *parse_state, char *name) {
  if (parse_state->vol->chkpt_outfile == NULL) {
    parse_state->vol->chkpt_outfile = name;
    parse_state->vol->chkpt_flag = 1;
  }
  return 0;
}

/*************************************************************************
 mdl_set_checkpoint_iterations:
    Set the number of iterations between checkpoints.

 In:  parse_state: parser state
      iters: number of iterations between checkpoints
 Out: 0 on success, 1 on failure
*************************************************************************/
int mdl_set_checkpoint_interval(struct mdlparse_vars *parse_state,
                                long long iters, int continueAfterChkpt) {
  parse_state->vol->chkpt_iterations = iters;
  if (parse_state->vol->chkpt_iterations <= 0) {
    mdlerror(parse_state, "CHECKPOINT_ITERATIONS must be a positive integer");
    return 1;
  }
  parse_state->vol->chkpt_flag = 1;
  parse_state->vol->continue_after_checkpoint = continueAfterChkpt;
  return 0;
}

/*************************************************************************
 mdl_keep_checkpoint_files:
    Select if previous checkpoint files should be kept rather than be
    overwritten each time a new checkpoint starts. This option only
    affects checkpointed simulations run with the NOEXIT option.

 In:  parse_state: parser state
      keepFiles: boolean variables selecting if intermediate checkpointing
                 files should be kept or not
 Out: 0 on success, 1 on failure
*************************************************************************/
int mdl_keep_checkpoint_files(struct mdlparse_vars *parse_state,
                              int keepFiles) {

  parse_state->vol->keep_chkpts = keepFiles;
  return 0;
}

/*************************************************************************
 mdl_make_new_object:
    Create a new object, adding it to the global symbol table.  the object must
    not be defined yet.

 In:  parse_state: parser state
      obj_name: fully qualified object name
 Out: the newly created object
*************************************************************************/
static struct geom_object *mdl_make_new_object(struct mdlparse_vars *parse_state,
                                          char *obj_name) {

  int error_code = 0;
  struct geom_object *obj_ptr = make_new_object(
      parse_state->vol->dg_parse,
      parse_state->vol->obj_sym_table,
      obj_name,
      &error_code);

  return obj_ptr;
}

/*************************************************************************
 mdl_start_object:
    Create a new object, adding it to the global symbol table.  the object must
    not be defined yet.  The qualified name of the object will be built by
    adding to the object_name_list, and the object is made the "current_object"
    in the mdl parser state.  Because of these side effects, it is vital to
    call mdl_finish_object at the end of the scope of the object created here.

 In:  parse_state: parser state
      obj_name: unqualified object name
 Out: the newly created object
*************************************************************************/
struct sym_entry *mdl_start_object(struct mdlparse_vars *parse_state,
                                   char *name) {
  // Create new fully qualified name.
  char *new_name;
  struct object_creation obj_creation;
  obj_creation.object_name_list = parse_state->object_name_list;
  obj_creation.object_name_list_end = parse_state->object_name_list_end;
  if ((new_name = push_object_name(&obj_creation, name)) == NULL) {
    mdlerror_fmt(parse_state, "Out of memory while creating object: %s", name);
    free(name);
    return NULL;
  }
  parse_state->object_name_list = obj_creation.object_name_list;
  parse_state->object_name_list_end = obj_creation.object_name_list_end;

  // Create the symbol, if it doesn't exist yet.
  int error_code = 0;
  struct geom_object *obj_ptr = make_new_object(
      parse_state->vol->dg_parse,
      parse_state->vol->obj_sym_table,
      new_name,
      &error_code);
  if (error_code == 1) {
    mdlerror_fmt(parse_state,"Object '%s' is already defined", new_name);
  }
  else if (error_code == 2) {
    mdlerror_fmt(parse_state, "Out of memory while creating object: %s",
                 new_name);
  }


  struct sym_entry *sym_ptr = obj_ptr->sym;
  obj_ptr->last_name = name;
  no_printf("Creating new object: %s\n", new_name);

  // Set parent object, make this object "current".
  obj_ptr->parent = parse_state->current_object;
  parse_state->current_object = obj_ptr;

  return sym_ptr;
}

/*************************************************************************
 mdl_finish_object:
    "Finishes" a new object, undoing the state changes that occurred when the
    object was "started".  (This means popping the name off of the object name
    stack, and resetting current_object to its value before this object was
    defined.

 In:  parse_state: parser state
      obj_name: unqualified object name
 Out: the newly created object
*************************************************************************/
void mdl_finish_object(struct mdlparse_vars *parse_state) {
  struct object_creation obj_creation;
  obj_creation.object_name_list_end = parse_state->object_name_list_end;

  pop_object_name(&obj_creation);
  parse_state->object_name_list_end = obj_creation.object_name_list_end;
  parse_state->current_object = parse_state->current_object->parent;
}

/*************************************************************************
 object_list_singleton:
    Adds the first element to an empty object list.

 In:  head: object list head
      objp: object to add
 Out: none
*************************************************************************/
void mdl_object_list_singleton(struct object_list *head, struct geom_object *objp) {
  objp->next = NULL;
  head->obj_tail = head->obj_head = objp;
}

/*************************************************************************
 add_object_to_list:
    Adds an element to an object list.

 In:  head: object list head
      objp: object to add
 Out: none
*************************************************************************/
void mdl_add_object_to_list(struct object_list *head, struct geom_object *objp) {
  objp->next = NULL;
  head->obj_tail = head->obj_tail->next = objp;
}

/*************************************************************************
 SYMBOL_TYPE_DESCRIPTIONS:
    Human-readable symbol type descriptions, indexed by symbol type (MOL, OBJ,
    STR, etc.)
*************************************************************************/
static const char *SYMBOL_TYPE_DESCRIPTIONS[] = {
  "reaction",        "reaction pathway", "molecule",          "object",
  "release pattern", "region",           "numeric variable",  "string variable",
  "array variable",  "file stream",      "placeholder value", "trigger",
};

/*************************************************************************
 SYMBOL_TYPE_ARTICLES:
    Indefinite articles to go with human-readable symbol type descriptions,
    indexed by symbol type (MOL, OBJ, STR, etc.)
*************************************************************************/
static const char *SYMBOL_TYPE_ARTICLES[] = { "a", "a", "a",  "an", "a", "a",
                                              "a", "a", "an", "a",  "a", "a", };

/*************************************************************************
 mdl_symbol_type_name:
    Get a human-readable description of a symbol type, given its numerical
    code.

 In:  type: numeric type code
 Out: the symbol type name
*************************************************************************/
static char const *mdl_symbol_type_name(enum symbol_type_t type) {

  if (type <= 0 || type >= (int)COUNT_OF(SYMBOL_TYPE_DESCRIPTIONS)) {
    mcell_internal_error("Invalid symbol type '%d'", type);
    /*return "(unknown symbol type)";*/
  }

  return SYMBOL_TYPE_DESCRIPTIONS[type];
}

/*************************************************************************
 mdl_symbol_type_name_article:
    Get an indefinite article to precede the human-readable description of a
    symbol type, given its numerical code.

 In:  type: numeric type code
 Out: the article
*************************************************************************/
static char const *mdl_symbol_type_name_article(enum symbol_type_t type) {

  if (type <= 0 || type >= (int)COUNT_OF(SYMBOL_TYPE_ARTICLES)) {
    mcell_internal_error("Invalid symbol type '%d'", type);
    /*return "an";*/
  }

  return SYMBOL_TYPE_ARTICLES[type];
}

/*************************************************************************
 mdl_existing_symbol:
    Find an existing symbol or print an error message.  Also print an error
    message if the symbol is not of the right type.

 In:  parse_state: parser state
      name: name of symbol to find
      tab:  table to search
      type: type of symbol to find
 Out: returns the symbol, or NULL if none found
*************************************************************************/
static struct sym_entry *mdl_existing_symbol(struct mdlparse_vars *parse_state,
                                             char *name,
                                             struct sym_table_head *tab,
                                             int type) {
  struct sym_entry *symp = retrieve_sym(name, tab);
  if (symp == NULL)
    mdlerror_fmt(parse_state, "Undefined %s: %s", mdl_symbol_type_name((enum symbol_type_t)type),
                 name);
  else if (symp->sym_type != type) {
    mdlerror_fmt(
        parse_state, "Invalid type for symbol %s: expected %s, but found %s",
        name, mdl_symbol_type_name((enum symbol_type_t)type), mdl_symbol_type_name((enum symbol_type_t)symp->sym_type));
    symp = NULL;
  } else if (strcmp(symp->name, "GENERIC_MOLECULE") == 0) {
    mdlerror_fmt(parse_state, "The keyword 'GENERIC_MOLECULE' is obsolete. "
                              "Please use instead 'ALL_VOLUME_MOLECULES', "
                              "'ALL_SURFACE_MOLECULES' or 'ALL_MOLECULES'.");
    symp = NULL;
  }
  free(name);

  return symp;
}

/*************************************************************************
 mdl_existing_symbol_2types:
    Find an existing symbol or print an error message.

 In:  parse_state: parser state
      name: name of symbol to find
      type1: 1st type of symbol to find
      tab1:  1st table
      type2: 2nd type of symbol to find
      tab2:  2nd table
 Out: returns the symbol, or NULL if none found
*************************************************************************/
static struct sym_entry *
mdl_existing_symbol_2types(struct mdlparse_vars *parse_state, char *name,
                           struct sym_table_head *tab1, int type1,
                           struct sym_table_head *tab2, int type2) {
  struct sym_entry *symp;
  symp = retrieve_sym(name, tab1);
  if (symp == NULL) {
    symp = retrieve_sym(name, tab2);
    if (symp == NULL)
      mdlerror_fmt(parse_state, "Undefined %s or %s: %s",
                   mdl_symbol_type_name((enum symbol_type_t)type1), mdl_symbol_type_name((enum symbol_type_t)type2),
                   name);
  } else {
    if (retrieve_sym(name, tab2) != NULL) {
      mdlerror_fmt(parse_state, "Named object '%s' could refer to %s %s or %s "
                                "%s.  Please rename one of them.",
                   name, mdl_symbol_type_name_article((enum symbol_type_t)type1),
                   mdl_symbol_type_name((enum symbol_type_t)type1),
                   mdl_symbol_type_name_article((enum symbol_type_t)type2),
                   mdl_symbol_type_name((enum symbol_type_t)type2));
      symp = NULL;
    }
  }
  free(name);
  return symp;
}

/*************************************************************************
 mdl_find_symbols_by_wildcard:
    Find all symbols of a particular type matching a particular wildcard.

 In:  parse_state: parser state
      wildcard: wildcard to match
      tab: table to search for symbols
      type: type of symbol to match
 Out: linked list of matching symbols
*************************************************************************/
static struct sym_table_list *
mdl_find_symbols_by_wildcard(struct mdlparse_vars *parse_state,
                             char const *wildcard, struct sym_table_head *tab,
                             int type) {
  struct sym_table_list *symbols = NULL, *stl;
  for (int i = 0; i < tab->n_bins; i++) {
    for (struct sym_entry *sym_t = tab->entries[i]; sym_t != NULL;
         sym_t = sym_t->next) {
      if (sym_t->sym_type != type)
        continue;

      if (is_wildcard_match((char *)wildcard, sym_t->name)) {
        stl =
            (struct sym_table_list *)CHECKED_MEM_GET(parse_state->sym_list_mem, "wildcard symbol list");
        if (stl == NULL) {
          if (symbols)
            mem_put_list(parse_state->sym_list_mem, symbols);
          return NULL;
        }

        stl->node = sym_t;
        stl->next = symbols;
        symbols = stl;
      }
    }
  }

  if (symbols == NULL) {
    switch (type) {
    case OBJ:
      mdlerror_fmt(parse_state, "No objects found matching wildcard \"%s\"",
                   wildcard);
      break;
    case MOL:
      mdlerror_fmt(parse_state, "No molecules found matching wildcard \"%s\"",
                   wildcard);
      break;
    default:
      mdlerror_fmt(parse_state, "No items found matching wildcard \"%s\"",
                   wildcard);
      break;
    }
  }

  return symbols;
}

/*************************************************************************
 compare_sym_names:
    Comparator for symbol list sorting.

 In:  a: first symbol for comparison
      b: second symbol for comparison
 Out: 0 if a > b, 1 if a <= b
*************************************************************************/
static int compare_sym_names(void *a, void *b) {
  return strcmp(((struct sym_entry *)a)->name, ((struct sym_entry *)b)->name) <=
         0;
}

/*************************************************************************
 sort_sym_list_by_name:
    Sort a symbol list in collation order by name.

 In:  unsorted: unsorted list
 Out: a sorted list of symbols
*************************************************************************/
static struct sym_table_list *
sort_sym_list_by_name(struct sym_table_list *unsorted) {
  return (struct sym_table_list *)void_list_sort_by(
      (struct void_list *)unsorted, compare_sym_names);
}

/*************************************************************************
 mdl_existing_object:
    Find an existing object.  Print an error message if the object isn't found.

 In:  parse_state: parser state
      name: fully qualified object name
 Out: the object, or NULL if not found
*************************************************************************/
struct sym_entry *mdl_existing_object(struct mdlparse_vars *parse_state,
                                      char *name) {
  return mdl_existing_symbol(
      parse_state, name, parse_state->vol->obj_sym_table, OBJ);
}

/*************************************************************************
 mdl_existing_objects_wildcard:
    Find a list of existing objects matching a particular wildcard.

 In:  parse_state: parser state
      wildcard: fully qualified object name
 Out: the meshes, or NULL if none were found or allocation failed
*************************************************************************/
struct sym_table_list *
mdl_existing_objects_wildcard(struct mdlparse_vars *parse_state,
                              char *wildcard) {
  char *stripped = mdl_strip_quotes(wildcard);
  return mdl_meshes_by_wildcard(parse_state, stripped);
}

/*************************************************************************
 mdl_existing_region:
    Find an existing region.  Print an error message if it isn't found.

 In:  parse_state: parser state
      obj_symp: object on which to find the region
      name: region name
 Out: the region, or NULL if not found
*************************************************************************/
struct sym_entry *mdl_existing_region(struct mdlparse_vars *parse_state,
                                      struct sym_entry *obj_symp, char *name) {
  char *region_name = CHECKED_SPRINTF("%s,%s", obj_symp->name, name);
  if (region_name == NULL) {
    free(name);
    return NULL;
  }

  free(name);
  return mdl_existing_symbol(
      parse_state, region_name, parse_state->vol->reg_sym_table, REG);
}

/*************************************************************************
 mdl_existing_molecule:
    Find an existing molecule species.  Print an error message if it isn't
    found.

 In:  parse_state: parser state
      name: species name
 Out: the symbol, or NULL if not found
*************************************************************************/
struct sym_entry *mdl_existing_molecule(struct mdlparse_vars *parse_state,
                                        char *name) {
  return mdl_existing_symbol(parse_state, name, parse_state->vol->mol_sym_table,
                             MOL);
}

/**************************************************************************
 mdl_singleton_symbol_list:
    Turn a single symbol into a singleton symbol list.

 In: parse_state: parser state
     sym:  the symbol
 Out: the symbol list, or NULL
**************************************************************************/
struct sym_table_list *
mdl_singleton_symbol_list(struct mdlparse_vars *parse_state,
                          struct sym_entry *sym) {
  struct sym_table_list *stl =
      (struct sym_table_list *)CHECKED_MEM_GET(parse_state->sym_list_mem, "symbol list item");
  if (stl != NULL) {
    stl->next = NULL;
    stl->node = sym;
  }
  return stl;
}

/*************************************************************************
 mdl_existing_molecule_list:
    Find an existing molecule species, and return it in a singleton list.
    Print an error message if it isn't found.

 In:  parse_state: parser state
      name: species name
 Out: a list containing only the symbol, or NULL if not found or allocation
      failed
*************************************************************************/
struct sym_table_list *
mdl_existing_molecule_list(struct mdlparse_vars *parse_state, char *name) {
  struct sym_entry *symp = mdl_existing_molecule(parse_state, name);
  if (symp == NULL)
    return NULL;

  return mdl_singleton_symbol_list(parse_state, symp);
}

/*************************************************************************
 mdl_existing_molecules_wildcard:
    Find a list of all molecule species matching the specified wildcard.  Print
    an error message if it doesn't match any.

 In:  parse_state: parser state
      wildcard: species wildcard (will be freed by this function)
 Out: a list containing the symbols, or NULL if an error occurred
*************************************************************************/
struct sym_table_list *
mdl_existing_molecules_wildcard(struct mdlparse_vars *parse_state,
                                char *wildcard) {
  struct sym_table_list *stl;
  char *wildcard_string;
  if (!(wildcard_string = mdl_strip_quotes(wildcard)))
    return NULL;

  stl = mdl_find_symbols_by_wildcard(parse_state, wildcard_string,
                                     parse_state->vol->mol_sym_table, MOL);
  if (stl == NULL) {
    free(wildcard_string);
    return NULL;
  }
  free(wildcard_string);

  return sort_sym_list_by_name(stl);
}

/*************************************************************************
 mdl_existing_surface_molecule:
    Find an existing surface molecule species.  Print an error message if it
    isn't found, or isn't a surface molecule.

 In:  parse_state: parser state
      name: species name
 Out: the symbol, or NULL if not found
*************************************************************************/
struct sym_entry *
mdl_existing_surface_molecule(struct mdlparse_vars *parse_state, char *name) {
  struct sym_entry *symp = mdl_existing_molecule(parse_state, name);
  if (symp == NULL)
    return NULL;

  struct species *sp = (struct species *)symp->value;
  if (!(sp->flags & ON_GRID)) {
    mdlerror_fmt(parse_state, "Molecule '%s' is not a surface molecule",
                 symp->name);
    return NULL;
  }

  return symp;
}

/*************************************************************************
 mdl_existing_surface_class:
    Find an existing surface class species.  Print an error message if it isn't
    found, or isn't a surface class.

 In:  parse_state: parser state
      name: species name
 Out: the symbol, or NULL if not found
*************************************************************************/
struct sym_entry *mdl_existing_surface_class(struct mdlparse_vars *parse_state,
                                             char *name) {
  struct sym_entry *symp = mdl_existing_molecule(parse_state, name);
  if (symp == NULL)
    return NULL;

  struct species *sp = (struct species *)symp->value;
  if (!(sp->flags & IS_SURFACE)) {
    mdlerror_fmt(parse_state, "Species '%s' is not a surface class",
                 sp->sym->name);
    return NULL;
  }

  return symp;
}

/**************************************************************************
 mdl_existing_variable:
    Find a named variable if it exists, or print an error if it does not.

 In: parse_state: parser state
     name: the name of the variable
 Out: a symbol table entry, or NULL if we couldn't find the variable
**************************************************************************/
struct sym_entry *mdl_existing_variable(struct mdlparse_vars *parse_state,
                                        char *name) {
  struct sym_entry *st = NULL;

  /* Attempt to fetch existing variable */
  if ((st = retrieve_sym(name, parse_state->vol->var_sym_table)) != NULL) {
    free(name);
    return st;
  }

  mdlerror_fmt(parse_state, "Undefined variable: %s", name);
  free(name);
  return NULL;
}

/*************************************************************************
 mdl_existing_array:
    Find an existing array symbol.  Print an error message if it isn't found.

 In:  parse_state: parser state
      name: symbol name
 Out: the symbol, or NULL if not found
*************************************************************************/
struct sym_entry *mdl_existing_array(struct mdlparse_vars *parse_state,
                                     char *name) {
  return mdl_existing_symbol(parse_state, name, parse_state->vol->var_sym_table,
                             ARRAY);
}

/**************************************************************************
 mdl_existing_double:
    Find a named numeric variable if it exists.  Print an error message if it
    isn't found.

 In: parse_state: the parse variables structure
     name: the name of the variable
 Out: a symbol table entry, or NULL if we couldn't find the variable
**************************************************************************/
struct sym_entry *mdl_existing_double(struct mdlparse_vars *parse_state,
                                      char *name) {
  return mdl_existing_symbol(parse_state, name, parse_state->vol->var_sym_table,
                             DBL);
}

/**************************************************************************
 mdl_existing_string:
    Find a named string variable if it exists.  Print an error message if it
    isn't found.

 In: parse_state: the parse variables structure
     name: the name of the variable
 Out: a symbol table entry, or NULL if we couldn't find the variable
**************************************************************************/
struct sym_entry *mdl_existing_string(struct mdlparse_vars *parse_state,
                                      char *name) {
  return mdl_existing_symbol(parse_state, name, parse_state->vol->var_sym_table,
                             STR);
}

/**************************************************************************
 mdl_existing_num_or_array:
    Find a named numeric or array variable if it exists.  Print an error message
    if it isn't found.

 In: parse_state: the parse variables structure
     name: the name of the variable
 Out: a symbol table entry, or NULL if we couldn't find the variable
**************************************************************************/
struct sym_entry *mdl_existing_num_or_array(struct mdlparse_vars *parse_state,
                                            char *name) {
  struct sym_entry *st = NULL;

  /* Attempt to fetch existing variable */
  if ((st = retrieve_sym(name, parse_state->vol->var_sym_table)) != NULL) {
    if (st->sym_type == STR) {
      mdlerror_fmt(parse_state,
                   "Incorrect type (got string, expected number or array): %s",
                   name);
      return NULL;
    }
    return st;
  }

  mdlerror_fmt(parse_state, "Undefined variable: %s", name);
  return NULL;
}

/*************************************************************************
 mdl_existing_rxn_pathname_or_molecule:
    Find an existing named reaction pathway or molecule.  Print an error
    message if it isn't found.

 In:  parse_state: parser state
      name: symbol name
 Out: the symbol, or NULL if not found
*************************************************************************/
struct sym_entry *
mdl_existing_rxn_pathname_or_molecule(struct mdlparse_vars *parse_state,
                                      char *name) {
  return mdl_existing_symbol_2types(parse_state, name,
                                    parse_state->vol->rxpn_sym_table, RXPN,
                                    parse_state->vol->mol_sym_table, MOL);
}

/*************************************************************************
 mdl_existing_release_pattern_or_rxn_pathname:
    Find an existing reaction pathway or release pattern.  Print an error
    message if it isn't found, or if the name could refer to either a release
    pattern or a reaction pathway.

 In:  parse_state: parser state
      name: symbol name
 Out: the symbol, or NULL if not found
*************************************************************************/
struct sym_entry *
mdl_existing_release_pattern_or_rxn_pathname(struct mdlparse_vars *parse_state,
                                             char *name) {
  return mdl_existing_symbol_2types(parse_state, name,
                                    parse_state->vol->rpat_sym_table, RPAT,
                                    parse_state->vol->rxpn_sym_table, RXPN);
}

/*************************************************************************
 mdl_existing_file_stream:
    Find an existing file stream.  Print an error message if the stream isn't
    found.

 In:  parse_state: parser state
      name: stream name
 Out: the stream, or NULL if not found
*************************************************************************/
struct sym_entry *mdl_existing_file_stream(struct mdlparse_vars *parse_state,
                                           char *name) {
  struct sym_entry *sym = mdl_existing_symbol(
      parse_state, name, parse_state->vol->fstream_sym_table, FSTRM);
  if (sym == NULL)
    return sym;

  struct file_stream *filep = (struct file_stream *)sym->value;
  if (filep->stream == NULL) {
    mdlerror_fmt(parse_state, "File stream '%s' has already been closed",
                 sym->name);
    return NULL;
  }

  return sym;
}

/*************************************************************************
 mdl_meshes_by_wildcard:
    Find all mesh objects (polygons and boxes) that match a given wildcard.

    XXX: Should we include meta-objects in this list?

 In:  parse_state: parser state
      wildcard: the wildcard to match
 Out: a list of all matching symbols
*************************************************************************/
struct sym_table_list *mdl_meshes_by_wildcard(struct mdlparse_vars *parse_state,
                                              char *wildcard) {
  /* Scan for objects matching the wildcard */
  struct sym_table_list *matches = mdl_find_symbols_by_wildcard(
      parse_state, wildcard, parse_state->vol->obj_sym_table, OBJ);
  if (matches == NULL) {
    free(wildcard);
    return NULL;
  }

  /* Scan through the list, discarding inappropriate objects */
  struct sym_table_list *cur_match, *next_match, **prev = &matches;
  for (cur_match = matches; cur_match != NULL; cur_match = next_match) {
    next_match = cur_match->next;

    struct geom_object *objp = (struct geom_object *)cur_match->node->value;
    if (objp->object_type != POLY_OBJ && objp->object_type != BOX_OBJ) {
      *prev = cur_match->next;
      mem_put(parse_state->sym_list_mem, cur_match);
    } else
      prev = &cur_match->next;
  }

  if (matches == NULL) {
    mdlerror_fmt(parse_state,
                 "No matches for the wildcard '%s' were mesh objects",
                 wildcard);
    free(wildcard);
    return NULL;
  }

  free(wildcard);
  return sort_sym_list_by_name(matches);
}

/*************************************************************************
 mdl_transform_rotate:
    Apply a rotation to the given transformation matrix.

 In:  parse_state: parser state
      mat: transformation matrix
      axis: axis of rotation
      angle: angle of rotation (degrees!)
 Out: 0 on success, 1 on failure; rotation is right-multiplied into the
      transformation matrix
*************************************************************************/
int mdl_transform_rotate(struct mdlparse_vars *parse_state, double (*mat)[4],
                         struct vector3 *axis, double angle) {
  if (transform_rotate(mat, axis, angle)) {
    mdlerror(parse_state, "Rotation vector has zero length.");
    return 1;
  }
  free(axis);
  return 0;
}

/*************************************************************************
 mdl_make_new_region:
    Create a new region, adding it to the global symbol table.  The region must
    not be defined yet.  The region is not added to the object's list of
    regions.

    full region names of REG type symbols stored in main symbol table have the
    form:
         metaobj.metaobj.poly,region_last_name

 In:  parse_state: parse vars for error reporting
      obj_name: fully qualified object name
      region_last_name: name of the region to define
 Out: The newly created region
*************************************************************************/
static struct region *mdl_make_new_region(struct mdlparse_vars *parse_state,
                                          char *obj_name,
                                          const char *region_last_name) {
  char *region_name;
  region_name = CHECKED_SPRINTF("%s,%s", obj_name, region_last_name);
  if (region_name == NULL)
    return NULL;

  struct sym_entry *gp;
  if ((gp = retrieve_sym(region_name, parse_state->vol->reg_sym_table)) != NULL) {
    if (gp->count == 0) {
      gp->count = 1;
      free(region_name);
      return (struct region *)gp->value;
    }
    else {
      mdlerror_fmt(parse_state, "Region already defined: %s", region_name);
    }
  }

  if ((gp = store_sym(region_name, REG, parse_state->vol->reg_sym_table,
                      NULL)) == NULL) {
    free(region_name);
    mcell_allocfailed("Failed to store a region in the region symbol table.");
  }

  free(region_name);
  return (struct region *)gp->value;
}

/*************************************************************************
 mdl_copy_object_regions:
    Duplicate src_obj's regions on dst_obj.

 In:  parse_state: parser state
      dst_obj: destination object
      src_obj: object from which to copy
 Out: 0 on success, 1 on failure
*************************************************************************/
static int mdl_copy_object_regions(struct mdlparse_vars *parse_state,
                                   struct geom_object *dst_obj,
                                   struct geom_object *src_obj) {
  struct region_list *src_rlp;
  struct region *dst_reg, *src_reg;
  struct sm_dat *dst_sm, *src_sm;

  /* Copy each region */
  for (src_rlp = src_obj->regions; src_rlp != NULL; src_rlp = src_rlp->next) {
    src_reg = src_rlp->reg;
    if ((dst_reg = mdl_create_region(parse_state, dst_obj,
                                     src_reg->region_last_name)) == NULL)
      return 1;

    /* Copy over simple region attributes */
    dst_reg->surf_class = src_reg->surf_class;
    dst_reg->flags = src_reg->flags;
    dst_reg->area = src_reg->area;
    dst_reg->bbox = src_reg->bbox;
    dst_reg->manifold_flag = src_reg->manifold_flag;

    /* Copy membership data */
    if (src_reg->membership != NULL) {
      dst_reg->membership = duplicate_bit_array(src_reg->membership);
      if (dst_reg->membership == NULL) {
        mcell_allocfailed("Failed allocation for membership array in %s",
                          dst_obj->sym->name);
        /*return 1;*/
      }
    } else
      mdl_warning(parse_state, "No membership data for %s\n",
                  src_reg->sym->name);

    /* Copy surface molecule data list */
    struct sm_dat *smdp_tail = NULL;
    for (src_sm = src_reg->sm_dat_head; src_sm != NULL; src_sm = src_sm->next) {
      dst_sm = CHECKED_MALLOC_STRUCT(struct sm_dat, "surface molecule info");
      if (dst_sm == NULL)
        return 1;

      if (smdp_tail != NULL)
        smdp_tail->next = dst_sm;
      else
        dst_reg->sm_dat_head = dst_sm;
      smdp_tail = dst_sm;

      dst_sm->sm = src_sm->sm;
      dst_sm->quantity_type = src_sm->quantity_type;
      dst_sm->quantity = src_sm->quantity;
      dst_sm->orientation = src_sm->orientation;
      dst_sm->next = NULL;
    }
  }
  return 0;
}

/*************************************************************************
 find_corresponding_region:
    When an object is instantiated or included in another object, we may need
    to fix up region references for region releases.  This function performs
    this fixup.

 In: old_r: a region
     old_ob: the object that referred to that region
     new_ob: a new object that should refer to its corresponding region
     instance: the root object that begins the instance tree
     symhash: the main symbol hash table for the world
 Out: a pointer to the region that has the same relationship to the new object
      as the given region has to the old object, or NULL if there is no
      corresponding region.
 Note: correspondence is computed by name mangling; if an object A.B.C refers
       to region A.B.D,R and we have a new object E.F.G.H, then the
       corresponding region is considered to be E.F.G.D,R (i.e. go back one to
       find common ancestor, then go forward into the thing labeled "D,R").
*************************************************************************/
static struct region *
find_corresponding_region(struct region *old_r, struct geom_object *old_ob,
                          struct geom_object *new_ob, struct geom_object *instance,
                          struct sym_table_head *symhash) {
  struct geom_object *ancestor;
  struct geom_object *ob;
  struct sym_entry *gp;

  ancestor = common_ancestor(old_ob, old_r->parent);

  if (ancestor == NULL) {
    for (ob = old_r->parent; ob != NULL; ob = ob->parent) {
      if (ob == instance)
        break;
    }

    if (ob == NULL)
      return NULL;
    else
      return old_r; /* Point to same already-instanced object */
  } else {
    /* Length of old prefix and name */
    const size_t old_prefix_idx = strlen(ancestor->sym->name);
    const size_t old_name_len = strlen(old_ob->sym->name);

    /* Suffix is everything in the old name after the old prefix. */
    const size_t suffix_len = old_name_len - old_prefix_idx;

    /* New prefix length is new name, less suffix length. */
    const size_t new_name_len = strlen(new_ob->sym->name);
    /* If we get here, we must have a common ancestor, so this had better work.
     */
    assert(new_name_len > suffix_len);
    const size_t new_prefix_idx = new_name_len - suffix_len;

    /* Length of the "region" spec from the old region name is the length of
     * the region symbol, less the length of the old object symbol. */
    const size_t region_name_len = strlen(old_r->sym->name);
    assert(region_name_len > old_prefix_idx);
    const size_t just_region_name_len = region_name_len - old_prefix_idx;

    /* Buffer size needed for new name is new object name length + region name
     * length + 1 (for NUL-termination). */
    const size_t max_name_len = new_name_len + just_region_name_len + 1;

    /* Build new name. */
    char new_name[max_name_len];
    strncpy(new_name, new_ob->sym->name, new_prefix_idx);
    strncpy(new_name + new_prefix_idx,         /* new prefix */
            old_r->sym->name + old_prefix_idx, /* old suffix + region name */
            max_name_len - new_prefix_idx);

    /* Finally, retrieve symbol from newly-constructed name. */
    gp = retrieve_sym(new_name, symhash);
    if (gp == NULL)
      return NULL;
    else
      return (struct region *)gp->value;
  }
}

/*************************************************************************
 duplicate_rel_region_expr:
    Create a deep copy of a region release expression.

 In: parse_state: parser state
     expr: a region expression tree
     old_self: the object containing that tree
     new_self: a new object for which we want to build a corresponding tree
     instance: the root object that begins the instance tree
 Out: the newly constructed expression tree for the new object, or
      NULL if no such tree can be built
*************************************************************************/
static struct release_evaluator *duplicate_rel_region_expr(
    struct mdlparse_vars *parse_state, struct release_evaluator *expr,
    struct geom_object *old_self, struct geom_object *new_self, struct geom_object *instance) {
  struct release_evaluator *nexp = CHECKED_MALLOC_STRUCT(
      struct release_evaluator, "region release expression");
  if (nexp == NULL)
    return NULL;

  nexp->op = expr->op;

  struct region *r;
  if (expr->left != NULL) {
    if (expr->op & REXP_LEFT_REGION) {
      r = find_corresponding_region((struct region *)expr->left, old_self, new_self, instance,
                                    parse_state->vol->reg_sym_table);

      if (r == NULL) {
        mdlerror_fmt(
            parse_state,
            "Can't find new region corresponding to %s for %s (copy of %s)",
            ((struct region *)expr->left)->sym->name, new_self->sym->name,
            old_self->sym->name);
        free(nexp);
        return NULL;
      }

      nexp->left = r;
    } else
      nexp->left = duplicate_rel_region_expr(parse_state, (struct release_evaluator *)expr->left, old_self,
                                             new_self, instance);
  } else
    nexp->left = NULL;

  if (expr->right != NULL) {
    if (expr->op & REXP_RIGHT_REGION) {
      r = find_corresponding_region((struct region *)expr->right, old_self, new_self, instance,
                                    parse_state->vol->reg_sym_table);

      if (r == NULL) {
        mdlerror_fmt(
            parse_state,
            "Can't find new region corresponding to %s for %s (copy of %s)",
            ((struct region *)expr->right)->sym->name, new_self->sym->name,
            old_self->sym->name);
        free(nexp);
        return NULL;
      }

      nexp->right = r;
    } else
      nexp->right = duplicate_rel_region_expr(parse_state, (struct release_evaluator *)expr->right,
                                              old_self, new_self, instance);
  } else
    nexp->right = NULL;

  return nexp;
}

/*************************************************************************
 duplicate_release_site:
    Create a deep copy of a release-site.

 In: parse_state: parser state
     old: an existing release site object
     new_self: the object that is to contain a duplicate release site object
     instance: the root object that begins the instance tree
 Out: a duplicated release site object, or NULL if the release site cannot be
      duplicated.

 N.B.: In order to give a proper report, we always need to duplicate the
       release site, since the copy of the release site needs to have a
       different name.  Otherwise, the user will see confusing reports of
       several releases from the same release site.
*************************************************************************/
static struct release_site_obj *
duplicate_release_site(struct mdlparse_vars *parse_state,
                       struct release_site_obj *old, struct geom_object *new_self,
                       struct geom_object *instance) {
  struct release_site_obj *rel_site_obj =
      CHECKED_MALLOC_STRUCT(struct release_site_obj, "release site");
  if (rel_site_obj == NULL) {
    return NULL;
  }

  if (old->location != NULL) {
    if ((rel_site_obj->location = CHECKED_MALLOC_STRUCT(
             struct vector3, "release site location")) == NULL) {
      free(rel_site_obj);
      return NULL;
    }
    *(rel_site_obj->location) = *(old->location);
  } else {
    rel_site_obj->location = NULL;
  }
  rel_site_obj->mol_type = old->mol_type;
  rel_site_obj->release_number_method = old->release_number_method;
  rel_site_obj->release_shape = old->release_shape;
  rel_site_obj->orientation = old->orientation;
  rel_site_obj->release_number = old->release_number;
  rel_site_obj->mean_diameter = old->mean_diameter;
  rel_site_obj->concentration = old->concentration;
  rel_site_obj->standard_deviation = old->standard_deviation;
  rel_site_obj->diameter = old->diameter;
  rel_site_obj->release_prob = old->release_prob;
  rel_site_obj->pattern = old->pattern;
  rel_site_obj->graph_pattern = old->graph_pattern;
  rel_site_obj->mol_list = old->mol_list;
  rel_site_obj->periodic_box = old->periodic_box;
  rel_site_obj->name = NULL;

  if (old->region_data != NULL) {
    struct release_region_data *rel_reg_data = CHECKED_MALLOC_STRUCT(
        struct release_region_data, "release region data");
    if (rel_reg_data == NULL) {
      free(rel_site_obj);
      return NULL;
    }

    memcpy(&(rel_reg_data->llf), &(old->region_data->llf),
           sizeof(struct vector3));
    memcpy(&(rel_reg_data->urb), &(old->region_data->urb),
           sizeof(struct vector3));
    rel_reg_data->n_walls_included = -1;
    rel_reg_data->cum_area_list = NULL;
    rel_reg_data->wall_index = NULL;
    rel_reg_data->obj_index = NULL;
    rel_reg_data->n_objects = -1;
    rel_reg_data->owners = NULL;
    rel_reg_data->in_release = NULL;
    rel_reg_data->self = new_self;

    rel_reg_data->expression =
        duplicate_rel_region_expr(parse_state, old->region_data->expression,
                                  old->region_data->self, new_self, instance);
    if (rel_reg_data->expression == NULL) {
      free(rel_site_obj);
      free(rel_reg_data);
      return NULL;
    }

    rel_site_obj->region_data = rel_reg_data;
  } else {
    rel_site_obj->region_data = NULL;
  }

  return rel_site_obj;
}

/*************************************************************************
 mdl_deep_copy_object:
    Deep copy an object.  The destination object should already be added to the
    symbol table, but should be otherwise unpopulated, as no effort is made to
    free any existing data contained in the object.

 In:  parse_state: parse vars for error reporting
      dst_obj: object into which to copy
      src_obj: object from which to copy
 Out: The newly created region
*************************************************************************/
int mdl_deep_copy_object(struct mdlparse_vars *parse_state,
                         struct geom_object *dst_obj, struct geom_object *src_obj) {

  /* Copy over simple object attributes */
  dst_obj->object_type = src_obj->object_type;
  dst_obj->n_walls = src_obj->n_walls;
  dst_obj->n_walls_actual = src_obj->n_walls_actual;
  dst_obj->walls = src_obj->walls;
  dst_obj->wall_p = src_obj->wall_p;
  dst_obj->n_verts = src_obj->n_verts;
  dst_obj->vertices = src_obj->vertices;

  /* Copy over regions */
  if (mdl_copy_object_regions(parse_state, dst_obj, src_obj))
    return 1;

  /* Inherit object coordinate transformations */
  mult_matrix(dst_obj->t_matrix, src_obj->t_matrix, dst_obj->t_matrix, 4, 4, 4);

  switch (dst_obj->object_type) {
  case META_OBJ:
    /* Copy children */
    for (struct geom_object *src_child = src_obj->first_child; src_child != NULL;
         src_child = src_child->next) {
      struct geom_object *dst_child;
      char *child_obj_name =
          CHECKED_SPRINTF("%s.%s", dst_obj->sym->name, src_child->last_name);
      if (child_obj_name == NULL)
        return 1;

      /* Create child object */
      if ((dst_child = mdl_make_new_object(parse_state, child_obj_name)) ==
          NULL) {
        free(child_obj_name);
        return 1;
      }
      free(child_obj_name);

      /* Copy in last name */
      dst_child->last_name = mdl_strdup(src_child->last_name);
      if (dst_child->last_name == NULL)
        return 1;

      /* Recursively copy object and its children */
      if (mdl_deep_copy_object(parse_state, dst_child, src_child))
        return 1;
      dst_child->parent = dst_obj;
      dst_child->next = NULL;
      add_child_objects(dst_obj, dst_child, dst_child);
    }
    break;

  case REL_SITE_OBJ: {
<<<<<<< HEAD
      dst_obj->contents =
          duplicate_release_site(parse_state, src_obj->contents, dst_obj,
                                 parse_state->vol->root_instance);
      if (dst_obj->contents == NULL)
        return 1;
      struct release_site_obj *rso = (struct release_site_obj *)dst_obj->contents;
      rso->name = mdl_strdup(dst_obj->sym->name);
      if (rso->name == NULL)
        return 1;
=======
    dst_obj->contents =
        duplicate_release_site(parse_state, (struct release_site_obj *)src_obj->contents, dst_obj,
                               parse_state->vol->root_instance);
    if (dst_obj->contents == NULL)
      return 1;
    struct release_site_obj *rso = (struct release_site_obj *)dst_obj->contents;
    rso->name = mdl_strdup(dst_obj->sym->name);
    if (rso->name == NULL)
      return 1;
>>>>>>> 52a69e91
    }
    break;

  case BOX_OBJ:
  case POLY_OBJ: {
<<<<<<< HEAD
      if (parse_state->vol->disable_polygon_objects) {
        mdlerror(
            parse_state,
            "When using dynamic geometries, polygon objects should only be "
            "defined/instantiated through the dynamic geometry file.");
      }
      dst_obj->contents = src_obj->contents;
      struct polygon_object *poly_obj = \
          (struct polygon_object *)src_obj->contents;
      // Effectively, this tracks the instances of this object, which we need for
      // cleaning up after dynamic geometry events.
      poly_obj->references++;
      dst_obj->periodic_x = src_obj->periodic_x;
      dst_obj->periodic_y = src_obj->periodic_y;
      dst_obj->periodic_z = src_obj->periodic_z;
    }
=======
    if (parse_state->vol->disable_polygon_objects) {
      mdlerror(
          parse_state,
          "When using dynamic geometries, polygon objects should only be "
          "defined/instantiated through the dynamic geometry file.");
    }
    dst_obj->contents = src_obj->contents;
    struct polygon_object *poly_obj = \
        (struct polygon_object *)src_obj->contents;
    // Effectively, this tracks the instances of this object, which we need for
    // cleaning up after dynamic geometry events.
    poly_obj->references++;
    dst_obj->periodic_x = src_obj->periodic_x;
    dst_obj->periodic_y = src_obj->periodic_y;
    dst_obj->periodic_z = src_obj->periodic_z;
    }
>>>>>>> 52a69e91
    break;

  case VOXEL_OBJ:
  default:
    mdlerror_fmt(parse_state, "Error: bad object type %d",
                 dst_obj->object_type);
    return 1;
  }

  return 0;
}

/*************************************************************************
 * Cuboid processing
 ************************************************************************/

/*************************************************************************
 init_cuboid:

 In: parse_state: parser state
     p1: llf corner of a cube
     p2: urb corner of a cube
 Out: returns a subdivided_box struct, with no subdivisions and corners as
      specified.  NULL is returned if there is no memory or the urb corner is
      not up from, to the right of, and behind the llf corner
*************************************************************************/
static struct subdivided_box *init_cuboid(struct mdlparse_vars *parse_state,
                                          struct vector3 *p1,
                                          struct vector3 *p2) {

  if (p2->x - p1->x < EPS_C || p2->y - p1->y < EPS_C || p2->z - p1->z < EPS_C) {
    mdlerror(parse_state, "Box vertices out of order or box is degenerate.");
    return NULL;
  }

  struct subdivided_box *b = CHECKED_MALLOC_STRUCT(
      struct subdivided_box, "subdivided box");
  if (b == NULL)
    return NULL;

  b->nx = b->ny = b->nz = 2;
  if ((b->x = CHECKED_MALLOC_ARRAY(
      double, b->nx, "subdivided box X partitions")) == NULL) {
    free(b);
    return NULL;
  }
  if ((b->y = CHECKED_MALLOC_ARRAY(
      double, b->ny, "subdivided box Y partitions")) == NULL) {
    free(b);
    return NULL;
  }
  if ((b->z = CHECKED_MALLOC_ARRAY(
      double, b->nz, "subdivided box Z partitions")) == NULL) {
    free(b);
    return NULL;
  }

  b->x[0] = p1->x;
  b->x[1] = p2->x;
  b->y[0] = p1->y;
  b->y[1] = p2->y;
  b->z[0] = p1->z;
  b->z[1] = p2->z;

  return b;
}

/*************************************************************************
 refine_cuboid:
 In: parse_state: parser state
     p1: 3D vector that is one corner of the patch
     p2: 3D vector that is the other corner of the patch
     b: a subdivided box upon which the patch will be placed
     egd: the surface molecule grid density, which limits how fine divisions
          can be
 Out: returns 1 on failure, 0 on success.  The box has additional subdivisions
      added that fall at the edges of the patch so that the patch can be
      specified in terms of subdivisions (i.e. can be constructed by triangles
      that tile each piece of the subdivided surface).
*************************************************************************/
static int refine_cuboid(struct mdlparse_vars *parse_state, struct vector3 *p1,
                         struct vector3 *p2, struct subdivided_box *b,
                         double egd) {
  int j, k;
  double *new_list;
  int new_n;

  int i = check_patch(b, p1, p2, egd);
  if (i == 0) {
    mdlerror(parse_state,
             "Could not refine box to include patch: Invalid patch specified");
    return 1;
  }

  if (i & BRANCH_X) {
    new_n = b->nx + 2;
    for (j = 0; j < b->nx; j++) {
      if (!distinguishable(p1->x, b->x[j], EPS_C))
        new_n--;
      if (!distinguishable(p2->x, b->x[j], EPS_C))
        new_n--;
    }
    if (new_n > b->nx) {
      new_list = CHECKED_MALLOC_ARRAY(double, new_n,
                                      "refined subdivided box X partitions");
      if (new_list == NULL)
        return 1;

      for (j = k = 0; b->x[j] < p1->x; j++)
        new_list[k++] = b->x[j];
      if (distinguishable(b->x[j], p1->x, EPS_C))
        new_list[k++] = p1->x;
      for (; b->x[j] < p2->x; j++)
        new_list[k++] = b->x[j];
      if ((distinguishable(p1->x, p2->x, EPS_C)) &&
          (distinguishable(b->x[j], p2->x, EPS_C))) {
        new_list[k++] = p2->x;
      }
      for (; j < b->nx; j++)
        new_list[k++] = b->x[j];

      free(b->x);
      b->x = new_list;
      b->nx = new_n;
    }
  }
  if (i & BRANCH_Y) /* Same as above with x->y */
  {
    new_n = b->ny + 2;
    for (j = 0; j < b->ny; j++) {
      if (!distinguishable(p1->y, b->y[j], EPS_C))
        new_n--;
      if (!distinguishable(p2->y, b->y[j], EPS_C))
        new_n--;
    }
    if (new_n > b->ny) {
      new_list = CHECKED_MALLOC_ARRAY(double, new_n,
                                      "refined subdivided box Y partitions");
      if (new_list == NULL)
        return 1;

      for (j = k = 0; b->y[j] < p1->y; j++)
        new_list[k++] = b->y[j];
      if (distinguishable(b->y[j], p1->y, EPS_C))
        new_list[k++] = p1->y;
      for (; b->y[j] < p2->y; j++)
        new_list[k++] = b->y[j];
      if ((distinguishable(p1->y, p2->y, EPS_C)) &&
          (distinguishable(b->y[j], p2->y, EPS_C))) {
        new_list[k++] = p2->y;
      }
      for (; j < b->ny; j++)
        new_list[k++] = b->y[j];

      free(b->y);
      b->y = new_list;
      b->ny = new_n;
    }
  }
  if (i & BRANCH_Z) /* Same again, x->z */
  {
    new_n = b->nz + 2;
    for (j = 0; j < b->nz; j++) {
      if (!distinguishable(p1->z, b->z[j], EPS_C))
        new_n--;
      if (!distinguishable(p2->z, b->z[j], EPS_C))
        new_n--;
    }
    if (new_n > b->nz) {
      new_list = CHECKED_MALLOC_ARRAY(double, new_n,
                                      "refined subdivided box Z partitions");
      if (new_list == NULL)
        return 1;

      for (j = k = 0; b->z[j] < p1->z; j++)
        new_list[k++] = b->z[j];
      if (distinguishable(b->z[j], p1->z, EPS_C))
        new_list[k++] = p1->z;
      for (; b->z[j] < p2->z; j++)
        new_list[k++] = b->z[j];
      if ((distinguishable(p1->z, p2->z, EPS_C) &&
          (distinguishable(b->z[j], p2->z, EPS_C)))) {
        new_list[k++] = p2->z;
      }
      for (; j < b->nz; j++)
        new_list[k++] = b->z[j];

      free(b->z);
      b->z = new_list;
      b->nz = new_n;
    }
  }

  return 0;
}

/*************************************************************************
 divide_cuboid:

 In: parse_state: parser state
     b: a subdivided box to further subdivide
     axis: which axis to divide
     idx: which of the existing divisions should be subdivided
     ndiv: the number of subdivisions to make
 Out: returns 1 on failure, 0 on success.  The requested subdivision(s) are
      added.
*************************************************************************/
static int divide_cuboid(struct mdlparse_vars *parse_state,
                         struct subdivided_box *b, int axis, int idx,
                         int ndiv) {
  double *old_list;
  double *new_list;
  int old_n;
  int new_n;
  int i, j, k;

  if (ndiv < 2)
    ndiv = 2;
  switch (axis) {
  case BRANCH_X:
    old_list = b->x;
    old_n = b->nx;
    break;
  case BRANCH_Y:
    old_list = b->y;
    old_n = b->ny;
    break;
  case BRANCH_Z:
    old_list = b->z;
    old_n = b->nz;
    break;
  default:
    mdlerror_fmt(parse_state, "File '%s', Line %ld: Unknown flag is used.",
                 __FILE__, (long)__LINE__);
    return 1;
  }

  new_n = old_n + ndiv - 1;
  new_list =
      CHECKED_MALLOC_ARRAY(double, new_n, "refined subdivided box partitions");
  if (new_list == NULL)
    return 1;

  for (i = j = 0; i <= idx; i++, j++)
    new_list[j] = old_list[i];
  for (k = 1; k < ndiv; k++)
    new_list[j++] =
        (((double)k / (double)ndiv)) * (old_list[i] - old_list[i - 1]) +
        old_list[i - 1];
  for (; i < old_n; i++, j++)
    new_list[j] = old_list[i];

  switch (axis) {
  case BRANCH_X:
    b->x = new_list;
    b->nx = new_n;
    break;
  case BRANCH_Y:
    b->y = new_list;
    b->ny = new_n;
    break;
  case BRANCH_Z:
    b->z = new_list;
    b->nz = new_n;
    break;
  default:
    return 1;
    /*break;*/
  }

  free(old_list);
  return 0;
}

/*************************************************************************
 reaspect_cuboid:
 In: parse_state: parser state
     b: a subdivided box whose surface is a bunch of rectangles
     ratio: the maximum allowed aspect ratio (long side / short side) of a
rectangle
 Out: returns 1 on failure, 0 on success.  The subdivided box is further
      divided to ensure that all surface subdivisions meet the aspect ratio
      criterion.
 Note: This is not, in general, possible if max_ratio is less than sqrt(2), and
       it is diffucult if max_ratio is less than 2.
*************************************************************************/
static int reaspect_cuboid(struct mdlparse_vars *parse_state,
                           struct subdivided_box *b, double max_ratio) {
  double min_x, min_y, min_z, max_x, max_y, max_z;
  int jx, jy, jz;
  int i, j;
  int changed;

  do {
    changed = 0;

    max_x = min_x = b->x[1] - b->x[0];
    jx = 0;
    for (i = 1; i < b->nx - 1; i++) {
      if (min_x > b->x[i + 1] - b->x[i]) {
        min_x = b->x[i + 1] - b->x[i];
      } else if (max_x < b->x[i + 1] - b->x[i]) {
        max_x = b->x[i + 1] - b->x[i];
        jx = i;
      }
    }

    max_y = min_y = b->y[1] - b->y[0];
    jy = 0;
    for (i = 1; i < b->ny - 1; i++) {
      if (min_y > b->y[i + 1] - b->y[i]) {
        min_y = b->y[i + 1] - b->y[i];
      } else if (max_y < b->y[i + 1] - b->y[i]) {
        max_y = b->y[i + 1] - b->y[i];
        jy = i;
      }
    }

    max_z = min_z = b->z[1] - b->z[0];
    jz = 0;
    for (i = 1; i < b->nz - 1; i++) {
      if (min_z > b->z[i + 1] - b->z[i]) {
        min_z = b->z[i + 1] - b->z[i];
      } else if (max_z < b->z[i + 1] - b->z[i]) {
        max_z = b->z[i + 1] - b->z[i];
        jz = i;
      }
    }

    if (max_y / min_x > max_ratio) {
      j = divide_cuboid(parse_state, b, BRANCH_Y, jy,
                        (int)ceil(max_y / (max_ratio * min_x)));
      if (j)
        return 1;
      changed |= BRANCH_Y;
    } else if (max_x / min_y > max_ratio) {
      j = divide_cuboid(parse_state, b, BRANCH_X, jx,
                        (int)ceil(max_x / (max_ratio * min_y)));
      if (j)
        return 1;
      changed |= BRANCH_X;
    }

    if ((changed & BRANCH_X) == 0 && max_z / min_x > max_ratio) {
      j = divide_cuboid(parse_state, b, BRANCH_Z, jz,
                        (int)ceil(max_z / (max_ratio * min_x)));
      if (j)
        return 1;
      changed |= BRANCH_Z;
    } else if ((changed & BRANCH_X) == 0 && max_x / min_z > max_ratio) {
      j = divide_cuboid(parse_state, b, BRANCH_X, jx,
                        (int)ceil(max_x / (max_ratio * min_z)));
      if (j)
        return 1;
      changed |= BRANCH_X;
    }

    if ((changed & (BRANCH_Y | BRANCH_Z)) == 0 && max_z / min_y > max_ratio) {
      j = divide_cuboid(parse_state, b, BRANCH_Z, jz,
                        (int)ceil(max_z / (max_ratio * min_y)));
      if (j)
        return 1;
      changed |= BRANCH_Z;
    } else if ((changed & (BRANCH_Y | BRANCH_Z)) == 0 &&
               max_y / min_z > max_ratio) {
      j = divide_cuboid(parse_state, b, BRANCH_Y, jy,
                        (int)ceil(max_y / (max_ratio * min_z)));
      if (j)
        return 1;
      changed |= BRANCH_Y;
    }
  } while (changed);

  return 0;
}

/*************************************************************************
 count_cuboid_vertices:
    Trivial utility function that counts # vertices in a box

 In: sb: a subdivided box
 Out: the number of vertices in the box
*************************************************************************/
static int count_cuboid_vertices(struct subdivided_box *sb) {
  return 2 * sb->ny * sb->nz + 2 * (sb->nx - 2) * sb->nz +
         2 * (sb->nx - 2) * (sb->ny - 2);
}

/*************************************************************************
 mdl_normalize_elements:
    Prepare a region description for use in the simulation by creating a
    membership bitmask on the region object.

 In: parse_state: parser state
     reg: a region
     existing: a flag indicating whether the region is being modified or
               created
 Out: returns 1 on failure, 0 on success.  Lists of element specifiers
      are converted into bitmasks that specify whether a wall is in or
      not in that region.  This also handles combinations of regions.
*************************************************************************/
int mdl_normalize_elements(struct mdlparse_vars *parse_state,
                           struct region *reg, int existing) {
  struct bit_array *temp = NULL;
  char op;
  unsigned int num_elems;

  if (reg->element_list_head == NULL) {
    return 0;
  }

  struct polygon_object *poly_obj = NULL;
  if (reg->parent->object_type == BOX_OBJ) {
    poly_obj = (struct polygon_object *)reg->parent->contents;
    num_elems = count_cuboid_elements(poly_obj->sb);
  } else {
    num_elems = reg->parent->n_walls;
  }

  struct bit_array *elem_array;
  if (reg->membership == NULL) {
    elem_array = new_bit_array(num_elems);
    if (elem_array == NULL) {
      mcell_allocfailed("Failed to allocate a region membership bitmask.");
      /*return 1;*/
    }
    reg->membership = elem_array;
  } else {
    elem_array = reg->membership;
  }

  if (reg->element_list_head->special == NULL) {
    set_all_bits(elem_array, 0);
  }
  // Special flag for exclusion
  else if ((void *)reg->element_list_head->special ==
           (void *)reg->element_list_head) {
    set_all_bits(elem_array, 1);
  } else {
    if (reg->element_list_head->special->exclude) {
      set_all_bits(elem_array, 1);
    } else {
      set_all_bits(elem_array, 0);
    }
  }

  int i = 0;
  struct element_list *elem_list;
  for (elem_list = reg->element_list_head; elem_list != NULL;
       elem_list = elem_list->next) {
    if (reg->parent->object_type == BOX_OBJ) {
      assert(poly_obj != NULL);
      i = elem_list->begin;
      switch (i) {
      case X_NEG:
        elem_list->begin = 0;
        elem_list->end =
            2 * (poly_obj->sb->ny - 1) * (poly_obj->sb->nz - 1) - 1;
        break;
      case X_POS:
        elem_list->begin = 2 * (poly_obj->sb->ny - 1) * (poly_obj->sb->nz - 1);
        elem_list->end =
            4 * (poly_obj->sb->ny - 1) * (poly_obj->sb->nz - 1) - 1;
        break;
      case Y_NEG:
        elem_list->begin = 4 * (poly_obj->sb->ny - 1) * (poly_obj->sb->nz - 1);
        elem_list->end = elem_list->begin +
                         2 * (poly_obj->sb->nx - 1) * (poly_obj->sb->nz - 1) -
                         1;
        break;
      case Y_POS:
        elem_list->begin = 4 * (poly_obj->sb->ny - 1) * (poly_obj->sb->nz - 1) +
                           2 * (poly_obj->sb->nx - 1) * (poly_obj->sb->nz - 1);
        elem_list->end = elem_list->begin +
                         2 * (poly_obj->sb->nx - 1) * (poly_obj->sb->nz - 1) -
                         1;
        break;
      case Z_NEG:
        elem_list->begin = 4 * (poly_obj->sb->ny - 1) * (poly_obj->sb->nz - 1) +
                           4 * (poly_obj->sb->nx - 1) * (poly_obj->sb->nz - 1);
        elem_list->end = elem_list->begin +
                         2 * (poly_obj->sb->nx - 1) * (poly_obj->sb->ny - 1) -
                         1;
        break;
      case Z_POS:
        elem_list->end = num_elems - 1;
        elem_list->begin = elem_list->end + 1 -
                           2 * (poly_obj->sb->nx - 1) * (poly_obj->sb->ny - 1);
        break;
      case ALL_SIDES:
        elem_list->begin = 0;
        elem_list->end = num_elems - 1;
        break;
      default:
        UNHANDLED_CASE(i);
        /*return 1;*/
      }
    } else if (elem_list->begin >= (u_int)num_elems ||
               elem_list->end >= (u_int)num_elems) {
      mdlerror_fmt(parse_state, "Region element specifier for region %s[%s] refers to sides "
                                "%u...%u, but polygon has only %u sides.",
                   reg->parent->sym->name, reg->region_last_name, elem_list->begin, elem_list->end, num_elems);
      return 1;
    }

    if (elem_list->special == NULL) {
      set_bit_range(elem_array, elem_list->begin, elem_list->end, 1);
    } else if ((void *)elem_list->special == (void *)elem_list) {
      set_bit_range(elem_array, elem_list->begin, elem_list->end, 0);
    } else {
      if (elem_list->special->referent != NULL) {
        if (elem_list->special->referent->membership == NULL) {
          if (elem_list->special->referent->element_list_head != NULL) {
            i = mdl_normalize_elements(parse_state,
                                       elem_list->special->referent, existing);
            if (i) {
              free_bit_array(temp);
              return i;
            }
          }
        }
        if (elem_list->special->referent->membership != NULL) {
          // What does it mean for the membership array to have length zero?
          if (elem_list->special->referent->membership->nbits == 0) {
            if (elem_list->special->exclude) {
              set_all_bits(elem_array, 0);
            } else {
              set_all_bits(elem_array, 1);
            }
          } else {
            if (elem_list->special->exclude) {
              op = '-';
            } else {
              op = '+';
            }
            bit_operation(elem_array, elem_list->special->referent->membership,
                          op);
          }
        }
      } else {
        int ii;
        if (temp == NULL) {
          temp = new_bit_array(num_elems);
          if (temp == NULL) {
            mcell_allocfailed(
                "Failed to allocate a region membership bitmask.");
            /*return 1;*/
          }
        }
        if (poly_obj == NULL) {
          mcell_internal_error("Attempt to create a PATCH on a POLYGON_LIST.");
          /*return 1;*/
        }
        if (existing) {
          mcell_internal_error(
              "Attempt to create a PATCH on an already triangulated BOX.");
          /*return 1;*/
        }
        if (elem_list->special->exclude) {
          op = '-';
        } else {
          op = '+';
        }

        ii = cuboid_patch_to_bits(poly_obj->sb, &(elem_list->special->corner1),
                                  &(elem_list->special->corner2), temp);
        if (ii) {
          // Something wrong with patch.
          free_bit_array(temp);
          return 1;
        }
        bit_operation(elem_array, temp, op);
      }
    }
  }

  if (temp != NULL) {
    free_bit_array(temp);
  }

  if (existing) {
    bit_operation(
        elem_array,
        ((struct polygon_object *)reg->parent->contents)->side_removed, '-');
  }

  while (reg->element_list_head) {
    struct element_list *next = reg->element_list_head->next;
    if (reg->element_list_head->special) {
      if (reg->element_list_head->special !=
          (struct element_special *)reg->element_list_head) {
        free(reg->element_list_head->special);
      }
    }
    free(reg->element_list_head);
    reg->element_list_head = next;
  }

#ifdef DEBUG
  printf("Normalized membership of %s: ", reg->sym->name);
  for (i = 0; i < reg->membership->nbits; i++) {
    if (get_bit(reg->membership, i)) {
      printf("X");
    } else {
      printf("_");
    }
  }
  printf("\n");
#endif

  return 0;
}

/*************************************************************************
 vertex_at_index:

 In: sb: a subdivided box from which we want to retrieve one surface patch
     ix: the x index of the patch
     iy: the y index of the patch
     iz: the z index of the patch
 Out: returns the index into the array of walls for the first wall in the
      patch; add 1 to get the second triangle.  If an invalid coordinate is
      given, -1 is returned.
 Note: since the patch must be on the surface, at least one of ix, iy, iz must
       be either 0 or at its maximum.
*************************************************************************/
static int vertex_at_index(struct subdivided_box *sb, int ix, int iy, int iz) {

  if (ix == 0 || ix == sb->nx - 1) {
    int i = sb->ny * iz + iy;
    if (ix == 0)
      return i;
    else
      return i + sb->ny * sb->nz;
  } else if (iy == 0 || iy == sb->ny - 1) {
    int i = 2 * sb->ny * sb->nz + (sb->nx - 2) * iz + (ix - 1);
    if (iy == 0)
      return i;
    else
      return i + (sb->nx - 2) * sb->nz;
  } else if (iz == 0 || iz == sb->nz - 1) {
    int i = 2 * sb->ny * sb->nz + 2 * (sb->nx - 2) * sb->nz +
            (sb->nx - 2) * (iy - 1) + (ix - 1);
    if (iz == 0)
      return i;
    else
      return i + (sb->nx - 2) * (sb->ny - 2);
  } else {
    mcell_internal_error(
        "Asking for point %d %d %d but limits are [0 0 0] to [%d %d %d].", ix,
        iy, iz, sb->nx - 1, sb->ny - 1, sb->nz - 1);
    /*return -1;*/
  }
}

/*************************************************************************
 polygonalize_cuboid:
 In: opp: an ordered polygon object that we will create
     sb: a subdivided box
 Out: returns 1 on failure, 0 on success.  The partitions along each axis of
      the subdivided box are considered to be grid lines along which we
      subdivide the surface of the box.  Walls corresponding to these surface
      elements are created and placed into the polygon_object.
*************************************************************************/
static int polygonalize_cuboid(struct polygon_object *pop,
                               struct subdivided_box *sb) {
  struct vector3 *v;
  struct element_data *e;
  struct vertex_list *head = NULL;

  pop->n_verts = count_cuboid_vertices(sb);

  struct vector3 *vert_array =
      CHECKED_MALLOC_ARRAY(struct vector3, pop->n_verts, "cuboid vertices");
  if (vert_array == NULL)
    return 1;

  pop->n_walls = count_cuboid_elements(sb);
  pop->element =
      CHECKED_MALLOC_ARRAY(struct element_data, pop->n_walls, "cuboid walls");
  if (pop->element == NULL) {
    free(vert_array);
    vert_array = NULL;
    return 1;
  }

  /*  for (a=0;a<2;a++) for (b=0;b<2;b++) for (c=0;c<2;c++)
   * printf("%d,%d,%d->%d\n",a,b,c,vertex_at_index(sb,a,b,c)); */

  /* Set vertices and elements on X faces */
  int ii = 0;
  int bb = 0;
  int cc = 2 * (sb->nz - 1) * (sb->ny - 1);
  int b = 0;
  int c = sb->nz * sb->ny;
  for (int j = 0; j < sb->nz; j++) {
    int a = sb->ny;
    for (int i = 0; i < sb->ny; i++) {
      /*printf("Setting indices %d %d\n",b+j*a+i,c+j*a+i);*/
      v = &(vert_array[b + j * a + i]);
      v->x = sb->x[0];
      v->y = sb->y[i];
      v->z = sb->z[j];
      v = &(vert_array[c + j * a + i]);
      v->x = sb->x[sb->nx - 1];
      v->y = sb->y[i];
      v->z = sb->z[j];

      if (i > 0 && j > 0) {
        e = &(pop->element[bb + ii]);
        e->vertex_index[0] = vertex_at_index(sb, 0, i - 1, j - 1);
        e->vertex_index[2] = vertex_at_index(sb, 0, i, j - 1);
        e->vertex_index[1] = vertex_at_index(sb, 0, i - 1, j);
        e = &(pop->element[bb + ii + 1]);
        e->vertex_index[0] = vertex_at_index(sb, 0, i, j);
        e->vertex_index[1] = vertex_at_index(sb, 0, i, j - 1);
        e->vertex_index[2] = vertex_at_index(sb, 0, i - 1, j);
        e = &(pop->element[cc + ii]);
        e->vertex_index[0] = vertex_at_index(sb, sb->nx - 1, i - 1, j - 1);
        e->vertex_index[1] = vertex_at_index(sb, sb->nx - 1, i, j - 1);
        e->vertex_index[2] = vertex_at_index(sb, sb->nx - 1, i - 1, j);
        e = &(pop->element[cc + ii + 1]);
        e->vertex_index[0] = vertex_at_index(sb, sb->nx - 1, i, j);
        e->vertex_index[2] = vertex_at_index(sb, sb->nx - 1, i, j - 1);
        e->vertex_index[1] = vertex_at_index(sb, sb->nx - 1, i - 1, j);
        /*printf("Setting elements %d %d %d %d of
         * %d\n",bb+ii,bb+ii+1,cc+ii,cc+ii+1,pop->n_walls);*/

        ii += 2;
      }
    }
  }

  /* Set vertices and elements on Y faces */
  bb = ii;
  cc = bb + 2 * (sb->nx - 1) * (sb->nz - 1);
  b = 2 * sb->nz * sb->ny;
  c = b + sb->nz * (sb->nx - 2);
  for (int j = 0; j < sb->nz; j++) {
    int a = sb->nx - 2;
    for (int i = 1; i < sb->nx; i++) {
      if (i < sb->nx - 1) {
        /*printf("Setting indices %d %d of
         * %d\n",b+j*a+(i-1),c+j*a+(i-1),pop->n_verts);*/
        v = &(vert_array[b + j * a + (i - 1)]);
        v->x = sb->x[i];
        v->y = sb->y[0];
        v->z = sb->z[j];
        v = &(vert_array[c + j * a + (i - 1)]);
        v->x = sb->x[i];
        v->y = sb->y[sb->ny - 1];
        v->z = sb->z[j];
      }

      if (j > 0) {
        e = &(pop->element[bb + ii]);
        e->vertex_index[0] = vertex_at_index(sb, i - 1, 0, j - 1);
        e->vertex_index[1] = vertex_at_index(sb, i, 0, j - 1);
        e->vertex_index[2] = vertex_at_index(sb, i - 1, 0, j);
        e = &(pop->element[bb + ii + 1]);
        e->vertex_index[0] = vertex_at_index(sb, i, 0, j);
        e->vertex_index[2] = vertex_at_index(sb, i, 0, j - 1);
        e->vertex_index[1] = vertex_at_index(sb, i - 1, 0, j);
        e = &(pop->element[cc + ii]);
        e->vertex_index[0] = vertex_at_index(sb, i - 1, sb->ny - 1, j - 1);
        e->vertex_index[2] = vertex_at_index(sb, i, sb->ny - 1, j - 1);
        e->vertex_index[1] = vertex_at_index(sb, i - 1, sb->ny - 1, j);
        e = &(pop->element[cc + ii + 1]);
        e->vertex_index[0] = vertex_at_index(sb, i, sb->ny - 1, j);
        e->vertex_index[1] = vertex_at_index(sb, i, sb->ny - 1, j - 1);
        e->vertex_index[2] = vertex_at_index(sb, i - 1, sb->ny - 1, j);
        /*printf("Setting elements %d %d %d %d of
         * %d\n",bb+ii,bb+ii+1,cc+ii,cc+ii+1,pop->n_walls);*/

        ii += 2;
      }
    }
  }

  /* Set vertices and elements on Z faces */
  bb = ii;
  cc = bb + 2 * (sb->nx - 1) * (sb->ny - 1);
  b = 2 * sb->nz * sb->ny + 2 * (sb->nx - 2) * sb->nz;
  c = b + (sb->nx - 2) * (sb->ny - 2);
  for (int j = 1; j < sb->ny; j++) {
    int a = sb->nx - 2;
    for (int i = 1; i < sb->nx; i++) {
      if (i < sb->nx - 1 && j < sb->ny - 1) {
        /*printf("Setting indices %d %d of
         * %d\n",b+(j-1)*a+(i-1),c+(j-1)*a+(i-1),pop->n_verts);*/
        v = &(vert_array[b + (j - 1) * a + (i - 1)]);
        v->x = sb->x[i];
        v->y = sb->y[j];
        v->z = sb->z[0];
        v = &(vert_array[c + (j - 1) * a + (i - 1)]);
        v->x = sb->x[i];
        v->y = sb->y[j];
        v->z = sb->z[sb->nz - 1];
      }

      e = &(pop->element[bb + ii]);
      e->vertex_index[0] = vertex_at_index(sb, i - 1, j - 1, 0);
      e->vertex_index[2] = vertex_at_index(sb, i, j - 1, 0);
      e->vertex_index[1] = vertex_at_index(sb, i - 1, j, 0);
      e = &(pop->element[bb + ii + 1]);
      e->vertex_index[0] = vertex_at_index(sb, i, j, 0);
      e->vertex_index[1] = vertex_at_index(sb, i, j - 1, 0);
      e->vertex_index[2] = vertex_at_index(sb, i - 1, j, 0);
      e = &(pop->element[cc + ii]);
      e->vertex_index[0] = vertex_at_index(sb, i - 1, j - 1, sb->nz - 1);
      e->vertex_index[1] = vertex_at_index(sb, i, j - 1, sb->nz - 1);
      e->vertex_index[2] = vertex_at_index(sb, i - 1, j, sb->nz - 1);
      e = &(pop->element[cc + ii + 1]);
      e->vertex_index[0] = vertex_at_index(sb, i, j, sb->nz - 1);
      e->vertex_index[2] = vertex_at_index(sb, i, j - 1, sb->nz - 1);
      e->vertex_index[1] = vertex_at_index(sb, i - 1, j, sb->nz - 1);

      /*printf("Setting elements %d %d %d %d of
       * %d\n",bb+ii,bb+ii+1,cc+ii,cc+ii+1,pop->n_walls);*/

      ii += 2;
    }
  }

  /* build the head node of the linked list "pop->parsed_vertices" */

  struct vertex_list *vlp = CHECKED_MALLOC_STRUCT(
      struct vertex_list, "vertex_list");
  if (vlp == NULL) {
    free(vert_array);
    return 1;
  }
  vlp->vertex = CHECKED_MALLOC_STRUCT(struct vector3, "vertex");
  if (vlp->vertex == NULL) {
    free(vert_array);
    free(vlp);
    return 1;
  }
  memcpy(vlp->vertex, &vert_array[0], sizeof(struct vector3));
  vlp->next = head;
  head = vlp;
  struct vertex_list *tail = head;

  /* build other nodes of the linked list "pop->parsed_vertices" */
  int error_code = 0;
  for (int i = 1; i < pop->n_verts; i++) {
    vlp = CHECKED_MALLOC_STRUCT(struct vertex_list, "vertex_list");
    if (vlp == NULL) {
      error_code = 1;
      break;
    }
    vlp->vertex = CHECKED_MALLOC_STRUCT(struct vector3, "vertex");
    if (vlp->vertex == NULL) {
      free(vlp);
      error_code = 1;
      break;
    }
    memcpy(vlp->vertex, &vert_array[i], sizeof(struct vector3));
    vlp->next = tail->next;
    tail->next = vlp;
    tail = tail->next;
  }
  if (error_code == 1) {
    free_vertex_list(head);
    if (vert_array != NULL)
      free(vert_array);
    vert_array = NULL;
    return 1;
  }
  pop->parsed_vertices = head;

#ifdef DEBUG
  printf("BOX has vertices:\n");
  for (int i = 0; i < pop->n_verts; i++)
    printf("  %.5e %.5e %.5e\n", vert_array[i].x, vert_array[i].y,
           vert_array[i].z);
  printf("BOX has walls:\n");
  for (int i = 0; i < pop->n_walls; i++)
    printf("  %d %d %d\n", pop->element[i].vertex_index[0],
           pop->element[i].vertex_index[1], pop->element[i].vertex_index[2]);
  printf("\n");
#endif

  if (vert_array != NULL)
    free(vert_array);
  vert_array = NULL;

  return 0;
}

/*************************************************************************
 mdl_triangulate_box_object:
    Finalizes the polygonal structure of the box, normalizing all regions.

 In:  parse_state: parser state
      box_sym: symbol for the box object
      pop: polygon object for the box
      box_aspect_ratio: aspect ratio for the box
 Out: 0 on success, 1 on failure.  Box is polygonalized and regions normalized.
*************************************************************************/
int mdl_triangulate_box_object(struct mdlparse_vars *parse_state,
                               struct sym_entry *box_sym,
                               struct polygon_object *pop,
                               double box_aspect_ratio) {
  struct geom_object *objp = (struct geom_object *)box_sym->value;

  if (box_aspect_ratio >= 2.0) {
    if (reaspect_cuboid(parse_state, pop->sb, box_aspect_ratio)) {
      mdlerror(parse_state, "Error setting up box geometry");
      return 1;
    }
  }
  for (struct region_list *rlp = objp->regions; rlp != NULL; rlp = rlp->next) {
    if (mdl_normalize_elements(parse_state, rlp->reg, 0))
      return 1;
  }
  if (polygonalize_cuboid(pop, pop->sb)) {
    mdlerror(parse_state, "Could not turn box object into polygons");
    return 1;
  } else if (parse_state->vol->notify->box_triangulation == NOTIFY_FULL) {
    mcell_log("Box object %s converted into %d polygons.", box_sym->name,
              pop->n_walls);
  }

  const unsigned int n_walls = pop->n_walls;
  pop->side_removed = new_bit_array(n_walls);
  if (pop->side_removed == NULL) {
    mcell_allocfailed("Failed to allocate a box object removed side bitmask.");
    /*return 1;*/
  }
  set_all_bits(pop->side_removed, 0);
  return 0;
}

/**************************************************************************
 mdl_check_diffusion_constant:
    Check that the specified diffusion constant is valid, correcting it if
    appropriate.

 In: parse_state: parser state
     d: pointer to the diffusion constant
 Out: 0 on success, 1 on failure
**************************************************************************/
int mdl_check_diffusion_constant(struct mdlparse_vars *parse_state, double *d) {
  if (parse_state->vol->notify->neg_diffusion == WARN_COPE) {
    if (*d < 0)
      *d = 0.0;
  } else if (parse_state->vol->notify->neg_diffusion == WARN_WARN) {
    if (*d < 0.0) {
      mcell_warn(
          "negative diffusion constant found, setting to zero and continuing.");
      *d = 0.0;
    }
  } else {
    if (*d < 0.0) {
      mdlerror(parse_state, "diffusion constants should be zero or positive.");
      return 1;
    }
  }
  return 0;
}

/*************************************************************************
 report_diffusion_distances:
    Helper function to print average diffusion distances per species.

 In:  spec: the species
      time_unit:
      length_unit:
      lvl:
 Out: Nothing.
*************************************************************************/
static void report_diffusion_distances(struct mcell_species_spec *spec,
                                       double time_unit, double length_unit,
                                       int lvl) {

  double l_perp_bar = 0;
  double l_perp_rms = 0;
  double l_r_bar = 0;
  double l_r_rms = 0;

  if (spec->custom_time_step == 1.0) {
    /* Theoretical average diffusion distances for the molecule need to
     * distinguish between 2D and 3D molecules for computing l_r_bar and
     * friends */

    // Volume molecule
    if ((spec->is_2d) == 0) {
      l_perp_bar = sqrt(4 * 1.0e8 * spec->D * time_unit / MY_PI);
      l_perp_rms = sqrt(2 * 1.0e8 * spec->D * time_unit);
      l_r_bar = 2 * l_perp_bar;
      l_r_rms = sqrt(6 * 1.0e8 * spec->D * time_unit);
    }
    // Surface molecule
    else {
      l_r_bar = sqrt(MY_PI * 1.0e8 * spec->D * time_unit);
    }

    if (lvl == NOTIFY_FULL) {
      mcell_log(
          "MCell: Theoretical average diffusion distances for molecule %s:\n"
          "\tl_r_bar = %.9g microns\n"
          "\tl_r_rms = %.9g microns\n"
          "\tl_perp_bar = %.9g microns\n"
          "\tl_perp_rms = %.9g microns",
          spec->name, l_r_bar, l_r_rms, l_perp_bar, l_perp_rms);
    } else if (lvl == NOTIFY_BRIEF) {
      mcell_log("  l_r_bar=%.9g um for %s", l_r_bar, spec->name);
    }
  } else {
    if (lvl == NOTIFY_FULL) {
      /* the size of the length unit depends on if the molecule is
       * 2D or 3D; the values for step length simply follow from
       * converting space_step = sqrt(4Dt) into the 2D/3D expression
       * for l_r_bar */
      double step_length = 0.0;
      if ((spec->is_2d) == 0) {
        step_length = length_unit * spec->space_step * 2.0 / sqrt(MY_PI);
      } else {
        step_length = length_unit * spec->space_step * sqrt(MY_PI) / 2.0;
      }

      mcell_log("MCell: Theoretical average diffusion time for molecule %s:\n"
                "\tl_r_bar fixed at %.9g microns\n"
                "\tPosition update every %.3e seconds (%.3g timesteps)",
                spec->name, step_length, spec->custom_time_step * time_unit,
                spec->custom_time_step);
    } else if (lvl == NOTIFY_BRIEF) {
      mcell_log("  delta t=%.3g timesteps for %s", spec->custom_time_step,
                spec->name);
    }
  }
}

// TODO: Remove by merging with mdl_print_species_summaries or at least
// eliminate redundancies
void mdl_print_species_summary(MCELL_STATE *state,
                               struct mcell_species_spec *species) {
  if (state->procnum == 0) {
    if (state->notify->diffusion_constants == NOTIFY_BRIEF) {
      mcell_log("Defining molecule with the following diffusion constant:");
    }
    report_diffusion_distances(species, state->time_unit, state->length_unit,
                               state->notify->diffusion_constants);
    no_printf("Molecule %s defined with D = %g\n", species->name, species->D);
    free((char*)species->name);
    free(species);
  }
}

/*************************************************************************
 mdl_print_species_summaries:
    Finish the creation of a series of molecules, undoing any state changes we
    made during the creation of the molecules.  Presently, this just means
    "print the diffusion distances report".

 In: state: the simulation state
 Out: A report is printed to the file handle.
*************************************************************************/
void
mdl_print_species_summaries(struct volume *state,
                            struct parse_mcell_species_list_item *spec_items) {
  if (state->procnum == 0) {
    if (state->notify->diffusion_constants == NOTIFY_BRIEF) {
      mcell_log("Defining molecules with the following theoretical average "
                "diffusion distances:");
    }
    struct parse_mcell_species_list_item *spec_item;
    for (spec_item = spec_items; spec_item != NULL;
         spec_item = spec_item->next) {
      struct mcell_species_spec *spec = spec_item->spec;
      report_diffusion_distances(spec, state->time_unit, state->length_unit,
                                 state->notify->diffusion_constants);
      no_printf("Molecule %s defined with D = %g\n", spec->name, spec->D);
    }
    struct parse_mcell_species_list_item *next;
    for (spec_item = spec_items; NULL != spec_item; spec_item = next) {
      next = spec_item->next;
      free((char*)spec_item->spec->name);
      free(spec_item->spec);
      free(spec_item);
    }
    if (state->notify->diffusion_constants == NOTIFY_BRIEF) {
      mcell_log_raw("\n");
    }
  }
}

/*************************************************************************
 mdl_add_to_species_list:
    Helper function to add a species to a species list.

 In:  species_list_mem:
      list: the list of species
      spec: the species to be added
 Out: 0 on success
*************************************************************************/
int mdl_add_to_species_list(struct parse_mcell_species_list *list,
                            struct mcell_species_spec *spec) {
  struct parse_mcell_species_list_item *spec_item =
      CHECKED_MALLOC_STRUCT(struct parse_mcell_species_list_item,
                            "struct parse_mcell_species_list_item");

  spec_item->spec = spec;
  spec_item->next = NULL;
  if (list->species_count == 0) {
    list->species_tail = list->species_head = spec_item;
    list->species_count = 1;
  } else {
    list->species_tail = list->species_tail->next = spec_item;
    ++list->species_count;
  }

  return 0;
}

/**************************************************************************
 mdl_start_release_site:
    Start parsing the innards of a release site.

 In: parse_state: parser state
     symp: symbol for the release site
     shape: shape for the release site
 Out: 0 on success, 1 on failure
 NOTE: This is just a thin wrapper around start_release_site
**************************************************************************/
int mdl_start_release_site(struct mdlparse_vars *parse_state,
                           struct sym_entry *symp, int shape) {
  struct geom_object *obj_ptr = NULL;
  if (mcell_start_release_site(parse_state->vol, symp, &obj_ptr)) {
    return 1;
  }

  parse_state->current_release_site = (struct release_site_obj *)obj_ptr->contents;
  if (obj_ptr->contents == NULL) {
    return 1;
  }

  parse_state->current_release_site->release_shape = (int8_t)shape;
  return 0;
}

/**************************************************************************
 mdl_finish_release_site:
    Finish parsing the innards of a release site.

 In: parse_state: parser state
     symp: symbol for the release site
 Out: the object, on success, or NULL on failure
 NOTE: This is just a thin wrapper around finish_release_site
**************************************************************************/
struct geom_object *mdl_finish_release_site(struct mdlparse_vars *parse_state,
                                       struct sym_entry *symp) {
  struct geom_object *objp_new = NULL;
  if (mcell_finish_release_site(symp, &objp_new)) {
    mcell_error_nodie("Failed to create release site %s", symp->name);
    return NULL;
  }

  if (objp_new == NULL) {
    return NULL;
  }
  parse_state->current_release_site = NULL;
  return objp_new;
}

/**************************************************************************
 mdl_is_release_site_valid:
    Validate a release site.

 In: parse_state: parser state
     rel_site_obj_ptr: the release site object to validate
 Out: 0 if it is valid, 1 if not
 NOTE: This is just a thin wrapper around is_release_site_valid
**************************************************************************/
/*
//XXX: Remove this but port over error messages first
int mdl_is_release_site_valid(struct mdlparse_vars *parse_state,
                              struct release_site_obj *rel_site_obj_ptr) {
  switch (is_release_site_valid(rel_site_obj_ptr)) {
  case 2:
    mdlerror(parse_state,
             "Must specify molecule to release using MOLECULE=molecule_name.");
    return 1;
  case 3:
    mdlerror_fmt(parse_state,
                 "Cannot release surface class '%s' from release site",
                 rel_site_obj_ptr->mol_type->sym->name);
    return 1;
  case 4:
    mdlerror(parse_state, "CONCENTRATION may only be used with molecules that "
                          "can diffuse in 3D.\n"
                          "  Use DENSITY for molecules diffusing in 2D.");
    return 1;
  case 5:
    mdlerror(parse_state,
             "DENSITY may only be used with molecules that can diffuse in 2D.\n"
             "  Use CONCENTRATION for molecules diffusing in 3D.");
    return 1;
  case 6:
    mdlerror(parse_state, "Release site is missing location.");
    return 1;
  }
  return 0;
}
*/

/*************************************************************************
 mdl_check_release_regions:

  In: parse_state: parser state
      rel_eval: an release evaluator (set operations applied to regions)
      parent: the object that owns this release evaluator
      instance: the root object that begins the instance tree
  Out: 0 if all regions refer to instanced objects or to a common ancestor of
       the object with the evaluator, meaning that the object can be found.  1
       if any referred-to region cannot be found.
 NOTE: This is just a thin wrapper around check_release_regions
*************************************************************************/
static int mdl_check_release_regions(struct mdlparse_vars *parse_state,
                                     struct release_evaluator *rel_eval,
                                     struct geom_object *parent,
                                     struct geom_object *instance) {
  switch (check_release_regions(rel_eval, parent, instance)) {
  case 1:
    return 1;
  case 2:
    mdlerror(parse_state,
             "Region neither instanced nor grouped with release site.");
    return 1;
  case 3:
    mdlerror(parse_state, "Region not grouped with release site.");
    return 1;
  }

  return 0;
}

/**************************************************************************
 mdl_set_release_site_geometry_region:
    Set the geometry for a particular release site to be a region expression.

 In: parse_state: parser state
     rel_site_obj_ptr: the release site object to validate
     obj_ptr: the object representing this release site
     rel_eval:   the release evaluator representing the region of release
 Out: 0 on success, 1 on failure
**************************************************************************/
int
mdl_set_release_site_geometry_region(struct mdlparse_vars *parse_state,
                                     struct release_site_obj *rel_site_obj_ptr,
                                     struct geom_object *obj_ptr,
                                     struct release_evaluator *rel_eval) {
  switch (mcell_set_release_site_geometry_region(
      parse_state->vol, rel_site_obj_ptr, obj_ptr, rel_eval)) {
  case 1:
    return 1;
  case 2:
    mdlerror(
        parse_state,
        "Trying to release on a region that the release site cannot see!\n  "
        "Try grouping the release site and the corresponding geometry with an "
        "OBJECT.");
    return 1;
  }

  return 0;
}

/**************************************************************************
 mdl_set_release_site_geometry_object:
    Set the geometry for a particular release site to be an entire object.

 In: parse_state: parser state
     rel_site_obj_ptr: the release site object to validate
     obj_ptr: the object upon which to release
 Out: 0 on success, 1 on failure
**************************************************************************/
int
mdl_set_release_site_geometry_object(struct mdlparse_vars *parse_state,
                                     struct release_site_obj *rel_site_obj_ptr,
                                     struct geom_object *obj_ptr) {
  if ((obj_ptr->object_type == META_OBJ) ||
      (obj_ptr->object_type == REL_SITE_OBJ)) {
    mdlerror(
        parse_state,
        "only BOX or POLYGON_LIST objects may be assigned to the SHAPE keyword "
        "in the RELEASE_SITE definition. Metaobjects or release objects are "
        "not allowed here.");
    return 1;
  }

  char *obj_name = obj_ptr->sym->name;
  char *region_name = CHECKED_SPRINTF("%s,ALL", obj_name);
  if (region_name == NULL) {
    return 1;
  }
  struct sym_entry *sym_ptr;
  if (((sym_ptr = retrieve_sym(
      region_name, parse_state->vol->reg_sym_table)) == NULL) ||
      sym_ptr->count == 0) {
    mdlerror_fmt(parse_state, "Undefined region: %s", region_name);
    free(region_name);
    return 1;
  }
  free(region_name);

  struct release_evaluator *rel_eval =
      CHECKED_MALLOC_STRUCT(struct release_evaluator, "release site on region");
  if (rel_eval == NULL) {
    return 1;
  }

  rel_eval->op = REXP_NO_OP | REXP_LEFT_REGION;
  rel_eval->left = sym_ptr->value;
  rel_eval->right = NULL;

  ((struct region *)rel_eval->left)->flags |= COUNT_CONTENTS;

  rel_site_obj_ptr->release_shape = SHAPE_REGION;
  parse_state->vol->place_waypoints_flag = 1;

  if (mdl_check_release_regions(parse_state, rel_eval, obj_ptr,
                                parse_state->vol->root_instance)) {
    mdlerror(
        parse_state,
        "Trying to release on a region that the release site cannot see!\n  "
        "Try grouping the release site and the corresponding geometry with an "
        "OBJECT.");
    free(rel_eval);
    return 1;
  }

  struct release_region_data *rel_reg_data = CHECKED_MALLOC_STRUCT(
      struct release_region_data, "release site on region");
  if (rel_reg_data == NULL) {
    mdlerror(parse_state,
             "Out of memory while trying to create release site on region");
    free(rel_eval);
    return 1;
  }

  rel_reg_data->n_walls_included = -1; /* Indicates uninitialized state */
  rel_reg_data->cum_area_list = NULL;
  rel_reg_data->wall_index = NULL;
  rel_reg_data->obj_index = NULL;
  rel_reg_data->n_objects = -1;
  rel_reg_data->owners = NULL;
  rel_reg_data->in_release = NULL;
  rel_reg_data->self = parse_state->current_object;
  rel_reg_data->expression = rel_eval;
  rel_site_obj_ptr->region_data = rel_reg_data;

  return 0;
}

/**************************************************************************
 mdl_check_valid_molecule_release:
    Check that a particular molecule type is valid for inclusion in a release
    site.  Checks that orientations are present if required, and absent if
    forbidden, and that we aren't trying to release a surface class.

 In: parse_state: parser state
     mol_type: molecule species and (optional) orientation for release
 Out: 0 on success, 1 on failure
**************************************************************************/
static int mdl_check_valid_molecule_release(struct mdlparse_vars *parse_state,
                                            struct mcell_species *mol_type) {
  static const char *EXTRA_ORIENT_MSG =
      "surface orientation not specified for released surface molecule\n"
      "(use ; or ', or ,' for random orientation)";
  static const char *MISSING_ORIENT_MSG =
      "orientation not used for released volume molecule";

  struct species *mol = (struct species *)mol_type->mol_type->value;
  if (mol->flags & ON_GRID) {
    if (!mol_type->orient_set) {
      if (parse_state->vol->notify->missed_surf_orient == WARN_ERROR) {
        mdlerror_fmt(parse_state, "Error: %s", EXTRA_ORIENT_MSG);
        return 1;
      } else if (parse_state->vol->notify->missed_surf_orient == WARN_WARN) {
        mdlerror_fmt(parse_state, "Warning: %s", EXTRA_ORIENT_MSG);
      }
    }
  } else if ((mol->flags & NOT_FREE) == 0) {
    if (mol_type->orient_set) {
      if (parse_state->vol->notify->useless_vol_orient == WARN_ERROR) {
        mdlerror_fmt(parse_state, "Error: %s", MISSING_ORIENT_MSG);
        return 1;
      } else if (parse_state->vol->notify->useless_vol_orient == WARN_WARN) {
        mdlerror_fmt(parse_state, "Warning: %s", MISSING_ORIENT_MSG);
      }
    }
  } else {
    mdlerror(parse_state,
             "cannot release a surface class instead of a molecule.");
    return 1;
  }

  return 0;
}

/**************************************************************************
 mdl_set_release_site_molecule:
    Set the molecule to be released from this release site.

 In: parse_state: parser state
     rel_site_obj_ptr: release site object
     mol_type: molecule species and (optional) orientation for release
 Out: 0 on success, 1 on failure
**************************************************************************/
int mdl_set_release_site_molecule(struct mdlparse_vars *parse_state,
                                  struct release_site_obj *rel_site_obj_ptr,
                                  struct mcell_species *mol_type) {
  // Store molecule information
  rel_site_obj_ptr->mol_type = (struct species *)mol_type->mol_type->value;
  if ((rel_site_obj_ptr->mol_type->flags & NOT_FREE) == 0) {
    if (rel_site_obj_ptr->release_shape == SHAPE_REGION)
      parse_state->vol->place_waypoints_flag = 1;
  } else {
    if (rel_site_obj_ptr->release_shape != SHAPE_REGION &&
        rel_site_obj_ptr->release_shape != SHAPE_LIST) {
      mdlerror_fmt(parse_state, "The release site '%s' is a geometric release "
                                "site, and may not be used to \n"
                                "  release the surface molecule '%s'.  Surface "
                                "molecule release sites must \n"
                                "  be either LIST or region release sites.",
                   rel_site_obj_ptr->name, mol_type->mol_type->name);
      return 1;
    }
  }
  rel_site_obj_ptr->orientation = mol_type->orient;

  /* Now, validate molecule information */
  return mdl_check_valid_molecule_release(parse_state, mol_type);
}

/**************************************************************************
 mdl_set_release_site_diameter:
    Set the diameter of a release site.

 In: parse_state: parser state
     rel_site_obj_ptr: the release site object to validate
     diam: the desired diameter of this release site
 Out: 0 on success, 1 on failure
**************************************************************************/
int mdl_set_release_site_diameter(struct mdlparse_vars *parse_state,
                                  struct release_site_obj *rel_site_obj_ptr,
                                  double diam) {
  diam *= parse_state->vol->r_length_unit;

  rel_site_obj_ptr->diameter =
      CHECKED_MALLOC_STRUCT(struct vector3, "release site diameter");
  if (rel_site_obj_ptr->diameter == NULL) {
    return 1;
  }
  rel_site_obj_ptr->diameter->x = diam;
  rel_site_obj_ptr->diameter->y = diam;
  rel_site_obj_ptr->diameter->z = diam;
  return 0;
}

/**************************************************************************
 mdl_set_release_site_diameter_array:
    Set the diameter of the release site along the X, Y, and Z axes.

 In: parse_state: parser state
     rel_site_obj_ptr: the release site object to validate
     n_diams: dimensionality of the diameters array (should be 3)
     diams: list containing X, Y, and Z diameters for release site
     factor: factor to scale diameter -- 2.0 if diameters are actually radii,
             1.0 for actual diameters
 Out: 0 on success, 1 on failure
**************************************************************************/
int
mdl_set_release_site_diameter_array(struct mdlparse_vars *parse_state,
                                    struct release_site_obj *rel_site_obj_ptr,
                                    int n_diams, struct num_expr_list *diams,
                                    double factor) {
  factor *= parse_state->vol->r_length_unit;

  if (rel_site_obj_ptr->release_shape == SHAPE_LIST) {
    mdlerror(parse_state, "Release list diameters must be single valued.");
    return 1;
  }

  if (n_diams != 3) {
    mdlerror(parse_state, "Three dimensional value required");
    return 1;
  }

  rel_site_obj_ptr->diameter =
      CHECKED_MALLOC_STRUCT(struct vector3, "release site diameter");
  if (rel_site_obj_ptr->diameter == NULL) {
    return 1;
  }
  rel_site_obj_ptr->diameter->x = diams->value * factor;
  rel_site_obj_ptr->diameter->y = diams->next->value * factor;
  rel_site_obj_ptr->diameter->z = diams->next->next->value * factor;
  return 0;
}

/**************************************************************************
 mdl_set_release_site_diameter_var:
    Set the diameters of the release site along the X, Y, and Z axes from a
    variable, either scalar or vector.

 In: parse_state: parser state
     rel_site_obj_ptr: the release site object to validate
     factor: factor to scale diameter -- 2.0 if diameters are actually radii,
             1.0 for actual diameters
     symp: the variable from which to set

 Out: 0 on success, 1 on failure
**************************************************************************/
int mdl_set_release_site_diameter_var(struct mdlparse_vars *parse_state,
                                      struct release_site_obj *rel_site_obj_ptr,
                                      double factor, struct sym_entry *symp) {
  struct num_expr_list *expr_list_ptr;
  int count = 0;
  rel_site_obj_ptr->diameter =
      CHECKED_MALLOC_STRUCT(struct vector3, "release site diameter");
  if (rel_site_obj_ptr->diameter == NULL) {
    return 1;
  }

  switch (symp->sym_type) {
  case DBL:
    if (mdl_set_release_site_diameter(parse_state, rel_site_obj_ptr,
                                      *(double *)symp->value * factor)) {
      return 1;
    }
    break;

  case ARRAY:
    // Count up to 4 elements -- that's all we need to count to know if it's
    // valid
    for (expr_list_ptr = (struct num_expr_list *)symp->value;
         expr_list_ptr != NULL && count < 4;
         ++count, expr_list_ptr = expr_list_ptr->next)
      ;
    expr_list_ptr = (struct num_expr_list *)symp->value;
    if (mdl_set_release_site_diameter_array(parse_state, rel_site_obj_ptr,
                                            count, expr_list_ptr, factor)) {
      return 1;
    }
    break;

  default:
    mdlerror(parse_state,
             "Diameter must either be a number or a 3-valued vector.");
    return 1;
  }

  return 0;
}

/**************************************************************************
 mdl_set_release_site_periodic_box:

 In: parse_state: parser state
     rel_site_obj_ptr: the release site object
     periodic_box: the periodic box that we want to release molecules into

 Out: 0 on success
**************************************************************************/
int mdl_set_release_site_periodic_box(struct mdlparse_vars *parse_state,
                                      struct release_site_obj *rel_site_obj_ptr,
                                      struct vector3 *periodic_box) {
  rel_site_obj_ptr->periodic_box->x = (int16_t)periodic_box->x;                                    
  rel_site_obj_ptr->periodic_box->y = (int16_t)periodic_box->y;                                    
  rel_site_obj_ptr->periodic_box->z = (int16_t)periodic_box->z;                                    
  return 0;
}

/**************************************************************************
 mdl_set_release_site_probability:
    Set the release probability for a release site.

 In: parse_state: parser state
     rel_site_obj_ptr: the release site object to validate
     prob: the release probability
 Out: 0 on success, 1 on failure
**************************************************************************/
int mdl_set_release_site_probability(struct mdlparse_vars *parse_state,
                                     struct release_site_obj *rel_site_obj_ptr,
                                     double prob) {
  if (!distinguishable(rel_site_obj_ptr->release_prob,
                       MAGIC_PATTERN_PROBABILITY, EPS_C)) {
    mdlerror(parse_state,
             "Ignoring release probability for reaction-triggered releases.");
  } else {
    rel_site_obj_ptr->release_prob = prob;
    if (rel_site_obj_ptr->release_prob < 0) {
      mdlerror(parse_state, "Release probability cannot be less than 0.");
      return 1;
    }
    if (rel_site_obj_ptr->release_prob > 1) {
      mdlerror(parse_state, "Release probability cannot be greater than 1.");
      return 1;
    }
  }

  return 0;
}

/*************************************************************************


*************************************************************************/
int mdl_set_release_site_graph_pattern(struct mdlparse_vars *parse_state,
                                     struct release_site_obj *rel_site_obj_ptr,
                                     char* graph_pattern){

  int total_len = strlen(graph_pattern);
  rel_site_obj_ptr->graph_pattern = CHECKED_MALLOC_ARRAY(char, total_len+1, "graph pattern string");
  strcpy(rel_site_obj_ptr->graph_pattern, graph_pattern);

  return 0;
}

/**************************************************************************
 mdl_set_release_site_pattern:
    Set the release pattern to be used by a particular release site.

 In: parse_state: parser state
     rel_site_obj_ptr: the release site object to validate
     pattern: the release pattern
 Out: 0 on success, 1 on failure
**************************************************************************/
int mdl_set_release_site_pattern(struct mdlparse_vars *parse_state,
                                 struct release_site_obj *rel_site_obj_ptr,
                                 struct sym_entry *pattern) {
  rel_site_obj_ptr->pattern = (struct release_pattern *)pattern->value;

  // Careful!  We've put a rxn_pathname into the "pattern" pointer!
  if (pattern->sym_type == RXPN) {
    if (rel_site_obj_ptr->release_prob != 1.0) {
      mdlerror(parse_state,
               "Ignoring release probability for reaction-triggered releases.");
    }
    // Magic number indicating a reaction-triggered release
    rel_site_obj_ptr->release_prob = MAGIC_PATTERN_PROBABILITY;
  }

  return 0;
}

/**************************************************************************
 mdl_set_release_site_molecule_positions:
    Set the molecule positions for a LIST release.

 In: parse_state: parser state
     rel_site_obj_ptr: the release site object to validate
     list: list of release_single_molecule structs
 Out: 0 on success, 1 on failure
**************************************************************************/
int mdl_set_release_site_molecule_positions(
    struct mdlparse_vars *parse_state,
    struct release_site_obj *rel_site_obj_ptr,
    struct release_single_molecule_list *list) {
  if (rel_site_obj_ptr->release_shape != SHAPE_LIST) {
    mdlerror(parse_state,
             "You must use the LIST shape to specify molecule positions in a "
             "release.");
    return 1;
  }

  struct release_single_molecule *rsm;
  if (rel_site_obj_ptr->mol_list == NULL) {
    rel_site_obj_ptr->mol_list = list->rsm_head;
  } else {
    for (rsm = rel_site_obj_ptr->mol_list; rsm->next != NULL; rsm = rsm->next)
      ;
    rsm->next = list->rsm_head;
  }
  rel_site_obj_ptr->release_number += list->rsm_count;
  return 0;
}

/**************************************************************************
 mdl_new_release_single_molecule:
    Create a mew single molecule release position for a LIST release site.

 In: parse_state: parser state
     mol_type: molecule type and optional orientation
     pos: 3D position in the world
 Out: molecule release description, or NULL if an error occurred
**************************************************************************/
struct release_single_molecule *
mdl_new_release_single_molecule(struct mdlparse_vars *parse_state,
                                struct mcell_species *mol_type,
                                struct vector3 *pos) {
  struct vector3 temp_v3;
  memcpy(&temp_v3, pos, sizeof(struct vector3));
  free(pos);

  struct release_single_molecule *rsm = CHECKED_MALLOC_STRUCT(
      struct release_single_molecule, "release site molecule position");
  if (rsm == NULL) {
    mdlerror(parse_state, "Out of memory reading molecule positions");
    return NULL;
  }

  rsm->orient = mol_type->orient;
  rsm->loc.x = temp_v3.x * parse_state->vol->r_length_unit;
  rsm->loc.y = temp_v3.y * parse_state->vol->r_length_unit;
  rsm->loc.z = temp_v3.z * parse_state->vol->r_length_unit;
  rsm->mol_type = (struct species *)(mol_type->mol_type->value);
  rsm->next = NULL;

  if (mdl_check_valid_molecule_release(parse_state, mol_type)) {
    free(rsm);
    return NULL;
  }

  return rsm;
}

/**************************************************************************
 mdl_set_release_site_concentration:
    Set a release quantity from this release site based on a fixed
    concentration within the release-site's area.

 In: parse_state: parser state
     rel_site_obj_ptr: the release site
     conc: concentration for release
 Out: 0 on success, 1 on failure.  release site object is updated
 NOTE: This is just a thin wrapper around set_release_site_concentration
**************************************************************************/
int
mdl_set_release_site_concentration(struct mdlparse_vars *parse_state,
                                   struct release_site_obj *rel_site_obj_ptr,
                                   double conc) {
  if (set_release_site_concentration(rel_site_obj_ptr, conc)) {
    mdlerror_fmt(parse_state,
                 "Release site '%s' is a spherical shell; concentration-based "
                 "release is not supported on a spherical shell",
                 rel_site_obj_ptr->name);
    return 1;
  }
  return 0;
}

/**************************************************************************
 mdl_vertex_list_singleton:
    Set an item to be the sole element of a vertex list.

 In: head: the list
     item: ite item
 Out: none.  list is updated
**************************************************************************/
void mdl_vertex_list_singleton(struct vertex_list_head *head,
                               struct vertex_list *item) {
  item->next = NULL;
  head->vertex_tail = head->vertex_head = item;
  head->vertex_count = 1;
}

/**************************************************************************
 mdl_add_vertex_to_list:
    Append a vertex to a list.

 In: head: the list
     item: ite item
 Out: none.  list is updated
**************************************************************************/
void mdl_add_vertex_to_list(struct vertex_list_head *head,
                            struct vertex_list *item) {
  item->next = NULL;
  head->vertex_tail = head->vertex_tail->next = item;
  ++head->vertex_count;
}

/**************************************************************************
 mdl_new_vertex_list_item:
    Allocate an item for a vertex list.

 In: vertex: this vertex
     normal: surface normal at this vertex, or NULL
 Out: the vertex list item, or NULL if an error occurred
**************************************************************************/
struct vertex_list *mdl_new_vertex_list_item(struct vector3 *vertex) {

  struct vertex_list *vlp =
      CHECKED_MALLOC_STRUCT(struct vertex_list, "vertices");
  if (vlp == NULL)
    return NULL;
  vlp->vertex = vertex;
  vlp->next = NULL;
  return vlp;
}

/**************************************************************************
 mdl_element_connection_list_singleton:
    Set an item to be the sole element of an element connection list.

 In: head: the list
     item: ite item
 Out: none.  list is updated
**************************************************************************/
void
mdl_element_connection_list_singleton(struct element_connection_list_head *head,
                                      struct element_connection_list *item) {
  item->next = NULL;
  head->connection_tail = head->connection_head = item;
  head->connection_count = 1;
}

/**************************************************************************
 mdl_add_element_connection_to_list:
    Append an element connection to a list.

 In: head: the list
     item: ite item
 Out: none.  list is updated
**************************************************************************/
void
mdl_add_element_connection_to_list(struct element_connection_list_head *head,
                                   struct element_connection_list *item) {
  item->next = NULL;
  head->connection_tail = head->connection_tail->next = item;
  ++head->connection_count;
}

/**************************************************************************
 mdl_new_element_connection:
    Create an element connection (essentially a triplet of vertex indices).

 In: parse_state: parser state
     indices: the element connections
 Out: the list, or NULL if an error occurred
**************************************************************************/
struct element_connection_list *
mdl_new_element_connection(struct mdlparse_vars *parse_state,
                           struct num_expr_list_head *indices) {
  if (indices->value_count != 3) {
    mdlerror(parse_state,
             "Non-triangular element found in polygon list object");
    return NULL;
  }

  struct element_connection_list *eclp = CHECKED_MALLOC_STRUCT(
      struct element_connection_list, "polygon element commections");
  if (eclp == NULL)
    return NULL;

  eclp->indices = CHECKED_MALLOC_ARRAY(int, 3, "polygon element connections");
  if (eclp->indices == NULL) {
    free(eclp);
    return NULL;
  }
  eclp->indices[0] = (int)indices->value_head->value;
  eclp->indices[1] = (int)indices->value_head->next->value;
  eclp->indices[2] = (int)indices->value_tail->value;
  eclp->n_verts = indices->value_count;
  eclp->next = NULL;

  if (!indices->shared)
    mcell_free_numeric_list(indices->value_head);
  return eclp;
}

/**************************************************************************
 mdl_new_tet_element_connection:
    Create a tetrahedral element connection (essentially a quadruplet of vertex
    indices).

 In: parse_state: parser state
     indices: the element connections
 Out: the list, or NULL if an error occurred
**************************************************************************/
struct element_connection_list *
mdl_new_tet_element_connection(struct mdlparse_vars *parse_state,
                               struct num_expr_list_head *indices) {
  if (indices->value_count != 4) {
    mdlerror(parse_state, "Non-tetrahedron element found in voxel list object");
    return NULL;
  }

  struct element_connection_list *eclp = CHECKED_MALLOC_STRUCT(
      struct element_connection_list, "polygon element commections");
  if (eclp == NULL)
    return NULL;

  eclp->indices = CHECKED_MALLOC_ARRAY(int, 4, "polygon element connections");
  if (eclp->indices == NULL) {
    free(eclp);
    return NULL;
  }
  eclp->indices[0] = (int)indices->value_head->value;
  eclp->indices[1] = (int)indices->value_head->next->value;
  eclp->indices[2] = (int)indices->value_head->next->next->value;
  eclp->indices[3] = (int)indices->value_tail->value;
  eclp->n_verts = indices->value_count;
  eclp->next = NULL;

  if (!indices->shared)
    mcell_free_numeric_list(indices->value_head);
  return eclp;
}

/**************************************************************************
 mdl_new_polygon_list:
    Create a new polygon list object.

 In: parse_state: parser state
     sym: symbol for this polygon list
     n_vertices: count of vertices
     vertices: list of vertices
     n_connections: count of walls
     connections: list of walls
 Out: polygon object, or NULL if there was an error
**************************************************************************/
struct geom_object *
mdl_new_polygon_list(struct mdlparse_vars *parse_state, char *obj_name,
                     int n_vertices, struct vertex_list *vertices,
                     int n_connections,
                     struct element_connection_list *connections) {
  struct object_creation obj_creation;
  obj_creation.object_name_list = parse_state->object_name_list;
  obj_creation.object_name_list_end = parse_state->object_name_list_end;
  obj_creation.current_object = parse_state->current_object;

  if (parse_state->vol->disable_polygon_objects) {
    mdlerror(
        parse_state,
        "When using dynamic geometries, polygon objects should only be "
        "defined/instantiated through the dynamic geometry file.");
  }
  int error_code = 0;
  struct geom_object *obj_ptr =
      start_object(parse_state->vol, &obj_creation, obj_name, &error_code);
  if (error_code == 1) {
    mdlerror_fmt(parse_state,"Object '%s' is already defined", obj_name);
  }
  else if (error_code == 2) {
    mdlerror_fmt(parse_state, "Out of memory while creating object: %s",
                 obj_name);
  }

  struct polygon_object *poly_obj_ptr =
      new_polygon_list(parse_state->vol, obj_ptr, n_vertices, vertices,
                       n_connections, connections);

  parse_state->object_name_list = obj_creation.object_name_list;
  parse_state->object_name_list_end = obj_creation.object_name_list_end;
  parse_state->current_object = obj_ptr;

  parse_state->allow_patches = 0;
  parse_state->current_polygon = poly_obj_ptr;

  return obj_ptr;
}

/**************************************************************************
 mdl_finish_polygon_list:
    Finalize the polygon list, cleaning up any state updates that were made
    when we started creating the polygon.

 In: parse_state: parser state
     symp: symbol for the completed polygon
 Out: 1 on failure, 0 on success
**************************************************************************/
int mdl_finish_polygon_list(struct mdlparse_vars *parse_state,
                            struct geom_object *obj_ptr) {
  struct object_creation obj_creation;
  obj_creation.object_name_list_end = parse_state->object_name_list_end;

  int error_code = 0;
  if (finish_polygon_list(obj_ptr, &obj_creation)) {
    error_code = 1;
  }
  parse_state->object_name_list_end = obj_creation.object_name_list_end;
  parse_state->current_object = parse_state->current_object->parent;
  parse_state->current_polygon = NULL;

  return error_code;
}

/**************************************************************************
 allocate_voxel_object:
    Create a new voxel object.

 In:  Nothing
 Out: voxel object, or NULL if allocation fails
**************************************************************************/
static struct voxel_object *allocate_voxel_object() {

  struct voxel_object *vop;
  if ((vop = CHECKED_MALLOC_STRUCT(struct voxel_object, "voxel list object")) ==
      NULL)
    return NULL;
  vop->vertex = NULL;
  vop->element = NULL;
  vop->neighbor = NULL;
  vop->n_verts = 0;
  vop->n_voxels = 0;

  return vop;
}

/**************************************************************************
 mdl_new_voxel_list:
    Create a new voxel list object.

 In: parse_state: parser state
     sym:  the symbol for this voxel list
     n_vertices: count of vertices in this object
     vertices: list of vertices for this object
     n_connections: count of tetrahedra in this object
     connections: list of tetrahedra
 Out: voxel object, or NULL if there is an error
**************************************************************************/
struct voxel_object *
mdl_new_voxel_list(struct mdlparse_vars *parse_state, struct sym_entry *sym,
                   int n_vertices, struct vertex_list *vertices,
                   int n_connections,
                   struct element_connection_list *connections) {
  struct tet_element_data *tedp;

  struct geom_object *objp = (struct geom_object *)sym->value;
  struct voxel_object *vop = allocate_voxel_object();
  if (vop == NULL)
    goto failure;

  objp->object_type = VOXEL_OBJ;
  objp->contents = vop;

  vop->n_voxels = n_connections;
  vop->n_verts = n_vertices;

  /* Allocate vertices */
  if ((vop->vertex = CHECKED_MALLOC_ARRAY(
           struct vector3, vop->n_verts, "voxel list object vertices")) == NULL)
    goto failure;

  /* Populate vertices */
  for (int i = 0; i < vop->n_verts; i++) {
    struct vertex_list *vlp_temp = vertices;
    vop->vertex[i].x = vertices->vertex->x;
    vop->vertex[i].y = vertices->vertex->y;
    vop->vertex[i].z = vertices->vertex->z;
    free(vertices->vertex);
    vertices = vertices->next;
    free(vlp_temp);
  }

  /* Allocate tetrahedra */
  if ((tedp = CHECKED_MALLOC_ARRAY(struct tet_element_data, vop->n_voxels,
                                   "voxel list object tetrahedra")) == NULL)
    goto failure;
  vop->element = tedp;

  /* Copy in tetrahedra */
  for (int i = 0; i < vop->n_voxels; i++) {
    if (connections->n_verts != 4) {
      mdlerror(parse_state, "All voxels must have four vertices.");
      goto failure;
    }

    struct element_connection_list *eclp_temp = connections;
    memcpy(tedp[i].vertex_index, connections->indices, 4 * sizeof(int));
    connections = connections->next;
    free(eclp_temp);
  }
  return vop;

failure:
  free_vertex_list(vertices);
  free_connection_list(connections);
  if (vop) {
    if (vop->element)
      free(vop->element);
    if (vop->vertex)
      free(vop->vertex);
    free(vop);
  }
  return NULL;
}

struct polygon_object *mdl_create_periodic_box(
    struct mdlparse_vars *parse_state,
    struct vector3 *llf,
    struct vector3 *urb,
    bool isPeriodicX,
    bool isPeriodicY,
    bool isPeriodicZ) {

  struct polygon_object *pop;
  struct region *rp;

  const char *name_tmp = "PERIODIC_BOX_OBJ";
  int name_len = strlen(name_tmp) + 1;
  char *name = (char*)malloc(name_len * sizeof(char));
  strcpy(name, name_tmp);

  struct sym_entry *sym = mdl_start_object(parse_state, name);
  struct geom_object *objp = (struct geom_object *)sym->value;

  /* Allocate polygon object */
  pop = allocate_polygon_object("box object");
  if (pop == NULL) {
    free(llf);
    free(urb);
    return NULL;
  }
  objp->object_type = BOX_OBJ;
  objp->contents = pop;

  /* Create object default region on box object: */
  if ((rp = mdl_create_region(parse_state, objp, "ALL")) == NULL) {
    free(pop);
    free(llf);
    free(urb);
    return NULL;
  }
  if ((rp->element_list_head = new_element_list(ALL_SIDES, ALL_SIDES)) ==
      NULL) {
    free(pop);
    free(llf);
    free(urb);
    return NULL;
  }

  /* Scale corners to internal units */
  llf->x *= parse_state->vol->r_length_unit;
  llf->y *= parse_state->vol->r_length_unit;
  llf->z *= parse_state->vol->r_length_unit;
  urb->x *= parse_state->vol->r_length_unit;
  urb->y *= parse_state->vol->r_length_unit;
  urb->z *= parse_state->vol->r_length_unit;

  /* Initialize our subdivided box */
  pop->sb = init_cuboid(parse_state, llf, urb);
  free(llf);
  free(urb);
  if (pop->sb == NULL) {
    free(pop);
    return NULL;
  }

  // mark box as periodic or not
  objp->periodic_x = isPeriodicX;
  objp->periodic_y = isPeriodicY;
  objp->periodic_z = isPeriodicZ;

  parse_state->allow_patches = 1;
  parse_state->current_polygon = pop;

  mdl_triangulate_box_object(parse_state, sym, parse_state->current_polygon, 0.0);

  return pop;
}

int mdl_finish_periodic_box(struct mdlparse_vars *parse_state) {
  struct sym_entry *symp = retrieve_sym("PERIODIC_BOX_OBJ", parse_state->vol->obj_sym_table);
  if (symp == NULL) {
    mcell_error("Cannot create PERIODIC_BOX_OBJ.");
  }
  struct geom_object *objp = (struct geom_object *)symp->value;
  remove_gaps_from_regions(objp);
  objp->n_walls = parse_state->current_polygon->n_walls;
  objp->n_verts = parse_state->current_polygon->n_verts;
  if (check_degenerate_polygon_list(objp)) {
    parse_state->current_polygon = NULL;
    return 1;
  }

  parse_state->current_polygon = NULL;

  // This next bit is a little strange. We are essentially, creating a meta
  // object that contains an instance of the periodic box object. The meta
  // object will be added to the root instance, like a user would do with their
  // "Scene" or "World" objects.
  parse_state->current_object = parse_state->vol->root_instance;

  // Create meta object
  const char *meta_name_tmp = "PERIODIC_BOX_META";
  int meta_name_len = strlen(meta_name_tmp) + 1;
  char *meta_name = (char*)malloc(meta_name_len * sizeof(char));
  strcpy(meta_name, meta_name_tmp);

  struct sym_entry *meta_sym = mdl_start_object(parse_state, meta_name);
  struct geom_object *meta_objp = (struct geom_object *)meta_sym->value;

  meta_objp->object_type = META_OBJ;

  // Create instance of PERIODIC_BOX_OBJECT
  const char *inst_name_tmp = "PERIODIC_BOX_INSTANT";
  int inst_name_len = strlen(inst_name_tmp) + 1;
  char *inst_name = (char*)malloc(inst_name_len * sizeof(char));
  strcpy(inst_name, inst_name_tmp);

  struct sym_entry *inst_sym = mdl_start_object(parse_state, inst_name);
  struct geom_object *inst_objp = (struct geom_object *)inst_sym->value;

  mdl_deep_copy_object(parse_state, inst_objp, objp);

  // Finish instance object
  mdl_finish_object(parse_state);
  add_child_objects(meta_objp, inst_objp, inst_objp);
  parse_state->vol->periodic_box_obj = inst_objp;
  // Finish meta object
  mdl_finish_object(parse_state);
  add_child_objects(parse_state->vol->root_instance, meta_objp, meta_objp);
  parse_state->current_object = parse_state->vol->root_object;
 
  return 0;
}

/**************************************************************************
 mdl_new_box_object:
    Create a new box object, with particular corners.

 In: parse_state: parser state
     sym:  symbol for this box object
     llf:  lower left front corner
     urb:  upper right back corner
 Out: polygon object for this box, or NULL if there's an error
**************************************************************************/
struct polygon_object *mdl_new_box_object(struct mdlparse_vars *parse_state,
                                          struct sym_entry *sym,
                                          struct vector3 *llf,
                                          struct vector3 *urb) {
  struct polygon_object *pop;
  struct region *rp;
  struct geom_object *objp = (struct geom_object *)sym->value;


  /* Allocate polygon object */
  pop = allocate_polygon_object("box object");
  if (pop == NULL) {
    free(llf);
    free(urb);
    return NULL;
  }
  objp->object_type = BOX_OBJ;
  objp->contents = pop;

  /* Create object default region on box object: */
  if ((rp = mdl_create_region(parse_state, objp, "ALL")) == NULL) {
    free(pop);
    free(llf);
    free(urb);
    return NULL;
  }
  if ((rp->element_list_head = new_element_list(ALL_SIDES, ALL_SIDES)) ==
      NULL) {
    free(pop);
    free(llf);
    free(urb);
    return NULL;
  }

  /* Scale corners to internal units */
  llf->x *= parse_state->vol->r_length_unit;
  llf->y *= parse_state->vol->r_length_unit;
  llf->z *= parse_state->vol->r_length_unit;
  urb->x *= parse_state->vol->r_length_unit;
  urb->y *= parse_state->vol->r_length_unit;
  urb->z *= parse_state->vol->r_length_unit;

  /* Initialize our subdivided box */
  pop->sb = init_cuboid(parse_state, llf, urb);
  free(llf);
  free(urb);
  if (pop->sb == NULL) {
    free(pop);
    return NULL;
  }

  parse_state->allow_patches = 1;
  parse_state->current_polygon = pop;
  return pop;
}

/**************************************************************************
 mdl_finish_box_object:
    Finalize the box object, cleaning up any state updates that were made when
    we started creating the box.

 In: parse_state: parser state
     symp: symbol for the completed box
 Out: 0 on success, 1 on failure
**************************************************************************/
int mdl_finish_box_object(struct mdlparse_vars *parse_state,
                          struct sym_entry *symp) {
  struct geom_object *objp = (struct geom_object *)symp->value;
  remove_gaps_from_regions(objp);
  objp->n_walls = parse_state->current_polygon->n_walls;
  objp->n_verts = parse_state->current_polygon->n_verts;
  if (check_degenerate_polygon_list(objp)) {
    parse_state->current_polygon = NULL;
    return 1;
  }

  parse_state->current_polygon = NULL;
  return 0;
}

/**************************************************************************
 mdl_create_region:
    Create a named region on an object.

 In: parse_state: parser state
     objp: object upon which to create a region
     name: region name to create
 Out: region object, or NULL if there was an error (region already exists or
      allocation failed)
**************************************************************************/
struct region *mdl_create_region(struct mdlparse_vars *parse_state,
<<<<<<< HEAD
                                 struct geom_object *objp, char *name) {
=======
                                 struct object *objp, const char *name) {
>>>>>>> 52a69e91
  struct region *rp;
  struct region_list *rlp;
  no_printf("Creating new region: %s\n", name);
  if ((rp = mdl_make_new_region(parse_state, objp->sym->name, name)) == NULL)
    return NULL;
  if ((rlp = CHECKED_MALLOC_STRUCT(struct region_list, "region list")) ==
      NULL) {
    mdlerror_fmt(parse_state, "Out of memory while creating object region '%s'",
                 rp->sym->name);
    return NULL;
  }
  rp->region_last_name = name;
  rp->parent = objp;
  char *region_name = CHECKED_SPRINTF("%s,%s", objp->sym->name, name);
  if (!mcell_check_for_region(region_name, objp)) {
    rlp->reg = rp;
    rlp->next = objp->regions;
    objp->regions = rlp;
    objp->num_regions++;
  }
  else {
    free(rlp);
  }
  free(region_name);
  return rp;
}

/**************************************************************************
 mdl_get_region:
    Get a region on an object, creating it if it does not exist yet.

 In: parse_state: parser state
     objp: object upon which to create
     name: region to get
 Out: region, or NULL if allocation fails
**************************************************************************/
struct region *mdl_get_region(struct mdlparse_vars *parse_state,
<<<<<<< HEAD
                              struct geom_object *objp, char *name) {
=======
                              struct object *objp, const char *name) {
>>>>>>> 52a69e91
  struct sym_entry *reg_sym;
  char *region_name;
  struct region *rp;

  region_name = CHECKED_SPRINTF("%s,%s", objp->sym->name, name);
  if (region_name == NULL)
    return NULL;

  reg_sym = retrieve_sym(region_name, parse_state->vol->reg_sym_table);
  free(region_name);

  if (reg_sym == NULL)
    rp = mdl_create_region(parse_state, objp, name);
  else
    rp = (struct region *)reg_sym->value;

  return rp;
}

/**************************************************************************
 mdl_start_existing_obj_region_def:
    Begin construction of a region on an existing object.

 In: parse_state: parser state
     obj_symp: symbol of object upon which to create region
 Out: 0 on success, 1 on failure
**************************************************************************/
int mdl_start_existing_obj_region_def(struct mdlparse_vars *parse_state,
                                      struct sym_entry *obj_symp) {
  struct geom_object *objp = (struct geom_object *)obj_symp->value;
  if (objp->object_type != BOX_OBJ && objp->object_type != POLY_OBJ) {
    mdlerror_fmt(parse_state, "Cannot define region on non-surface object: %s",
                 obj_symp->name);
    return 1;
  }
  parse_state->current_polygon = (struct polygon_object*)objp->contents;
  parse_state->current_object = objp;
  parse_state->allow_patches = 0;
  return 0;
}

/**************************************************************************
 mdl_add_elements_to_list:
    Append an element to an element list.

 In: list: list for element
     head: first element to add
     tail: last element to add
 Out: none.  list is updated
**************************************************************************/
void mdl_add_elements_to_list(struct element_list_head *list,
                              struct element_list *head,
                              struct element_list *tail) {
  tail->next = NULL;
  list->elml_tail->next = head;
  list->elml_tail = tail;
}

/**************************************************************************
 mdl_set_elements_to_exclude:
    Marks elements as being excluded, rather than included.  This is done by
    setting the "special" pointer on each element to point to the element
    itself.  The resultant "special" pointer, then, points to the wrong type of
    object, but the pointer itself is used as a signal to the rest of the code.

 In: els:  elements to set to exclude
 Out: none.  list is updated
**************************************************************************/
void mdl_set_elements_to_exclude(struct element_list *els) {
  /* HACK: els->special actually points to an element_list.  Don't dereference
   * it now. */
  for (; els != NULL; els = els->next)
    els->special = (struct element_special *)els;
}

/**************************************************************************
 mdl_new_element_side:
    Create a new element list for a region description based on a side name.

 In: parse_state: parser state
     side: side name constant (ALL_SIDES, etc.)
 Out: element list, or NULL if allocation fails
**************************************************************************/
struct element_list *mdl_new_element_side(struct mdlparse_vars *parse_state,
                                          unsigned int side) {
  unsigned int begin, end;
  if (side == ALL_SIDES &&
      parse_state->current_object->object_type == POLY_OBJ) {
    begin = 0;
    end = parse_state->current_polygon->n_walls - 1;
  } else if (parse_state->current_object->object_type == POLY_OBJ) {
    mdlerror(parse_state,
             "Illegal reference to polygon list element by side-name");
    return NULL;
  } else {
    begin = side;
    end = side;
  }
  return new_element_list(begin, end);
}

/**************************************************************************
 mdl_new_element_previous_region:
    Create a new element list for a "previous region" include/exclude
    statement.

 In: parse_state: parser state
     objp: object containing referent region
     rp_container: region for whom we're creating this element list
     name_region_referent: name of referent region
     exclude: 1 if we're excluding, 0 if including
 Out: element list, or NULL if an error occrs
**************************************************************************/
struct element_list *mdl_new_element_previous_region(
    struct mdlparse_vars *parse_state, struct geom_object *objp,
    struct region *rp_container, char *name_region_referent, int exclude) {
  struct sym_entry *stp;
  char *full_reg_name = NULL;
  struct element_list *elmlp = NULL;

  /* Create element list */
  elmlp = new_element_list(0, 0);
  if (elmlp == NULL)
    goto failure;

  /* Create "special" element description */
  elmlp->special =
      CHECKED_MALLOC_STRUCT(struct element_special, "region element");
  if (elmlp->special == NULL)
    goto failure;
  elmlp->special->exclude = (byte)exclude;

  /* Create referent region full name */
  full_reg_name =
      CHECKED_SPRINTF("%s,%s", objp->sym->name, name_region_referent);
  if (full_reg_name == NULL)
    goto failure;

  /* Look up region or die */
  stp = retrieve_sym(full_reg_name, parse_state->vol->reg_sym_table);
  if (stp == NULL) {
    mdlerror_fmt(parse_state, "Undefined region: %s", full_reg_name);
    goto failure;
  }
  free(full_reg_name);
  full_reg_name = NULL;

  /* Store referent region */
  elmlp->special->referent = (struct region *)stp->value;
  if (elmlp->special->referent == rp_container) {
    mdlerror_fmt(parse_state,
                 "Self-referential region include.  No paradoxes, please.");
    goto failure;
  }

  free(name_region_referent);
  return elmlp;

failure:
  free(name_region_referent);
  if (full_reg_name)
    free(full_reg_name);
  if (elmlp) {
    if (elmlp->special)
      free(elmlp->special);
    free(elmlp);
  }
  return NULL;
}

/**************************************************************************
 mdl_new_element_patch:
    Allocate a new region element list item for an include/exclude PATCH
    statement.

 In: parse_state: parser state
     polygon: polygon upon which we're making a patch
     llf: first corner of patch
     urb: second corner of patch
     exclude: 1 if we're excluding, 0 if including
 Out: element list, or NULL if an error occrs
**************************************************************************/
struct element_list *mdl_new_element_patch(struct mdlparse_vars *parse_state,
                                           struct polygon_object *poly,
                                           struct vector3 *llf,
                                           struct vector3 *urb, int exclude) {
  if (parse_state->current_object->object_type != BOX_OBJ) {
    mdlerror(
        parse_state,
        "INCLUDE_PATCH and EXCLUDE_PATCH may only be used on a BOX object.");
    return NULL;
  }

  if (!parse_state->allow_patches) {
    mdlerror(
        parse_state,
        "Cannot create PATCH on a BOX outside of the original declaration.");
    return NULL;
  }

  struct element_list *elmlp = new_element_list(0, 0);
  if (elmlp == NULL)
    goto failure;

  /* Allocate special element description */
  elmlp->special =
      CHECKED_MALLOC_STRUCT(struct element_special, "region element");
  if (elmlp->special == NULL)
    goto failure;
  elmlp->special->referent = NULL;
  elmlp->special->exclude = (byte)exclude;

  /* Convert to internal units */
  llf->x *= parse_state->vol->r_length_unit;
  llf->y *= parse_state->vol->r_length_unit;
  llf->z *= parse_state->vol->r_length_unit;
  urb->x *= parse_state->vol->r_length_unit;
  urb->y *= parse_state->vol->r_length_unit;
  urb->z *= parse_state->vol->r_length_unit;
  memcpy(&(elmlp->special->corner1), llf, sizeof(struct vector3));
  memcpy(&(elmlp->special->corner2), urb, sizeof(struct vector3));

  /* Refine the cuboid's mesh to accomodate the new patch */
  if (refine_cuboid(parse_state, llf, urb, poly->sb,
                    parse_state->vol->grid_density))
    goto failure;

  free(llf);
  free(urb);
  return elmlp;

failure:
  free(llf);
  free(urb);
  if (elmlp) {
    free(elmlp->special);
    free(elmlp);
  }
  return NULL;
}

/**************************************************************************
 mdl_set_region_elements:
    Set the elements for a region, normalizing the region if it's on a polygon
    list object.

 In: parse_state: parser state
     rgn:  region to receive elements
     elements: elements comprising region
     normalize_now: flag indicating whether to normalize right now
 Out: symbol for new pathway, or NULL if an error occurred
**************************************************************************/
int mdl_set_region_elements(struct mdlparse_vars *parse_state,
                            struct region *rgn, struct element_list *elements,
                            int normalize_now) {
  rgn->element_list_head = elements;
  if (normalize_now)
    return mdl_normalize_elements(parse_state, rgn, 0);
  else
    return 0;
}

/**************************************************************************
 mdl_new_rxn_pathname:
    Create a new named reaction pathway name structure.

 In: parse_state: parser state
     name: name for new named pathway
 Out: symbol for new pathway, or NULL if an error occurred
**************************************************************************/
struct sym_entry *mdl_new_rxn_pathname(struct mdlparse_vars *parse_state,
                                       char *name) {
  if ((retrieve_sym(name, parse_state->vol->rxpn_sym_table)) != NULL) {
    mdlerror_fmt(parse_state, "Named reaction pathway already defined: %s",
                 name);
    free(name);
    return NULL;
  } else if ((retrieve_sym(name, parse_state->vol->mol_sym_table)) != NULL) {
    mdlerror_fmt(parse_state,
                 "Named reaction pathway already defined as a molecule: %s",
                 name);
    free(name);
    return NULL;
  }

  struct sym_entry *symp =
      store_sym(name, RXPN, parse_state->vol->rxpn_sym_table, NULL);
  if (symp == NULL) {
    mdlerror_fmt(parse_state, "Out of memory while creating reaction name: %s",
                 name);
    free(name);
    return NULL;
  }
  free(name);
  return symp;
}

/**************************************************************************
 mdl_add_surf_mol_to_region:
    Adds an surface molecule (or list of surface molecules) to a region.  These
    surface molecules will be placed on the surface at initialization time.

 In: rgn:  the region
     lst:  a list of surface molecules to place
 Out: none.  list is merged into region
**************************************************************************/
void mdl_add_surf_mol_to_region(struct region *rgn, struct sm_dat_list *lst) {
  lst->sm_tail->next = rgn->sm_dat_head;
  rgn->sm_dat_head = lst->sm_head;
}

/**************************************************************************
 mdl_set_region_surface_class:
    Set the surface class of this region, possibly inheriting the viz_value.

 In: parse_state: parser state
     rgn:  the region
     scsymp: symbol for the surface class
 Out: none.  region is updated.
**************************************************************************/
void mdl_set_region_surface_class(struct mdlparse_vars *parse_state,
                                  struct region *rgn,
                                  struct sym_entry *scsymp) {
  if (rgn->surf_class != NULL) {
    mdlerror(parse_state, "ATTENTION: region definition allows only one "
                          "SURFACE_CLASS statement.");
  }
  rgn->surf_class = (struct species *)scsymp->value;
}

/*************************************************************************
 * Reaction output
 *************************************************************************/

/**************************************************************************
 mdl_new_output_set:
    Populate an output set.

 In: parse_state: parser state
     os:   output set
     col_head: head of linked list of output columns
     file_flags: file creation disposition
     outfile_name: file output name
 Out: output set, or NULL if an error occurs
**************************************************************************/
struct output_set *mdl_populate_output_set(struct mdlparse_vars *parse_state,
                                           char *comment, int exact_time,
                                           struct output_column *col_head,
                                           int file_flags, char *outfile_name) {
  if ((parse_state->count_flags & (TRIGGER_PRESENT | COUNT_PRESENT)) ==
      (TRIGGER_PRESENT | COUNT_PRESENT)) {
    mdlerror(parse_state,
             "Cannot mix TRIGGER and COUNT statements.  Use separate files.");
    return NULL;
  }

  struct output_set *os =
      mcell_create_new_output_set(comment, exact_time,
                                  col_head, file_flags, outfile_name);
  free(outfile_name);

  return os;
}

/**************************************************************************
 mdl_add_reaction_output_block_to_world:
    Construct and add an output block to the world.

 In: parse_state: parser state
     buffer_size: size of output buffer for this block
     otimes: output timing information for this block
     osets: output sets for this block
 Out: 0 on success, 1 on failure; world is updated with new output block
**************************************************************************/
int mdl_add_reaction_output_block_to_world(struct mdlparse_vars *parse_state,
                                           int buffer_size,
                                           struct output_times_inlist *otimes,
                                           struct output_set_list *osets) {

  int return_state = mcell_add_reaction_output_block(
      parse_state->vol, osets, buffer_size, otimes);
  if (parse_state->header_comment && strcmp(parse_state->header_comment, "")) {
    free(parse_state->header_comment);
    parse_state->header_comment = NULL;
  }
  return return_state;
}

/**************************************************************************
 mdl_join_oexpr_tree:
    Joins two subtrees into a reaction data output expression tree, with a
    specified operation.

 In: parse_state: parser state
     left: left subtree
     right: right subtree
     oper: specified operation
 Out: joined output expression, or NULL if an error occurs
**************************************************************************/
struct output_expression *mdl_join_oexpr_tree(struct mdlparse_vars *parse_state,
                                              struct output_expression *left,
                                              struct output_expression *right,
                                              char oper) {
  struct output_expression *joined;
  struct output_expression *leaf, *new_oe, *up;
  int first_leaf = 1;

  joined = NULL;
  if (left->oper == ',' && (right == NULL || right->oper == ',')) {
    mdlerror(parse_state, "Can't do math on multiple wildcard expressions");
    return NULL;
  }

  if (left->oper != ',' && (right == NULL || right->oper != ',')) {
    joined = new_output_expr(parse_state->vol->oexpr_mem);
    if (joined == NULL)
      return NULL;

    joined->left = (void *)left;
    joined->right = (void *)right;
    joined->oper = oper;
    left->up = joined;
    if (right != NULL)
      right->up = joined;

    learn_oexpr_flags(joined);
    if (joined->expr_flags & OEXPR_TYPE_CONST)
      eval_oexpr_tree(joined, 0);

    return joined;
  } else if (left->oper == ',') {
    for (leaf = first_oexpr_tree(left); leaf != NULL;
         leaf = next_oexpr_tree(leaf)) {
      if (first_leaf) {
        new_oe = right;
        first_leaf = 0;
      } else if (right != NULL) {
        new_oe = dupl_oexpr_tree(right, parse_state->vol->oexpr_mem);
        if (new_oe == NULL)
          return NULL;
      } else
        new_oe = NULL;

      up = leaf->up;
      joined = mdl_join_oexpr_tree(parse_state, leaf, new_oe, oper);
      if (joined == NULL)
        return NULL;
      joined->up = up;
      if (leaf == up->left)
        up->left = joined;
      else
        up->right = joined;
      if (joined->expr_flags & OEXPR_TYPE_CONST)
        eval_oexpr_tree(joined, 0);
      learn_oexpr_flags(up);
      leaf = joined;
    }
    return left;
  } else /* right->oper==',' */
  {
    for (leaf = first_oexpr_tree(right); leaf != NULL;
         leaf = next_oexpr_tree(leaf)) {
      if (first_leaf) {
        new_oe = left;
        first_leaf = 0;
      } else {
        new_oe = dupl_oexpr_tree(left, parse_state->vol->oexpr_mem);
        if (new_oe == NULL)
          return NULL;
      }
      up = leaf->up;
      joined = mdl_join_oexpr_tree(parse_state, new_oe, leaf, oper);
      if (joined == NULL)
        return NULL;
      joined->up = up;
      if (leaf == up->left)
        up->left = joined;
      else
        up->right = joined;
      if (joined->expr_flags & OEXPR_TYPE_CONST)
        eval_oexpr_tree(joined, 0);
      learn_oexpr_flags(up);
      leaf = joined;
    }

    return right;
  }

  return NULL; /* Should never get here */
}

/**************************************************************************
 mdl_sum_expression:
    Convert an output expression tree into a summation.

 In: expr: expression to convert
 Out: modified expression
**************************************************************************/
struct output_expression *mdl_sum_oexpr(struct output_expression *expr) {
  oexpr_flood_convert(expr, ',', '+');
  eval_oexpr_tree(expr, 0);
  return expr;
}

/**************************************************************************
 mdl_new_oexpr_constant:
    Creates a constant output expression for reaction data output.

 In: parse_state: parser state
     value: the value of the constantj
 Out: the output expression, or NULL if allocation fails
**************************************************************************/
struct output_expression *
mdl_new_oexpr_constant(struct mdlparse_vars *parse_state, double value) {
  struct output_expression *oe = new_output_expr(parse_state->vol->oexpr_mem);
  if (oe == NULL) {
    mdlerror(parse_state, "Out of memory creating output expression");
    return NULL;
  }
  oe->expr_flags = OEXPR_TYPE_DBL | OEXPR_TYPE_CONST;
  oe->value = value;
  oe->oper = '=';
  return oe;
}



/**************************************************************************
 mdl_count_syntax_periodic_1:

    Generates a reaction data output expression from the first count syntax
    form (simple molecule, unquoted, no orientation) within a certain
    periodic box.

    example:

      COUNT[foo, region, [periodic_box_x, periodic_box_y, periodic_box_z]]

 In: parse_state: parser state
     what: symbol representing the molecule type
     where: symbol representing the count location (or NULL for WORLD)
     periodicBox: what box are we counting in?
     hit_spec: what are we counting?
     count_flags: is this a count or a trigger?
 Out: 0 on success, 1 on failure
**************************************************************************/
struct output_expression *mdl_count_syntax_periodic_1(
  struct mdlparse_vars *parse_state,
  struct sym_entry *what,
  struct sym_entry *where,
  struct vector3 *periodicBox,
  int hit_spec,
  int count_flags) {

  if (parse_state->vol->periodic_traditional) {
    mdlerror(parse_state, "Counting in virtual periodic boxes is invalid if PERIODIC_TRADITIONAL is TRUE");
  }
  // cannot combine world counting with periodic box since world means everything
  if (where == NULL) {
    mdlerror(parse_state, "Invalid combination of WORLD with periodic box counting");
  }

  byte report_flags = 0;
  if (count_flags & TRIGGER_PRESENT)
    report_flags |= REPORT_TRIGGER;
  if (hit_spec & REPORT_ENCLOSED)
    report_flags |= REPORT_ENCLOSED;

  if (what->sym_type == MOL) {
    if ((hit_spec & REPORT_TYPE_MASK) == REPORT_NOTHING)
      report_flags |= REPORT_CONTENTS;
    else
      report_flags |= (hit_spec & REPORT_TYPE_MASK);
  } else {
    report_flags |= REPORT_RXNS;
    if ((hit_spec & REPORT_TYPE_MASK) != REPORT_NOTHING) {
      mdlerror_fmt(parse_state,
                   "Invalid counting options used with reaction pathway %s",
                   what->name);
      return NULL;
    }
  }

  /* extract image for periodic image we would like to count */
  struct periodic_image *img = CHECKED_MALLOC_STRUCT(struct periodic_image,
    "periodic image descriptor");
  img->x = (int16_t)periodicBox->x;
  img->y = (int16_t)periodicBox->y;
  img->z = (int16_t)periodicBox->z;
  free(periodicBox);

  struct output_request *orq;
  if ((orq = mcell_new_output_request(parse_state->vol, what, ORIENT_NOT_SET,
                                      where, img, report_flags)) == NULL)
    return NULL;
  orq->next = parse_state->vol->output_request_head;
  parse_state->vol->output_request_head = orq;
  return orq->requester;
}



/**************************************************************************
 mdl_count_syntax_1:
    Generates a reaction data output expression from the first count syntax
    form (simple molecule, unquoted, no orientation).

    example:

      COUNT(foo,WORLD)

 In: parse_state: parser state
     what: symbol representing the molecule type
     where: symbol representing the count location (or NULL for WORLD)
     hit_spec: what are we counting?
     count_flags: is this a count or a trigger?
 Out: 0 on success, 1 on failure
**************************************************************************/
struct output_expression *mdl_count_syntax_1(struct mdlparse_vars *parse_state,
                                             struct sym_entry *what,
                                             struct sym_entry *where,
                                             int hit_spec, int count_flags) {
  byte report_flags = 0;
  struct output_request *orq;
  if (where != NULL && parse_state->vol->periodic_box_obj && !(parse_state->vol->periodic_traditional)) {
    mdlerror(parse_state,
             "If PERIODIC_TRADITIONAL is FALSE, then you must specify virtual counting box.\n"
             "(e.g. COUNT,vm,Scene.box,[1,0,0]).");
  }
  if (where == NULL) {
    report_flags = REPORT_WORLD;
    if (hit_spec != REPORT_NOTHING) {
      mdlerror(parse_state,
               "Invalid combination of WORLD with other counting options");
      return NULL;
    } else if (count_flags & TRIGGER_PRESENT) {
      mdlerror(parse_state, "Invalid combination of WORLD with TRIGGER option");
      return NULL;
    }
  } else
    report_flags = 0;

  if (count_flags & TRIGGER_PRESENT)
    report_flags |= REPORT_TRIGGER;
  if (hit_spec & REPORT_ENCLOSED)
    report_flags |= REPORT_ENCLOSED;

  if (what->sym_type == MOL) {
    if ((hit_spec & REPORT_TYPE_MASK) == REPORT_NOTHING)
      report_flags |= REPORT_CONTENTS;
    else
      report_flags |= (hit_spec & REPORT_TYPE_MASK);
  } else {
    report_flags |= REPORT_RXNS;
    if ((hit_spec & REPORT_TYPE_MASK) != REPORT_NOTHING) {
      mdlerror_fmt(parse_state,
                   "Invalid counting options used with reaction pathway %s",
                   what->name);
      return NULL;
    }
  }

  if ((orq = mcell_new_output_request(parse_state->vol, what, ORIENT_NOT_SET,
                                      where, NULL, report_flags)) == NULL)
    return NULL;
  orq->next = parse_state->vol->output_request_head;
  parse_state->vol->output_request_head = orq;
  return orq->requester;
}

/**************************************************************************
 mdl_count_syntax_periodic_2:
    Generates a reaction data output expression from the second count syntax
    form (simple molecule, unquoted, orientation in braces) within a certain
    periodic box

    example:

      COUNT[foo{1}, region, [periodic_box_x, periodic_box_y, periodic_box_z]]

 In: parse_state: parser state
     mol_type: symbol representing the molecule type
     orient: orientation specified for the molecule
     where: symbol representing the count location (or NULL for WORLD)
     periodicBox: what box are we counting in?
     hit_spec: what are we counting?
     count_flags: is this a count or a trigger?
 Out: 0 on success, 1 on failure
**************************************************************************/
struct output_expression *mdl_count_syntax_periodic_2(
    struct mdlparse_vars *parse_state,
    struct sym_entry *mol_type,
    short orient,
    struct sym_entry *where,
    struct vector3 *periodicBox,
    int hit_spec,
    int count_flags) {

  if (parse_state->vol->periodic_traditional) {
    mdlerror(
      parse_state,
      "Counting in virtual periodic boxes is invalid if PERIODIC_TRADITIONAL "
      "is TRUE");
  }
  // cant combine world counting with periodic box since world means everything
  if (where == NULL) {
    mdlerror(
      parse_state,
      "Invalid combination of WORLD with periodic box counting");
  }

  byte report_flags = 0;
  if (count_flags & TRIGGER_PRESENT)
    report_flags |= REPORT_TRIGGER;
  if (hit_spec & REPORT_ENCLOSED)
    report_flags |= REPORT_ENCLOSED;

  if ((hit_spec & REPORT_TYPE_MASK) == REPORT_NOTHING)
    report_flags |= REPORT_CONTENTS;
  else
    report_flags |= (hit_spec & REPORT_TYPE_MASK);

  /* extract image for periodic image we would like to count */
  struct periodic_image *img = CHECKED_MALLOC_STRUCT(struct periodic_image,
    "periodic image descriptor");
  img->x = (int16_t)periodicBox->x;
  img->y = (int16_t)periodicBox->y;
  img->z = (int16_t)periodicBox->z;
  free(periodicBox);

  /* Grab orientation and reset orientation state in parser */
  short orientation;
  if (orient < 0)
    orientation = -1;
  else if (orient > 0)
    orientation = 1;
  else
    orientation = 0;

  struct output_request *orq;
  if ((orq = mcell_new_output_request(parse_state->vol, mol_type, orientation,
                                      where, img, report_flags)) == NULL)
    return NULL;
  orq->next = parse_state->vol->output_request_head;
  parse_state->vol->output_request_head = orq;
  return orq->requester;
}

/**************************************************************************
 mdl_count_syntax_2:
    Generates a reaction data output expression from the second count syntax
    form (simple molecule, unquoted, orientation in braces)

    example:

      COUNT(foo{1},WORLD)

 In: parse_state: parser state
     mol_type: symbol representing the molecule type
     orient: orientation specified for the molecule
     where: symbol representing the count location (or NULL for WORLD)
     hit_spec: what are we counting?
     count_flags: is this a count or a trigger?
 Out: 0 on success, 1 on failure
**************************************************************************/
struct output_expression *mdl_count_syntax_2(struct mdlparse_vars *parse_state,
                                             struct sym_entry *mol_type,
                                             short orient,
                                             struct sym_entry *where,
                                             int hit_spec, int count_flags) {
  byte report_flags = 0;
  struct output_request *orq;
  short orientation;
  if (where != NULL && parse_state->vol->periodic_box_obj && !(parse_state->vol->periodic_traditional)) {
    mdlerror(parse_state,
             "If PERIODIC_TRADITIONAL is FALSE, then you must specify virtual counting box.\n"
             "(e.g. COUNT,vm,Scene.box,[1,0,0]).");
  }
  if (where == NULL) {
    mdlerror(parse_state, "Counting of an oriented molecule in the WORLD is "
                          "not implemented.\nAn oriented molecule may only be "
                          "counted in a regions.");
    return NULL;
  } else
    report_flags = 0;

  if (count_flags & TRIGGER_PRESENT)
    report_flags |= REPORT_TRIGGER;
  if (hit_spec & REPORT_ENCLOSED)
    report_flags |= REPORT_ENCLOSED;

  if ((hit_spec & REPORT_TYPE_MASK) == REPORT_NOTHING)
    report_flags |= REPORT_CONTENTS;
  else
    report_flags |= (hit_spec & REPORT_TYPE_MASK);

  /* Grab orientation and reset orientation state in parser */
  if (orient < 0)
    orientation = -1;
  else if (orient > 0)
    orientation = 1;
  else
    orientation = 0;

  if ((orq = mcell_new_output_request(parse_state->vol, mol_type, orientation,
                                      where, NULL, report_flags)) == NULL)
    return NULL;
  orq->next = parse_state->vol->output_request_head;
  parse_state->vol->output_request_head = orq;
  return orq->requester;
}

/**************************************************************************
 mdl_get_orientation_from_string:
    Get the orientation from a molecule name+orientation string, removing the
    orientation marks from the string.  This only supports the "tick" notation.

 In: mol_string: string to parse
 Out: the orientation.  mol_string has been modified to remove the orientation
      part
**************************************************************************/
static int mdl_get_orientation_from_string(char *mol_string) {
  short orientation = 0;
  int pos = strlen(mol_string) - 1;

  if (mol_string[pos] == ';') {
    mol_string[pos] = '\0';
    return 0;
  }

  /* Peel off any apostrophes or commas at the end of the string */
  while (pos >= 0) {
    switch (mol_string[pos]) {
    case '\'':
      ++orientation;
      break;
    case ',':
      --orientation;
      break;
    default:
      mol_string[pos + 1] = '\0';
      pos = 0;
      break;
    }
    --pos;
  }

  if (orientation < 0)
    return -1;
  else if (orientation > 0)
    return 1;
  else
    return 0;
}

/**************************************************************************
 mdl_string_has_orientation:
    Check if the string looks like a molecule name+orientation string.
    Otherwise, it will be considered a wildcard.  This only supports the "tick"
    notation.

 In: mol_string: string to parse
 Out: 1 if the string has orientation, 0 if it does not
**************************************************************************/
static int mdl_string_has_orientation(char const *mol_string) {
  char last_char = mol_string[strlen(mol_string) - 1];
  return (last_char == '\'' || last_char == ',' || last_char == ';');
}

/*************************************************************************
 mdl_new_output_requests_from_list:
    Create an output expression from a list that resulted from a wildcard
    match.  The generated output requests are added to the global linked list
    of count output requests.

 In:  parse_state: parser state
      targets: linked list of what to count
      location: where are we counting?
      report_flags: what do we report
      hit_spec: how do we report
 Out: an output expression representing the requested targets
*************************************************************************/
static struct output_expression *mdl_new_output_requests_from_list(
    struct mdlparse_vars *parse_state,
    struct sym_table_list *targets,
    struct sym_entry *location,
    int report_flags,
    int hit_spec,
    struct periodic_image *img) {
  struct output_expression *oe_head = NULL, *oe_tail = NULL;
  struct output_request *or_head = NULL, *or_tail = NULL;
  int report_type;

  assert(targets != NULL);
  for (; targets != NULL; targets = targets->next) {
    if (targets->node->sym_type == MOL) {
      if ((hit_spec & REPORT_TYPE_MASK) == REPORT_NOTHING)
        report_type = REPORT_CONTENTS;
      else
        report_type = (hit_spec & REPORT_TYPE_MASK);
    } else {
      report_type = REPORT_RXNS;
      if ((hit_spec & REPORT_TYPE_MASK) != REPORT_NOTHING) {
        mdlerror_fmt(parse_state,
                     "Invalid counting options used with reaction pathway %s",
                     targets->node->name);
        return NULL;
      }
    }

    struct output_request *orq = mcell_new_output_request(
        parse_state->vol, targets->node, ORIENT_NOT_SET, location, img,
        report_type | report_flags);
    if (orq == NULL)
      return NULL;
    struct output_expression *oe = orq->requester;

    if (oe_tail == NULL) {
      oe_head = oe_tail = oe;
      or_head = or_tail = orq;
    } else {
      or_tail->next = orq;
      or_tail = orq;

      struct output_expression *oet =
          new_output_expr(parse_state->vol->oexpr_mem);
      if (oet == NULL) {
        mdlerror(parse_state, "Out of memory storing requested counts");
        return NULL;
      }
      if (oe_tail->up == NULL) {
        oe_head = oet;
      } else {
        oet->up = oe_tail->up;
        if (oet->up->left == oe_tail)
          oet->up->left = oet;
        else
          oet->up->right = oet;
      }
      oet->left = oe_tail;
      oe_tail->up = oet;
      oet->right = oe;
      oe->up = oet;
      oet->oper = ',';
      oet->expr_flags = OEXPR_LEFT_OEXPR | OEXPR_RIGHT_OEXPR |
                        (oe->expr_flags & OEXPR_TYPE_MASK);
      oe_tail = oe;
    }
  }

  or_tail->next = parse_state->vol->output_request_head;
  parse_state->vol->output_request_head = or_head;
  return oe_head;
}

/**************************************************************************
 mdl_find_rxpns_and_mols_by_wildcard:
    Find all molecules and named reaction pathways matching a particular
    wildcard, and return them in a list.

 In: parse_state: parser state
     wildcard: the wildcard to match
 Out: the symbol list, or NULL if an error occurs.
**************************************************************************/
static struct sym_table_list *
mdl_find_rxpns_and_mols_by_wildcard(struct mdlparse_vars *parse_state,
                                    char const *wildcard) {
  struct sym_table_list *symbols = NULL, *stl;
  for (int i = 0; i < parse_state->vol->mol_sym_table->n_bins; i++) {
    for (struct sym_entry *sym_t = parse_state->vol->mol_sym_table->entries[i];
         sym_t != NULL; sym_t = sym_t->next) {
      if (is_wildcard_match((char *)wildcard, sym_t->name)) {
        stl = (struct sym_table_list *)CHECKED_MEM_GET(
            parse_state->sym_list_mem,
            "list of named reactions and molecules for counting");
        if (stl == NULL) {
          if (symbols)
            mem_put_list(parse_state->sym_list_mem, symbols);
          return NULL;
        }

        stl->node = sym_t;
        stl->next = symbols;
        symbols = stl;
      }
    }
  }
  for (int i = 0; i < parse_state->vol->rxpn_sym_table->n_bins; i++) {
    for (struct sym_entry *sym_t = parse_state->vol->rxpn_sym_table->entries[i];
         sym_t != NULL; sym_t = sym_t->next) {
      if (is_wildcard_match((char *)wildcard, sym_t->name)) {
        stl = (struct sym_table_list *)CHECKED_MEM_GET(
            parse_state->sym_list_mem,
            "list of named reactions and molecules for counting");
        if (stl == NULL) {
          if (symbols)
            mem_put_list(parse_state->sym_list_mem, symbols);
          return NULL;
        }

        stl->node = sym_t;
        stl->next = symbols;
        symbols = stl;
      }
    }
  }

  if (symbols == NULL)
    mdlerror_fmt(
        parse_state,
        "No molecules or named reactions found matching wildcard \"%s\"",
        wildcard);

  return symbols;
}

/**************************************************************************
 mdl_count_syntax_periodic_3:
    Generates a reaction data output expression from the third count syntax
    form (quoted string, possibly a wildcard, possibly an oriented molecule)
    within a certain periodic box.

    examples:

      COUNT["foo'", region, [periodic_box_x, periodic_box_y, periodic_box_z]]
      COUNT["foo*", region, [periodic_box_x, periodic_box_y, periodic_box_z]]

 In: parse_state: parser state
     what: string representing the target of this count
     orient: orientation specified for the molecule
     where: symbol representing the count location (or NULL for WORLD)
     hit_spec: what are we counting?
     count_flags: is this a count or a trigger?
 Out: 0 on success, 1 on failure
**************************************************************************/
struct output_expression *mdl_count_syntax_periodic_3(
    struct mdlparse_vars *parse_state,
    char *what,
    struct sym_entry *where,
    struct vector3 *periodicBox,
    int hit_spec,
    int count_flags) {

  if (parse_state->vol->periodic_traditional) {
    mdlerror(
      parse_state,
      "Counting in virtual periodic boxes is invalid if PERIODIC_TRADITIONAL "
      "is TRUE");
  }
  // cant combine world counting with periodic box since world means everything
  if (where == NULL) {
    mdlerror(
      parse_state,
      "Invalid combination of WORLD with periodic box counting");
  }

  byte report_flags = 0;
  if (count_flags & TRIGGER_PRESENT)
    report_flags |= REPORT_TRIGGER;
  if (hit_spec & REPORT_ENCLOSED)
    report_flags |= REPORT_ENCLOSED;

  /* extract image for periodic image we would like to count */
  struct periodic_image *img = CHECKED_MALLOC_STRUCT(struct periodic_image,
    "periodic image descriptor");
  img->x = (int16_t)periodicBox->x;
  img->y = (int16_t)periodicBox->y;
  img->z = (int16_t)periodicBox->z;
  free(periodicBox);

  struct output_expression *oe;
  char *what_to_count;
  if ((what_to_count = mdl_strip_quotes(what)) == NULL)
    return NULL;

  /* Oriented molecule specified inside a string */
  if (mdl_string_has_orientation(what_to_count)) {
    struct output_request *orq;
    struct sym_entry *sp;
    short orientation;

    if (where == NULL) {
      mdlerror(parse_state, "Counting of an oriented molecule in the WORLD is "
                            "not implemented.\nAn oriented molecule may only "
                            "be counted in a region.");
      free(img);
      free(what_to_count);
      return NULL;
    }

    orientation = mdl_get_orientation_from_string(what_to_count);
    if ((sp = mdl_existing_molecule(parse_state, what_to_count)) == NULL)
      return NULL;
    what_to_count = NULL;

    if ((hit_spec & REPORT_TYPE_MASK) == REPORT_NOTHING)
      report_flags |= REPORT_CONTENTS;
    else
      report_flags |= (hit_spec & REPORT_TYPE_MASK);

    if ((orq = mcell_new_output_request(parse_state->vol, sp, orientation,
                                        where, img, report_flags)) == NULL)
      return NULL;
    orq->next = parse_state->vol->output_request_head;
    parse_state->vol->output_request_head = orq;
    oe = orq->requester;
  }

  /* Wildcard specified inside a string */
  else {
    struct sym_table_list *stl =
        mdl_find_rxpns_and_mols_by_wildcard(parse_state, what_to_count);

    if (stl == NULL) {
      mdlerror(parse_state,
               "Wildcard matching found no matches for count output.");
      free(img);
      free(what_to_count);
      return NULL;
    }

    if (where == NULL) {
      report_flags |= REPORT_WORLD;
      if (hit_spec != REPORT_NOTHING) {
        mdlerror(parse_state,
                 "Invalid combination of WORLD with other counting options");
        free(img);
        free(what_to_count);
        return NULL;
      } else if (count_flags & TRIGGER_PRESENT) {
        mdlerror(parse_state,
                 "Invalid combination of WORLD with TRIGGER option");
        free(img);
        free(what_to_count);
        return NULL;
      }
    }

    if ((oe = mdl_new_output_requests_from_list(
        parse_state, stl, where, report_flags, hit_spec, img)) == NULL) {
      free(img);
      free(what_to_count);
      return NULL;
    }

    /* free allocated memory */
    mem_put_list(parse_state->sym_list_mem, stl);
  }

  free(what_to_count);
  return oe;
}

/**************************************************************************
 mdl_count_syntax_3:
    Generates a reaction data output expression from the third count syntax
    form (quoted string, possibly a wildcard, possibly an oriented molecule).

    examples:

      COUNT("Ca_*",WORLD)
      COUNT("AChR'",WORLD)

 In: parse_state: parser state
     what: string representing the target of this count
     orient: orientation specified for the molecule
     where: symbol representing the count location (or NULL for WORLD)
     hit_spec: what are we counting?
     count_flags: is this a count or a trigger?
 Out: 0 on success, 1 on failure
**************************************************************************/
struct output_expression *mdl_count_syntax_3(struct mdlparse_vars *parse_state,
                                             char *what,
                                             struct sym_entry *where,
                                             int hit_spec, int count_flags) {
  struct output_expression *oe;
  char *what_to_count;
  byte report_flags = 0;
  if (where != NULL && parse_state->vol->periodic_box_obj && !(parse_state->vol->periodic_traditional)) {
    mdlerror(parse_state,
             "If PERIODIC_TRADITIONAL is FALSE, then you must specify virtual counting box.\n"
             "(e.g. COUNT,vm,Scene.box,[1,0,0]).");
  }
  if ((what_to_count = mdl_strip_quotes(what)) == NULL)
    return NULL;

  if (count_flags & TRIGGER_PRESENT)
    report_flags |= REPORT_TRIGGER;
  if (hit_spec & REPORT_ENCLOSED)
    report_flags |= REPORT_ENCLOSED;

  /* Oriented molecule specified inside a string */
  if (mdl_string_has_orientation(what_to_count)) {
    struct output_request *orq;
    struct sym_entry *sp;
    short orientation;

    if (where == NULL) {
      mdlerror(parse_state, "Counting of an oriented molecule in the WORLD is "
                            "not implemented.\nAn oriented molecule may only "
                            "be counted in a regions.");
      free(what_to_count);
      return NULL;
    }

    orientation = mdl_get_orientation_from_string(what_to_count);
    if ((sp = mdl_existing_molecule(parse_state, what_to_count)) == NULL)
      return NULL;

    if ((hit_spec & REPORT_TYPE_MASK) == REPORT_NOTHING)
      report_flags |= REPORT_CONTENTS;
    else
      report_flags |= (hit_spec & REPORT_TYPE_MASK);

    if ((orq = mcell_new_output_request(parse_state->vol, sp, orientation,
                                        where, NULL, report_flags)) == NULL)
      return NULL;
    orq->next = parse_state->vol->output_request_head;
    parse_state->vol->output_request_head = orq;
    oe = orq->requester;
  }

  /* Wildcard specified inside a string */
  else {
    struct sym_table_list *stl =
        mdl_find_rxpns_and_mols_by_wildcard(parse_state, what_to_count);

    if (stl == NULL) {
      mdlerror(parse_state,
               "Wildcard matching found no matches for count output.");
      free(what_to_count);
      return NULL;
    }

    if (where == NULL) {
      report_flags |= REPORT_WORLD;
      if (hit_spec != REPORT_NOTHING) {
        mdlerror(parse_state,
                 "Invalid combination of WORLD with other counting options");
        free(what_to_count);
        return NULL;
      } else if (count_flags & TRIGGER_PRESENT) {
        mdlerror(parse_state,
                 "Invalid combination of WORLD with TRIGGER option");
        free(what_to_count);
        return NULL;
      }
    }

    if ((oe = mdl_new_output_requests_from_list(
        parse_state, stl, where, report_flags, hit_spec, NULL)) == NULL) {
      free(what_to_count);
      return NULL;
    }

    free(what_to_count);
    /* free allocated memory */
    mem_put_list(parse_state->sym_list_mem, stl);
  }

  return oe;
}

/**************************************************************************
 mdl_single_count_expr:
    Prepare a single count expression for inclusion in an output set.

 In: parse_state: parser state
     list: list to receive output columns
     expr: the expression whose columns to add
     custom_header: custom header for this column
 Out: 0 on success, 1 on failure
**************************************************************************/
int mdl_single_count_expr(struct mdlparse_vars *parse_state,
                          struct output_column_list *list,
                          struct output_expression *expr, char *custom_header) {
  if (expr->oper == ',' && custom_header != NULL) {
    mdlerror(parse_state,
             "Cannot use custom column headers with wildcard expansion");
    return 1;
  }

  return mcell_prepare_single_count_expr(list, expr, custom_header);
}

/*************************************************************************
 * VIZ output
 *************************************************************************/

/**************************************************************************
 mdl_new_viz_output_block:
    Build a new VIZ output block, containing parameters for an output set for
    visualization.

 In: parse_state: parser state
 Out: 0 on success, 1 on failure
**************************************************************************/
int mdl_new_viz_output_block(struct mdlparse_vars *parse_state) {
  struct viz_output_block *vizblk = CHECKED_MALLOC_STRUCT(
      struct viz_output_block, "visualization data output parameters");
  if (vizblk == NULL)
    return 1;

  mcell_new_viz_output_block(vizblk);

  vizblk->next = parse_state->vol->viz_blocks;
  parse_state->vol->viz_blocks = vizblk;
  return 0;
}

/**************************************************************************
 mdl_set_viz_mode:
    Set the mode for a new VIZ output block.

 In: vizblk: the viz block to check
     mode: the mode to set
 Out: 0 on success, 1 on failure
**************************************************************************/
int mdl_set_viz_mode(struct viz_output_block *vizblk, int mode) {

  vizblk->viz_mode = (enum viz_mode_t)mode;
  return 0;
}

/**************************************************************************
 mdl_set_viz_filename_prefix:
    Set the filename prefix for a new VIZ output block.

 In: parse_state: parser state
     vizblk: the viz block to check
     filename: the filename
 Out: 0 on success, 1 on failure
**************************************************************************/
int mdl_set_viz_filename_prefix(struct mdlparse_vars *parse_state,
                                struct viz_output_block *vizblk,
                                char *filename) {
  if (vizblk->viz_mode == NO_VIZ_MODE)
    return 0;

  if (vizblk->file_prefix_name != NULL) {
    mdlerror_fmt(parse_state,
                 "FILENAME may only appear once per output block.");
    free(filename);
    return 1;
  }

  vizblk->file_prefix_name = filename;

  return 0;
}

/**************************************************************************
 mdl_viz_state:
    Sets a flag on all of the listed objects, requesting that they be
    visualized.

 In: parse_state: parser state
     target: destination for the viz state
     value: the raw (floating point!) value
 Out: 0 on success, 1 on failure
**************************************************************************/
int mdl_viz_state(struct mdlparse_vars *parse_state, int *target,
                  double value) {
  /* Disallow out-of-range values. */
  if (value + 0.001 < (double)EXCLUDE_OBJ ||
      value - 0.001 > (double)INCLUDE_OBJ) {
    mdlerror(parse_state, "Visualization state is out of range "
                          "(must be between -(2^31 - 1) and (2^31 - 2).");
    return 1;
  }

  /* Round to integer. */
  int int_value;
  if (value < 0.0)
    int_value = (int)(value - 0.001);
  else
    int_value = (int)(value + 0.001);

  /* Disallow "special" values. */
  if (int_value == EXCLUDE_OBJ || int_value == INCLUDE_OBJ) {
    mdlerror(parse_state, "Visualization states of -(2^31) and (2^31) - 1 "
                          "are reserved for MCell's internal bookkeeping.");
    return 1;
  }

  *target = int_value;
  return 0;
}

/**************************************************************************
 mdl_set_viz_include_molecules:
    Sets a flag on all of the listed species, requesting that they be
    visualized.

 In: parse_state: parser state
     vizblk: the viz block to check
     list: the list of symbols
     viz_state: the desired viz state
 Out: 0 on success, 1 on failure
**************************************************************************/
int mdl_set_viz_include_molecules(struct mdlparse_vars *parse_state,
                                  struct viz_output_block *vizblk,
                                  struct sym_table_list *list, int viz_state) {
  if (vizblk->viz_mode == NO_VIZ_MODE)
    return 0;

  /* Mark all specified molecules */
  struct sym_table_list *stl;
  for (stl = list; stl != NULL; stl = stl->next) {
    struct species *specp = (struct species *)stl->node->value;
    if (mcell_set_molecule_viz_state(vizblk, specp, viz_state))
      return 1;
  }

  /* free allocated memory  */
  mem_put_list(parse_state->sym_list_mem, list);
  return 0;
}

/**************************************************************************
 mdl_set_viz_include_all_molecules:
    Sets a flag on a viz block, requesting that all species be visualized.

 In: vizblk: the viz block to check
     viz_state: the desired viz state
 Out: 0 on success, 1 on failure
**************************************************************************/
int mdl_set_viz_include_all_molecules(struct viz_output_block *vizblk,
                                      int viz_state) {
  if (vizblk->viz_mode == NO_VIZ_MODE)
    return 0;

  if (viz_state == INCLUDE_OBJ &&
      (vizblk->viz_output_flag & VIZ_ALL_MOLECULES)) {
    /* Do nothing - we will not override the old value if we have no specific
     * state value.
     */
  } else
    vizblk->default_mol_state = viz_state;
  vizblk->viz_output_flag |= VIZ_ALL_MOLECULES;
  return 0;
}

/**************************************************************************
 mdl_create_viz_mol_frames:
    Create one or more molecule frames for output in the visualization.

 In: parse_state: parser state
     time_type: either OUTPUT_BY_TIME_LIST or OUTPUT_BY_ITERATION_LIST
     type: the type (MOL_POS, MOL_ORIENT, etc.)
     viz_mode: visualization mode
     times: list of iterations/times at which to output
 Out: the frame_data_list object, if successful, or NULL if we ran out of memory
**************************************************************************/
static struct frame_data_list *
mdl_create_viz_mol_frames(struct mdlparse_vars *parse_state, int time_type,
                          int type, int viz_mode,
                          struct num_expr_list_head *times) {
  struct frame_data_list *frames = NULL;
  struct frame_data_list *new_frame;
  struct num_expr_list *times_sorted;
  if (times->shared) {
    times_sorted = mcell_copysort_numeric_list(times->value_head);
    if (times_sorted == NULL)
      return NULL;
  } else {
    mcell_sort_numeric_list(times->value_head);
    times_sorted = times->value_head;
  }

  if (type == MOL_POS || type == ALL_MOL_DATA) {
    if ((new_frame = mcell_create_viz_frame(time_type, type, times_sorted)) ==
        NULL)
      return NULL;
    new_frame->next = frames;
    frames = new_frame;
  } else if (viz_mode == NO_VIZ_MODE) {
    /* Create viz frames consistent with other visualization modes */
    if ((new_frame = mcell_create_viz_frame(time_type, type, times_sorted)) ==
        NULL)
      return NULL;
    new_frame->next = frames;
    frames = new_frame;
  } else {
    mdlerror_fmt(parse_state,
                 "This type of molecule output data (%d) is not valid "
                 "for the selected VIZ output mode (%d).",
                 type, viz_mode);
    return NULL;
  }

  return frames;
}

/**************************************************************************
 mdl_new_viz_mol_frames:
    Adds some new molecule output frames to a list.

 In: parse_state: parser state
     vizblk: the viz block to check
     frames: list to receive frames
     time_type: timing type (OUTPUT_BY_TIME_LIST or ...ITERATION_LIST)
     mol_item_type: MOLECULE_POSITIONS, etc.
     timelist: list of times in appropriate units (as per time_type)
 Out: 0 on success, 1 on failure
**************************************************************************/
int mdl_new_viz_mol_frames(struct mdlparse_vars *parse_state,
                           struct viz_output_block *vizblk,
                           struct frame_data_list_head *frames, int time_type,
                           int mol_item_type,
                           struct num_expr_list_head *timelist) {
  frames->frame_head = frames->frame_tail = NULL;
  // if (vizblk->viz_mode == NO_VIZ_MODE)
  //   return 0;

  struct frame_data_list *fdlp;
  fdlp = mdl_create_viz_mol_frames(parse_state, time_type, mol_item_type,
                                   vizblk->viz_mode, timelist);
  if (!fdlp)
    return 1;

  frames->frame_head = fdlp;
  while (fdlp->next != NULL)
    fdlp = fdlp->next;
  frames->frame_tail = fdlp;
  return 0;
}

/**************************************************************************
 mdl_new_viz_all_times:
    Build a list of times for VIZ output, one timepoint per iteration in the
    simulation.

 In: parse_state: parser state
     list: location to receive timepoint list
 Out: 0 on success, 1 on failure
**************************************************************************/
int mdl_new_viz_all_times(struct mdlparse_vars *parse_state,
                          struct num_expr_list_head *list) {
  long long step;
  list->value_head = NULL;
  list->value_tail = NULL;
  list->value_count = 0;
  list->shared = 0;

  for (step = 0; step <= parse_state->vol->iterations; step++) {
    struct num_expr_list *nel;
    nel = CHECKED_MALLOC_STRUCT(struct num_expr_list, "VIZ_OUTPUT time point");
    if (nel == NULL)
      return 1;

    ++list->value_count;
    if (list->value_tail)
      list->value_tail = list->value_tail->next = nel;
    else
      list->value_head = list->value_tail = nel;
    list->value_tail->value = step * parse_state->vol->time_unit;
    list->value_tail->next = NULL;
  }
  return 0;
}

/**************************************************************************
 mdl_new_viz_all_iterations:
    Build a list of iterations for VIZ output, one for each iteration in the
    simulation.

 In: parse_state: parser state
     list: location to receive iteration list
 Out: 0 on success, 1 on failure
**************************************************************************/
int mdl_new_viz_all_iterations(struct mdlparse_vars *parse_state,
                               struct num_expr_list_head *list) {
  list->value_head = NULL;
  list->value_tail = NULL;
  list->value_count = 0;
  list->shared = 0;

  for (long long step = 0; step <= parse_state->vol->iterations; step++) {
    struct num_expr_list *nel;
    nel = CHECKED_MALLOC_STRUCT(struct num_expr_list, "VIZ_OUTPUT iteration");
    if (nel == NULL)
      return 1;

    ++list->value_count;
    if (list->value_tail)
      list->value_tail = list->value_tail->next = nel;
    else
      list->value_head = list->value_tail = nel;
    list->value_tail->value = step;
    list->value_tail->next = NULL;
  }
  return 0;
}

/*************************************************************************
 * Volume output
 *************************************************************************/

/*************************************************************************
 species_list_to_array:
    Convert a pointer list into an array.  The list count will be stored into
    the count pointer, if it is not NULL.

 In:  lh: list head
      count: location to receive list item count
 Out: array of pointers to species in list, or NULL if allocation fails, or if
      the list is empty.  If NULL is returned and the count field has a
      non-zero value, no error has occurred.
*************************************************************************/
static struct species **species_list_to_array(struct species_list *lh,
                                              int *count) {

  struct species **arr = NULL, **ptr = NULL;
  struct species_list_item *i;

  if (count != NULL)
    *count = lh->species_count;

  if (lh->species_count == 0)
    return NULL;

  arr = CHECKED_MALLOC_ARRAY(struct species *, lh->species_count,
                             "species array");
  if (arr) {
    for (i = (struct species_list_item *)lh->species_head, ptr = arr; i != NULL;
         i = i->next)
      *ptr++ = i->spec;
  }
  return arr;
}

/**************************************************************************
 mdl_new_volume_output_item:
    Create a new volume output request.

 In: parse_state: parser state
     filename_prefix: filename prefix for all files produced from this request
     molecules: list of molecules to output
     location: lower, left, front corner of output box
     voxel_size: dimensions of each voxel
     voxel_count: counts of voxels in x, y, and z directions
     ot: output times for this request
 Out: volume output item, or NULL if an error occurred
**************************************************************************/
struct volume_output_item *mdl_new_volume_output_item(
    struct mdlparse_vars *parse_state, char *filename_prefix,
    struct species_list *molecules, struct vector3 *location,
    struct vector3 *voxel_size, struct vector3 *voxel_count,
    struct output_times *ot) {
  struct volume_output_item *vo =
      CHECKED_MALLOC_STRUCT(struct volume_output_item, "volume output request");
  if (vo == NULL) {
    free(filename_prefix);
    mem_put_list(parse_state->species_list_mem, molecules->species_head);
    free(location);
    free(voxel_size);
    free(voxel_count);
    if (ot->times != NULL)
      free(ot->times);
    mem_put(parse_state->output_times_mem, ot);
    return NULL;
  }
  memset(vo, 0, sizeof(struct volume_output_item));

  vo->filename_prefix = filename_prefix;
  vo->molecules = species_list_to_array(molecules, &vo->num_molecules);
  if (vo->num_molecules != 0 && vo->molecules == NULL) {
    free(filename_prefix);
    mem_put_list(parse_state->species_list_mem, molecules->species_head);
    free(location);
    free(voxel_size);
    free(voxel_count);
    if (ot->times != NULL)
      free(ot->times);
    mem_put(parse_state->output_times_mem, ot);
    free(vo);
    return NULL;
  }

  qsort(vo->molecules, vo->num_molecules, sizeof(void *), &void_ptr_compare);
  mem_put_list(parse_state->species_list_mem, molecules->species_head);

  memcpy(&vo->location, location, sizeof(struct vector3));
  free(location);
  vo->location.x *= parse_state->vol->r_length_unit;
  vo->location.y *= parse_state->vol->r_length_unit;
  vo->location.z *= parse_state->vol->r_length_unit;

  memcpy(&vo->voxel_size, voxel_size, sizeof(struct vector3));
  free(voxel_size);
  vo->voxel_size.x *= parse_state->vol->r_length_unit;
  vo->voxel_size.y *= parse_state->vol->r_length_unit;
  vo->voxel_size.z *= parse_state->vol->r_length_unit;

  vo->nvoxels_x = (int)(voxel_count->x + 0.5);
  vo->nvoxels_y = (int)(voxel_count->y + 0.5);
  vo->nvoxels_z = (int)(voxel_count->z + 0.5);
  free(voxel_count);

  vo->timer_type = ot->timer_type;
  vo->step_time = ot->step_time;
  vo->num_times = ot->num_times;
  vo->times = ot->times;
  mem_put(parse_state->output_times_mem, ot);

  if (vo->timer_type == OUTPUT_BY_ITERATION_LIST ||
      vo->timer_type == OUTPUT_BY_TIME_LIST)
    vo->next_time = vo->times;
  else
    vo->next_time = NULL;

  switch (parse_state->vol->notify->volume_output_report) {
  case NOTIFY_NONE:
    break;

  case NOTIFY_BRIEF:
    mcell_log("Added volume output item '%s', counting in the region "
              "[%.15g,%.15g,%.15g]-[%.15g,%.15g,%.15g]",
              vo->filename_prefix,
              vo->location.x * parse_state->vol->length_unit,
              vo->location.y * parse_state->vol->length_unit,
              vo->location.z * parse_state->vol->length_unit,
              (vo->location.x + vo->voxel_size.x * vo->nvoxels_x) *
                  parse_state->vol->length_unit,
              (vo->location.y + vo->voxel_size.x * vo->nvoxels_x) *
                  parse_state->vol->length_unit,
              (vo->location.z + vo->voxel_size.x * vo->nvoxels_x) *
                  parse_state->vol->length_unit);
    break;

  case NOTIFY_FULL:
    mcell_log("Added volume output item '%s', counting the following molecules "
              "in the region [%.15g,%.15g,%.15g]-[%.15g,%.15g,%.15g]:\n",
              vo->filename_prefix,
              vo->location.x * parse_state->vol->length_unit,
              vo->location.y * parse_state->vol->length_unit,
              vo->location.z * parse_state->vol->length_unit,
              (vo->location.x + vo->voxel_size.x * vo->nvoxels_x) *
                  parse_state->vol->length_unit,
              (vo->location.y + vo->voxel_size.x * vo->nvoxels_x) *
                  parse_state->vol->length_unit,
              (vo->location.z + vo->voxel_size.x * vo->nvoxels_x) *
                  parse_state->vol->length_unit);
    for (int i = 0; i < vo->num_molecules; ++i)
      mcell_log("  %s", vo->molecules[i]->sym->name);
    break;

  default:
    UNHANDLED_CASE(parse_state->vol->notify->volume_output_report);
  }

  return vo;
}

/**************************************************************************
 mdl_new_output_times_default:
    Create new default output timing for volume output.

 In: parse_state: parser state
 Out: output times structure, or NULL if allocation fails
**************************************************************************/
struct output_times *
mdl_new_output_times_default(struct mdlparse_vars *parse_state) {
  struct output_times *ot = (struct output_times *)CHECKED_MEM_GET(parse_state->output_times_mem,
                                            "output times for volume output");
  if (ot == NULL)
    return NULL;
  memset(ot, 0, sizeof(struct output_times));
  ot->timer_type = OUTPUT_BY_STEP;
  ot->step_time = parse_state->vol->time_unit;
  return ot;
}

/**************************************************************************
 mdl_new_output_times_step:
    Create new "step" output timing for volume output.

 In: parse_state: parser state
     step: time step for volume output
 Out: output times structure, or NULL if allocation fails
 XXX: This is really similar to set_reaction_output_timer_step in
 mcell_react_out.c. Consolidate these.
**************************************************************************/
struct output_times *
mdl_new_output_times_step(struct mdlparse_vars *parse_state, double step) {
  long long output_freq;
  struct output_times *ot = (struct output_times *)CHECKED_MEM_GET(parse_state->output_times_mem,
                                            "output times for volume output");
  if (ot == NULL)
    return NULL;
  memset(ot, 0, sizeof(struct output_times));
  ot->timer_type = OUTPUT_BY_STEP;
  ot->step_time = step;

  /* Clip step_time to a reasonable range */
  output_freq = ot->step_time / parse_state->vol->time_unit;
  if (output_freq > parse_state->vol->iterations && output_freq > 1) {
    output_freq =
        (parse_state->vol->iterations > 1) ? parse_state->vol->iterations : 1;
    ot->step_time = output_freq * parse_state->vol->time_unit;
    if (parse_state->vol->notify->invalid_output_step_time != WARN_COPE)
      mdl_warning(parse_state, "Output step time too long\n\tSetting output "
                               "step time to %g microseconds\n",
                  ot->step_time * 1.0e6);
  } else if (output_freq < 1) {
    ot->step_time = parse_state->vol->time_unit;
    if (parse_state->vol->notify->invalid_output_step_time != WARN_COPE)
      mdl_warning(parse_state, "Output step time too short\n\tSetting output "
                               "step time to %g microseconds\n",
                  ot->step_time * 1.0e6);
  }
  return ot;
}

/**************************************************************************
 mdl_new_output_times_iterations:
    Create new "iteration list" output timing for volume output.

 In: parse_state: parser state
     iters: iterations on which to give volume output
 Out: output times structure, or NULL if allocation fails
**************************************************************************/
struct output_times *
mdl_new_output_times_iterations(struct mdlparse_vars *parse_state,
                                struct num_expr_list_head *iters) {
  struct output_times *ot = (struct output_times *)CHECKED_MEM_GET(parse_state->output_times_mem,
                                            "output times for volume output");
  if (ot == NULL) {
    if (!iters->shared)
      mcell_free_numeric_list(iters->value_head);
    return NULL;
  }
  memset(ot, 0, sizeof(struct output_times));

  ot->timer_type = OUTPUT_BY_ITERATION_LIST;
  ot->times = num_expr_list_to_array(iters, &ot->num_times);
  if (ot->times != NULL)
    qsort(ot->times, ot->num_times, sizeof(double), &double_cmp);
  if (!iters->shared)
    mcell_free_numeric_list(iters->value_head);

  if (ot->num_times != 0 && ot->times == NULL) {
    mem_put(parse_state->output_times_mem, ot);
    return NULL;
  }

  return ot;
}

/**************************************************************************
 mdl_new_output_times_time:
    Create new "time list" output timing for volume output.

 In: parse_state: parser state
     times: simulation times at which to give volume output
 Out: output times structure, or NULL if allocation fails
**************************************************************************/
struct output_times *
mdl_new_output_times_time(struct mdlparse_vars *parse_state,
                          struct num_expr_list_head *times) {
  struct output_times *ot = (struct output_times *)CHECKED_MEM_GET(parse_state->output_times_mem,
                                            "output times for volume output");
  if (ot == NULL) {
    if (!times->shared)
      mcell_free_numeric_list(times->value_head);
    return NULL;
  }
  memset(ot, 0, sizeof(struct output_times));

  ot->timer_type = OUTPUT_BY_TIME_LIST;
  ot->times = num_expr_list_to_array(times, &ot->num_times);
  if (ot->times != NULL)
    qsort(ot->times, ot->num_times, sizeof(double), &double_cmp);
  if (!times->shared)
    mcell_free_numeric_list(times->value_head);

  if (ot->num_times != 0 && ot->times == NULL) {
    mem_put(parse_state->output_times_mem, ot);
    return NULL;
  }

  return ot;
}

/****************************************************************
 * Release patterns
 ***************************************************************/

/**************************************************************************
 mdl_new_release_pattern:
    Create a new release pattern.  There must not yet be a release pattern with
    the given name.

 In: parse_state: parser state
     name: name for the new release pattern
 Out: symbol of the release pattern, or NULL if an error occurred
**************************************************************************/
struct sym_entry *mdl_new_release_pattern(struct mdlparse_vars *parse_state,
                                          char *name) {
  struct sym_entry *st;
  if (retrieve_sym(name, parse_state->vol->rpat_sym_table) != NULL) {
    mdlerror_fmt(parse_state, "Release pattern already defined: %s", name);
    free(name);
    return NULL;
  } else if ((st = store_sym(name, RPAT, parse_state->vol->rpat_sym_table,
                             NULL)) == NULL) {
    mdlerror_fmt(parse_state,
                 "Out of memory while creating release pattern: %s", name);
    free(name);
    return NULL;
  }

  free(name);
  return st;
}

/**************************************************************************
 mdl_set_release_pattern:
    Fill in the details of a release pattern.

 In: parse_state: parser state
     rpat_sym: symbol for the release pattern
     rpat_data: data to fill in for release pattern
 Out: 0 on succes, 1 on failure.
**************************************************************************/
int mdl_set_release_pattern(struct mdlparse_vars *parse_state,
                            struct sym_entry *rpat_sym,
                            struct release_pattern *rpat_data) {
  struct release_pattern *rpatp = (struct release_pattern *)rpat_sym->value;
  if (rpat_data->release_interval <= 0) {
    mdlerror(parse_state, "Release interval must be set to a positive number.");
    return 1;
  }
  if (rpat_data->train_interval <= 0) {
    mdlerror(parse_state, "Train interval must be set to a positive number.");
    return 1;
  }
  if (rpat_data->train_duration > rpat_data->train_interval) {
    mdlerror(parse_state,
             "Train duration must not be longer than the train interval.");
    return 1;
  }
  if (rpat_data->train_duration <= 0) {
    mdlerror(parse_state, "Train duration must be set to a positive number.");
    return 1;
  }

  /* Copy in release pattern */
  rpatp->delay = rpat_data->delay;
  rpatp->release_interval = rpat_data->release_interval;
  rpatp->train_interval = rpat_data->train_interval;
  rpatp->train_duration = rpat_data->train_duration;
  rpatp->number_of_trains = rpat_data->number_of_trains;

  no_printf("Release pattern %s defined:\n", rpat_sym->name);
  no_printf("\tdelay = %f\n", rpatp->delay);
  no_printf("\trelease_interval = %f\n", rpatp->release_interval);
  no_printf("\ttrain_interval = %f\n", rpatp->train_interval);
  no_printf("\ttrain_duration = %f\n", rpatp->train_duration);
  no_printf("\tnumber_of_trains = %d\n", rpatp->number_of_trains);
  return 0;
}

/****************************************************************
 * Molecules
 ***************************************************************/

/**************************************************************************
 mdl_new_mol_species:
    Create a new species. There must not yet be a molecule or named reaction
    pathway with the supplied name.

 In: parse_state: parser state
     name: name for the new species
 Out: symbol for the species, or NULL if an error occurred
**************************************************************************/
struct sym_entry *mdl_new_mol_species(struct mdlparse_vars *parse_state,
                                      char *name) {
  struct sym_entry *sym = NULL;
  if (retrieve_sym(name, parse_state->vol->mol_sym_table) != NULL) {
    mdlerror_fmt(parse_state, "Molecule already defined: %s", name);
    free(name);
    return NULL;
  } else if (retrieve_sym(name, parse_state->vol->rxpn_sym_table) != NULL) {
    mdlerror_fmt(parse_state,
                 "Molecule already defined as a named reaction pathway: %s",
                 name);
    free(name);
    return NULL;
  } else if ((sym = store_sym(name, MOL, parse_state->vol->mol_sym_table,
                              NULL)) == NULL) {
    mdlerror_fmt(parse_state, "Out of memory while creating molecule: %s",
                 name);
    free(name);
    return NULL;
  }

  free(name);
  return sym;
}

/**************************************************************************
 mdl_create_species:
    Assemble a molecule species from its component pieces.

 In: parse_state:      parser state
     name:             name of the molecule
     D:                diffusion constant
     is_2d:            1 if the species is a 2D molecule, 0 if 3D
     custom_time_step: time_step for the molec (< 0.0 for a custom space step,
                       >0.0 for custom timestep, 0.0 for default timestep)
     target_only:      1 if the molecule cannot initiate reactions
     max_step_length:
 Out: Nothing. The molecule is created.
**************************************************************************/
struct mcell_species_spec *mdl_create_species(struct mdlparse_vars *parse_state,
                                              char *name, double D, int is_2d,
                                              double custom_time_step,
                                              int target_only,
                                              double max_step_length,
                                              int external_species) {
  // Can't define molecule before we have a time step.
  // Move this to mcell_create_species?
  double global_time_unit = parse_state->vol->time_unit;
  if (!distinguishable(global_time_unit, 0, EPS_C)) {
    mdlerror_fmt(parse_state,
                 "TIME_STEP not yet specified.  Cannot define molecule: %s",
                 name);
  }

  struct mcell_species_spec *species =
      CHECKED_MALLOC_STRUCT(struct mcell_species_spec, "struct mcell_species");
  species->name = name;
  species->D = D;
  species->is_2d = is_2d;
  species->custom_time_step = custom_time_step;
  species->target_only = target_only;
  species->max_step_length = max_step_length;
  species->external_species = external_species;

  int error_code = mcell_create_species(parse_state->vol, species, NULL);

  switch (error_code) {
  case 2:
    mdlerror_fmt(parse_state, "Molecule already defined: %s", name);
    break;
  case 3:
    mdlerror_fmt(parse_state,
                 "Molecule already defined as a named reaction pathway: %s",
                 name);
    break;
  case 4:
    mdlerror_fmt(parse_state, "Out of memory while creating molecule: %s",
                 name);
    break;
  case 5:
    mdlerror(parse_state,
             "Out of memory while creating r_step data for molecule");
    break;
  case 6:
    mdlerror(parse_state, "Cannot store r_step_surface data.");
    break;
  case 7:
    mdlerror(parse_state,
             "Out of memory while creating d_step data for molecule");
    break;
  case 8:
    mdlerror(parse_state, "Internal error: bad number of default "
                          "RADIAL_DIRECTIONS (max 131072).");
    break;
  }

  return species;
}


/****************************************************************
 * BNGL Molecules with Spatial Structure
 ***************************************************************/

/**************************************************************************
 mdl_new_bngl_molecule:
   Create a new BNGL molecule symbol.  There must not yet be a BNGL molecule
    with the supplied name.

 In: parse_state: parser state
     name: name for the new species
 Out: symbol for the BNGL molecule, or NULL if an error occurred
**************************************************************************/
struct sym_entry *mdl_new_bngl_molecule(struct mdlparse_vars *parse_state,
                                      char *name)
{

  struct sym_entry *sym = NULL;
  if (retrieve_sym(name, parse_state->vol->mol_ss_sym_table) != NULL) {
    mdlerror_fmt(parse_state, "BNGL Molecule already defined: %s", name);
    free(name);
    return NULL;
  } else if ((sym = store_sym(name, MOL_SS, parse_state->vol->mol_ss_sym_table,
                              NULL)) == NULL) {
    mdlerror_fmt(parse_state, "Out of memory while creating molecule: %s",
                 name);
    free(name);
    return NULL;
  }

  free(name);
  return sym;
}


/**************************************************************************
 mdl_add_bngl_component:
   Create a new BNGL component symbol.  There must not yet be a BNGL component
    with the supplied name associated with the BNGL molecule.

 In: parse_state: parser state
     bngl_mol_sym: ptr to symbol entry for a BNGL molecule 
     component_name: name for the new component to associate with the BNGL molecule
 Out: pointer to the new BNGL component, or NULL if an error occurred
**************************************************************************/
struct mol_comp_ss *mdl_add_bngl_component(struct mdlparse_vars *parse_state,
                                      struct sym_entry *bngl_mol_sym,
                                      char *component_name)
{
  struct mol_ss *mol_ssp = NULL;
  struct mol_comp_ss *mol_comp_ssp = NULL;
/*
  struct sym_entry *sym = NULL;
  if (retrieve_sym(component_name, ((struct mol_ss *)(bngl_mol_sym->value))->mol_comp_ss_sym_table) != NULL) {
    mdlerror_fmt(parse_state, "BNGL Molecule component already defined: %s(%s)", bngl_mol_sym->name, component_name);
    free(component_name);
    return NULL;
  } else if ((sym = store_sym(component_name, MOL_COMP_SS, ((struct mol_ss *)(bngl_mol_sym->value))->mol_comp_ss_sym_table, NULL)) == NULL) {
    mdlerror_fmt(parse_state, "Out of memory while creating BNGL molecule component: %s(%s)", bngl_mol_sym->name, component_name);
*/
    
  mol_comp_ssp = CHECKED_MALLOC_STRUCT(struct mol_comp_ss, "BNGL molecule component");
  if (mol_comp_ssp != NULL) {
    mol_comp_ssp->name = component_name;
    mol_ssp = (struct mol_ss *)bngl_mol_sym->value;

    if (mol_ssp->mol_comp_ss_head == NULL) {
       mol_ssp->mol_comp_ss_head = mol_comp_ssp;
       mol_ssp->mol_comp_ss_tail = mol_comp_ssp;
    }
    else {
      mol_ssp->mol_comp_ss_tail->next = mol_comp_ssp;
    }
    
    mol_ssp->mol_comp_ss_tail = mol_comp_ssp;

    mol_comp_ssp->next = NULL;
  }

  return mol_comp_ssp;
}


/**************************************************************************
 mdl_set_bngl_component_layout:
   Set the transfomation matrix of a BNGL component.

 In: parse_state: parser state
     mol_comp_ssp: ptr to the BNGL component 
     loc_x: x location of the component
     loc_y: y location of the component
     loc_z: z location of the component
     rot_axis_x: x part of rotation axis of the component
     rot_axis_y: y part of rotation axis of the component
     rot_axis_z: z part of rotation axis of the component
     rot_angle:  angle of rotation about the rotation axis for the component
**************************************************************************/
void mdl_set_bngl_component_layout(struct mdlparse_vars *parse_state,
                                 struct mol_comp_ss *mol_comp_ssp,
                                 double loc_x,
                                 double loc_y,
                                 double loc_z,
                                 double rot_axis_x,
                                 double rot_axis_y,
                                 double rot_axis_z,
                                 double rot_angle)
{
  init_matrix(mol_comp_ssp->t_matrix);
  if ((rot_axis_x == 0.0) && (rot_axis_y == 0.0) && (rot_axis_z == 0.0)) {
    if ((loc_x == 0.0) && (loc_y == 0.0) && (loc_z == 0.0) && (rot_angle == 0.0)) {
      mol_comp_ssp->spatial_type=COINCIDENT;
    }
    else if ((rot_angle != 0.0)) { 
      mol_comp_ssp->spatial_type=XYZA;
    }
    else {
      mol_comp_ssp->spatial_type=XYZ;
    }
  }
  else {
    mol_comp_ssp->spatial_type=XYZVA;
  }

  mol_comp_ssp->loc_x = loc_x;
  mol_comp_ssp->loc_y = loc_y;
  mol_comp_ssp->loc_z = loc_z;
  mol_comp_ssp->rot_axis_x = rot_axis_x;
  mol_comp_ssp->rot_axis_y = rot_axis_y;
  mol_comp_ssp->rot_axis_z = rot_axis_z;
  mol_comp_ssp->rot_angle = rot_angle;

  /*
  struct vector3 scale, translate, axis;
  double (*tm)[4];
  tm = mol_comp_ssp->t_matrix;
  scale.x = 1.0;
  scale.y = 1.0;
  scale.z = 1.0;
  translate.x = loc_x;
  translate.y = loc_y;
  translate.z = loc_z;
  axis.x = rot_axis_x;
  axis.y = rot_axis_y;
  axis.z = rot_axis_z;
  
  tform_matrix(&scale, &translate, &axis, rot_angle, tm);
  */
}


/****************************************************************
 * Reactions, surface classes
 ***************************************************************/

/**************************************************************************
 mdl_valid_rate:
    Check whether the reaction rate is valid.

 In: parse_state: parser state
     rate: the unidirectional (either forward or reverse) reaction rate
 Out: 0 if valid, 1 if not
**************************************************************************/
int mdl_valid_rate(struct mdlparse_vars *parse_state,
                   struct reaction_rate *rate) {
  if (rate->rate_type == RATE_UNSET) {
    mdlerror_fmt(parse_state,
                 "File %s, Line %d: Internal error: Rate is not set", __FILE__,
                 __LINE__);
    return 1;
  } else if (rate->rate_type == RATE_CONSTANT) {
    if (rate->v.rate_constant < 0.0) {
      if (parse_state->vol->notify->neg_reaction == WARN_ERROR) {
        mdlerror(parse_state,
                 "reaction rate constants should be zero or positive.");
        return 1;
      } else if (parse_state->vol->notify->neg_reaction == WARN_WARN) {
        mcell_warn("negative reaction rate constant %f; setting to zero and "
                   "continuing.", rate->v.rate_constant);
        rate->v.rate_constant = 0.0;
      }
    }
  } else if (rate->rate_type == RATE_FILE) {
    if (rate->v.rate_file == NULL) {
      mdlerror_fmt(parse_state,
                   "File %s, Line %d: Internal error: Rate filename is not set",
                   __FILE__, __LINE__);
      return 1;
    }
  }

  return 0;
}

/**************************************************************************
 mdl_new_reaction_player:
    Create a new reaction player from a species with optional orientation.

 In: parse_state: parser state
     spec: species with optional orientation
 Out: reaction player, or NULL if allocation failed
**************************************************************************/
static struct mcell_species *
mdl_new_reaction_player(struct mdlparse_vars *parse_state,
                        struct mcell_species *spec) {
  struct mcell_species *new_spec;
  if ((new_spec = (struct mcell_species *)CHECKED_MEM_GET(
           parse_state->mol_data_list_mem, "molecule type")) == NULL)
    return NULL;

  *new_spec = *spec;
  new_spec->next = NULL;
  return new_spec;
}

/**************************************************************************
 mdl_reaction_player_singleton:
    Set the reactant/product list to contain a single item.

 In: parse_state: parser state
     list: list to receive player
     spec: species with optional orientation
 Out: 0 on success, 1 on failure
**************************************************************************/
int mdl_reaction_player_singleton(struct mdlparse_vars *parse_state,
                                  struct mcell_species_list *list,
                                  struct mcell_species *spec) {
  struct mcell_species *player = mdl_new_reaction_player(parse_state, spec);
  if (player == NULL)
    return 1;
  list->mol_type_head = list->mol_type_tail = player;
  return 0;
}

/**************************************************************************
 mdl_add_reaction_player:
    Add a single item to a reactant/product player list.

 In: parse_state: parser state
     list: list to receive player
     spec: species with optional orientation
 Out: 0 on success, 1 on failure
**************************************************************************/
int mdl_add_reaction_player(struct mdlparse_vars *parse_state,
                            struct mcell_species_list *list,
                            struct mcell_species *spec) {
  struct mcell_species *player = mdl_new_reaction_player(parse_state, spec);
  if (player == NULL)
    return 1;
  list->mol_type_tail->next = player;
  list->mol_type_tail = player;
  return 0;
}

/**************************************************************************
 mdl_reaction_rate_from_var:
    Set a reaction rate from a variable.

 In: parse_state: parser state
     rate: reaction rate struct
     symp: pointer to symbol for reaction rate
 Out: 0 on success, 1 on failure
**************************************************************************/
int mdl_reaction_rate_from_var(struct mdlparse_vars *parse_state,
                               struct reaction_rate *rate,
                               struct sym_entry *symp) {
  switch (symp->sym_type) {
  case DBL:
    rate->rate_type = RATE_CONSTANT;
    rate->v.rate_constant = *(double *)symp->value;
    break;

  case STR:
    rate->rate_type = RATE_FILE;
    if ((rate->v.rate_file = mdl_strdup((char *)symp->value)) == NULL)
      return 1;
    break;

  default:
    mdlerror(parse_state, "Invalid variable used for reaction rate: must be a "
                          "number or a filename");
    return 1;
  }
  return 0;
}

/**************************************************************************
 mdl_assemble_reaction:
    Assemble a standard reaction from its component parts.

 In: parse_state: parser state
     reactants: list of reactants
     surface_class: optional surface class
     react_arrow: reaction arrow (uni, bi, catalytic, etc)
     products: list of products
     rates: forward/reverse reaction rates
     pathname: name reaction pathway name, or NULL
 Out: the reaction, or NULL if an error occurred
**************************************************************************/
struct mdlparse_vars *mdl_assemble_reaction(struct mdlparse_vars *parse_state,
                                            struct mcell_species *reactants,
                                            struct mcell_species *surface_class,
                                            struct reaction_arrow *react_arrow,
                                            struct mcell_species *products,
                                            struct reaction_rates *rate,
                                            struct sym_entry *pathname) {
  char *forward_rate_filename = NULL;
  char *backward_rate_filename = NULL;
  if (rate->forward_rate.rate_type == RATE_FILE) {
    forward_rate_filename =
        mcell_find_include_file(rate->forward_rate.v.rate_file,
                                parse_state->vol->curr_file);
  }
  if (rate->backward_rate.rate_type == RATE_FILE) {
    backward_rate_filename =
        mcell_find_include_file(rate->backward_rate.v.rate_file,
                                parse_state->vol->curr_file);
  }

  struct volume *state = parse_state->vol;
  if (mcell_add_reaction(state->notify,
                         &state->r_step_release,
                         state->rxn_sym_table,
                         state->radial_subdivisions,
                         state->vacancy_search_dist2,
                         reactants, react_arrow, surface_class, products,
                         pathname, rate, forward_rate_filename,
                         backward_rate_filename)) {
    return NULL;
  }

  return parse_state;
}

/**************************************************************************
 mdl_assemble_surface_reaction:
    Assemble a surface reaction from its component parts.

 In: parse_state: parser state
     reaction_type: RFLCT, TRANSP, or SINK
     surface_class: surface class
     reactant_sym: symbol for reactant molecule
     orient: orientation
 Out: the reaction, or NULL if an error occurred
**************************************************************************/
struct mdlparse_vars *
mdl_assemble_surface_reaction(struct mdlparse_vars *parse_state,
                              int reaction_type, struct species *surface_class,
                              struct sym_entry *reactant_sym, short orient) {
  if (mcell_add_surface_reaction(parse_state->vol->rxn_sym_table, reaction_type,
                                 surface_class, reactant_sym, orient)) {
    return NULL;
  }

  return parse_state;
}

/**************************************************************************
 mdl_assemble_concentration_clamp_reaction:
    Assemble a concentration clamp reaction from its component parts.

 In: parse_state: parser state
     surface_class: surface class
     mol_sym: symbol for molecule being clamped
     orient: orientation
     conc: desired concentration
 Out: the reaction, or NULL if an error occurred
**************************************************************************/
struct mdlparse_vars *mdl_assemble_concentration_clamp_reaction(
    struct mdlparse_vars *parse_state, struct species *surface_class,
    struct sym_entry *mol_sym, short orient, double conc) {
  if (mcell_add_concentration_clamp(parse_state->vol->rxn_sym_table,
                                    surface_class, mol_sym, orient, conc)) {
    return NULL;
  }

  return parse_state;
}

/**************************************************************************
 mdl_start_surface_class:
    Start a surface class declaration.

    SIDE EFFECT: sets current_surface_class in the parser state

 In: parse_state: parser state
     symp: symbol for the surface class
 Out: 0 on success, 1 on failure
**************************************************************************/
void mdl_start_surface_class(struct mdlparse_vars *parse_state,
                             struct sym_entry *symp) {
  struct species *specp = (struct species *)symp->value;
  specp->flags = IS_SURFACE;
  specp->refl_mols = NULL;
  specp->transp_mols = NULL;
  specp->absorb_mols = NULL;
  specp->clamp_conc_mols = NULL;
  parse_state->current_surface_class = specp;
}

/**************************************************************************
 mdl_finish_surface_class:
    Finish a surface class declaration.  Undoes side effects from
    mdl_start_surface_class.

 In: parse_state: parser state
 Out: 0 on success, 1 on failure
**************************************************************************/
void mdl_finish_surface_class(struct mdlparse_vars *parse_state) {
  parse_state->current_surface_class = NULL;
}

/**************************************************************************
 mdl_new_surf_mol_data:
    Create a new surface molecule data for surface molecule initialization.

 In: parse_state: parser state
     sm_info:
     quant: the amount of surface molecules to release
 Out: 0 on success, 1 on failure
**************************************************************************/
struct sm_dat *mdl_new_surf_mol_data(struct mdlparse_vars *parse_state,
                                     struct mcell_species *sm_info,
                                     double quant) {
  struct sm_dat *smdp;
  struct species *specp = (struct species *)sm_info->mol_type->value;
  if (!(specp->flags & ON_GRID)) {
    mdlerror_fmt(parse_state,
                 "Cannot initialize surface with non-surface molecule '%s'",
                 specp->sym->name);
    return NULL;
  } else if (mdl_check_valid_molecule_release(parse_state, sm_info)) {
    return NULL;
  }

  if ((smdp = CHECKED_MALLOC_STRUCT(struct sm_dat, "surface molecule data")) ==
      NULL)
    return NULL;

  smdp->next = NULL;
  smdp->sm = specp;
  smdp->quantity_type = 0;
  smdp->quantity = quant;
  smdp->orientation = sm_info->orient;
  return smdp;
}

/**********************************************************************
 ***  helper functions for release sites creation
 **********************************************************************/

/**************************************************************************
 add_release_single_molecule_to_list:
    Adds a release molecule descriptor to a list.

 In: list: the list
     mol:  the descriptor
 Out: none.  list is updated
**************************************************************************/
void
add_release_single_molecule_to_list(struct release_single_molecule_list *list,
                                    struct release_single_molecule *mol) {
  list->rsm_tail = list->rsm_tail->next = mol;
  ++list->rsm_count;
}

/**************************************************************************
 release_single_molecule_singleton:
    Populates a list with a single LIST release molecule descriptor.

 In: list: the list
     mol:  the descriptor
 Out: none.  list is updated
**************************************************************************/
void
release_single_molecule_singleton(struct release_single_molecule_list *list,
                                  struct release_single_molecule *mol) {
  list->rsm_tail = list->rsm_head = mol;
  list->rsm_count = 1;
}

/**************************************************************************
 set_release_site_density:
    Set a release quantity from this release site based on a fixed
    density within the release-site's area.  (Hopefully we're talking about a
    surface release here.)

 In: rel_site_obj_ptr: the release site
     dens: density for release
 Out: 0 on success, 1 on failure.  release site object is updated
**************************************************************************/
int set_release_site_density(struct release_site_obj *rel_site_obj_ptr,
                             double dens) {

  rel_site_obj_ptr->release_number_method = DENSITYNUM;
  rel_site_obj_ptr->concentration = dens;
  return 0;
}

/**************************************************************************
 set_release_site_volume_dependent_number:
    Set a release quantity from this release site based on a fixed
    concentration in a sphere of a gaussian-distributed diameter with a
    particular mean and std. deviation.

 In: rel_site_obj_ptr: the release site
     mean: mean value of distribution of diameters
     stdev: std. dev. of distribution of diameters
     conc: concentration for release
 Out: none.  release site object is updated
**************************************************************************/
void set_release_site_volume_dependent_number(
    struct release_site_obj *rel_site_obj_ptr, double mean, double stdev,
    double conc) {
  rel_site_obj_ptr->release_number_method = VOLNUM;
  rel_site_obj_ptr->mean_diameter = mean;
  rel_site_obj_ptr->standard_deviation = stdev;
  rel_site_obj_ptr->concentration = conc;
}

/*************************************************************************
 transform_translate:
    Apply a translation to the given transformation matrix.

 In:  state: system state
      mat: transformation matrix
      xlat: translation vector
 Out: translation is right-multiplied into the transformation matrix
*************************************************************************/
void transform_translate(MCELL_STATE *state, double (*mat)[4],
                         struct vector3 *xlat) {
  double tm[4][4];
  struct vector3 scaled_xlat = *xlat;
  scaled_xlat.x *= state->r_length_unit;
  scaled_xlat.y *= state->r_length_unit;
  scaled_xlat.z *= state->r_length_unit;
  init_matrix(tm);
  translate_matrix(tm, tm, &scaled_xlat);
  mult_matrix(mat, tm, mat, 4, 4, 4);
  free(xlat);
}

/*************************************************************************
 transform_scale:
    Apply a scale to the given transformation matrix.

 In:  mat: transformation matrix
      scale: scale vector
 Out: scale is right-multiplied into the transformation matrix
*************************************************************************/
void transform_scale(double (*mat)[4], struct vector3 *scale) {
  double tm[4][4];
  init_matrix(tm);
  scale_matrix(tm, tm, scale);
  mult_matrix(mat, tm, mat, 4, 4, 4);
  free(scale);
}

/*************************************************************************
 transform_rotate:
    Apply a rotation to the given transformation matrix.

 In:  mat: transformation matrix
      axis: axis of rotation
      angle: angle of rotation (degrees!)
 Out: 0 on success, 1 on failure; rotation is right-multiplied into the
      transformation matrix
*************************************************************************/
int transform_rotate(double (*mat)[4], struct vector3 *axis, double angle) {
  double tm[4][4];
  if (!distinguishable(vect_length(axis), 0.0, EPS_C)) {
    return 1;
  }
  init_matrix(tm);
  rotate_matrix(tm, tm, axis, angle);
  mult_matrix(mat, tm, mat, 4, 4, 4);
  return 0;
}

/*******************************************************************************
 *
 * check_release_regions makes sure that all regions used in release objects
 * correspond to properly instantiated objects.
 *
 *******************************************************************************/
void check_regions(struct geom_object *rootInstance, struct geom_object *child) {

  while (child != NULL) {
    for (struct geom_object *fc = child->first_child; fc != NULL; fc = fc->next) {
      if (fc->object_type == REL_SITE_OBJ) {
        struct release_site_obj *rel =
            (struct release_site_obj *)(fc->contents);
        if (rel->region_data != NULL) {
          struct release_evaluator *eval = rel->region_data->expression;
          if (check_release_regions(eval, fc, rootInstance)) {
            mcell_error("Release object %s contains at least one uninstantiated"
                        "region.",
                        fc->sym->name);
          }
        }
      }
    }
    child = child->next;
  }
}

/**************************************************************************
 finish_polygon_list:
    Finalize the polygon list, cleaning up any state updates that were made
    when we started creating the polygon.

 In: obj_ptr: contains information about the object (name, etc)
     obj_creation: information about object being created
 Out: 1 on failure, 0 on success
 NOTE: This function call might be too low-level for what we want from the API,
       but it is needed to create polygon objects for now.
**************************************************************************/
int finish_polygon_list(struct geom_object *obj_ptr,
                        struct object_creation *obj_creation) {
  pop_object_name(obj_creation);
  remove_gaps_from_regions(obj_ptr);
  // no_printf(" n_verts = %d\n", mpvp->current_polygon->n_verts);
  // no_printf(" n_walls = %d\n", mpvp->current_polygon->n_walls);
  if (check_degenerate_polygon_list(obj_ptr)) {
    return 1;
  }
  return 0;
}

/*************************************************************************
 start_object:
    Create a new object, adding it to the global symbol table. The object must
    not be defined yet. The qualified name of the object will be built by
    adding to the object_name_list, and the object is made the "current_object"
    in the mdl parser state. Because of these side effects, it is vital to call
    finish_object at the end of the scope of the object created here.

 In:  state: the simulation state
      obj_creation: information about object being created
      name: unqualified object name
 Out: the newly created object
 NOTE: This is very similar to mdl_start_object, but there is no parse state.
*************************************************************************/
struct geom_object *start_object(MCELL_STATE *state,
                            struct object_creation *obj_creation,
                            char *name,
                            int *error_code) {
  // Create new fully qualified name.
  char *new_name;
  if ((new_name = push_object_name(obj_creation, name)) == NULL) {
    free(name);
    return NULL;
  }

  struct dyngeom_parse_vars *dg_parse = state->dg_parse;
  // Create the symbol, if it doesn't exist yet.
  struct geom_object *obj_ptr = make_new_object(
      dg_parse,
      state->obj_sym_table,
      new_name,
      error_code);
  if (*error_code == 1) {
    return NULL;
  }

  obj_ptr->last_name = name;
  no_printf("Creating new object: %s\n", new_name);

  // Set parent object, make this object "current".
  obj_ptr->parent = obj_creation->current_object;

  return obj_ptr;
}

/***********************************************************************
 *
 * parse the model's mdl files and update our global state
 *
 ***********************************************************************/

int parse_input(struct volume *world) {
 // Parse the MDL file: 
  no_printf("Node %d parsing MDL file %s\n", world->procnum,
            world->mdl_infile_name);
  if (mdlparse_init(world)) {
    return (1);
  }
  no_printf("Done parsing MDL file: %s\n", world->mdl_infile_name);

  // we do not want to count collisions if the policy is not to print 
  if (world->notify->final_summary == NOTIFY_NONE)
    world->notify->molecule_collision_report = NOTIFY_NONE;

  if (world->iterations == INT_MIN) {
    mcell_error_nodie(
        "Total number of iterations is not specified either "
        "through the ITERATIONS keyword or through the command line option "
        "'-iterations'.");
    return 1;
  }

  return 0;
}<|MERGE_RESOLUTION|>--- conflicted
+++ resolved
@@ -1229,29 +1229,6 @@
   }
 
   /* Now, build the string! */
-<<<<<<< HEAD
-  {
-    int total_len = head.len + 1;
-    if (format != NULL)
-      total_len += strlen(format);
-    char *buffer = CHECKED_MALLOC_ARRAY(char, total_len, "SPRINTF data");
-    char *pos = buffer;
-    if (buffer == NULL)
-      goto failure;
-    while (head.next != NULL) {
-      struct sprintf_output_list *l = head.next;
-      memcpy(pos, l->segment, l->len);
-      pos += l->len;
-      free(l->segment);
-      head.next = l->next;
-      free(l);
-    }
-    if (format != NULL)
-      strcpy(pos, format);
-    else
-      *pos = '\0';
-    return buffer;
-=======
   total_len = head.len + 1;
   if (format != NULL)
     total_len += strlen(format);
@@ -1266,8 +1243,13 @@
     free(l->segment);
     head.next = l->next;
     free(l);
->>>>>>> 52a69e91
-  }
+  }
+  if (format != NULL)
+    strcpy(pos, format);
+  else
+    *pos = '\0';
+
+  return buffer;
 
 failure:
   while (head.next != NULL) {
@@ -3506,9 +3488,8 @@
     break;
 
   case REL_SITE_OBJ: {
-<<<<<<< HEAD
       dst_obj->contents =
-          duplicate_release_site(parse_state, src_obj->contents, dst_obj,
+          duplicate_release_site(parse_state, (struct release_site_obj *)src_obj->contents, dst_obj,
                                  parse_state->vol->root_instance);
       if (dst_obj->contents == NULL)
         return 1;
@@ -3516,23 +3497,11 @@
       rso->name = mdl_strdup(dst_obj->sym->name);
       if (rso->name == NULL)
         return 1;
-=======
-    dst_obj->contents =
-        duplicate_release_site(parse_state, (struct release_site_obj *)src_obj->contents, dst_obj,
-                               parse_state->vol->root_instance);
-    if (dst_obj->contents == NULL)
-      return 1;
-    struct release_site_obj *rso = (struct release_site_obj *)dst_obj->contents;
-    rso->name = mdl_strdup(dst_obj->sym->name);
-    if (rso->name == NULL)
-      return 1;
->>>>>>> 52a69e91
     }
     break;
 
   case BOX_OBJ:
   case POLY_OBJ: {
-<<<<<<< HEAD
       if (parse_state->vol->disable_polygon_objects) {
         mdlerror(
             parse_state,
@@ -3549,24 +3518,6 @@
       dst_obj->periodic_y = src_obj->periodic_y;
       dst_obj->periodic_z = src_obj->periodic_z;
     }
-=======
-    if (parse_state->vol->disable_polygon_objects) {
-      mdlerror(
-          parse_state,
-          "When using dynamic geometries, polygon objects should only be "
-          "defined/instantiated through the dynamic geometry file.");
-    }
-    dst_obj->contents = src_obj->contents;
-    struct polygon_object *poly_obj = \
-        (struct polygon_object *)src_obj->contents;
-    // Effectively, this tracks the instances of this object, which we need for
-    // cleaning up after dynamic geometry events.
-    poly_obj->references++;
-    dst_obj->periodic_x = src_obj->periodic_x;
-    dst_obj->periodic_y = src_obj->periodic_y;
-    dst_obj->periodic_z = src_obj->periodic_z;
-    }
->>>>>>> 52a69e91
     break;
 
   case VOXEL_OBJ:
@@ -5879,11 +5830,7 @@
       allocation failed)
 **************************************************************************/
 struct region *mdl_create_region(struct mdlparse_vars *parse_state,
-<<<<<<< HEAD
-                                 struct geom_object *objp, char *name) {
-=======
-                                 struct object *objp, const char *name) {
->>>>>>> 52a69e91
+                                 struct geom_object *objp, const char *name) {
   struct region *rp;
   struct region_list *rlp;
   no_printf("Creating new region: %s\n", name);
@@ -5921,11 +5868,7 @@
  Out: region, or NULL if allocation fails
 **************************************************************************/
 struct region *mdl_get_region(struct mdlparse_vars *parse_state,
-<<<<<<< HEAD
-                              struct geom_object *objp, char *name) {
-=======
-                              struct object *objp, const char *name) {
->>>>>>> 52a69e91
+                              struct geom_object *objp, const char *name) {
   struct sym_entry *reg_sym;
   char *region_name;
   struct region *rp;
