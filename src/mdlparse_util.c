--- conflicted
+++ resolved
@@ -3515,17 +3515,14 @@
           "defined/instantiated through the dynamic geometry file.");
     }
     dst_obj->contents = src_obj->contents;
-<<<<<<< HEAD
     struct polygon_object *poly_obj = \
         (struct polygon_object *)src_obj->contents;
     // Effectively, this tracks the instances of this object, which we need for
     // cleaning up after dynamic geometry events.
     poly_obj->references++;
-=======
     dst_obj->periodic_x = src_obj->periodic_x;
     dst_obj->periodic_y = src_obj->periodic_y;
     dst_obj->periodic_z = src_obj->periodic_z;
->>>>>>> 18c619cd
     break;
 
   case VOXEL_OBJ:
