--- conflicted
+++ resolved
@@ -224,11 +224,8 @@
 %token       FRONT_CROSSINGS
 %token       FRONT_HITS
 %token       GAUSSIAN_RELEASE_NUMBER
-<<<<<<< HEAD
 %token       GEOMETRY
 %token       GRAPH_PATTERN 
-=======
->>>>>>> d606a65f
 %token       HEADER
 %token       HIGH_PROBABILITY_THRESHOLD
 %token       HIGH_REACTION_PROBABILITY
