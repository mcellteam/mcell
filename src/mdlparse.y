%{
  #include "config.h"
  #include <stdio.h>
  #include <stdlib.h>
  #include <stdarg.h>
  #include <string.h>
  #include <time.h>
  #include <math.h>
  #include <float.h>
  #include <limits.h>
  #include <errno.h>

  #include "rng.h"
  #include "logging.h"
  #include "vector.h"
  #include "strfunc.h"
  #include "mem_util.h"
  #include "sym_table.h"
#include "diffuse_util.h"
  #include "mdlparse_util.h"
  #include "mdlparse_aux.h"
  #include "util.h"
  #include "react_output.h"

  #include "mcell_misc.h"
  #include "mcell_structs.h"
  #include "mcell_viz.h"
  #include "mcell_release.h"
  #include "mcell_objects.h"
  #include "mcell_dyngeom.h"

  /* make sure to declare yyscan_t before including mdlparse.h */
  typedef void *yyscan_t;
  #include "mdlparse.h"

  int mdllex_init(yyscan_t *ptr_yy_globals) ;
  int mdllex_destroy(yyscan_t yyscanner);
  void mdlrestart(FILE *infile, yyscan_t scanner);
  int mdllex(YYSTYPE *yylval, struct mdlparse_vars *parse_state, yyscan_t scanner);


#ifdef DEBUG_MDL_PARSER
  #define FAILCHECK(t) do { mcell_error_nodie("Parser fail: %s:%d (%s)\n", __FILE__, __LINE__, t); return 1; } while(0)
#else
  #define FAILCHECK(t) return 1
#endif
#define CHECK(a)  do { if ((a) != 0) FAILCHECK("non-zero"); } while (0)
#define CHECKN(a) do { if ((a) == NULL) FAILCHECK("NULL"); } while (0)
#define CHECKF(a)  do {                                               \
                        if (isnan(a))                                 \
                        {                                             \
                          mdlerror(parse_state, "Expression result is not a number"); \
                          FAILCHECK("NaN");                           \
                        }                                             \
                        else if (isinf(a))                            \
                        {                                             \
                          mdlerror(parse_state, "Expression result is infinite"); \
                          FAILCHECK("Infinite");                      \
                        }                                             \
                      } while(0)

  #undef yyerror
  #define yyerror(a, b, c) mdlerror(a, c)
%}


%union {
int ival;
int tok;
double dbl;
long long llival;
char *str;
struct sym_entry *sym;
struct vector3 *vec3;
struct num_expr_list_head nlist;
struct release_evaluator *rev;
struct sym_table_list *symlist;
struct output_times *otimes;

/* Reaction output */
struct output_times_inlist ro_otimes;
struct output_column_list ro_cols;
struct output_set *ro_set;
struct output_set_list ro_sets;
struct output_expression *cnt;

/* Viz output */
struct frame_data_list_head frame_list;

/* Region definitions */
struct element_list *elem_list_item;
struct element_list_head elem_list;
struct region *reg;

/* Diffusion constants */
struct diffusion_constant diff_const;

/* Geometry */
struct vertex_list_head vertlist;
struct vertex_list *vertlistitem;
struct element_connection_list_head ecl;
struct element_connection_list *elem_conn;
struct object *obj;
struct object_list obj_list;
struct voxel_object *voxel;

/* Molecule species */
struct mcell_species mol_type;
struct mcell_species_list mol_type_list;
struct mcell_species_spec *mcell_mol_spec;
struct parse_mcell_species_list mcell_species_lst;
struct sm_dat *surf_mol_dat;
struct sm_dat_list surf_mol_dat_list;
struct species_list species_lst;
struct species_list_item *species_lst_item;

/* Reactions */
struct reaction_arrow react_arrow;
struct reaction_rate  react_rate;
struct reaction_rates react_rates;

/* Release sites/patterns */
struct release_pattern rpat;
struct release_single_molecule *rsm;
struct release_single_molecule_list rsm_list;

/* printf arguments */
struct arg *printfarg;
struct arg_list printfargs;

}

%pure-parser

%lex-param {struct mdlparse_vars *parse_state}
%lex-param {yyscan_t scanner}
%parse-param {struct mdlparse_vars *parse_state}
%parse-param {yyscan_t scanner}
%name-prefix="mdl"

%token       ABS
%token       ABSORPTIVE
%token       ACCURATE_3D_REACTIONS
%token       ACOS
%token       ALL_CROSSINGS
%token       ALL_DATA
%token       ALL_ELEMENTS
%token       ALL_ENCLOSED
%token       ALL_HITS
%token       ALL_ITERATIONS
%token       ALL_MESHES
%token       ALL_MOLECULES
%token       ALL_NOTIFICATIONS
%token       ALL_TIMES
%token       ALL_WARNINGS
%token       ASCII
%token       ASIN
%token       ASPECT_RATIO
%token       ATAN
%token       BACK
%token       BACK_CROSSINGS
%token       BACK_HITS
%token       BINARY
%token       BOTTOM
%token       BOX
%token       BOX_TRIANGULATION_REPORT
%token       BRIEF
%token       CEIL
%token       CELLBLENDER
%token       CENTER_MOLECULES_ON_GRID
%token       CHECKPOINT_INFILE
%token       CHECKPOINT_ITERATIONS
%token       CHECKPOINT_OUTFILE
%token       CHECKPOINT_REALTIME
%token       CHECKPOINT_REPORT
%token       CLAMP_CONCENTRATION
%token       CLOSE_PARTITION_SPACING
%token       CONCENTRATION
%token       CORNERS
%token       COS
%token       COUNT
%token       CUBIC
%token       CUBIC_RELEASE_SITE
%token       CUSTOM_SPACE_STEP
%token       CUSTOM_TIME_STEP
%token       DEFAULT
%token       DEFINE_MOLECULE
%token       DEFINE_MOLECULES
%token       DEFINE_REACTIONS
%token       DEFINE_RELEASE_PATTERN
%token       DEFINE_SURFACE_CLASS
%token       DEFINE_SURFACE_CLASSES
%token       DEFINE_SURFACE_REGIONS
%token       DEGENERATE_POLYGONS
%token       DELAY
%token       DENSITY
%token       DIFFUSION_CONSTANT_2D
%token       DIFFUSION_CONSTANT_3D
%token       DIFFUSION_CONSTANT_REPORT
<<<<<<< HEAD
%token       DREAMM_V3
%token       DREAMM_V3_GROUPED
%token       DYNAMIC_GEOMETRY
%token       DYNAMIC_GEOMETRY_MOLECULE_PLACEMENT
=======
>>>>>>> ccd74d01
%token       EFFECTOR_GRID_DENSITY
%token       ELEMENT_CONNECTIONS
%token       ELLIPTIC
%token       ELLIPTIC_RELEASE_SITE
%token       EQUAL
%token       ERROR
%token       ESTIMATE_CONCENTRATION
%token       EXCLUDE_ELEMENTS
%token       EXCLUDE_PATCH
%token       EXCLUDE_REGION
%token       EXIT
%token       EXP
%token       EXPRESSION
%token       FALSE
%token       FCLOSE
%token       FILENAME
%token       FILENAME_PREFIX
%token       FILE_OUTPUT_REPORT
%token       FINAL_SUMMARY
%token       FLOOR
%token       FOPEN
%token       FORMAT
%token       FPRINTF
%token       FPRINT_TIME
%token       FRONT
%token       FRONT_CROSSINGS
%token       FRONT_HITS
%token       GAUSSIAN_RELEASE_NUMBER
%token       GEOMETRY
%token       HEADER
%token       HIGH_PROBABILITY_THRESHOLD
%token       HIGH_REACTION_PROBABILITY
%token       IGNORED
%token       INCLUDE_ELEMENTS
%token       INCLUDE_FILE
%token       INCLUDE_PATCH
%token       INCLUDE_REGION
%token       INPUT_FILE
%token       INSTANTIATE
%token <llival> LLINTEGER
%token       FULLY_RANDOM
%token       INTERACTION_RADIUS
%token       ITERATION_LIST
%token       ITERATION_NUMBERS
%token       ITERATION_REPORT
%token       ITERATIONS
%token       KEEP_CHECKPOINT_FILES
%token       LEFT
%token       LIFETIME_THRESHOLD
%token       LIFETIME_TOO_SHORT
%token       LIST
%token       LOCATION
%token       LOG
%token       LOG10
%token       MAX_TOK
%token       MAXIMUM_STEP_LENGTH
%token       MEAN_DIAMETER
%token       MEAN_NUMBER
%token       MEMORY_PARTITION_X
%token       MEMORY_PARTITION_Y
%token       MEMORY_PARTITION_Z
%token       MEMORY_PARTITION_POOL
%token       MESHES
%token       MICROSCOPIC_REVERSIBILITY
%token       MIN_TOK
%token       MISSED_REACTIONS
%token       MISSED_REACTION_THRESHOLD
%token       MISSING_SURFACE_ORIENTATION
%token       MOD
%token       MODE
%token       MODIFY_SURFACE_REGIONS
%token       MOLECULE
%token       MOLECULE_COLLISION_REPORT
%token       MOLECULE_DENSITY
%token       MOLECULE_NUMBER
%token       MOLECULE_POSITIONS
%token       MOLECULES
%token       MOLECULE_PLACEMENT_FAILURE
%token       NAME_LIST
%token       NEAREST_POINT
%token       NEAREST_TRIANGLE
%token       NEGATIVE_DIFFUSION_CONSTANT
%token       NEGATIVE_REACTION_RATE
%token       NO
%token       NOEXIT
%token       NONE
%token       NO_SPECIES
%token       NOT_EQUAL
%token       NOTIFICATIONS
%token       NUMBER_OF_SUBUNITS
%token       NUMBER_OF_TRAINS
%token       NUMBER_TO_RELEASE
%token       OBJECT
%token       OFF
%token       ON
%token       ORIENTATIONS
%token       OUTPUT_BUFFER_SIZE
%token       INVALID_OUTPUT_STEP_TIME
%token       LARGE_MOLECULAR_DISPLACEMENT
%token       ADD_REMOVE_MESH
%token       OVERWRITTEN_OUTPUT_FILE
%token       PARTITION_LOCATION_REPORT
%token       PARTITION_X
%token       PARTITION_Y
%token       PARTITION_Z
%token       PI_TOK
%token       POLYGON_LIST
%token       POSITIONS
%token       PRINTF
%token       PRINT_TIME
%token       PROBABILITY_REPORT
%token       PROBABILITY_REPORT_THRESHOLD
%token       PROGRESS_REPORT
%token       RADIAL_DIRECTIONS
%token       RADIAL_SUBDIVISIONS
%token       RAND_GAUSSIAN
%token       RAND_UNIFORM
%token       RATE_RULES
%token       REACTION_DATA_OUTPUT
%token       REACTION_OUTPUT_REPORT
%token <dbl> REAL
%token       RECTANGULAR_RELEASE_SITE
%token       RECTANGULAR_TOKEN
%token       REFLECTIVE
%token       REGION_DATA
%token       RELEASE_EVENT_REPORT
%token       RELEASE_INTERVAL
%token       RELEASE_PATTERN
%token       RELEASE_PROBABILITY
%token       RELEASE_SITE
%token       REMOVE_ELEMENTS
%token       RIGHT
%token       ROTATE
%token       ROUND_OFF
%token       SCALE
%token       SEED
%token       SHAPE
%token       SHOW_EXACT_TIME
%token       SIN
%token       SITE_DIAMETER
%token       SITE_RADIUS
%token       SPACE_STEP
%token       SPHERICAL
%token       SPHERICAL_RELEASE_SITE
%token       SPHERICAL_SHELL
%token       SPHERICAL_SHELL_SITE
%token       SPRINTF
%token       SQRT
%token       STANDARD_DEVIATION
%token       STEP
%token       STRING_TO_NUM
%token <str> STR_VALUE
%token       SUBUNIT
%token       SUBUNIT_RELATIONSHIPS
%token       SUMMATION_OPERATOR
%token       SURFACE_CLASS
%token       SURFACE_ONLY
%token       TAN
%token       TARGET_ONLY
%token       TET_ELEMENT_CONNECTIONS
%token       THROUGHPUT_REPORT
%token       TIME_LIST
%token       TIME_POINTS
%token       TIME_STEP
%token       TIME_STEP_MAX
%token       TO
%token       TOP
%token       TRAIN_DURATION
%token       TRAIN_INTERVAL
%token       TRANSLATE
%token       TRANSPARENT
%token       TRIGGER
%token       TRUE
%token       UNLIMITED
%token       USELESS_VOLUME_ORIENTATION
%token       VACANCY_SEARCH_DISTANCE
%token <str> VAR
%token       VARYING_PROBABILITY_REPORT
%token       VERTEX_LIST
%token       VIZ_MESH_FORMAT
%token       VIZ_MOLECULE_FORMAT
%token       VIZ_OUTPUT
%token       VIZ_OUTPUT_REPORT
%token       VIZ_VALUE
%token       VOLUME_DATA_OUTPUT
%token       VOLUME_OUTPUT_REPORT
%token       VOLUME_DEPENDENT_RELEASE_NUMBER
%token       VOLUME_ONLY
%token       VOXEL_COUNT
%token       VOXEL_LIST
%token       VOXEL_SIZE
%token       WARNING
%token       WARNINGS
%token       WORLD
%token       YES

/* Utility non-terminals */
%type <str> str_value
%type <str> var
%type <str> file_name
%type <sym> existing_object
%type <sym> existing_region
%type <vec3> point
%type <vec3> point_or_num
%type <tok> boolean
%type <mol_type> orientation_class
%type <mol_type> list_orient_marks
%type <mol_type> orient_class_number
%type <nlist> list_range_specs
%type <nlist> range_spec

/* Assignment/expression non-terminals */
%type <sym> assign_var
%type <sym> existing_var_only
%type <nlist> array_value
%type <nlist> array_expr_only
%type <sym> existing_array
%type <dbl> num_expr
%type <dbl> num_value
%type <dbl> intOrReal
%type <dbl> num_expr_only
%type <sym> existing_num_var
%type <dbl> arith_expr
%type <str> str_expr
%type <sym> existing_str_var
%type <str> str_expr_only

/* I/O non-terminals */
%type <sym> new_file_stream
%type <sym> existing_file_stream
%type <str> file_mode
%type <str> format_string
%type <printfargs> list_args
%type <printfarg> list_arg

/* Notification non-terminals */
%type <tok> notify_bilevel
%type <tok> notify_level

/* Warning non-terminals */
%type <tok> warning_level

/* Checkpoint non-terminals */
%type <tok> exit_or_no
%type <dbl> time_expr

/* Partition non-terminals */
%type <tok> partition_dimension

/* Molecule definition non-terminals */
%type <mcell_species_lst> list_molecule_stmts
%type <mcell_mol_spec> molecule_stmt
%type <str> molecule_name
%type <sym> new_molecule
%type <diff_const> diffusion_def
%type <dbl> mol_timestep_def
%type <ival> target_def
%type <dbl> maximum_step_length_def


/* Molecule utility non-terminals */
%type <sym> existing_molecule
%type <mol_type> existing_surface_molecule
%type <mol_type> existing_molecule_opt_orient

/* Surface class non-terminals */
%type <sym> existing_surface_class
%type <tok> surface_rxn_type
%type <surf_mol_dat_list> surface_mol_stmt
%type <surf_mol_dat_list> list_surface_mol_density
%type <surf_mol_dat_list> list_surface_mol_num
%type <surf_mol_dat> surface_mol_quant

/* Reaction network non-terminals */
%type <react_arrow> right_cat_arrow
%type <react_arrow> double_cat_arrow
%type <react_arrow> reaction_arrow
%type <sym> new_rxn_pathname
%type <mol_type_list> reactant_list
%type <mol_type> reactant
%type <mol_type> opt_reactant_surface_class
%type <mol_type> reactant_surface_class
%type <mol_type_list> product_list
%type <mol_type> product
%type <react_rates> rx_rate_syntax rx_dir_rate rx_rate1 rx_rate2
%type <react_rate> atomic_rate

/* Release pattern non-terminals */
%type <sym> new_release_pattern
%type <sym> existing_release_pattern_xor_rxpn
%type <rpat> list_req_release_pattern_cmds
%type <ival> train_count

/* Object type non-terminals */
%type <obj> object_def
%type <obj> meta_object_def
%type <obj> release_site_def release_site_def_new release_site_def_old
%type <obj> box_def
%type <obj> polygon_list_def
%type <obj> voxel_list_def
%type <sym> new_object
%type <str> new_object_name
%type <obj_list> list_objects
%type <obj> object_ref
%type <obj> existing_object_ref

/* Release-site non-terminals */
%type <rev> release_region_expr
%type <tok> release_site_geom_old
%type <sym> existing_num_or_array
%type <tok> site_size_cmd
%type <rsm_list> molecule_release_pos_list
%type <rsm> molecule_release_pos

/* Polygon/voxel non-terminals */
%type <vertlist> vertex_list_cmd list_points
%type <vertlistitem> single_vertex
%type <ecl> element_connection_cmd tet_element_connection_cmd
%type <elem_conn> element_connection element_connection_tet
%type <ecl> list_element_connections list_tet_arrays

/* Region specification non-terminals */
%type <elem_list> remove_element_specifier_list
%type <tok> side_name
%type <elem_list> element_specifier_list element_specifier
%type <elem_list> incl_element_list_stmt excl_element_list_stmt
%type <elem_list> just_an_element_list
%type <elem_list> list_element_specs
%type <elem_list_item> element_spec
%type <elem_list_item> prev_region_stmt patch_statement
%type <tok> prev_region_type patch_type
%type <reg> new_region

/* Box non-terminals */
%type <dbl> opt_aspect_ratio_def

/* Reaction output non-terminals */
%type <dbl> output_buffer_size_def
%type <ro_otimes> output_timer_def
%type <ro_otimes> real_time_def iteration_time_def step_time_def
%type <ro_sets> list_count_cmds
%type <ro_set> count_cmd count_stmt
%type <str> custom_header_value
%type <ro_cols> single_count_expr list_count_exprs
%type <cnt> count_expr count_value
%type <tok> file_arrow
%type <str> outfile_syntax
%type <sym> existing_rxpn_or_molecule
%type <mol_type> existing_molecule_required_orient_braces
%type <cnt> count_syntax count_syntax_1 count_syntax_2 count_syntax_3
%type <sym> count_location_specifier
%type <tok> opt_hit_spec hit_spec
%type <str> opt_custom_header

/* Viz output non-terminals */
%type <ival> viz_mode_def
%type <ival> optional_state
%type <frame_list> viz_frames_def
%type <tok> viz_molecules_one_item
%type <frame_list> viz_molecules_block_def
%type <frame_list> list_viz_molecules_block_cmds viz_molecules_block_cmd
%type <symlist> existing_one_or_multiple_molecules
%type <nlist> viz_time_spec
%type <frame_list> viz_molecules_time_points_def viz_molecules_time_points_cmds
%type <frame_list> viz_molecules_time_points_one_cmd
%type <nlist> viz_iteration_spec
%type <frame_list> viz_molecules_iteration_numbers_def
%type <frame_list> viz_molecules_iteration_numbers_cmds
%type <frame_list> viz_molecules_iteration_numbers_one_cmd

/* Volume output non-terminals */
%type <str> volume_output_filename_prefix
%type <species_lst> volume_output_molecule_list volume_output_molecule_decl
%type <species_lst_item> volume_output_molecule
%type <species_lst>  volume_output_molecules
%type <vec3> volume_output_location volume_output_voxel_size
%type <vec3> volume_output_voxel_count
%type <otimes> volume_output_times_def

/* Operator associativities and precendences */
%right '='
%left '&' ':'
%left '+' '-'
%left '*' '/'
%left UNARYMINUS
%left '^'

%%

/* Start */
mdl_format:
        mdl_stmt_list
;

mdl_stmt_list:
        mdl_stmt
      | mdl_stmt_list mdl_stmt
;


mdl_stmt:
        include_stmt
      | assignment_stmt
      | io_stmt
      | notification_def
      | warnings_def
      | chkpt_stmt
      | parameter_def
      | partition_def
      | memory_partition_def
      | molecules_def
      | surface_classes_def
      | rx_net_def
      | release_pattern_def
      | physical_object_def
      | instance_def
      | existing_obj_define_surface_regions
      | mod_surface_regions
      | output_def
      | viz_output_def
      | volume_output_def
;

/* =================================================================== */
/* Utility definitions */
str_value: STR_VALUE
;

var: VAR
;

file_name: str_expr
;

existing_object: var                                  { CHECKN($$ = mdl_existing_object(parse_state, $1)); }
;

existing_region: existing_object '[' var ']'          { CHECKN($$ = mdl_existing_region(parse_state, $1, $3)); }
;

point: array_value                                    { CHECKN($$ = mdl_point(parse_state, &$1)); }
;

point_or_num: point
            | num_expr_only                           { CHECKN($$ = mdl_point_scalar($1)); }
;

boolean: TRUE                                         { $$ = 1; }
       | FALSE                                        { $$ = 0; }
       | YES                                          { $$ = 1; }
       | NO                                           { $$ = 0; }
       | ON                                           { $$ = 1; }
       | OFF                                          { $$ = 0; }
;

orientation_class: /* empty */                        { $$.orient_set = 0; }
                 | list_orient_marks
                 | orient_class_number
                 | ';'                                { $$.orient_set = 1; $$.orient = 0; }
;

list_orient_marks:
          head_mark                                   { $$.orient = 1; $$.orient_set = 1; }
        | tail_mark                                   { $$.orient = -1; $$.orient_set = 1; }
        | list_orient_marks head_mark                 {
                                                          $$ = $1;
                                                          if ($$.orient >= 32767)
                                                          {
                                                            /* Seriously?  Wow. */
                                                            mdlerror(parse_state, "molecule orientation must not be greater than 32767");
                                                            return 1;
                                                          }
                                                          ++ $$.orient;
                                                      }
        | list_orient_marks tail_mark                 {
                                                          $$ = $1;
                                                          if ($$.orient <= -32768)
                                                          {
                                                            /* Seriously?  Wow. */
                                                            mdlerror(parse_state, "molecule orientation must not be less than -32768");
                                                            return 1;
                                                          }
                                                          -- $$.orient;
                                                      }
;

head_mark: '\''
;

tail_mark: ','
;

orient_class_number: '{' num_expr '}'                 {
                                                          $$.orient = (int) $2;
                                                          $$.orient_set = 1;
                                                          if ($$.orient != $2)
                                                          {
                                                            mdlerror(parse_state, "molecule orientation specified inside braces must be an integer between -32768 and 32767.");
                                                            return 1;
                                                          }
                                                      }
;

list_range_specs:
          range_spec
        | list_range_specs ',' range_spec             {
                                                          if ($1.value_tail)
                                                          {
                                                            $$ = $1;
                                                            $$.value_count += $3.value_count;
                                                            $$.value_tail->next = $3.value_head;
                                                            $$.value_tail = $3.value_tail;
                                                          }
                                                          else
                                                            $$ = $3;
                                                      }
;

range_spec: num_expr                                  { CHECK(mcell_generate_range_singleton(&$$, $1)); }
        | '[' num_expr TO num_expr STEP num_expr ']'  { CHECK(mdl_generate_range(parse_state, &$$, $2, $4, $6)); }
;


/* =================================================================== */
/* Include files */
include_stmt: INCLUDE_FILE '=' str_expr               {
                                                          char *include_path = mcell_find_include_file($3, parse_state->vol->curr_file);
                                                          if (include_path == NULL)
                                                          {
                                                            mdlerror_fmt(parse_state, "Out of memory while trying to open include file '%s'", $3);
                                                            free($3);
                                                            return 1;
                                                          }
                                                          if (mdlparse_file(parse_state, include_path))
                                                          {
                                                            free(include_path);
                                                            free($3);
                                                            return 1;
                                                          }
                                                          free(include_path);
                                                          free($3);
                                                      }
;

/* =================================================================== */
/* Expressions */

assignment_stmt:
        assign_var '=' num_expr_only                  { CHECK(mdl_assign_variable_double(parse_state, $1, $3)); }
      | assign_var '=' str_expr_only                  { CHECK(mdl_assign_variable_string(parse_state, $1, $3)); }
      | assign_var '=' existing_var_only              { CHECK(mdl_assign_variable(parse_state, $1, $3)); }
      | assign_var '=' array_expr_only                { CHECK(mdl_assign_variable_array(parse_state, $1, $3.value_head)); }
;

assign_var: var                                       { CHECKN($$ = mdl_get_or_create_variable(parse_state, $1)); }
;

existing_var_only: var                                { CHECKN($$ = mdl_existing_variable(parse_state, $1)); }
;

array_value: array_expr_only
           | existing_array                           {
                                                          struct num_expr_list *elp;
                                                          $$.value_head = (struct num_expr_list *) $1->value;
                                                          $$.value_count = 1;
                                                          for (elp = $$.value_head; elp->next != NULL; elp = elp->next)
                                                            ++ $$.value_count;
                                                          $$.value_tail = elp;
                                                          $$.shared = 1;
                                                      }
;

array_expr_only: '[' list_range_specs ']'             { mdl_debug_dump_array($2.value_head); $$ = $2; }
;

existing_array: var                                   { CHECKN($$ = mdl_existing_array(parse_state, $1)); }
;

num_expr: num_value
        | arith_expr
;

num_value: intOrReal
         | existing_num_var                           { $$ = *(double *) $1->value; }
;

intOrReal: LLINTEGER                                    { $$ = $1; }
         | REAL
;

num_expr_only: intOrReal
             | arith_expr
;

existing_num_var: var                                 { CHECKN($$ = mdl_existing_double(parse_state, $1)); }
;

arith_expr:
        '(' num_expr ')'                              { $$ = $2; }
      | EXP '(' num_expr ')'                          { CHECKF($$ = exp($3)); }
      | LOG '(' num_expr ')'                          { CHECK(mdl_expr_log(parse_state, $3, &$$)); }
      | LOG10 '(' num_expr ')'                        { CHECK(mdl_expr_log10(parse_state, $3, &$$)); }
      | MAX_TOK '(' num_expr ',' num_expr ')'         { $$ = max2d($3, $5); }
      | MIN_TOK '(' num_expr ',' num_expr ')'         { $$ = min2d($3, $5); }
      | ROUND_OFF '(' num_expr ',' num_expr ')'       { $$ = mdl_expr_roundoff($5, (int) $3); }
      | FLOOR '(' num_expr ')'                        { $$ = floor($3); }
      | CEIL '(' num_expr ')'                         { $$ = ceil($3); }
      | SIN '(' num_expr ')'                          { $$ = sin($3); }
      | COS '(' num_expr ')'                          { $$ = cos($3); }
      | TAN '(' num_expr ')'                          { CHECKF($$ = tan($3)); }
      | ASIN '(' num_expr ')'                         { CHECKF($$ = asin($3)); }
      | ACOS '(' num_expr ')'                         { CHECKF($$ = acos($3)); }
      | ATAN '(' num_expr ')'                         { $$ = atan($3); }
      | SQRT '(' num_expr ')'                         { CHECKF($$ = sqrt($3)); }
      | ABS '(' num_expr ')'                          { $$ = fabs($3); }
      | MOD '(' num_expr ',' num_expr ')'             { CHECK(mdl_expr_mod(parse_state, $3, $5, &$$)); }
      | PI_TOK                                        { $$ = MY_PI; }
      | RAND_UNIFORM                                  { $$ = mdl_expr_rng_uniform(parse_state); }
      | RAND_GAUSSIAN                                 { $$ = rng_gauss(parse_state->vol->rng); }
      | SEED                                          { $$ = parse_state->vol->seed_seq; }
      | STRING_TO_NUM '(' str_expr ')'                { CHECK(mdl_expr_string_to_double(parse_state, $3, &$$)); }
      | num_expr '+' num_expr                         { CHECKF($$ = $1 + $3); }
      | num_expr '-' num_expr                         { CHECKF($$ = $1 - $3); }
      | num_expr '*' num_expr                         { CHECKF($$ = $1 * $3); }
      | num_expr '/' num_expr                         { CHECK(mdl_expr_div(parse_state, $1, $3, &$$)); }
      | num_expr '^' num_expr                         { CHECK(mdl_expr_pow(parse_state, $1, $3, &$$)); }
      | '-' num_expr %prec UNARYMINUS                 { $$ = -$2; }
      | '+' num_expr %prec UNARYMINUS                 { $$ = $2; }
;

str_expr:
        str_expr_only
      | existing_str_var                              { CHECKN($$ = mdl_strdup((char const *) $1->value)); }
;

str_expr_only:
        str_value                                     { CHECKN($$ = mdl_strip_quotes($1)); }
      | INPUT_FILE                                    { CHECKN($$ = mdl_strdup(parse_state->vol->mdl_infile_name)); }
      | str_expr '&' str_expr                         { CHECKN($$ = mdl_strcat($1, $3)); }
      | FORMAT '(' format_string list_args ')'        { CHECKN($$ = mdl_string_format(parse_state, $3, $4.arg_head)); }
;

existing_str_var: var                                 { CHECKN($$ = mdl_existing_string(parse_state, $1)); }
;

/* =================================================================== */
/* I/O */

io_stmt: fopen_stmt
       | fclose_stmt
       | printf_stmt
       | fprintf_stmt
       | sprintf_stmt
       | print_time_stmt
       | fprint_time_stmt
;

fopen_stmt: new_file_stream FOPEN
            '(' file_name ',' file_mode ')'           { CHECK(mdl_fopen(parse_state, $1, $4, $6)); }
;

new_file_stream: var                                  { CHECKN($$ = mdl_new_filehandle(parse_state, $1)); }
;

file_mode: str_expr                                   { $$ = $1; CHECK(mdl_valid_file_mode(parse_state, $1)); }
;

fclose_stmt: FCLOSE '(' existing_file_stream ')'      { CHECK(mdl_fclose(parse_state, $3)); }
;

existing_file_stream: var                             { CHECKN($$ = mdl_existing_file_stream(parse_state, $1)); }
;

format_string: str_expr                               { CHECKN($$ = mdl_expand_string_escapes($1)); }
;

list_args: /* empty */                                { $$.arg_head = $$.arg_tail = NULL; }
         | list_args ',' list_arg                     {
                                                        $$ = $1;
                                                        if ($$.arg_tail)
                                                          $$.arg_tail = $$.arg_tail->next = $3;
                                                        else
                                                          $$.arg_tail = $$.arg_head = $3;
                                                        $3->next = NULL;
                                                      }
;

list_arg: num_expr_only                               { CHECKN($$ = mdl_new_printf_arg_double($1)); }
        | str_expr_only                               { CHECKN($$ = mdl_new_printf_arg_string($1)); }
        | existing_var_only                           {
                                                          switch ($1->sym_type)
                                                          {
                                                            case DBL: CHECKN($$ = mdl_new_printf_arg_double(*(double *) $1->value)); break;
                                                            case STR: CHECKN($$ = mdl_new_printf_arg_string((char *) $1->value)); break;
                                                            default:
                                                              mdlerror(parse_state, "invalid variable type referenced");
                                                              return 1;
                                                          }
                                                      }
;

printf_stmt: PRINTF '(' format_string list_args ')'   { CHECK(mdl_printf(parse_state, $3, $4.arg_head)); }
;

fprintf_stmt:
          FPRINTF '('
            existing_file_stream ','
            format_string list_args ')'               { CHECK(mdl_fprintf(parse_state, (struct file_stream *) $3->value, $5, $6.arg_head)); }
;

sprintf_stmt:
          SPRINTF '('
            assign_var ','
            format_string list_args ')'               { CHECK(mdl_sprintf(parse_state, $3, $5, $6.arg_head)); }
;

print_time_stmt: PRINT_TIME '(' format_string ')'     { mdl_print_time(parse_state, $3); }
;

fprint_time_stmt:
          FPRINT_TIME '('
            existing_file_stream ','
            format_string ')'                         { CHECK(mdl_fprint_time(parse_state, $3, $5)); }
;

/* =================================================================== */
/* Notifications */

notification_def:
        NOTIFICATIONS '{' notification_list '}'
;

notification_list:
        notification_item_def
      | notification_list notification_item_def
;

notification_item_def:
        ALL_NOTIFICATIONS '=' notify_bilevel          { if (!parse_state->vol->quiet_flag) mdl_set_all_notifications(parse_state->vol, $3); }
      | PROGRESS_REPORT '=' notify_bilevel            { if (!parse_state->vol->quiet_flag) parse_state->vol->notify->progress_report        = $3; }
      | DIFFUSION_CONSTANT_REPORT '=' notify_level    { if (!parse_state->vol->quiet_flag) parse_state->vol->notify->diffusion_constants    = $3; }
      | PROBABILITY_REPORT '=' notify_bilevel         { if (!parse_state->vol->quiet_flag) parse_state->vol->notify->reaction_probabilities = $3; }
      | VARYING_PROBABILITY_REPORT '=' notify_bilevel { if (!parse_state->vol->quiet_flag) parse_state->vol->notify->time_varying_reactions = $3; }
      | PROBABILITY_REPORT_THRESHOLD '=' num_expr     { if (!parse_state->vol->quiet_flag) parse_state->vol->notify->reaction_prob_notify   = $3; }
      | PARTITION_LOCATION_REPORT '=' notify_bilevel  { if (!parse_state->vol->quiet_flag) parse_state->vol->notify->partition_location     = $3; }
      | BOX_TRIANGULATION_REPORT '=' notify_bilevel   { if (!parse_state->vol->quiet_flag) parse_state->vol->notify->box_triangulation      = $3; }
      | RELEASE_EVENT_REPORT '=' notify_bilevel       { if (!parse_state->vol->quiet_flag) parse_state->vol->notify->release_events         = $3; }
      | FILE_OUTPUT_REPORT '=' notify_bilevel         { if (!parse_state->vol->quiet_flag) parse_state->vol->notify->file_writes            = $3; }
      | FINAL_SUMMARY '=' notify_bilevel              { if (!parse_state->vol->quiet_flag) parse_state->vol->notify->final_summary          = $3; }
      | THROUGHPUT_REPORT '=' notify_bilevel          { if (!parse_state->vol->quiet_flag) parse_state->vol->notify->throughput_report      = $3; }
      | REACTION_OUTPUT_REPORT '=' notify_level       { if (!parse_state->vol->quiet_flag) parse_state->vol->notify->reaction_output_report = $3; }
      | VOLUME_OUTPUT_REPORT '=' notify_level         { if (!parse_state->vol->quiet_flag) parse_state->vol->notify->volume_output_report   = $3; }
      | VIZ_OUTPUT_REPORT '=' notify_level            { if (!parse_state->vol->quiet_flag) parse_state->vol->notify->viz_output_report      = $3; }
      | CHECKPOINT_REPORT '=' notify_bilevel          { if (!parse_state->vol->quiet_flag) parse_state->vol->notify->checkpoint_report      = $3; }
      | ITERATION_REPORT '=' notify_bilevel           {
                                                          if (!parse_state->vol->quiet_flag && parse_state->vol->log_freq == ULONG_MAX)
                                                            parse_state->vol->notify->iteration_report = $3;
                                                      }
      | ITERATION_REPORT '=' num_expr                 { if (!parse_state->vol->quiet_flag) CHECK(mdl_set_iteration_report_freq(parse_state, (long long) $3)); }
      | MOLECULE_COLLISION_REPORT '=' notify_bilevel    { if (!parse_state->vol->quiet_flag) parse_state->vol->notify->molecule_collision_report    = $3; }
;

notify_bilevel:
        boolean                                       { $$ = ($1 ? NOTIFY_FULL : NOTIFY_NONE); }
;

notify_level:
        boolean                                       { $$ = ($1 ? NOTIFY_FULL : NOTIFY_NONE); }
      | BRIEF                                         { $$ = NOTIFY_BRIEF; }
;

/* =================================================================== */
/* Warnings */

warnings_def:
        WARNINGS '{' warning_list '}'
;

warning_list:
        warning_item_def
      | warning_list warning_item_def
;

warning_item_def:
        ALL_WARNINGS '=' warning_level                { mdl_set_all_warnings(parse_state->vol, (byte) $3); }
      | NEGATIVE_DIFFUSION_CONSTANT '=' warning_level { parse_state->vol->notify->neg_diffusion = (byte)$3; }
      | NEGATIVE_REACTION_RATE '=' warning_level      { parse_state->vol->notify->neg_reaction = (byte)$3; }
      | HIGH_REACTION_PROBABILITY '=' warning_level   { parse_state->vol->notify->high_reaction_prob = (byte)$3; }
      | HIGH_PROBABILITY_THRESHOLD '=' num_expr       { parse_state->vol->notify->reaction_prob_warn = $3; }
      | CLOSE_PARTITION_SPACING '=' warning_level     { parse_state->vol->notify->close_partitions = (byte)$3; }
      | DEGENERATE_POLYGONS '=' warning_level         { parse_state->vol->notify->degenerate_polys = (byte)$3; }
      | OVERWRITTEN_OUTPUT_FILE '=' warning_level     { parse_state->vol->notify->overwritten_file = (byte)$3; }
      | LIFETIME_TOO_SHORT '=' warning_level          { parse_state->vol->notify->short_lifetime = (byte)$3; }
      | LIFETIME_THRESHOLD '=' num_expr               { CHECK(mdl_set_lifetime_warning_threshold(parse_state, (long long) $3)); }
      | MISSED_REACTIONS '=' warning_level            { parse_state->vol->notify->missed_reactions = (byte)$3; }
      | MISSED_REACTION_THRESHOLD '=' num_expr        { CHECK(mdl_set_missed_reaction_warning_threshold(parse_state, $3)); }
      | MISSING_SURFACE_ORIENTATION '=' warning_level { parse_state->vol->notify->missed_surf_orient = (byte)$3; }
      | USELESS_VOLUME_ORIENTATION '=' warning_level  { parse_state->vol->notify->useless_vol_orient = (byte)$3; }
      | MOLECULE_PLACEMENT_FAILURE '=' warning_level  { parse_state->vol->notify->mol_placement_failure = (byte) $3; }
      | INVALID_OUTPUT_STEP_TIME '=' warning_level    { parse_state->vol->notify->invalid_output_step_time = (byte) $3; }
      | LARGE_MOLECULAR_DISPLACEMENT '=' warning_level { parse_state->vol->notify->large_molecular_displacement = (byte) $3; }
      | ADD_REMOVE_MESH '=' warning_level { parse_state->vol->notify->add_remove_mesh_warning = (byte) $3; }
;

warning_level:
        IGNORED                                       { $$ = WARN_COPE;  }
      | WARNING                                       { $$ = WARN_WARN;  }
      | ERROR                                         { $$ = WARN_ERROR; }
;

/* =================================================================== */
/* Checkpoint configuration */

chkpt_stmt: CHECKPOINT_INFILE '=' file_name           { CHECK(mdl_set_checkpoint_infile(parse_state, $3)); }
        | CHECKPOINT_OUTFILE '=' file_name            { CHECK(mdl_set_checkpoint_outfile(parse_state, $3)); }
        | CHECKPOINT_ITERATIONS '=' num_expr exit_or_no { CHECK(mdl_set_checkpoint_interval(parse_state, $3, $4)); }
        | KEEP_CHECKPOINT_FILES '=' boolean           { CHECK(mdl_keep_checkpoint_files(parse_state, $3)); }
        | CHECKPOINT_REALTIME '='
          time_expr exit_or_no                        { CHECK(mdl_set_realtime_checkpoint(parse_state, (long) $3, $4)); }
;

exit_or_no:                                           { $$ = 0; }
          | NOEXIT                                    { $$ = 1; }
          | EXIT                                      { $$ = 0; }
;

time_expr:
          num_expr                                    { /* seconds */     $$ = $1; }
        | num_expr ':' num_expr                       { /* mm:ss */       $$ = $1 * 60 + $3; }
        | num_expr ':' num_expr ':' num_expr          { /* hh:mm:ss */    $$ = $1 * 3600 + $3 * 60 + $5; }
        | num_expr ':' num_expr ':' num_expr
          ':' num_expr                                { /* dd:hh:mm:ss */ $$ = $1 * 86400 + $3 * 3600 + $5 * 60 + $7; }
;

/* =================================================================== */
/* Simulation parameters */

parameter_def:
          TIME_STEP '=' num_expr                      { CHECK(mdl_set_time_step(parse_state, $3)); }
        | SPACE_STEP '=' num_expr                     { CHECK(mdl_set_space_step(parse_state, $3)); }
        | TIME_STEP_MAX '=' num_expr                  { CHECK(mdl_set_max_time_step(parse_state, $3)); }
        | ITERATIONS '=' num_expr { CHECK(mdl_set_num_iterations(parse_state, (long long) $3)); }
        | CENTER_MOLECULES_ON_GRID '=' boolean        { parse_state->vol->randomize_smol_pos = !($3); }
        | ACCURATE_3D_REACTIONS '=' boolean           { parse_state->vol->use_expanded_list = $3; }
        | VACANCY_SEARCH_DISTANCE '=' num_expr        { parse_state->vol->vacancy_search_dist2 = max2d($3, 0.0); }
        | RADIAL_DIRECTIONS '=' num_expr              { CHECK(mdl_set_num_radial_directions(parse_state, (int) $3)); }
        | RADIAL_DIRECTIONS '=' FULLY_RANDOM          { parse_state->vol->fully_random = 1; }
        | RADIAL_SUBDIVISIONS '=' num_expr            { CHECK(mdl_set_num_radial_subdivisions(parse_state, (int) $3)); }
        | EFFECTOR_GRID_DENSITY '=' num_expr          { CHECK(mdl_set_grid_density(parse_state, $3)); }
        | INTERACTION_RADIUS '=' num_expr             { CHECK(mdl_set_interaction_radius(parse_state, $3)); }
        | MICROSCOPIC_REVERSIBILITY '=' boolean       { parse_state->vol->surface_reversibility=$3; parse_state->vol->volume_reversibility=$3; }
        | MICROSCOPIC_REVERSIBILITY '=' SURFACE_ONLY  { parse_state->vol->surface_reversibility=1;  parse_state->vol->volume_reversibility=0;  }
        | MICROSCOPIC_REVERSIBILITY '=' VOLUME_ONLY   { parse_state->vol->surface_reversibility=0;  parse_state->vol->volume_reversibility=1;  }
<<<<<<< HEAD
        | COMPLEX_PLACEMENT_ATTEMPTS '=' num_expr     { CHECK(mdl_set_complex_placement_attempts(parse_state, $3)); }
        | DYNAMIC_GEOMETRY '=' str_expr_only          { CHECK(mcell_add_dynamic_geometry_file($3, parse_state)); }
        | DYNAMIC_GEOMETRY_MOLECULE_PLACEMENT '=' NEAREST_POINT    { parse_state->vol->dynamic_geometry_molecule_placement = 0; }
        | DYNAMIC_GEOMETRY_MOLECULE_PLACEMENT '=' NEAREST_TRIANGLE { parse_state->vol->dynamic_geometry_molecule_placement = 1; }
=======
>>>>>>> ccd74d01
;

/* =================================================================== */
/* Partitions */

memory_partition_def:
          MEMORY_PARTITION_X '=' num_expr             { parse_state->vol->mem_part_x = (int) $3; }
        | MEMORY_PARTITION_Y '=' num_expr             { parse_state->vol->mem_part_y = (int) $3; }
        | MEMORY_PARTITION_Z '=' num_expr             { parse_state->vol->mem_part_z = (int) $3; }
        | MEMORY_PARTITION_POOL '=' num_expr          { parse_state->vol->mem_part_pool = (int) $3; }
;

partition_def:
          partition_dimension '=' array_value         { CHECK(mcell_set_partition(parse_state->vol, $1, & $3)); }
;

partition_dimension:
          PARTITION_X                                 { $$ = X_PARTS; }
        | PARTITION_Y                                 { $$ = Y_PARTS; }
        | PARTITION_Z                                 { $$ = Z_PARTS; }
;

/* =================================================================== */
/* Molecule definitions */

molecules_def:
          define_one_molecule
        | define_multiple_molecules
;

define_one_molecule: DEFINE_MOLECULE molecule_stmt    { mdl_print_species_summary(parse_state->vol, $2); }
;

define_multiple_molecules:
      DEFINE_MOLECULES '{' list_molecule_stmts '}'    { mdl_print_species_summaries(parse_state->vol, $3.species_head); }
;

list_molecule_stmts:
          molecule_stmt                               { $$.species_count = 0; CHECK(mdl_add_to_species_list(&$$, $1)); }
        | list_molecule_stmts molecule_stmt           { $$ = $1; CHECK(mdl_add_to_species_list(&$$, $2)); }
;

molecule_stmt:
          molecule_name '{'
              diffusion_def
              mol_timestep_def
              target_def
              maximum_step_length_def
          '}'                                         { CHECKN($$ = mdl_create_species(parse_state, $1, $3.D, $3.is_2d, $4, $5, $6 )); }
;

molecule_name: var
;

new_molecule: var                                     { CHECKN($$ = mdl_new_mol_species(parse_state, $1)); }
;

diffusion_def:
          DIFFUSION_CONSTANT_3D '=' num_expr          { $$.is_2d = 0; $$.D = $3; CHECK(mdl_check_diffusion_constant(parse_state, & $$.D)); }
        | DIFFUSION_CONSTANT_2D '=' num_expr          { $$.is_2d = 1; $$.D = $3; CHECK(mdl_check_diffusion_constant(parse_state, & $$.D)); }
;

mol_timestep_def:
          /* empty */                                 { $$ = 0.0; }
        | CUSTOM_TIME_STEP '=' num_expr               {
                                                          if ($3 <= 0)
                                                          {
                                                            mdlerror_fmt(parse_state, "Requested custom time step of %.15g; custom time step must be positive.", $3);
                                                            return 1;
                                                          }

                                                          $$ = $3;
                                                      }
        | CUSTOM_SPACE_STEP '=' num_expr              {
                                                          if ($3 <= 0)
                                                          {
                                                            mdlerror_fmt(parse_state, "Requested custom space step of %.15g; custom space step must be positive.", $3);
                                                            return 1;
                                                          }

                                                          $$ = -$3;
                                                      }
;

target_def: /* empty */                               { $$ = 0; }
          | TARGET_ONLY                               { $$ = 1; }
;

maximum_step_length_def:
          /* empty */                                 { $$ = 0; }
        | MAXIMUM_STEP_LENGTH '=' num_expr            {
                                                        if ($3 <= 0)
                                                        {
                                                          mdlerror_fmt(parse_state, "Requested maximum step length of %.15g; maximum step length must be positive.", $3);
                                                          return 1;
                                                        }
                                                        $$ = $3;
                                                      }
;

existing_molecule: var                                { CHECKN($$ = mdl_existing_molecule(parse_state, $1)); }
;

existing_surface_molecule:
          var orientation_class                       { $$ = $2; CHECKN($$.mol_type = mdl_existing_surface_molecule(parse_state, $1)); }
;

existing_molecule_opt_orient:
          existing_molecule orientation_class         {
                                                        $$ = $2;
                                                        if (! $$.orient_set)
                                                          $$.orient = 0;
                                                        $$.mol_type = $1;
                                                      }
;


/* =================================================================== */
/* Surface class definitions */

surface_classes_def:
          define_one_surface_class
        | define_multiple_surface_classes
;


define_one_surface_class:
          DEFINE_SURFACE_CLASS surface_class_stmt
;

define_multiple_surface_classes:
          DEFINE_SURFACE_CLASSES '{'
            list_surface_class_stmts
          '}'
;

list_surface_class_stmts:
          surface_class_stmt
        | list_surface_class_stmts
          surface_class_stmt
;

surface_class_stmt:
          new_molecule '{'                            { mdl_start_surface_class(parse_state, $1); }
            list_surface_prop_stmts
          '}'                                         { mdl_finish_surface_class(parse_state); }
;

existing_surface_class: var                           { CHECKN($$ = mdl_existing_surface_class(parse_state, $1)); }
;

list_surface_prop_stmts:
          /* empty */
        | list_surface_prop_stmts
          surface_prop_stmt
;

surface_prop_stmt:
          surface_rxn_stmt
        | surface_class_mol_stmt
;

surface_rxn_stmt:
          surface_rxn_type
            equals_or_to
            existing_molecule_opt_orient              { CHECKN(mdl_assemble_surface_reaction(parse_state, $1, parse_state->current_surface_class, $3.mol_type, $3.orient)); }
        | surface_rxn_type
          equals_or_to
          ALL_MOLECULES orientation_class {
              struct sym_entry *mol_sym = retrieve_sym("ALL_MOLECULES", parse_state->vol->mol_sym_table);
              if(!$4.orient_set) $4.orient = 0;
              CHECKN(mdl_assemble_surface_reaction(parse_state, $1, parse_state->current_surface_class, mol_sym, $4.orient));}
        | CLAMP_CONCENTRATION
            existing_molecule_opt_orient '='
            num_expr                                  { CHECKN(mdl_assemble_concentration_clamp_reaction(parse_state, parse_state->current_surface_class, $2.mol_type, $2.orient, $4)); }
;

surface_rxn_type: REFLECTIVE                          { $$ = RFLCT; }
                | TRANSPARENT                         { $$ = TRANSP; }
                | ABSORPTIVE                          { $$ = SINK; }
;

equals_or_to: '='
            | TO
;

surface_class_mol_stmt: surface_mol_stmt              { parse_state->current_surface_class->sm_dat_head = $1.sm_head; }
;

surface_mol_stmt:
          MOLECULE_DENSITY
          '{'
              list_surface_mol_density
          '}'                                         { $$ = $3; }
        | MOLECULE_NUMBER
          '{'
              list_surface_mol_num
          '}'                                         { $$ = $3; }
;

list_surface_mol_density:
          surface_mol_quant                           {
                                                          $1->quantity_type = SURFMOLDENS;
                                                          $$.sm_tail = $$.sm_head = $1;
                                                      }
        | list_surface_mol_density
          surface_mol_quant                           {
                                                          $$ = $1;
                                                          $2->quantity_type = SURFMOLDENS;
                                                          $$.sm_tail = $$.sm_tail->next = $2;
                                                      }
;

list_surface_mol_num:
          surface_mol_quant                           {
                                                          $1->quantity_type = SURFMOLNUM;
                                                          $$.sm_tail = $$.sm_head = $1;
                                                      }
        | list_surface_mol_num
          surface_mol_quant                           {
                                                          $$ = $1;
                                                          $2->quantity_type = SURFMOLNUM;
                                                          $$.sm_tail = $$.sm_tail->next = $2;
                                                      }
;

surface_mol_quant:
          existing_surface_molecule '=' num_expr      { CHECKN($$ = mdl_new_surf_mol_data(parse_state, &$1, $3)); }
;

/* =================================================================== */
/* Reaction network definitions */

rx_net_def:
          DEFINE_REACTIONS '{'
            list_rx_stmts
          '}'
;

list_rx_stmts: rx_stmt
             | list_rx_stmts rx_stmt
;

rx_stmt: rxn
;

list_dashes: '-'
           | list_dashes '-'
;

right_arrow:  list_dashes '>';
left_arrow:   '<' list_dashes;
double_arrow: left_arrow '>';

right_cat_arrow:
          list_dashes existing_molecule_opt_orient
          right_arrow                                 { $$.catalyst = $2; $$.flags = ARROW_CATALYTIC; }
;

double_cat_arrow:
          left_arrow existing_molecule_opt_orient
          right_arrow                                 { $$.catalyst = $2; $$.flags = ARROW_CATALYTIC | ARROW_BIDIRECTIONAL; }
;


reaction_arrow:
          right_arrow                                 { $$.catalyst.mol_type = NULL; $$.flags = 0; }
        | right_cat_arrow
        | double_arrow                                { $$.catalyst.mol_type = NULL; $$.flags = ARROW_BIDIRECTIONAL; }
        | double_cat_arrow
;

new_rxn_pathname: /* empty */                         { $$ = NULL; }
                | ':' var                             { CHECKN($$ = mdl_new_rxn_pathname(parse_state, $2)); }
;

rxn:
          reactant_list opt_reactant_surface_class
          reaction_arrow product_list rx_rate_syntax
          new_rxn_pathname                            { CHECKN(mdl_assemble_reaction(parse_state, $1.mol_type_head, &$2, &$3, $4.mol_type_head, &$5, $6)); }
;

reactant_list: reactant                               { CHECK(mdl_reaction_player_singleton(parse_state, & $$, & $1)); }
             | reactant_list '+' reactant             { $$ = $1; CHECK(mdl_add_reaction_player(parse_state, & $$, & $3)); }
;

reactant: existing_molecule_opt_orient
;

opt_reactant_surface_class:
          /* empty */                                 { $$.mol_type = NULL; }
        | '@' reactant_surface_class                  { $$ = $2; }
;

reactant_surface_class:
          existing_surface_class orientation_class    { $$ = $2; $$.mol_type = $1; }
;

product_list: product                                 { CHECK(mdl_reaction_player_singleton(parse_state, & $$, & $1)); }
             | product_list '+' product               { $$ = $1; CHECK(mdl_add_reaction_player(parse_state, & $$, & $3)); }
;

product: NO_SPECIES                                   { $$.mol_type = NULL; $$.orient_set = 0; }
       | existing_molecule_opt_orient
;

rx_rate_syntax:
          rx_rate1
        | rx_rate2
;

rx_rate1: '[' rx_dir_rate ']'                         {
                                                        if ($2.forward_rate.rate_type == RATE_UNSET)
                                                        {
                                                          mdlerror(parse_state, "invalid reaction rate specification: must specify a forward rate.");
                                                          return 1;
                                                        }

                                                        $$ = $2;
                                                      }
;

rx_rate2: '[' rx_dir_rate ',' rx_dir_rate ']'         {
                                                        if (($2.forward_rate.rate_type  != RATE_UNSET && $4.forward_rate.rate_type  != RATE_UNSET)  ||
                                                            ($2.backward_rate.rate_type != RATE_UNSET && $4.backward_rate.rate_type != RATE_UNSET))
                                                        {
                                                          mdlerror_fmt(parse_state, "when two reaction rates are specified, one must be a forward rate, and one must be a reverse rate");
                                                          return 1;
                                                        }

                                                        $$ = $2;
                                                        if ($4.forward_rate.rate_type != RATE_UNSET)
                                                          $$.forward_rate = $4.forward_rate;
                                                        else
                                                          $$.backward_rate = $4.backward_rate;
                                                      }
;

rx_dir_rate:
          atomic_rate                                 { $$.forward_rate = $1; $$.backward_rate.rate_type = RATE_UNSET; CHECK(mdl_valid_rate(parse_state, &$1)); }
        | '>' atomic_rate                             { $$.forward_rate = $2; $$.backward_rate.rate_type = RATE_UNSET; CHECK(mdl_valid_rate(parse_state, &$2)); }
        | '<' atomic_rate                             { $$.backward_rate = $2; $$.forward_rate.rate_type = RATE_UNSET; CHECK(mdl_valid_rate(parse_state, &$2)); }
;

atomic_rate:
          num_expr_only                               { $$.rate_type = RATE_CONSTANT; $$.v.rate_constant = $1; }
        | str_expr_only                               { $$.rate_type = RATE_FILE; $$.v.rate_file = $1; }
        | existing_var_only                           { CHECK(mdl_reaction_rate_from_var(parse_state, & $$, $1)); }
;

/* =================================================================== */
/* Release pattern definitions */

release_pattern_def:
          DEFINE_RELEASE_PATTERN
          new_release_pattern
          '{'
              list_req_release_pattern_cmds
          '}'                                         { CHECK(mdl_set_release_pattern(parse_state, $2, &$4)); }
;

new_release_pattern: var                              { CHECKN($$ = mdl_new_release_pattern(parse_state, $1)); }
;

existing_release_pattern_xor_rxpn: var                { CHECKN($$ = mdl_existing_release_pattern_or_rxn_pathname(parse_state, $1)); }
;

list_req_release_pattern_cmds:
          /* empty */                                 {
                                                        $$.delay = 0;
                                                        $$.release_interval = FOREVER;
                                                        $$.train_interval = FOREVER;
                                                        $$.train_duration = FOREVER;
                                                        $$.number_of_trains = 1;
                                                      }
        | list_req_release_pattern_cmds
          DELAY '=' num_expr                          { $$ = $1; $$.delay = $4 / parse_state->vol->time_unit; }
        | list_req_release_pattern_cmds
          RELEASE_INTERVAL '=' num_expr               { $$ = $1; $$.release_interval = $4 / parse_state->vol->time_unit; }
        | list_req_release_pattern_cmds
          TRAIN_INTERVAL '=' num_expr                 { $$ = $1; $$.train_interval = $4 / parse_state->vol->time_unit; }
        | list_req_release_pattern_cmds
          TRAIN_DURATION '=' num_expr                 { $$ = $1; $$.train_duration = $4 / parse_state->vol->time_unit; }
        | list_req_release_pattern_cmds
          NUMBER_OF_TRAINS '=' train_count            { $$ = $1; $$.number_of_trains = $4; }
;

train_count: num_expr                                 { $$ = (int) $1; }
           | UNLIMITED                                { $$ = INT_MAX; }
;

/* =================================================================== */
/* Instance definitions */

instance_def:
          INSTANTIATE                                 { parse_state->current_object = parse_state->vol->root_instance; }
          meta_object_def                             {
                                                        check_regions(parse_state->vol->root_instance, $3);
                                                        add_child_objects(parse_state->vol->root_instance, $3, $3);
                                                        parse_state->current_object = parse_state->vol->root_object;
                                                      }
;

/* =================================================================== */
/* Object type definitions */

physical_object_def: object_def                       { add_child_objects(parse_state->vol->root_object, $1, $1); }
;

object_def: meta_object_def
          | release_site_def
          | box_def
          | polygon_list_def
          | voxel_list_def
;

/* This non-terminal has dangerous side effects, modifying the global parser
 * state.  Notably, it updates current_object and adds a name to the object
 * name-list.  Each occurrence of this non-terminal in the grammar MUST have a
 * corresponding end_object (or must explicitly call mdl_finish_object(parse_state))
 * when the object scope is closed.
 */
new_object: var                                       { CHECKN($$ = mdl_start_object(parse_state, $1)); }
;

start_object: '{'
;

end_object: '}'                                       { mdl_finish_object(parse_state); }
;

list_opt_object_cmds:
          /* empty */
        | list_opt_object_cmds opt_object_cmd
;


opt_object_cmd: transformation
;

transformation:
          TRANSLATE '=' point                         { transform_translate(parse_state->vol, parse_state->current_object->t_matrix, $3); }
        | SCALE '=' point_or_num                      { transform_scale(parse_state->current_object->t_matrix, $3); }
        | ROTATE '=' point ',' num_expr               { CHECK(mdl_transform_rotate(parse_state, parse_state->current_object->t_matrix, $3, $5)); }
;

/* Object type: Meta-objects */
meta_object_def:
        new_object OBJECT
        start_object
          list_objects
          list_opt_object_cmds
        end_object                                    {
                                                          struct object *the_object = (struct object *) $1->value;
                                                          the_object->object_type = META_OBJ;
                                                          add_child_objects(the_object, $4.obj_head, $4.obj_tail);
                                                          $$ = the_object;
                                                      }
;

list_objects:
        object_ref                                    { mdl_object_list_singleton(& $$, $1); }
      | list_objects object_ref                       { $$ = $1; mdl_add_object_to_list(& $$, $2); }
;

object_ref: existing_object_ref
          | object_def
;

existing_object_ref:
        new_object OBJECT existing_object
        start_object                                  { CHECK(mdl_deep_copy_object(parse_state, (struct object *) $1->value, (struct object *) $3->value)); }
          list_opt_object_cmds
        end_object                                    { $$ = (struct object *) $1->value; }
;

/* Object type: Release sites */
release_site_def: release_site_def_old
                | release_site_def_new
;

release_site_def_new:
          new_object RELEASE_SITE
          start_object                                { CHECK(mdl_start_release_site(parse_state, $1, SHAPE_UNDEFINED)); }
            release_site_geom
            list_release_site_cmds
            list_opt_object_cmds
          end_object                                  { CHECKN($$ = mdl_finish_release_site(parse_state, $1)); }
;

release_site_geom: SHAPE '=' release_region_expr      { CHECK(mdl_set_release_site_geometry_region(parse_state, parse_state->current_release_site, parse_state->current_object, $3)); }
                 | SHAPE '=' existing_object          { CHECK(mdl_set_release_site_geometry_object(parse_state, parse_state->current_release_site, (struct object *) $3->value)); }
                 | SHAPE '=' SPHERICAL                { parse_state->current_release_site->release_shape = SHAPE_SPHERICAL; }
                 | SHAPE '=' CUBIC                    { parse_state->current_release_site->release_shape = SHAPE_CUBIC; }
                 | SHAPE '=' ELLIPTIC                 { parse_state->current_release_site->release_shape = SHAPE_ELLIPTIC; }
                 | SHAPE '=' RECTANGULAR_TOKEN        { parse_state->current_release_site->release_shape = SHAPE_RECTANGULAR; }
                 | SHAPE '=' SPHERICAL_SHELL          { parse_state->current_release_site->release_shape = SHAPE_SPHERICAL_SHELL; }
                 | SHAPE '=' LIST                     {
                                                          parse_state->current_release_site->release_shape = SHAPE_LIST;
                                                          parse_state->current_release_site->release_number_method = CONSTNUM;
                                                      }
;

release_region_expr:
       existing_region                                { CHECKN($$ = new_release_region_expr_term($1)); }
     | '(' release_region_expr ')'                    { $$ = $2; }
     | release_region_expr '+' release_region_expr    { CHECKN($$ = new_release_region_expr_binary($1, $3, REXP_UNION)); }
     | release_region_expr '-' release_region_expr    { CHECKN($$ = new_release_region_expr_binary($1, $3, REXP_SUBTRACTION)); }
     | release_region_expr '*' release_region_expr    { CHECKN($$ = new_release_region_expr_binary($1, $3, REXP_INTERSECTION)); }
;

release_site_def_old:
          new_object release_site_geom_old
          start_object                                { CHECK(mdl_start_release_site(parse_state, $1, $2)); }
            list_release_site_cmds
            list_opt_object_cmds
          end_object                                  { CHECKN($$ = mdl_finish_release_site(parse_state, $1)); }
;

release_site_geom_old: SPHERICAL_RELEASE_SITE         { $$ = SHAPE_SPHERICAL; }
                     | CUBIC_RELEASE_SITE             { $$ = SHAPE_CUBIC; }
                     | ELLIPTIC_RELEASE_SITE          { $$ = SHAPE_ELLIPTIC; }
                     | RECTANGULAR_RELEASE_SITE       { $$ = SHAPE_RECTANGULAR; }
                     | SPHERICAL_SHELL_SITE           { $$ = SHAPE_SPHERICAL_SHELL; }
;

list_release_site_cmds:
          release_site_cmd
        | list_release_site_cmds release_site_cmd
;

existing_num_or_array: var                            { CHECKN($$ = mdl_existing_num_or_array(parse_state, $1)); }
;

release_site_cmd:
          LOCATION '=' point                          { set_release_site_location(parse_state->vol, parse_state->current_release_site, $3); }
        | MOLECULE '=' existing_molecule_opt_orient   { CHECK(mdl_set_release_site_molecule(parse_state, parse_state->current_release_site, & $3)); }
        | release_number_cmd                          {
                                                        if (parse_state->current_release_site->release_shape == SHAPE_LIST)
                                                        {
                                                          mdlerror(parse_state, "molecules are already specified in a list--cannot set number or density.");
                                                          return 1;
                                                        }
                                                      }
        | site_size_cmd '=' num_expr_only             { CHECK(mdl_set_release_site_diameter(parse_state, parse_state->current_release_site, $3 * (($1 == SITE_RADIUS) ? 2.0 : 1.0))); }
        | site_size_cmd '=' array_expr_only           { CHECK(mdl_set_release_site_diameter_array(parse_state, parse_state->current_release_site, $3.value_count, $3.value_head, ($1 == SITE_RADIUS) ? 2.0 : 1.0)); }
        | site_size_cmd '=' existing_num_or_array     { CHECK(mdl_set_release_site_diameter_var(parse_state, parse_state->current_release_site, ($1 == SITE_RADIUS) ? 2.0 : 1.0, $3)); }
        | RELEASE_PROBABILITY '=' num_expr            { CHECK(mdl_set_release_site_probability(parse_state, parse_state->current_release_site, $3)); }
        | RELEASE_PATTERN '='
          existing_release_pattern_xor_rxpn           { CHECK(mdl_set_release_site_pattern(parse_state, parse_state->current_release_site, $3)); }
        | MOLECULE_POSITIONS
          '{' molecule_release_pos_list '}'           { CHECK(mdl_set_release_site_molecule_positions(parse_state, parse_state->current_release_site, & $3)); }
;

site_size_cmd:
          SITE_DIAMETER                               { $$ = SITE_DIAMETER; }
        | SITE_RADIUS                                 { $$ = SITE_RADIUS; }
;

release_number_cmd:
          constant_release_number_cmd
        | gaussian_release_number_cmd
        | volume_dependent_number_cmd
        | concentration_dependent_release_cmd
;


constant_release_number_cmd:
          NUMBER_TO_RELEASE '=' num_expr              { set_release_site_constant_number(parse_state->current_release_site, $3); }
        | GAUSSIAN_RELEASE_NUMBER '{'
            MEAN_NUMBER '=' num_expr
          '}'                                         { set_release_site_constant_number(parse_state->current_release_site, $5); }
;

gaussian_release_number_cmd:
          GAUSSIAN_RELEASE_NUMBER '{'
            MEAN_NUMBER '=' num_expr
            STANDARD_DEVIATION '=' num_expr
          '}'                                         { set_release_site_gaussian_number(parse_state->current_release_site, $5, $8); }
;

volume_dependent_number_cmd:
          VOLUME_DEPENDENT_RELEASE_NUMBER '{'
            MEAN_DIAMETER '=' num_expr
            STANDARD_DEVIATION '=' num_expr
            CONCENTRATION '=' num_expr
          '}'                                         { set_release_site_volume_dependent_number(parse_state->current_release_site, $5, $8, $11); }
;

concentration_dependent_release_cmd:
          CONCENTRATION '=' num_expr                  { CHECK(mdl_set_release_site_concentration(parse_state, parse_state->current_release_site, $3)); }
        | DENSITY '=' num_expr                        { CHECK(set_release_site_density(parse_state->current_release_site, $3)); }
;

molecule_release_pos_list:
          molecule_release_pos                        { release_single_molecule_singleton(& $$, $1); }
        | molecule_release_pos_list
          molecule_release_pos                        { $$ = $1; add_release_single_molecule_to_list(& $$, $2); }
;

molecule_release_pos:
          existing_molecule_opt_orient point          { CHECKN($$ = mdl_new_release_single_molecule(parse_state, &$1, $2)); }
;

new_object_name: var
;

/* Object type: Polygons */
polygon_list_def:
          new_object_name POLYGON_LIST
          start_object
            vertex_list_cmd
            element_connection_cmd                    {
                                                        CHECKN($<obj>$ = mdl_new_polygon_list(
                                                          parse_state, $1, $4.vertex_count, $4.vertex_head,
                                                          $5.connection_count, $5.connection_head));
                                                      }
            list_opt_polygon_object_cmds
            list_opt_object_cmds
          /*end_object*/
          '}'
                                                      {
                                                          $$ = (struct object *) $<obj>6;
                                                          CHECK(mdl_finish_polygon_list(parse_state, $$));
                                                      }
;

vertex_list_cmd: VERTEX_LIST '{' list_points '}'      { $$ = $3; }
;

single_vertex: point                                  { CHECKN($$ = mdl_new_vertex_list_item($1)); }
;

list_points: single_vertex                            { mdl_vertex_list_singleton(& $$, $1); }
           | list_points single_vertex                { $$ = $1; mdl_add_vertex_to_list(& $$, $2); }
;

element_connection_cmd:
          ELEMENT_CONNECTIONS
          '{' list_element_connections '}'            { $$ = $3; }
;

list_element_connections:
          element_connection                          { mdl_element_connection_list_singleton(& $$, $1); }
        | list_element_connections
          element_connection                          { $$ = $1; mdl_add_element_connection_to_list(& $$, $2); }
;

element_connection: array_value                       { CHECKN($$ = mdl_new_element_connection(parse_state, & $1)); }
;

list_opt_polygon_object_cmds:
          /* empty */
        | list_opt_polygon_object_cmds
          opt_polygon_object_cmd
;


opt_polygon_object_cmd:
          remove_side
        | in_obj_define_surface_regions
;

remove_side:
          REMOVE_ELEMENTS '{'                         { CHECKN(parse_state->current_region = mdl_get_region(parse_state, parse_state->current_object, "REMOVED")); }
            remove_element_specifier_list
          '}'                                         {
                                                          parse_state->current_region->element_list_head = $4.elml_head;
                                                          if (parse_state->current_object->object_type == POLY_OBJ)
                                                          {
                                                            CHECK(mdl_normalize_elements(parse_state, parse_state->current_region,0));
                                                          }
                                                      }
;

remove_element_specifier_list:
          element_specifier_list
        | just_an_element_list
;

side_name: TOP                                        { $$ = Z_POS; }
         | BOTTOM                                     { $$ = Z_NEG; }
         | FRONT                                      { $$ = Y_NEG; }
         | BACK                                       { $$ = Y_POS; }
         | LEFT                                       { $$ = X_NEG; }
         | RIGHT                                      { $$ = X_POS; }
         | ALL_ELEMENTS                               { $$ = ALL_SIDES; }
;

element_specifier_list:
          element_specifier
        | element_specifier_list
          element_specifier                         { $$ = $1; mdl_add_elements_to_list(& $$, $2.elml_head, $2.elml_tail); }
;

element_specifier:
          incl_element_list_stmt
        | excl_element_list_stmt
        | prev_region_stmt                            { $$.elml_tail = $$.elml_head = $1; }
        | patch_statement                             { $$.elml_tail = $$.elml_head = $1; }
;

incl_element_list_stmt:
          INCLUDE_ELEMENTS '='
          '[' list_element_specs ']'                  { $$ = $4; }
;

excl_element_list_stmt:
          EXCLUDE_ELEMENTS '='
          '[' list_element_specs ']'                  { $$ = $4; mdl_set_elements_to_exclude($$.elml_head); }
;

just_an_element_list: list_element_specs
;

list_element_specs:
          element_spec                                { $$.elml_tail = $$.elml_head = $1; }
        | list_element_specs ',' element_spec         { $$ = $1; mdl_add_elements_to_list(& $$, $3, $3); }
;

element_spec: num_expr                                { CHECKN($$ = new_element_list((unsigned int) $1, (unsigned int) $1)); }
            | num_expr TO num_expr                    { CHECKN($$ = new_element_list((unsigned int) $1, (unsigned int) $3)); }
            | side_name                               { CHECKN($$ = mdl_new_element_side(parse_state, $1)); }
;

prev_region_stmt: prev_region_type '=' var            { CHECKN($$ = mdl_new_element_previous_region(parse_state, parse_state->current_object, parse_state->current_region, $3, $1)); }
;

prev_region_type: INCLUDE_REGION                      { $$ = 0; }
                | EXCLUDE_REGION                      { $$ = 1; }
;

patch_statement: patch_type '=' point ',' point       { CHECKN($$ = mdl_new_element_patch(parse_state, parse_state->current_polygon, $3, $5, $1)); }
;

patch_type: INCLUDE_PATCH                             { $$ = 0; }
          | EXCLUDE_PATCH                             { $$ = 1; }
;

in_obj_define_surface_regions:
          DEFINE_SURFACE_REGIONS '{'
            list_in_obj_surface_region_defs
          '}'
;

list_in_obj_surface_region_defs:
          in_obj_surface_region_def
        | list_in_obj_surface_region_defs
          in_obj_surface_region_def
;

in_obj_surface_region_def:
          new_region '{'                              { parse_state->current_region = $1; }
            element_specifier_list                    { CHECK(mdl_set_region_elements(parse_state, $1, $4.elml_head, $1->parent->object_type == POLY_OBJ)); }
            list_opt_surface_region_stmts
          '}'                                         { parse_state->current_region = NULL; }
;

/* Object type: Voxel list */
voxel_list_def:
          new_object VOXEL_LIST
          start_object
            vertex_list_cmd
            tet_element_connection_cmd                {
                                                        CHECKN(mdl_new_voxel_list(parse_state, $1,
                                                                                  $4.vertex_count, $4.vertex_head,
                                                                                  $5.connection_count, $5.connection_head));
                                                      }
            list_opt_object_cmds
          end_object                                  { $$ = (struct object *) $1->value; }
;

tet_element_connection_cmd:
          TET_ELEMENT_CONNECTIONS
          '{' list_tet_arrays '}'                     { $$ = $3; }
;

element_connection_tet: array_value                   { CHECKN($$ = mdl_new_tet_element_connection(parse_state, & $1)); }
;

list_tet_arrays:
          element_connection_tet                      {
                                                          $$.connection_head = $$.connection_tail = $1;
                                                          $$.connection_count = 1;
                                                      }
        | list_tet_arrays element_connection_tet      {
                                                          $$ = $1;
                                                          $$.connection_tail = $$.connection_tail->next = $2;
                                                          ++ $$.connection_count;
                                                      }
;

/* Object type: Boxes */
box_def: new_object BOX
          start_object
            CORNERS '=' point ',' point
            opt_aspect_ratio_def                      { CHECKN(mdl_new_box_object(parse_state, $1, $6, $8)); }
            list_opt_polygon_object_cmds              { CHECK(mdl_triangulate_box_object(parse_state, $1, parse_state->current_polygon, $9)); }
            list_opt_object_cmds
          end_object                                  {
                                                          CHECK(mdl_finish_box_object(parse_state, $1));
                                                          $$ = (struct object *) $1->value;
                                                      }
;

opt_aspect_ratio_def: /* empty */                     { $$ = 0.0; }
                    | ASPECT_RATIO '=' num_expr       {
                                                        $$ = $3;
                                                        if ($$ < 2.0)
                                                        {
                                                          mdlerror(parse_state, "invalid aspect ratio requested (must be greater than or equal to 2.0)");
                                                          return 1;
                                                        }
                                                      }
;

/* =================================================================== */
/* Surface region definitions */

existing_obj_define_surface_regions:
    DEFINE_SURFACE_REGIONS '{'
      list_existing_obj_surface_region_defs
    '}'
;

list_existing_obj_surface_region_defs:
      existing_obj_surface_region_def
    | list_existing_obj_surface_region_defs
      existing_obj_surface_region_def
;

existing_obj_surface_region_def:
          existing_object                             { CHECK(mdl_start_existing_obj_region_def(parse_state, $1)); }
            '[' new_region ']'                        { parse_state->current_region = $4; }
          '{'
            element_specifier_list                    { mdl_set_region_elements(parse_state, $4, $8.elml_head, 1); }
            list_opt_surface_region_stmts
          '}'                                         {
                                                          parse_state->current_region = NULL;
                                                          parse_state->current_polygon = NULL;
                                                          parse_state->current_object = parse_state->vol->root_object;
                                                      }
;

new_region: var                                       { CHECKN($$ = mdl_create_region(parse_state, parse_state->current_object, $1)); }
;

list_opt_surface_region_stmts:
          /* empty */
        | list_opt_surface_region_stmts
          opt_surface_region_stmt
;

opt_surface_region_stmt:
          set_surface_class_stmt
        | surface_mol_stmt                            { mdl_add_surf_mol_to_region(parse_state->current_region, & $1); }
;

set_surface_class_stmt:
          SURFACE_CLASS '=' existing_surface_class    { mdl_set_region_surface_class(parse_state, parse_state->current_region, $3); }
;

/* =================================================================== */
/* Surface region modifications */

mod_surface_regions:
          MODIFY_SURFACE_REGIONS '{'
            list_existing_surface_region_refs
          '}'
;

list_existing_surface_region_refs:
          existing_surface_region_ref
        | list_existing_surface_region_refs
          existing_surface_region_ref
;

existing_surface_region_ref:
          existing_region '{'                         { parse_state->current_region = (struct region *) $1->value; }
            list_opt_surface_region_stmts
          '}'                                         { parse_state->current_region = NULL; }
;

/* =================================================================== */
/* Reaction output definitions */

output_def:
          REACTION_DATA_OUTPUT '{'
            output_buffer_size_def                    {
                                                          parse_state->header_comment = NULL;  /* No header by default */
                                                          parse_state->exact_time_flag = 1;    /* Print exact_time column in TRIGGER output by default */
                                                      }
            output_timer_def
            list_count_cmds
          '}'                                         { CHECK(mdl_add_reaction_output_block_to_world(parse_state, (int) $3, & $5, & $6)); }
;

output_buffer_size_def:
          /* empty */                                 { $$ = COUNTBUFFERSIZE; }
        | OUTPUT_BUFFER_SIZE '=' num_expr             {
                                                          double temp_value = $3;
                                                          if (!(temp_value >= 1.0 && temp_value < UINT_MAX))
                                                          {
                                                            mdlerror_fmt(parse_state, "Requested buffer size of %.15g lines is invalid.  Suggested range is 100-1000000.", temp_value);
                                                            return 1;
                                                          }
                                                          $$ = $3;
                                                      }
;

output_timer_def: step_time_def
                | iteration_time_def
                | real_time_def
;

step_time_def: STEP '=' num_expr                      { $$.type = OUTPUT_BY_STEP; $$.step = $3; }
;

iteration_time_def:
          ITERATION_LIST '=' array_value              {
                                                        $$.type = OUTPUT_BY_ITERATION_LIST;
                                                        $$.values = $3;
                                                      }
;


real_time_def:
          TIME_LIST '=' array_value                   {
                                                        $$.type = OUTPUT_BY_TIME_LIST;
                                                        $$.values = $3;
                                                      }
;

list_count_cmds:
          count_cmd                                   { $$.set_head = $$.set_tail = $1; }
        | list_count_cmds
          count_cmd                                   {
                                                        $$ = $1;
                                                        if ($2 != NULL)
                                                        {
                                                          if ($$.set_tail != NULL)
                                                            $$.set_tail = $$.set_tail->next = $2;
                                                          else
                                                            $$.set_tail = $$.set_head = $2;
                                                        }
                                                      }
;

count_cmd:
          count_stmt
        | custom_header                               { $$ = NULL; }
        | exact_time_toggle                           { $$ = NULL; }
;

count_stmt:
          '{'                                         {  parse_state->count_flags = 0; }
            list_count_exprs
          '}' file_arrow outfile_syntax               { CHECKN($$ = mdl_populate_output_set(parse_state, parse_state->header_comment, parse_state->exact_time_flag, $3.column_head, $5, $6)); }
;

custom_header_value:
          NONE                                        { $$ = NULL; }
        | boolean                                     { $$ = ($1 ? "" : NULL); }
        | str_expr                                    { $$ = $1; }
;

custom_header:
          HEADER '=' custom_header_value              { parse_state->header_comment = $3; }
;

exact_time_toggle:
          SHOW_EXACT_TIME '=' boolean                 { parse_state->exact_time_flag = $3; }
;

list_count_exprs:
          single_count_expr
        | list_count_exprs ','
          single_count_expr                           {
                                                          $$ = $1;
                                                          $$.column_tail->next = $3.column_head;
                                                          $$.column_tail = $3.column_tail;
                                                      }
;

single_count_expr:
        count_expr opt_custom_header                  { CHECK(mdl_single_count_expr(parse_state, & $$, $1, $2)); }
;

count_expr:
          num_value                                   { CHECKN($$ = mdl_new_oexpr_constant(parse_state, $1)); }
        | count_value
        | '(' count_expr ')'                          { CHECKN($$ = mdl_join_oexpr_tree(parse_state, $2, NULL, '(')); }
        | count_expr '+' count_expr                   { CHECKN($$ = mdl_join_oexpr_tree(parse_state, $1,   $3, '+')); }
        | count_expr '-' count_expr                   { CHECKN($$ = mdl_join_oexpr_tree(parse_state, $1,   $3, '-')); }
        | count_expr '*' count_expr                   { CHECKN($$ = mdl_join_oexpr_tree(parse_state, $1,   $3, '*')); }
        | count_expr '/' count_expr                   { CHECKN($$ = mdl_join_oexpr_tree(parse_state, $1,   $3, '/')); }
        | '-' count_expr %prec UNARYMINUS             { CHECKN($$ = mdl_join_oexpr_tree(parse_state, $2, NULL, '_')); }
        | SUMMATION_OPERATOR '(' count_expr ')'       { CHECKN($$ = mdl_sum_oexpr($3)); }
;


count_value:
          COUNT                                       { parse_state->count_flags |= COUNT_PRESENT; }
          '[' count_syntax ']'                        { $$ = $4; }
        | EXPRESSION '[' num_expr ']'                 { CHECKN($$ = mdl_new_oexpr_constant(parse_state, $3)); }
        | TRIGGER                                     { parse_state->count_flags |= TRIGGER_PRESENT; }
          '[' count_syntax ']'                        { $$ = $4; }
;

file_arrow: '>'                                       { $$ = FILE_OVERWRITE; }
          | '=' '>'                                   { $$ = FILE_SUBSTITUTE; }
          | '>' '>'                                   { $$ = FILE_APPEND; }
          | '>' '>' '>'                               { $$ = FILE_APPEND_HEADER; }
          | '+' '>'                                   { $$ = FILE_CREATE; }
;

outfile_syntax: file_name
;

existing_rxpn_or_molecule: var                        { CHECKN($$ = mdl_existing_rxn_pathname_or_molecule(parse_state, $1)); }
;

existing_molecule_required_orient_braces:
          var orient_class_number                     {
                                                        $$ = $2;
                                                        if ($$.orient > 0)
                                                          $$.orient = 1;
                                                        else if ($$.orient < 0)
                                                          $$.orient = -1;
                                                        CHECKN($$.mol_type = mdl_existing_molecule(parse_state, $1));
                                                      }
;

count_syntax: count_syntax_1
            | count_syntax_2
            | count_syntax_3
;

count_syntax_1:
    existing_rxpn_or_molecule ','
    count_location_specifier opt_hit_spec             { CHECKN($$ = mdl_count_syntax_1(parse_state, $1, $3, $4, parse_state->count_flags)); }
;

count_syntax_2:
    existing_molecule_required_orient_braces ','
    count_location_specifier opt_hit_spec             { CHECKN($$ = mdl_count_syntax_2(parse_state, $1.mol_type, $1.orient, $3, $4, parse_state->count_flags)); }
;

count_syntax_3:
    str_value  ','
    count_location_specifier opt_hit_spec             { CHECKN($$ = mdl_count_syntax_3(parse_state, $1, $3, $4, parse_state->count_flags)); }
;

count_location_specifier: WORLD                       { $$ = NULL; }
                        | existing_region             { $$ = $1; }
                        | existing_object             { $$ = $1; }
;

opt_hit_spec: /* empty */                             { $$ = REPORT_NOTHING; }
            | ',' hit_spec                            { $$ = $2; }
;

hit_spec: FRONT_HITS                                  { $$ = REPORT_FRONT_HITS; }
        | BACK_HITS                                   { $$ = REPORT_BACK_HITS; }
        | ALL_HITS                                    { $$ = REPORT_ALL_HITS; }
        | FRONT_CROSSINGS                             { $$ = REPORT_FRONT_CROSSINGS; }
        | BACK_CROSSINGS                              { $$ = REPORT_BACK_CROSSINGS; }
        | ALL_CROSSINGS                               { $$ = REPORT_ALL_CROSSINGS; }
        | ESTIMATE_CONCENTRATION                      { $$ = REPORT_CONCENTRATION; }
        | ALL_ENCLOSED                                { $$ = REPORT_ENCLOSED; }
;

opt_custom_header: /* empty */                        { $$ = NULL; }
                 | ':' str_expr                       { $$ = $2; }
;

/* =================================================================== */
/* New-style viz output definitions */

viz_output_def:
          VIZ_OUTPUT '{'                              { CHECK(mdl_new_viz_output_block(parse_state)); }
            viz_output_maybe_mode_cmd
            list_viz_output_cmds
          '}'                                         { }
;

list_viz_output_cmds:
          viz_output_cmd
        | list_viz_output_cmds
          viz_output_cmd
;

viz_output_maybe_mode_cmd: /* empty */                { CHECK(mdl_set_viz_mode(parse_state->vol->viz_blocks, CELLBLENDER_MODE)); }
                         | viz_mode_def               { CHECK(mdl_set_viz_mode(parse_state->vol->viz_blocks, $1)); }
;

viz_mode_def: MODE '=' NONE                           { $$ = NO_VIZ_MODE; }
            | MODE '=' ASCII                          { $$ = ASCII_MODE; }
            | MODE '=' CELLBLENDER                    { $$ = CELLBLENDER_MODE; }
;

viz_output_cmd:
          viz_filename_prefix_def
        | viz_frames_def                              {
                                                        if ($1.frame_head)
                                                        {
                                                          $1.frame_tail->next = parse_state->vol->viz_blocks->frame_data_head;
                                                          parse_state->vol->viz_blocks->frame_data_head = $1.frame_head;
                                                        }
                                                      }
;

viz_frames_def:
          viz_molecules_block_def
;

viz_filename_prefix_def: FILENAME '=' str_expr        { CHECK(mdl_set_viz_filename_prefix(parse_state, parse_state->vol->viz_blocks, $3)); }
;

viz_molecules_block_def:
          MOLECULES '{'
            list_viz_molecules_block_cmds
          '}'                                         { $$ = $3; }
;

list_viz_molecules_block_cmds:
          viz_molecules_block_cmd
        | list_viz_molecules_block_cmds
          viz_molecules_block_cmd                     {
                                                        $$ = $1;
                                                        if ($$.frame_tail)
                                                        {
                                                          $$.frame_tail->next = $2.frame_head;
                                                          if ($2.frame_tail)
                                                            $$.frame_tail = $2.frame_tail;
                                                        }
                                                        else
                                                          $$ = $2;
                                                      }
;

viz_molecules_block_cmd:
          viz_molecules_name_list_cmd                 { $$.frame_head = $$.frame_tail = NULL; }
        | viz_molecules_time_points_def
        | viz_molecules_iteration_numbers_def
;

viz_molecules_name_list_cmd:
          NAME_LIST '{'
            viz_include_mols_cmd_list
          '}'
;

optional_state:
          '=' num_expr                                { CHECK(mdl_viz_state(parse_state, & $$, $2)); }
        | /* empty */                                 { $$ = INCLUDE_OBJ; }
;

viz_include_mols_cmd_list:
          viz_include_mols_cmd_list viz_include_mols_cmd
        | /* empty */
;

viz_include_mols_cmd:
          existing_one_or_multiple_molecules
             optional_state                           { CHECK(mdl_set_viz_include_molecules(parse_state, parse_state->vol->viz_blocks, $1, $2)); }
        | ALL_MOLECULES optional_state                { CHECK(mdl_set_viz_include_all_molecules(parse_state->vol->viz_blocks, $2)); }
;

existing_one_or_multiple_molecules:
          var                                         { CHECKN($$ = mdl_existing_molecule_list(parse_state, $1)); }
        | str_value                                   { CHECKN($$ = mdl_existing_molecules_wildcard(parse_state, $1)); }
;

viz_time_spec:
          ALL_TIMES                                   { CHECK(mdl_new_viz_all_times(parse_state, & $$)); }
        | array_value
;
viz_molecules_time_points_def:
          TIME_POINTS '{'
            viz_molecules_time_points_cmds
          '}'                                         { $$ = $3; }
;

viz_molecules_time_points_cmds:
          viz_molecules_time_points_one_cmd
        | viz_molecules_time_points_cmds
          viz_molecules_time_points_one_cmd           {
                                                        if ($1.frame_head != NULL)
                                                        {
                                                          $$ = $1;
                                                          if ($2.frame_head != NULL)
                                                          {
                                                            $$.frame_tail->next = $2.frame_head;
                                                            $$.frame_tail = $2.frame_tail;
                                                          }
                                                        }
                                                        else if ($2.frame_head != NULL)
                                                          $$ = $2;
                                                      }
;

viz_molecules_time_points_one_cmd:
          viz_molecules_one_item '@'
          viz_time_spec                               { CHECK(mdl_new_viz_mol_frames(parse_state, parse_state->vol->viz_blocks, & $$, OUTPUT_BY_TIME_LIST, $1, & $3)); }
;

viz_iteration_spec:
          ALL_ITERATIONS                              { CHECK(mdl_new_viz_all_iterations(parse_state, & $$)); }
        | array_value
;

viz_molecules_iteration_numbers_def:
          ITERATION_NUMBERS '{'
            viz_molecules_iteration_numbers_cmds
          '}'                                         { $$ = $3; }
;

viz_molecules_iteration_numbers_cmds:
          viz_molecules_iteration_numbers_one_cmd
        | viz_molecules_iteration_numbers_cmds
          viz_molecules_iteration_numbers_one_cmd     {
                                                        if ($1.frame_head != NULL)
                                                        {
                                                          $$ = $1;
                                                          if ($2.frame_head != NULL)
                                                          {
                                                            $$.frame_tail->next = $2.frame_head;
                                                            $$.frame_tail = $2.frame_tail;
                                                          }
                                                        }
                                                        else if ($2.frame_head != NULL)
                                                          $$ = $2;
                                                      }
;

viz_molecules_iteration_numbers_one_cmd:
          viz_molecules_one_item '@'
          viz_iteration_spec                          { CHECK(mdl_new_viz_mol_frames(parse_state, parse_state->vol->viz_blocks, & $$, OUTPUT_BY_ITERATION_LIST, $1, & $3)); }
;

viz_molecules_one_item: ALL_DATA                      { $$ = ALL_MOL_DATA; }
                      | POSITIONS                     { $$ = MOL_POS; }
                      | ORIENTATIONS                  { $$ = MOL_ORIENT; }
;

/* =================================================================== */
/* Volume data output mode */

volume_output_def:
          VOLUME_DATA_OUTPUT '{'
            volume_output_filename_prefix
            volume_output_molecule_list
            volume_output_location
            volume_output_voxel_size
            volume_output_voxel_count
            volume_output_times_def
          '}'                                         {
                                                          struct volume_output_item *vo;
                                                          CHECKN(vo = mdl_new_volume_output_item(parse_state, $3, & $4, $5, $6, $7, $8));
                                                          vo->next = parse_state->vol->volume_output_head;
                                                          parse_state->vol->volume_output_head = vo;
                                                      }
;

volume_output_filename_prefix:
          FILENAME_PREFIX '=' str_expr                { $$ = $3; }
;

volume_output_molecule_list:
          volume_output_molecule_decl
        | volume_output_molecule_list
          volume_output_molecule_decl                 {
                                                          $$ = $1;
                                                          $$.species_count += $2.species_count;
                                                          $$.species_tail->next = $2.species_head;
                                                          $$.species_tail = $2.species_tail;
                                                      }
;

volume_output_molecule_decl:
          MOLECULES '=' volume_output_molecules       { $$ = $3; }
;

volume_output_molecule: var                           {
                                                          struct sym_entry *sp;
                                                          struct species_list_item *ptrl;
                                                          CHECKN(sp = mdl_existing_molecule(parse_state, $1));

                                                          ptrl = (struct species_list_item *) mem_get(parse_state->species_list_mem);
                                                          if (ptrl == NULL)
                                                          {
                                                            mdlerror_fmt(parse_state, "Out of memory while parsing molecule list");
                                                            return 1;
                                                          }
                                                          ptrl->spec = (struct species *) sp->value;
                                                          ptrl->next = NULL;
                                                          $$ = ptrl;
                                                      }
;

volume_output_molecules:
          volume_output_molecule                      { $$.species_tail = $$.species_head = $1; $$.species_count = 1; }
        | volume_output_molecules '+'
          volume_output_molecule                      {
                                                        $$ = $1;
                                                        $$.species_tail = $$.species_tail->next = $3;
                                                        ++ $$.species_count;
                                                      }
;

volume_output_location:
          LOCATION '=' point                          { $$ = $3; }
;

volume_output_voxel_size:
          VOXEL_SIZE '=' point_or_num                 { $$ = $3; }
;

volume_output_voxel_count:
          VOXEL_COUNT '=' point_or_num                {
                                                          if ($3->x < 1.0)
                                                          {
                                                            mdl_warning(parse_state, "Voxel count (x dimension) too small.  Setting x count to 1.");
                                                            $3->x = 1.0;
                                                          }
                                                          if ($3->y < 1.0)
                                                          {
                                                            mdl_warning(parse_state, "Voxel count (y dimension) too small.  Setting y count to 1.");
                                                            $3->y = 1.0;
                                                          }
                                                          if ($3->z < 1.0)
                                                          {
                                                            mdl_warning(parse_state, "Voxel count (z dimension) too small.  Setting z count to 1.");
                                                            $3->z = 1.0;
                                                          }
                                                          $$ = $3;
                                                      }
;

volume_output_times_def:
          /* empty */                                 { CHECKN($$ = mdl_new_output_times_default(parse_state)); }
        | STEP '=' num_expr                           { CHECKN($$ = mdl_new_output_times_step(parse_state, $3)); }
        | ITERATION_LIST '=' array_value              { CHECKN($$ = mdl_new_output_times_iterations(parse_state, & $3)); }
        | TIME_LIST '=' array_value                   { CHECKN($$ = mdl_new_output_times_time(parse_state, & $3)); }
;

%%





/* Begin Bison Epilogue: */

/* mdlerror: Standard error callback from parser.
 *
 *   parse_state: the parser state variables
 *   str:  the error message to display
 */
void mdlerror(struct mdlparse_vars *parse_state, char const *str)
{
  mdlerror_fmt(parse_state, "%s", str);
}

/* mdlerror_fmt: Print a formatted error message regarding an error in the MDL
 *               file.
 *
 *   parse_state: the parser state variables
 *   fmt:  the printf-style format string
 */
void mdlerror_fmt(struct mdlparse_vars *parse_state, char const *fmt, ...)
{
  va_list arglist;
  if (parse_state->vol->procnum != 0)
    return;

  /* print error location */
  if (parse_state->include_stack_ptr == 0)
    mcell_error_raw("Fatal error: After parsing file %s\n",
                    parse_state->vol->curr_file);
  else
    mcell_error_raw("Fatal error: On line: %d of file %s\n",
                    parse_state->line_num[parse_state->include_stack_ptr - 1],
                    parse_state->vol->curr_file);

  /* format error message */
  va_start(arglist, fmt);
  mcell_errorv_nodie(fmt, arglist);
  va_end(arglist);

  /* terminate error message and flush */
  mcell_error_raw("\n");
  mcell_die();
}

/* mdlerror_file: Open and parse an MDL file.
 *
 *   parse_state: the parser state variables
 *   name: the path to the MDL file
 */
int mdlparse_file(struct mdlparse_vars *parse_state, char const *name)
{
  int failure;
  int cur_stack = parse_state->include_stack_ptr ++;
  FILE *infile;
  yyscan_t scanner;
  char const *prev_file;

  /* Put filename and line number on stack */
  if (cur_stack >= MAX_INCLUDE_DEPTH)
  {
    -- parse_state->include_stack_ptr;
    mdlerror_fmt(parse_state, "Includes nested too deeply at file %s\n  included from %s:%d",
                 name,
                 parse_state->include_filename[cur_stack-1],
                 parse_state->line_num[cur_stack-1]);
    return 1;
  }
  parse_state->line_num[cur_stack] = 1;
  parse_state->include_filename[cur_stack] = name;

  /* Open file, or know the reason why */
  no_printf("Opening file %s\n", name);
  if ((infile = fopen(name,"r")) == NULL)
  {
    char *err = mcell_strerror(errno);
    -- parse_state->include_stack_ptr;
    if (cur_stack > 0)
      mdlerror_fmt(parse_state, "Couldn't open file %s\n  included from %s:%d: %s",
                   name,
                   parse_state->include_filename[cur_stack-1],
                   parse_state->line_num[cur_stack-1],
                   err);
    else
      mdlerror_fmt(parse_state, "Couldn't open file %s: %s", name, err);
    return 1;
  }

  /* Create and initialize a lexer */
  if (mdllex_init(&scanner))
  {
    int err = errno;
    if (err == ENOMEM)
      mdlerror_fmt(parse_state, "Couldn't initialize lexer for file %s\n  included from %s:%d: out of memory",
                   name, parse_state->include_filename[cur_stack-1], parse_state->line_num[cur_stack-1]);
    else if (err == EINVAL)
      mdlerror_fmt(parse_state, "Couldn't initialize lexer for file %s\n  included from %s:%d: internal error (invalid argument)",
                   name,
                   parse_state->include_filename[cur_stack-1],
                   parse_state->line_num[cur_stack-1]);
    else
      mdlerror_fmt(parse_state, "Couldn't initialize lexer for file %s\n  included from %s:%d: internal error",
                   name,
                   parse_state->include_filename[cur_stack-1],
                   parse_state->line_num[cur_stack-1]);
    fclose(infile);
    -- parse_state->include_stack_ptr;
    return 1;
  }
  mdlrestart(infile, scanner);

  /* Parse this file */
  prev_file = parse_state->vol->curr_file;
  parse_state->vol->curr_file = name;
  failure = mdlparse(parse_state, scanner);
  parse_state->vol->curr_file = prev_file;
  -- parse_state->include_stack_ptr;

  /* Clean up! */
  fclose(infile);
  mdllex_destroy(scanner);

  return failure;
}

/* mdlerror_init: Set up and parse the top-level MDL file.
 *
 *   vol: the world to populate
 */
int mdlparse_init(struct volume *vol)
{
  int failure;
  struct mdlparse_vars mpv;

  vol->initialization_state = "parsing";
  memset(&mpv, 0, sizeof(struct mdlparse_vars));

  mpv.vol=vol;
  mpv.include_stack_ptr=0;
  mpv.current_object = vol->root_object;

  /* Create memory pools for parsing */
  if ((mpv.path_mem = create_mem(sizeof(struct pathway), 4096)) == NULL)
    mcell_allocfailed("Failed to allocate temporary memory pool for reaction pathways.");
  if ((mpv.prod_mem = create_mem(sizeof(struct product), 4096)) == NULL)
    mcell_allocfailed("Failed to allocate temporary memory pool for reaction products.");
  if ((mpv.sym_list_mem = create_mem(sizeof(struct sym_table_list),4096)) == NULL)
    mcell_allocfailed("Failed to allocate temporary memory pool for symbol lists.");
  if ((mpv.species_list_mem = create_mem(sizeof(struct species_list_item), 1024)) == NULL)
    mcell_allocfailed("Failed to allocate temporary memory pool for species lists.");
  if ((mpv.mol_data_list_mem = create_mem(sizeof(struct mcell_species), 1024)) == NULL)
    mcell_allocfailed("Failed to allocate temporary memory pool for oriented species lists.");
  if ((mpv.output_times_mem = create_mem(sizeof(struct output_times), 1024)) == NULL)
    mcell_allocfailed("Failed to allocate temporary memory pool for output times.");

  /* Start parsing at the top-level file */
  vol->curr_file = vol->mdl_infile_name;
  failure = mdlparse_file(&mpv, vol->mdl_infile_name);

  /* Close any open file streams */
  for (int i=0; i<vol->fstream_sym_table->n_bins; ++ i)
  {
    if (vol->fstream_sym_table->entries[i] != NULL)
    {
      for (struct sym_entry *symp = vol->fstream_sym_table->entries[i];
           symp != NULL;
           symp = symp->next)
      {
        if (((struct file_stream *) symp->value)->stream == NULL)
          continue;
        mdl_fclose(&mpv, symp);
      }
    }
  }

  /* Check for required settings */
  if (! failure)
  {
    if (vol->time_unit == 0.0)
    {
      mdlerror(&mpv, "A valid model requires a time step to be specified using the TIME_STEP declaration");
      failure = 1;
    }
  }

  /* If we succeeded, prepare the reactions */
  if (failure)
  {
    mdlerror(&mpv, "Failed to parse input file");
    failure = 1;
  }

  /* Free leftover object names */
  while (mpv.object_name_list)
  {
    struct name_list *l = mpv.object_name_list->next;
    free(mpv.object_name_list);
    mpv.object_name_list = l;
  }

  if ((mpv.header_comment != 0) || (mpv.header_comment != 0)) {
    free(mpv.header_comment); 
  }

  /* Destroy memory pools */
  delete_mem(mpv.species_list_mem);
  delete_mem(mpv.mol_data_list_mem);
  delete_mem(mpv.output_times_mem);
  delete_mem(mpv.sym_list_mem);
  delete_mem(mpv.prod_mem);
  delete_mem(mpv.path_mem);

  vol->initialization_state = "initializing";

  return failure;
}<|MERGE_RESOLUTION|>--- conflicted
+++ resolved
@@ -197,13 +197,8 @@
 %token       DIFFUSION_CONSTANT_2D
 %token       DIFFUSION_CONSTANT_3D
 %token       DIFFUSION_CONSTANT_REPORT
-<<<<<<< HEAD
-%token       DREAMM_V3
-%token       DREAMM_V3_GROUPED
 %token       DYNAMIC_GEOMETRY
 %token       DYNAMIC_GEOMETRY_MOLECULE_PLACEMENT
-=======
->>>>>>> ccd74d01
 %token       EFFECTOR_GRID_DENSITY
 %token       ELEMENT_CONNECTIONS
 %token       ELLIPTIC
@@ -1057,13 +1052,9 @@
         | MICROSCOPIC_REVERSIBILITY '=' boolean       { parse_state->vol->surface_reversibility=$3; parse_state->vol->volume_reversibility=$3; }
         | MICROSCOPIC_REVERSIBILITY '=' SURFACE_ONLY  { parse_state->vol->surface_reversibility=1;  parse_state->vol->volume_reversibility=0;  }
         | MICROSCOPIC_REVERSIBILITY '=' VOLUME_ONLY   { parse_state->vol->surface_reversibility=0;  parse_state->vol->volume_reversibility=1;  }
-<<<<<<< HEAD
-        | COMPLEX_PLACEMENT_ATTEMPTS '=' num_expr     { CHECK(mdl_set_complex_placement_attempts(parse_state, $3)); }
         | DYNAMIC_GEOMETRY '=' str_expr_only          { CHECK(mcell_add_dynamic_geometry_file($3, parse_state)); }
         | DYNAMIC_GEOMETRY_MOLECULE_PLACEMENT '=' NEAREST_POINT    { parse_state->vol->dynamic_geometry_molecule_placement = 0; }
         | DYNAMIC_GEOMETRY_MOLECULE_PLACEMENT '=' NEAREST_TRIANGLE { parse_state->vol->dynamic_geometry_molecule_placement = 1; }
-=======
->>>>>>> ccd74d01
 ;
 
 /* =================================================================== */
