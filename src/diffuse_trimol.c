/******************************************************************************
 *
 * Copyright (C) 2006-2015 by
 * The Salk Institute for Biological Studies and
 * Pittsburgh Supercomputing Center, Carnegie Mellon University
 *
 * This program is free software; you can redistribute it and/or
 * modify it under the terms of the GNU General Public License
 * as published by the Free Software Foundation; either version 2
 * of the License, or (at your option) any later version.
 *
 * This program is distributed in the hope that it will be useful,
 * but WITHOUT ANY WARRANTY; without even the implied warranty of
 * MERCHANTABILITY or FITNESS FOR A PARTICULAR PURPOSE.  See the
 * GNU General Public License for more details.
 *
 * You should have received a copy of the GNU General Public License
 * along with this program; if not, write to the Free Software
 * Foundation, Inc., 51 Franklin Street, Fifth Floor, Boston, MA  02110-1301,
 * USA.
 *
******************************************************************************/

#include "config.h"

#include <assert.h>
#include <math.h>
#include <string.h>
#include <stdio.h>
#include <stdlib.h>
#include <string.h>

#include "diffuse.h"
#include "rng.h"
#include "util.h"
#include "logging.h"
#include "mcell_structs.h"
#include "count_util.h"
#include "grid_util.h"
#include "vol_util.h"
#include "wall_util.h"
#include "react.h"
#include "react_output.h"

/**********************************************************************
ray_trace_trimol:
  In: molecule that is moving
      linked list of potential collisions with molecules (we could react)
      subvolume that we start in
      displacement vector from current to new location
      wall we have reflected off of and should not hit again
      start time of the  molecule random walk (local
         to the molecule timestep)
  Out: collision list of walls and molecules we intersected along our ray
       (current subvolume only), plus the subvolume wall.  Will always
       return at least the subvolume wall--NULL indicates an out of
       memory eriror.
  Note: This is a version of the "ray_trace()" function adapted for
        the case when moving molecule can engage in trimolecular collisions

**********************************************************************/
struct sp_collision *ray_trace_trimol(struct volume *world,
                                      struct volume_molecule *m,
                                      struct sp_collision *c,
                                      struct subvolume *sv, struct vector3 *v,
                                      struct wall *reflectee,
                                      double walk_start_time) {
  struct sp_collision *smash, *shead;
  struct abstract_molecule *a;
  struct wall_list *wlp;
  struct wall_list fake_wlp;
  double dx, dy, dz;
  /* time, in units of of the molecule's time step, at which molecule
     will cross the x,y,z partitions, respectively. */
  double tx, ty, tz;
  int i, j, k;

  world->ray_voxel_tests++;

  shead = NULL;
  smash = (struct sp_collision *)CHECKED_MEM_GET(sv->local_storage->sp_coll,
                                                 "collision structure");

  fake_wlp.next = sv->wall_head;

  for (wlp = sv->wall_head; wlp != NULL; wlp = wlp->next) {
    if (wlp->this_wall == reflectee)
      continue;

    i = collide_wall(&(m->pos), v, wlp->this_wall, &(smash->t), &(smash->loc),
                     1, world->rng, world->notify, &(world->ray_polygon_tests));
    if (i == COLLIDE_REDO) {
      if (shead != NULL)
        mem_put_list(sv->local_storage->sp_coll, shead);
      shead = NULL;
      wlp = &fake_wlp;
      continue;
    } else if (i != COLLIDE_MISS) {
      world->ray_polygon_colls++;

      smash->what = COLLIDE_WALL + i;
      smash->moving = m->properties;
      smash->target = (void *)wlp->this_wall;
      smash->t_start = walk_start_time;
      smash->pos_start.x = m->pos.x;
      smash->pos_start.y = m->pos.y;
      smash->pos_start.z = m->pos.z;
      smash->sv_start = sv;

      smash->disp.x = v->x;
      smash->disp.y = v->y;
      smash->disp.z = v->z;

      smash->next = shead;
      shead = smash;
      smash = (struct sp_collision *)CHECKED_MEM_GET(sv->local_storage->sp_coll,
                                                     "collision structure");
    }
  }

  dx = dy = dz = 0.0;
  i = -10;
  if (v->x < 0.0) {
    dx = world->x_fineparts[sv->llf.x] - m->pos.x;
    i = 0;
  } else if (v->x > 0.0) {
    dx = world->x_fineparts[sv->urb.x] - m->pos.x;
    i = 1;
  }

  j = -10;
  if (v->y < 0.0) {
    dy = world->y_fineparts[sv->llf.y] - m->pos.y;
    j = 0;
  } else if (v->y > 0.0) {
    dy = world->y_fineparts[sv->urb.y] - m->pos.y;
    j = 1;
  }

  k = -10;
  if (v->z < 0.0) {
    dz = world->z_fineparts[sv->llf.z] - m->pos.z;
    k = 0;
  } else if (v->z > 0.0) {
    dz = world->z_fineparts[sv->urb.z] - m->pos.z;
    k = 1;
  }

  if (i + j + k < 0) /* At least one vector is zero */
  {
    if (i + j + k < -15) /* Two or three vectors are zero */
    {
      if (i >= 0) /* X is the nonzero one */
      {
        smash->t = dx / v->x;
        smash->what = COLLIDE_SUBVOL + COLLIDE_SV_NX + i;
      } else if (j >= 0) /* Y is nonzero */
      {
        smash->t = dy / v->y;
        smash->what = COLLIDE_SUBVOL + COLLIDE_SV_NY + j;
      } else if (k >= 0) /* Z is nonzero */
      {
        smash->t = dz / v->z;
        smash->what = COLLIDE_SUBVOL + COLLIDE_SV_NZ + k;
      } else {
        smash->t = FOREVER;
        smash->what =
            COLLIDE_SUBVOL; /*Wrong, but we'll never hit it, so it's ok*/
      }
    } else /* One vector is zero; throw out other two */
    {
      if (i < 0) {
        ty = fabs(dy * v->z);
        tz = fabs(v->y * dz);
        if (ty < tz) {
          smash->t = dy / v->y;
          smash->what = COLLIDE_SUBVOL + COLLIDE_SV_NY + j;
        } else {
          smash->t = dz / v->z;
          smash->what = COLLIDE_SUBVOL + COLLIDE_SV_NZ + k;
        }
      } else if (j < 0) {
        tx = fabs(dx * v->z);
        tz = fabs(v->x * dz);
        if (tx < tz) {
          smash->t = dx / v->x;
          smash->what = COLLIDE_SUBVOL + COLLIDE_SV_NX + i;
        } else {
          smash->t = dz / v->z;
          smash->what = COLLIDE_SUBVOL + COLLIDE_SV_NZ + k;
        }
      } else /* k<0 */
      {
        tx = fabs(dx * v->y);
        ty = fabs(v->x * dy);
        if (tx < ty) {
          smash->t = dx / v->x;
          smash->what = COLLIDE_SUBVOL + COLLIDE_SV_NX + i;
        } else {
          smash->t = dy / v->y;
          smash->what = COLLIDE_SUBVOL + COLLIDE_SV_NY + j;
        }
      }
    }
  } else /* No vectors are zero--use alternate method */
  {
    tx = fabs(dx * v->y * v->z);
    ty = fabs(v->x * dy * v->z);
    tz = fabs(v->x * v->y * dz);

    if (tx < ty) {
      if (tx < tz) {
        smash->t = dx / v->x;
        smash->what = COLLIDE_SUBVOL + COLLIDE_SV_NX + i;
      } else {
        smash->t = dz / v->z;
        smash->what = COLLIDE_SUBVOL + COLLIDE_SV_NZ + k;
      }
    } else {
      if (ty < tz) {
        smash->t = dy / v->y;
        smash->what = COLLIDE_SUBVOL + COLLIDE_SV_NY + j;
      } else {
        smash->t = dz / v->z;
        smash->what = COLLIDE_SUBVOL + COLLIDE_SV_NZ + k;
      }
    }
  }

  smash->loc.x = m->pos.x + smash->t * v->x;
  smash->loc.y = m->pos.y + smash->t * v->y;
  smash->loc.z = m->pos.z + smash->t * v->z;

  smash->moving = m->properties;
  smash->target = (void *)sv;
  smash->t_start = walk_start_time;
  smash->pos_start.x = m->pos.x;
  smash->pos_start.y = m->pos.y;
  smash->pos_start.z = m->pos.z;
  smash->sv_start = sv;

  smash->disp.x = v->x;
  smash->disp.y = v->y;
  smash->disp.z = v->z;

  smash->next = shead;
  shead = smash;

  for (; c != NULL; c = c->next) {
    a = (struct abstract_molecule *)c->target;
    if (a->properties == NULL)
      continue;

    i = collide_mol(&(m->pos), v, a, &(c->t), &(c->loc), world->rx_radius_3d);
    if (i != COLLIDE_MISS) {
      smash = (struct sp_collision *)CHECKED_MEM_GET(sv->local_storage->sp_coll,
                                                     "collision structure");
      memcpy(smash, c, sizeof(struct sp_collision));

      smash->t_start = walk_start_time;
      smash->pos_start.x = m->pos.x;
      smash->pos_start.y = m->pos.y;
      smash->pos_start.z = m->pos.z;

      smash->disp.x = v->x;
      smash->disp.y = v->y;
      smash->disp.z = v->z;

      smash->next = shead;
      shead = smash;
    }
  }

  return shead;
}

/****************************************************************************
expand_collision_partner_list:
  In: molecule that is moving
      displacement to the new location
      subvolume that we start in
  Out: Returns linked list of molecules from neighbor subvolumes
       that are located within "interaction_radius" from the the subvolume
       border.
       The molecules are added only when the molecule displacement
       bounding box intersects with the subvolume bounding box.
  Note:  This is a version of the function "expand_collision_list()"
        adapted for the case when molecule can engage in trimolecular
        collisions.
****************************************************************************/
static struct sp_collision *expand_collision_partner_list(
    struct volume_molecule *m, struct vector3 *mv, struct subvolume *sv,
    double rx_radius_3d, double *x_fineparts, double *y_fineparts,
    double *z_fineparts, int nx_parts, int ny_parts, int nz_parts,
    int rx_hashsize, struct rxn **reaction_hash) {
  struct sp_collision *shead1 = NULL;
  /* lower left and upper_right corners of the molecule path
     bounding box expanded by R. */
  struct vector3 path_llf, path_urb;
  double R; /* molecule interaction radius */
  R = (rx_radius_3d);

  /* find the molecule path bounding box. */
  path_bounding_box(&m->pos, mv, &path_llf, &path_urb, rx_radius_3d);

  /* Decide which directions we need to go */
  int x_neg = 0, x_pos = 0, y_neg = 0, y_pos = 0, z_neg = 0, z_pos = 0;
  if (!(sv->world_edge & X_POS_BIT) && path_urb.x + R > x_fineparts[sv->urb.x])
    x_pos = 1;
  if (!(sv->world_edge & X_NEG_BIT) && path_llf.x - R < x_fineparts[sv->llf.x])
    x_neg = 1;
  if (!(sv->world_edge & Y_POS_BIT) && path_urb.y + R > y_fineparts[sv->urb.y])
    y_pos = 1;
  if (!(sv->world_edge & Y_NEG_BIT) && path_llf.y - R < y_fineparts[sv->llf.y])
    y_neg = 1;
  if (!(sv->world_edge & Z_POS_BIT) && path_urb.z + R > z_fineparts[sv->urb.z])
    z_pos = 1;
  if (!(sv->world_edge & Z_NEG_BIT) && path_llf.z - R < z_fineparts[sv->llf.z])
    z_neg = 1;

  /* go +X */
  if (x_pos) {
    struct subvolume *newsv_x = sv + (nz_parts - 1) * (ny_parts - 1);
    shead1 = expand_collision_partner_list_for_neighbor(
        sv, m, mv, newsv_x, &path_llf, &path_urb, shead1, R, 0.0, 0.0,
        x_fineparts, y_fineparts, z_fineparts, rx_hashsize, reaction_hash);

    /* go +X, +Y */
    if (y_pos) {
      struct subvolume *newsv_y = newsv_x + (nz_parts - 1);
      shead1 = expand_collision_partner_list_for_neighbor(
          sv, m, mv, newsv_y, &path_llf, &path_urb, shead1, R, R, 0.0,
          x_fineparts, y_fineparts, z_fineparts, rx_hashsize, reaction_hash);

      /* go +X, +Y, +Z */
      if (z_pos)
        shead1 = expand_collision_partner_list_for_neighbor(
            sv, m, mv, newsv_y + 1, &path_llf, &path_urb, shead1, R, R, R,
            x_fineparts, y_fineparts, z_fineparts, rx_hashsize, reaction_hash);

      /* go +X, +Y, -Z */
      if (z_neg)
        shead1 = expand_collision_partner_list_for_neighbor(
            sv, m, mv, newsv_y - 1, &path_llf, &path_urb, shead1, R, R, -R,
            x_fineparts, y_fineparts, z_fineparts, rx_hashsize, reaction_hash);
    }

    /* go +X, -Y */
    if (y_neg) {
      struct subvolume *newsv_y = newsv_x - (nz_parts - 1);
      shead1 = expand_collision_partner_list_for_neighbor(
          sv, m, mv, newsv_y, &path_llf, &path_urb, shead1, R, -R, 0.0,
          x_fineparts, y_fineparts, z_fineparts, rx_hashsize, reaction_hash);

      /* go +X, -Y, +Z */
      if (z_pos)
        shead1 = expand_collision_partner_list_for_neighbor(
            sv, m, mv, newsv_y + 1, &path_llf, &path_urb, shead1, R, -R, R,
            x_fineparts, y_fineparts, z_fineparts, rx_hashsize, reaction_hash);

      /* go +X, -Y, -Z */
      if (z_neg)
        shead1 = expand_collision_partner_list_for_neighbor(
            sv, m, mv, newsv_y - 1, &path_llf, &path_urb, shead1, R, -R, -R,
            x_fineparts, y_fineparts, z_fineparts, rx_hashsize, reaction_hash);
    }

    /* go +X, +Z */
    if (z_pos)
      shead1 = expand_collision_partner_list_for_neighbor(
          sv, m, mv, newsv_x + 1, &path_llf, &path_urb, shead1, R, 0.0, R,
          x_fineparts, y_fineparts, z_fineparts, rx_hashsize, reaction_hash);

    /* go +X, -Z */
    if (z_neg)
      shead1 = expand_collision_partner_list_for_neighbor(
          sv, m, mv, newsv_x - 1, &path_llf, &path_urb, shead1, R, 0.0, -R,
          x_fineparts, y_fineparts, z_fineparts, rx_hashsize, reaction_hash);
  }

  /* go -X */
  if (x_neg) {
    struct subvolume *newsv_x = sv - (nz_parts - 1) * (ny_parts - 1);
    shead1 = expand_collision_partner_list_for_neighbor(
        sv, m, mv, newsv_x, &path_llf, &path_urb, shead1, -R, 0.0, 0.0,
        x_fineparts, y_fineparts, z_fineparts, rx_hashsize, reaction_hash);

    /* go -X, +Y */
    if (y_pos) {
      struct subvolume *newsv_y = newsv_x + (nz_parts - 1);
      shead1 = expand_collision_partner_list_for_neighbor(
          sv, m, mv, newsv_y, &path_llf, &path_urb, shead1, -R, R, 0.0,
          x_fineparts, y_fineparts, z_fineparts, rx_hashsize, reaction_hash);

      /* go -X, +Y, +Z */
      if (z_pos)
        shead1 = expand_collision_partner_list_for_neighbor(
            sv, m, mv, newsv_y + 1, &path_llf, &path_urb, shead1, -R, R, R,
            x_fineparts, y_fineparts, z_fineparts, rx_hashsize, reaction_hash);

      /* go -X, +Y, -Z */
      if (z_neg)
        shead1 = expand_collision_partner_list_for_neighbor(
            sv, m, mv, newsv_y - 1, &path_llf, &path_urb, shead1, -R, R, -R,
            x_fineparts, y_fineparts, z_fineparts, rx_hashsize, reaction_hash);
    }

    /* go -X, -Y */
    if (y_neg) {
      struct subvolume *newsv_y = newsv_x - (nz_parts - 1);
      shead1 = expand_collision_partner_list_for_neighbor(
          sv, m, mv, newsv_y, &path_llf, &path_urb, shead1, -R, -R, 0.0,
          x_fineparts, y_fineparts, z_fineparts, rx_hashsize, reaction_hash);

      /* go -X, -Y, +Z */
      if (z_pos)
        shead1 = expand_collision_partner_list_for_neighbor(
            sv, m, mv, newsv_y + 1, &path_llf, &path_urb, shead1, -R, -R, R,
            x_fineparts, y_fineparts, z_fineparts, rx_hashsize, reaction_hash);

      /* go -X, -Y, -Z */
      if (z_neg)
        shead1 = expand_collision_partner_list_for_neighbor(
            sv, m, mv, newsv_y - 1, &path_llf, &path_urb, shead1, -R, -R, -R,
            x_fineparts, y_fineparts, z_fineparts, rx_hashsize, reaction_hash);
    }

    /* go -X, +Z */
    if (z_pos)
      shead1 = expand_collision_partner_list_for_neighbor(
          sv, m, mv, newsv_x + 1, &path_llf, &path_urb, shead1, -R, 0.0, R,
          x_fineparts, y_fineparts, z_fineparts, rx_hashsize, reaction_hash);

    /* go -X, -Z */
    if (z_neg)
      shead1 = expand_collision_partner_list_for_neighbor(
          sv, m, mv, newsv_x - 1, &path_llf, &path_urb, shead1, -R, 0.0, -R,
          x_fineparts, y_fineparts, z_fineparts, rx_hashsize, reaction_hash);
  }

  /* go +Y */
  if (y_pos) {
    struct subvolume *newsv_y = sv + (nz_parts - 1);
    shead1 = expand_collision_partner_list_for_neighbor(
        sv, m, mv, newsv_y, &path_llf, &path_urb, shead1, 0.0, R, 0.0,
        x_fineparts, y_fineparts, z_fineparts, rx_hashsize, reaction_hash);

    /* go +Y, +Z */
    if (z_pos)
      shead1 = expand_collision_partner_list_for_neighbor(
          sv, m, mv, newsv_y + 1, &path_llf, &path_urb, shead1, 0.0, R, R,
          x_fineparts, y_fineparts, z_fineparts, rx_hashsize, reaction_hash);

    /* go +Y, -Z */
    if (z_neg)
      shead1 = expand_collision_partner_list_for_neighbor(
          sv, m, mv, newsv_y - 1, &path_llf, &path_urb, shead1, 0.0, R, -R,
          x_fineparts, y_fineparts, z_fineparts, rx_hashsize, reaction_hash);
  }

  /* go -Y */
  if (y_pos) {
    struct subvolume *newsv_y = sv - (nz_parts - 1);
    shead1 = expand_collision_partner_list_for_neighbor(
        sv, m, mv, newsv_y, &path_llf, &path_urb, shead1, 0.0, -R, 0.0,
        x_fineparts, y_fineparts, z_fineparts, rx_hashsize, reaction_hash);

    /* go -Y, +Z */
    if (z_pos)
      shead1 = expand_collision_partner_list_for_neighbor(
          sv, m, mv, newsv_y + 1, &path_llf, &path_urb, shead1, 0.0, -R, R,
          x_fineparts, y_fineparts, z_fineparts, rx_hashsize, reaction_hash);

    /* go -Y, -Z */
    if (z_neg)
      shead1 = expand_collision_partner_list_for_neighbor(
          sv, m, mv, newsv_y - 1, &path_llf, &path_urb, shead1, 0.0, -R, -R,
          x_fineparts, y_fineparts, z_fineparts, rx_hashsize, reaction_hash);
  }

  /* go +Z */
  if (z_pos)
    shead1 = expand_collision_partner_list_for_neighbor(
        sv, m, mv, sv + 1, &path_llf, &path_urb, shead1, 0.0, 0.0, R,
        x_fineparts, y_fineparts, z_fineparts, rx_hashsize, reaction_hash);

  /* go -Z */
  if (z_neg)
    shead1 = expand_collision_partner_list_for_neighbor(
        sv, m, mv, sv - 1, &path_llf, &path_urb, shead1, 0.0, 0.0, -R,
        x_fineparts, y_fineparts, z_fineparts, rx_hashsize, reaction_hash);

  return shead1;
}

/***************************************************************************
diffuse_3D_big_list:
  In:   molecule that is moving
        maximum time we can spend diffusing
  Out:  Pointer to the molecule if it still exists (may have been
        reallocated), NULL otherwise.
        Position and time are updated, but molecule is not rescheduled.
  Note: This version takes into account both 2-way and 3-way reactions
***************************************************************************/
struct volume_molecule *diffuse_3D_big_list(struct volume *world,
                                            struct volume_molecule *m,
                                            double max_time) {
  struct vector3 displacement;  /* Molecule moves along this vector */
  struct vector3 displacement2; /* Used for 3D mol-mol unbinding */
  double disp_length;           /* length of the displacement */
  struct sp_collision *smash,
      *new_smash;             /* Thing we've hit that's under consideration */
  struct sp_collision *shead; /* Things we might hit (can interact with) */
  struct sp_collision *stail; /* tail of the collision list shead */
  struct sp_collision *shead_exp; /* Things we might hit (can interact with)
                                     from neighbor subvolumes */
  struct sp_collision *shead2; /* Things that we will hit, given our motion */

  struct sp_collision *main_shead2 =
      NULL; /* Things that we will hit, given our motion */
  struct sp_collision *new_coll = NULL;
  struct tri_collision *tentative; /* Things we already hit but haven't yet
                                      counted */
  struct tri_collision *tri_smash = NULL; /* potential trimolecular collision */
  struct tri_collision *main_tri_shead =
      NULL; /* head of the main collision list */

  struct subvolume *sv;
  struct wall *w;
  struct wall *reflectee; /* Bounced off this one, don't hit it again */
  struct rxn *rx;
  struct volume_molecule *mp, *new_mp;
  struct surface_molecule *sm = NULL;
  struct abstract_molecule *am1, *am2 = NULL;
  double steps = 1.0;
  double t_steps = 1.0;
  double rate_factor = 1.0, r_rate_factor = 1.0, factor, factor1, factor2;
  double t_start = 0; /* allows to account for the collision time after
                      reflection from a wall or moving to another subvolume */
  double f;
  double t_confident; /* We're sure we can count things up til this time */
  struct vector3 *loc_certain; /* We've counted up to this location */
  /* this flag is set to 1 only after reflection from a wall and only with
   * expanded lists. */
  int redo_expand_collision_list_flag = 0;

  int i, j, k;

  int calculate_displacement = 1;

  /* array of pointers to the possible reactions */
  struct rxn *matching_rxns[MAX_MATCHING_RXNS];
  int num_matching_rxns = 0;
  int is_reflec_flag;

  /* Flags that tell whether moving and target molecules
     can participate in the MOL_MOL_MOL, MOL_MOL, MOL_MOL_GRID,
     or MOL_GRID_GRID interactions.  Here MOL means volume molecule
     and GRID means surface molecule  */
  int moving_tri_molecular_flag = 0, moving_bi_molecular_flag = 0,
      moving_mol_mol_grid_flag = 0, moving_mol_grid_grid_flag = 0;
  /* collision flags */
  int col_tri_molecular_flag = 0, col_bi_molecular_flag = 0,
      col_mol_mol_grid_flag;

  struct species *spec = m->properties;
  struct periodic_image *periodic_box = m->periodic_box;
  if (spec == NULL)
    mcell_internal_error(
        "Attempted to take a diffusion step for a defunct molecule.");
  if (spec->space_step <= 0.0) {
    m->t += max_time;
    return m;
  }

  /* volume_reversibility and surface_reversibility routines are not valid
     in case of tri-molecular reactions */
  if (world->volume_reversibility || world->surface_reversibility) {
    if (world->volume_reversibility &&
        m->index <= DISSOCIATION_MAX) /* Only set if volume_reversibility is */
    {
      m->index = -1;
    } else if (!world->surface_reversibility) {
      if (m->flags & ACT_CLAMPED) /* Pretend we were already moving */
      {
        m->birthday -= 5 * spec->time_step; /* Pretend to be old */
      }
    }
  } else {
    if (m->flags & ACT_CLAMPED) /* Pretend we were already moving */
    {
      m->birthday -= 5 * spec->time_step; /* Pretend to be old */
    } else if ((m->flags & MATURE_MOLECULE) == 0) {
      /* Newly created particles that have long time steps gradually increase */
      /* their timestep to the full value */
      if (spec->time_step > 1.0) {
        double sched_time = convert_iterations_to_seconds(
            world->start_iterations, world->time_unit,
            world->simulation_start_seconds, m->t);
        f = 1 + 0.2 * ((sched_time - m->birthday)/world->time_unit);
        if (f < 1)
          mcell_internal_error("A %s molecule is scheduled to move before it "
                               "was born [birthday=%.15g, t=%.15g]",
                               spec->sym->name, m->birthday,
                               sched_time);
        if (max_time > f)
          max_time = f;
        if (f > m->subvol->local_storage->max_timestep)
          m->flags |= MATURE_MOLECULE;
      }
    }
  }

/* Done housekeeping, now let's do something fun! */

pretend_to_call_diffuse_3D_big_list: /* Label to allow fake recursion */

  sv = m->subvol;

  shead = NULL;
  stail = NULL;
  shead_exp = NULL;
  shead2 = NULL;

  if (calculate_displacement) {
    if (m->flags &
        ACT_CLAMPED) /* Surface clamping and microscopic reversibility */
    {
      if (m->index <= DISSOCIATION_MAX) /* Volume microscopic reversibility */
      {
        pick_release_displacement(&displacement, &displacement2,
                                  spec->space_step, world->r_step_release,
                                  world->d_step, world->radial_subdivisions,
                                  world->directions_mask, world->num_directions,
                                  world->rx_radius_3d, world->rng);

        t_steps = 0;
      } else /* Clamping or surface microscopic reversibility */
      {
        pick_clamped_displacement(&displacement, m, world->r_step_surface,
                                  world->rng, world->radial_subdivisions);
        t_steps = spec->time_step;
        m->previous_wall = NULL;
        m->index = -1;
      }
      m->flags -= ACT_CLAMPED;
      r_rate_factor = rate_factor = 1.0;
      steps = 1.0;
    } else {
      /* XXX: I don't think this is safe.  We probably need to pass in a list
       * of nearby molecules... */
      if (max_time > MULTISTEP_WORTHWHILE)
        steps = safe_diffusion_step(m, NULL, world->radial_subdivisions,
                                    world->r_step, world->x_fineparts,
                                    world->y_fineparts, world->z_fineparts);
      else
        steps = 1.0;

      t_steps = steps * spec->time_step;
      if (t_steps > max_time) {
        t_steps = max_time;
        steps = max_time / spec->time_step;
      }
      if (steps < EPS_C) {
        steps = EPS_C;
        t_steps = EPS_C * spec->time_step;
      }

      if (steps == 1.0) {
        pick_displacement(&displacement, spec->space_step, world->rng);
        r_rate_factor = rate_factor = 1.0;
      } else {
        rate_factor = sqrt(steps);
        r_rate_factor = 1.0 / rate_factor;
        pick_displacement(&displacement, rate_factor * spec->space_step,
                          world->rng);
      }
    }

    if (spec->flags & SET_MAX_STEP_LENGTH) {
      disp_length = vect_length(&displacement);
      if (disp_length > spec->max_step_length) {
        /* rescale displacement to the level of MAXIMUM_STEP_LENGTH */
        displacement.x *= (spec->max_step_length / disp_length);
        displacement.y *= (spec->max_step_length / disp_length);
        displacement.z *= (spec->max_step_length / disp_length);
      }
    }

    world->diffusion_number++;
    world->diffusion_cumtime += steps;
  }

  moving_bi_molecular_flag =
      ((spec->flags & (CAN_VOLVOL | CANT_INITIATE)) == CAN_VOLVOL);
  moving_tri_molecular_flag =
      ((spec->flags & (CAN_VOLVOLVOL | CANT_INITIATE)) == CAN_VOLVOLVOL);
  moving_mol_mol_grid_flag =
      ((spec->flags & (CAN_VOLVOLSURF | CANT_INITIATE)) == CAN_VOLVOLSURF);
  moving_mol_grid_grid_flag =
      ((spec->flags & CAN_VOLSURFSURF) == CAN_VOLSURFSURF);

  if (moving_tri_molecular_flag || moving_bi_molecular_flag ||
      moving_mol_mol_grid_flag) {
    /* scan molecules from this SV */
    struct per_species_list *psl_next, *psl,
        **psl_head = &m->subvol->species_head;
    for (psl = m->subvol->species_head; psl != NULL; psl = psl_next) {
      psl_next = psl->next;
      if (psl->properties == NULL) {
        psl_head = &psl->next;
        continue;
      }

      /* Garbage collection of empty per-species lists */
      if (psl->head == NULL) {
        *psl_head = psl->next;
        ht_remove(&sv->mol_by_species, psl);
        mem_put(sv->local_storage->pslv, psl);
        continue;
      } else
        psl_head = &psl->next;

      col_bi_molecular_flag =
          moving_bi_molecular_flag &&
          ((psl->properties->flags & CAN_VOLVOL) == CAN_VOLVOL);
      col_tri_molecular_flag =
          moving_tri_molecular_flag &&
          ((psl->properties->flags & CAN_VOLVOLVOL) == CAN_VOLVOLVOL);
      col_mol_mol_grid_flag =
          moving_mol_mol_grid_flag &&
          ((psl->properties->flags & CAN_VOLVOLSURF) == CAN_VOLVOLSURF);

      if (col_bi_molecular_flag &&
          !trigger_bimolecular_preliminary(
               world->reaction_hash, world->rx_hashsize, spec->hashval,
               psl->properties->hashval, spec, psl->properties))
        col_bi_molecular_flag = 0;

      /* What types of collisions are we concerned with for this molecule type?
       */
      int what = 0;
      if (col_bi_molecular_flag)
        what |= COLLIDE_VOL;
      if (col_tri_molecular_flag)
        what |= COLLIDE_VOL_VOL;
      if (col_mol_mol_grid_flag)
        what |= COLLIDE_VOL_SURF;

      /* If we are interested in collisions with this molecule type, add all
       * local molecules to our collision list */
      if (what != 0) {
        for (mp = psl->head; mp != NULL; mp = mp->next_v) {
          if (mp == m)
            continue;

          smash = (struct sp_collision *)CHECKED_MEM_GET(
              sv->local_storage->sp_coll, "collision data");
          smash->t = 0.0;
          smash->t_start = 0.0;
          smash->pos_start.x = m->pos.x;
          smash->pos_start.y = m->pos.y;
          smash->pos_start.z = m->pos.z;
          smash->sv_start = sv;
          smash->disp.x = displacement.x;
          smash->disp.y = displacement.y;
          smash->disp.z = displacement.z;
          smash->moving = m->properties;
          smash->target = (void *)mp;
          smash->loc.x = 0.0;
          smash->loc.y = 0.0;
          smash->loc.z = 0.0;
          smash->what = what;

          smash->next = shead;
          shead = smash;
        }
      }
    }

    if (world->use_expanded_list && shead != NULL) {
      for (stail = shead; stail->next != NULL; stail = stail->next) {
      }
    }

    if (world->use_expanded_list &&
        (moving_tri_molecular_flag || moving_bi_molecular_flag ||
         moving_mol_mol_grid_flag)) {
      shead_exp = expand_collision_partner_list(
          m, &displacement, sv, world->rx_radius_3d, world->x_fineparts,
          world->y_fineparts, world->z_fineparts, world->nx_parts,
          world->ny_parts, world->nz_parts, world->rx_hashsize,
          world->reaction_hash);

      if (stail != NULL)
        stail->next = shead_exp;
      else {
        if (shead != NULL) {
          mcell_internal_error("Collision lists corrupted. While expanding the "
                               "collision lists, expected shead to be NULL, "
                               "but it wasn't.");
        }
        shead = shead_exp;
      }
    }
  }

  reflectee = NULL;

#define TRI_CLEAN_AND_RETURN(x)                                                \
  do {                                                                         \
    if (main_tri_shead != NULL)                                                \
      mem_put_list(sv->local_storage->tri_coll, main_tri_shead);               \
    if (main_shead2 != NULL)                                                   \
      mem_put_list(sv->local_storage->sp_coll, main_shead2);                   \
    return (x);                                                                \
  } while (0)

  do {
    if (world->use_expanded_list && redo_expand_collision_list_flag) {
      /* split the combined collision list into two original lists
         and remove old "shead_exp" */
      if (shead_exp != NULL) {
        if (shead == shead_exp) {
          mem_put_list(sv->local_storage->sp_coll, shead_exp);
          shead = NULL;
        } else if (shead != NULL) {
          stail->next = NULL;
          mem_put_list(sv->local_storage->sp_coll, shead_exp);
        }
        shead_exp = NULL;
      }

      if (moving_tri_molecular_flag || moving_bi_molecular_flag ||
          moving_mol_mol_grid_flag) {
        shead_exp = expand_collision_partner_list(
            m, &displacement, sv, world->rx_radius_3d, world->x_fineparts,
            world->y_fineparts, world->z_fineparts, world->nx_parts,
            world->ny_parts, world->nz_parts, world->rx_hashsize,
            world->reaction_hash);

        /* combine two collision lists */
        if (shead_exp != NULL) {
          if (shead != NULL)
            stail->next = shead_exp;
          else
            shead = shead_exp;
        }
      }

      /* reset the flag */
      redo_expand_collision_list_flag = 0;
    }

    shead2 = ray_trace_trimol(world, m, shead, sv, &displacement, reflectee,
                              t_start);

    if (shead2 == NULL)
      mcell_internal_error("ray_trace_trimol returned NULL.");

    if (shead2->next != NULL) {
      shead2 = (struct sp_collision *)ae_list_sort(
          (struct abstract_element *)shead2);
    }

    for (smash = shead2; smash != NULL; smash = smash->next) {
      if (smash->t >= 1.0 || smash->t < 0.0) {
        if ((smash->what &
             (COLLIDE_VOL | COLLIDE_VOL_VOL | COLLIDE_VOL_SURF)) != 0)
          mcell_internal_error("Detected a mol-mol[-*] collision outside of "
                               "the 0.0...1.0 time window.  Iteration %lld, "
                               "time of collision %.8e",
                               world->current_iterations, smash->t);

        smash = NULL;
        break;
      }

      /* copy the collision objects of the type COLLIDE_VOL, COLLIDE_VOL_VOL,
         COLLIDE_VOL_SURF and COLLIDE_WALL to the main collision list */

      if (((smash->what & (COLLIDE_VOL | COLLIDE_VOL_VOL | COLLIDE_VOL_SURF)) !=
           0)) {

        new_coll = (struct sp_collision *)CHECKED_MEM_GET(
            sv->local_storage->sp_coll, "collision data");
        memcpy(new_coll, smash, sizeof(struct sp_collision));

        new_coll->t += new_coll->t_start;
        new_coll->next = main_shead2;
        main_shead2 = new_coll;

      } else if ((smash->what & COLLIDE_WALL) != 0) {
        new_coll = (struct sp_collision *)CHECKED_MEM_GET(
            sv->local_storage->sp_coll, "collision data");
        memcpy(new_coll, smash, sizeof(struct sp_collision));

        new_coll->t += new_coll->t_start;
        new_coll->next = main_shead2;
        main_shead2 = new_coll;

        /* if the wall is reflective - start over new search for collision
         * partners*/

        w = (struct wall *)smash->target;

        if ((smash->what & COLLIDE_MASK) == COLLIDE_FRONT)
          k = 1;
        else
          k = -1;

        if ((spec->flags & CAN_VOLWALL) != 0) {
          /* m->index = -1; */
          is_reflec_flag = 0;

          num_matching_rxns = trigger_intersect(
              world->reaction_hash, world->rx_hashsize, world->all_mols,
              world->all_volume_mols, world->all_surface_mols, spec->hashval,
              (struct abstract_molecule *)m, k, w, matching_rxns, 1, 1, 0);

          if (num_matching_rxns > 0) {
            for (int ii = 0; ii < num_matching_rxns; ii++) {
              rx = matching_rxns[ii];
              if (rx->n_pathways == RX_REFLEC) {
                is_reflec_flag = 1;
                break;
              }
            }
          }

          /* the wall is reflective */
          /* if there is no defined reaction between molecule
             and this particular wall, it means that this wall is
             reflective for this molecule */
          if ((num_matching_rxns == 0) || is_reflec_flag) {
            m->pos.x = smash->loc.x;
            m->pos.y = smash->loc.y;
            m->pos.z = smash->loc.z;
            m->t += t_steps * smash->t;
            reflectee = w;

            t_start += t_steps * smash->t;

            t_steps *= (1.0 - smash->t);

            factor = -2.0 * (displacement.x * w->normal.x +
                             displacement.y * w->normal.y +
                             displacement.z * w->normal.z);
            displacement.x =
                (displacement.x + factor * w->normal.x) * (1.0 - smash->t);
            displacement.y =
                (displacement.y + factor * w->normal.y) * (1.0 - smash->t);
            displacement.z =
                (displacement.z + factor * w->normal.z) * (1.0 - smash->t);

            redo_expand_collision_list_flag = 1; /* Only useful if we're using
                                                    expanded lists, but easier
                                                    to always set it */

            break;
          }
        } else {
          /* the case when (spec->flags&CAN_VOLWALL) == 0) */
          /* the default property of the wall is to be REFLECTIVE.
             It works if we do not specifically describe
             the properties of the wall */

          m->pos.x = smash->loc.x;
          m->pos.y = smash->loc.y;
          m->pos.z = smash->loc.z;
          m->t += t_steps * smash->t;
          reflectee = w;

          t_start += t_steps * smash->t;

          t_steps *= (1.0 - smash->t);

          factor = -2.0 * (displacement.x * w->normal.x +
                           displacement.y * w->normal.y +
                           displacement.z * w->normal.z);
          displacement.x =
              (displacement.x + factor * w->normal.x) * (1.0 - smash->t);
          displacement.y =
              (displacement.y + factor * w->normal.y) * (1.0 - smash->t);
          displacement.z =
              (displacement.z + factor * w->normal.z) * (1.0 - smash->t);

          redo_expand_collision_list_flag =
              1; /* Only useful if we're using expanded lists, but easier to
                    always set it */

          break;
        }
      } else if ((smash->what & COLLIDE_SUBVOL) != 0) {
        struct subvolume *nsv;

        m->pos.x = smash->loc.x;
        m->pos.y = smash->loc.y;
        m->pos.z = smash->loc.z;

        displacement.x *= (1.0 - smash->t);
        displacement.y *= (1.0 - smash->t);
        displacement.z *= (1.0 - smash->t);

        m->t += t_steps * smash->t;
        t_start += t_steps * smash->t;
        t_steps *= (1.0 - smash->t);
        if (t_steps < EPS_C)
          t_steps = EPS_C;

        nsv = traverse_subvol(sv, smash->what - COLLIDE_SV_NX - COLLIDE_SUBVOL,
                              world->ny_parts, world->nz_parts);
        if (nsv == NULL) {
          mcell_internal_error(
              "A %s molecule escaped the world at [%.2f, %.2f, %.2f]",
              spec->sym->name, m->pos.x * world->length_unit,
              m->pos.y * world->length_unit, m->pos.z * world->length_unit);
          // Never get here
          /*if (world->place_waypoints_flag && (m->flags & COUNT_ME))*/
          /*  count_region_from_scratch(world, (struct abstract_molecule *)m,*/
          /*                            NULL, -1, &(m->pos), NULL, m->t);*/
          /*spec->population--;*/
          /*collect_molecule(m);*/
          /*CLEAN_AND_RETURN(NULL);*/
        } else {
          m = migrate_volume_molecule(m, nsv);
        }

        if (shead2 != NULL) {
          mem_put_list(sv->local_storage->sp_coll, shead2);
          shead2 = NULL;
        }
        if (shead != NULL) {
          mem_put_list(sv->local_storage->sp_coll, shead);
          shead = NULL;
        }
        calculate_displacement = 0;

        if (m->properties == NULL)
          mcell_internal_error("A defunct molecule is diffusing.");

        goto pretend_to_call_diffuse_3D_big_list; /* Jump to beginning of
                                                     function */
      }
    } /* end for (smash ...) */

    if (shead2 != NULL) {
      mem_put_list(sv->local_storage->sp_coll, shead2);
      shead2 = NULL;
    }
  } while (smash != NULL);

  if (shead2 != NULL) {
    mem_put_list(sv->local_storage->sp_coll, shead2);
    shead2 = NULL;
  }
  if (shead != NULL) {
    mem_put_list(sv->local_storage->sp_coll, shead);
    shead = NULL;
  }

  for (smash = main_shead2; smash != NULL; smash = smash->next) {
    smash->t += smash->t_start;
  }

  if (main_shead2 != NULL) {
    if (main_shead2->next != NULL) {
      main_shead2 = (struct sp_collision *)ae_list_sort(
          (struct abstract_element *)main_shead2);
    }
  }

  /* build main_tri_shead list */
  for (smash = main_shead2; smash != NULL; smash = smash->next) {
    if ((smash->what & (COLLIDE_VOL | COLLIDE_VOL_VOL | COLLIDE_VOL_SURF)) !=
        0) {

      mp = (struct volume_molecule *)smash->target;

      if (moving_bi_molecular_flag && ((smash->what & COLLIDE_VOL) != 0)) {
        num_matching_rxns = trigger_bimolecular(
            world->reaction_hash, world->rx_hashsize, spec->hashval,
            mp->properties->hashval, (struct abstract_molecule *)m,
            (struct abstract_molecule *)mp, 0, 0, matching_rxns);

        if (num_matching_rxns > 0) {
          for (i = 0; i < num_matching_rxns; i++) {
            tri_smash = (struct tri_collision *)CHECKED_MEM_GET(
                sv->local_storage->tri_coll, "tri_collision data");
            tri_smash->t = smash->t;
            tri_smash->target1 = (void *)mp;
            tri_smash->target2 = NULL;
            tri_smash->orient = 0; /* default value */
            tri_smash->what = 0;
            tri_smash->what |= COLLIDE_VOL;
            tri_smash->loc = smash->loc;
            tri_smash->loc1 = smash->loc;
            tri_smash->loc2 = smash->loc;
            tri_smash->last_walk_from = smash->pos_start;
            tri_smash->intermediate = matching_rxns[i];

            tri_smash->factor = exact_disk(
                world, &(smash->loc), &(smash->disp), world->rx_radius_3d,
                smash->sv_start, m, (struct volume_molecule *)smash->target,
                world->use_expanded_list, world->x_fineparts,
                world->y_fineparts, world->z_fineparts);

            tri_smash->wall = NULL;
            tri_smash->factor *= r_rate_factor; /* scaling the reaction rate */
            tri_smash->local_prob_factor = 0;
            tri_smash->next = main_tri_shead;
            main_tri_shead = tri_smash;
          }
        }
      }
      if (moving_tri_molecular_flag && ((smash->what & COLLIDE_VOL_VOL) != 0)) {
        for (new_smash = smash->next; new_smash != NULL;
             new_smash = new_smash->next) {
          if ((new_smash->what & COLLIDE_VOL_VOL) == 0)
            continue;

          new_mp = (struct volume_molecule *)new_smash->target;

          num_matching_rxns = trigger_trimolecular(
              world->reaction_hash, world->rx_hashsize, smash->moving->hashval,
              mp->properties->hashval, new_mp->properties->hashval,
              smash->moving, mp->properties, new_mp->properties, 0, 0, 0,
              matching_rxns);

          if (num_matching_rxns > 0) {
            for (i = 0; i < num_matching_rxns; i++) {
              tri_smash = (struct tri_collision *)CHECKED_MEM_GET(
                  sv->local_storage->tri_coll, "collision data");
              tri_smash->loc = new_smash->loc;
              tri_smash->t = new_smash->t;
              tri_smash->target2 = (void *)new_mp;
              tri_smash->loc2 = new_smash->loc;
              tri_smash->target1 = (void *)mp;
              tri_smash->loc1 = smash->loc;
              tri_smash->last_walk_from = new_smash->pos_start;
              tri_smash->orient = 0; /* default value */

              factor1 = exact_disk(world, &(smash->loc), &(smash->disp),
                                   world->rx_radius_3d, smash->sv_start, m,
                                   (struct volume_molecule *)smash->target,
                                   world->use_expanded_list, world->x_fineparts,
                                   world->y_fineparts, world->z_fineparts);
              factor2 = exact_disk(world, &(new_smash->loc), &(new_smash->disp),
                                   world->rx_radius_3d, new_smash->sv_start, m,
                                   (struct volume_molecule *)new_smash->target,
                                   world->use_expanded_list, world->x_fineparts,
                                   world->y_fineparts, world->z_fineparts);
              tri_smash->factor = factor1 * factor2;
              tri_smash->factor *=
                  r_rate_factor; /* scaling the reaction rate */
              tri_smash->local_prob_factor = 0;
              tri_smash->what = 0;
              tri_smash->what |= COLLIDE_VOL_VOL;
              tri_smash->intermediate = matching_rxns[i];
              tri_smash->wall = NULL;
              tri_smash->next = main_tri_shead;
              main_tri_shead = tri_smash;
            }

          } /* end if (...) */

        } /* end for (new_smash...) */
      }   /* end if (...) */
      if (moving_mol_mol_grid_flag && ((smash->what & COLLIDE_VOL_SURF) != 0)) {
        for (new_smash = smash->next; new_smash != NULL;
             new_smash = new_smash->next) {
          if ((new_smash->what & COLLIDE_WALL) == 0)
            continue;

          w = (struct wall *)new_smash->target;

          if ((new_smash->what & COLLIDE_MASK) == COLLIDE_FRONT)
            k = 1;
          else
            k = -1;

          if (w->grid != NULL) {
            j = xyz2grid(&(new_smash->loc), w->grid);
            if (w->grid->sm_list[j] && w->grid->sm_list[j]->sm) {
              if (m->index != j || m->previous_wall != w) {
                sm = w->grid->sm_list[j]->sm;
                num_matching_rxns = trigger_trimolecular(
                    world->reaction_hash, world->rx_hashsize,
                    smash->moving->hashval, mp->properties->hashval,
                    sm->properties->hashval, smash->moving, mp->properties,
                    sm->properties, k, k, sm->orient, matching_rxns);

                if (num_matching_rxns > 0) {
                  for (i = 0; i < num_matching_rxns; i++) {
                    tri_smash = (struct tri_collision *)CHECKED_MEM_GET(
                        sv->local_storage->tri_coll, "tri_collision data");
                    tri_smash->t = new_smash->t;
                    tri_smash->target1 = (void *)mp;
                    tri_smash->target2 = (void *)sm;
                    tri_smash->orient = k;
                    tri_smash->what = 0;
                    tri_smash->what |= COLLIDE_VOL_SURF;
                    tri_smash->loc = new_smash->loc;
                    tri_smash->loc1 = smash->loc;
                    tri_smash->loc2 = new_smash->loc;
                    tri_smash->last_walk_from = new_smash->pos_start;
                    tri_smash->intermediate = matching_rxns[i];

                    factor1 =
                        exact_disk(world, &(smash->loc), &(smash->disp),
                                   world->rx_radius_3d, smash->sv_start, m,
                                   (struct volume_molecule *)smash->target,
                                   world->use_expanded_list, world->x_fineparts,
                                   world->y_fineparts, world->z_fineparts);

                    factor2 = r_rate_factor / w->grid->binding_factor;
                    tri_smash->factor = factor1 * factor2;

                    tri_smash->local_prob_factor = 0;
                    tri_smash->wall = w;

                    tri_smash->next = main_tri_shead;
                    main_tri_shead = tri_smash;
                  }
                } /* end if (num_matching_rxns > 0) */
              }
              /* Matched previous wall and index--don't rebind */
              else {
                m->index = -1; // Avoided rebinding, but next time it's OK
              }

            } /* end if (w->grid->mol[j] ...) */
          }   /* end if (w->grid != NULL ...) */

        } /* end for (new_smash...) */
      }   /* end if (...) */

    } /* end if (...) */
    else if ((smash->what & COLLIDE_WALL) != 0) {
      w = (struct wall *)smash->target;
      int wall_was_accounted_for = 0; /* flag */

      if ((smash->what & COLLIDE_MASK) == COLLIDE_FRONT)
        k = 1;
      else
        k = -1;

      /* first look for the bimolecular reactions between moving and
         surface molecules */
      if (w->grid != NULL && (spec->flags & CAN_VOLSURF) != 0) {
        j = xyz2grid(&(smash->loc), w->grid);
        if (w->grid->sm_list[j] && w->grid->sm_list[j]->sm) {
          if (m->index != j || m->previous_wall != w) {
            sm = w->grid->sm_list[j]->sm;
            // look for bimolecular reactions between volume and surface mols
            num_matching_rxns = trigger_bimolecular(
                world->reaction_hash, world->rx_hashsize, spec->hashval,
                sm->properties->hashval, (struct abstract_molecule *)m,
                (struct abstract_molecule *)sm, k, sm->orient, matching_rxns);
            if (num_matching_rxns > 0) {
              for (i = 0; i < num_matching_rxns; i++) {
                tri_smash = (struct tri_collision *)CHECKED_MEM_GET(
                    sv->local_storage->tri_coll, "collision data");
                tri_smash->t = smash->t;
                tri_smash->target1 = (void *)sm;
                tri_smash->target2 = NULL;
                tri_smash->orient = k;
                tri_smash->what = 0;
                tri_smash->what |= COLLIDE_SURF;
                tri_smash->loc = smash->loc;
                tri_smash->loc1 = smash->loc;
                tri_smash->loc2 = smash->loc;
                tri_smash->last_walk_from = smash->pos_start;
                tri_smash->intermediate = matching_rxns[i];
                tri_smash->factor = r_rate_factor / w->grid->binding_factor;
                tri_smash->local_prob_factor = 0;
                tri_smash->wall = w;
                tri_smash->next = main_tri_shead;
                main_tri_shead = tri_smash;
                wall_was_accounted_for = 1;
              }
            } /* end if (num_matching_rxns > 0) */
          } else {
            m->index = -1; /* Avoided rebinding, but next time it's OK */
          }
        } /* end if (w->grid->mol[j] ...) */
      }   /* end if (w->grid != NULL ...) */

      /* now look for the trimolecular reactions */
      if (moving_mol_grid_grid_flag) {
        if (w->grid != NULL) {
          j = xyz2grid(&(smash->loc), w->grid);
          if (w->grid->sm_list[j] && w->grid->sm_list[j]->sm) {
            sm = w->grid->sm_list[j]->sm;
            if (m->index != j || m->previous_wall != w) {
              /* search for neighbors that can participate
                in 3-way reaction */
              struct surface_molecule *smp; /* Neighboring molecules */
              struct tile_neighbor *tile_nbr_head = NULL, *curr;
              int list_length = 0;

              /* find neighbor molecules to react with */
              find_neighbor_tiles(world, sm, sm->grid, sm->grid_index, 0, 1,
                                  &tile_nbr_head, &list_length);
              if (tile_nbr_head != NULL) {
                double local_prob_factor; /*local probability factor for the
                                             reaction */
                local_prob_factor = 3.0 / list_length;

                /* step through the neighbors */
                for (curr = tile_nbr_head; curr != NULL; curr = curr->next) {
                  struct surface_molecule_list *sm_list = curr->grid->sm_list[curr->idx]; 
                  if (sm_list == NULL || sm_list->sm == NULL)
                    continue;
                  smp = curr->grid->sm_list[curr->idx]->sm;

                  /* check whether any of potential partners
                are behind restrictive (REFLECTIVE/ABSORPTIVE) boundary */
                  if ((sm->properties->flags & CAN_REGION_BORDER) ||
                      (smp->properties->flags & CAN_REGION_BORDER)) {
                    if (sm->grid->surface != smp->grid->surface) {
                      /* INSIDE-OUT check */
                      if (walls_belong_to_at_least_one_different_restricted_region(
                              world, sm->grid->surface, sm,
                              smp->grid->surface, smp))
                        continue;

                      /* OUTSIDE-IN check */
                      if (walls_belong_to_at_least_one_different_restricted_region(
                              world, sm->grid->surface, smp,
                              smp->grid->surface, sm))
                        continue;
                    }
                  }

                  num_matching_rxns = trigger_trimolecular(
                      world->reaction_hash, world->rx_hashsize,
                      smash->moving->hashval, sm->properties->hashval,
                      smp->properties->hashval, smash->moving, sm->properties,
                      smp->properties, k, sm->orient, smp->orient,
                      matching_rxns);
                  if (num_matching_rxns > 0) {
                    for (i = 0; i < num_matching_rxns; i++) {
                      tri_smash = (struct tri_collision *)CHECKED_MEM_GET(
                          sv->local_storage->tri_coll, "collision data");
                      tri_smash->t = smash->t;
                      tri_smash->target1 = (void *)sm;
                      tri_smash->target2 = (void *)smp;
                      tri_smash->orient = k;
                      tri_smash->what = 0;
                      tri_smash->what |= COLLIDE_SURF_SURF;
                      grid2xyz(curr->grid, curr->idx, &(tri_smash->loc));
                      tri_smash->loc1 = smash->loc;
                      tri_smash->loc2 = tri_smash->loc;
                      tri_smash->last_walk_from = smash->pos_start;
                      tri_smash->intermediate = matching_rxns[i];
                      tri_smash->factor = r_rate_factor /
                                          (w->grid->binding_factor) *
                                          (curr->grid->binding_factor);
                      tri_smash->local_prob_factor = local_prob_factor;
                      tri_smash->wall = w;
                      tri_smash->next = main_tri_shead;
                      main_tri_shead = tri_smash;

                      wall_was_accounted_for = 1;
                    }
                  }
                }
                if (tile_nbr_head != NULL)
                  delete_tile_neighbor_list(tile_nbr_head);
              }
            }
          }
        }

      } /* end if (moving_mol_grid_grid_flag) */

      /* now look for the mol-wall interactions */
      if ((spec->flags & CAN_VOLWALL) != 0) {

        /*  m->index = -1;  */
        num_matching_rxns = trigger_intersect(
            world->reaction_hash, world->rx_hashsize, world->all_mols,
            world->all_volume_mols, world->all_surface_mols, spec->hashval,
            (struct abstract_molecule *)m, k, w, matching_rxns, 1, 1, 0);

        for (i = 0; i < num_matching_rxns; i++) {
          rx = matching_rxns[i];
          tri_smash = (struct tri_collision *)CHECKED_MEM_GET(
              sv->local_storage->tri_coll, "tri_collision data");
          tri_smash->t = smash->t;
          tri_smash->target1 = (void *)w;
          tri_smash->target2 = NULL;
          tri_smash->orient = k;
          tri_smash->what = 0;
          tri_smash->what |= COLLIDE_WALL;
          tri_smash->loc = smash->loc;
          tri_smash->loc1 = smash->loc;
          tri_smash->loc2 = smash->loc;
          tri_smash->last_walk_from = smash->pos_start;
          tri_smash->intermediate = rx;
          tri_smash->factor = r_rate_factor;
          tri_smash->local_prob_factor = 0;
          tri_smash->wall = w;

          tri_smash->next = main_tri_shead;
          main_tri_shead = tri_smash;

          wall_was_accounted_for = 1;
        } /* end for (i = 0; i < num_matching_rxns; ...) */
      }   /* end if (spec->flags & CAN_WALLMOL ...) */

      if (!wall_was_accounted_for) {

        /* This is a simple reflective wall
           (default wall behavior).
           We want to keep it in the "tri_smash"
           list just in order to account for the hits with it */
        tri_smash = (struct tri_collision *)CHECKED_MEM_GET(
            sv->local_storage->tri_coll, "tri_collision data");
        tri_smash->t = smash->t;
        tri_smash->target1 = (void *)w;
        tri_smash->target2 = NULL;
        tri_smash->orient = k;
        tri_smash->what = 0;
        tri_smash->what |= COLLIDE_WALL;
        tri_smash->loc = smash->loc;
        tri_smash->loc1 = smash->loc;
        tri_smash->loc2 = smash->loc;
        tri_smash->last_walk_from = smash->pos_start;
        tri_smash->intermediate = NULL;
        tri_smash->factor = r_rate_factor;
        tri_smash->local_prob_factor = 0;
        tri_smash->wall = w;

        tri_smash->next = main_tri_shead;
        main_tri_shead = tri_smash;
      }

    } /* end if (smash->what & COLLIDE_WALL)... */
  }   /* end for (smash ...) */

  if (main_tri_shead != NULL) {
    if (main_tri_shead->next != NULL) {
      main_tri_shead = (struct tri_collision *)ae_list_sort(
          (struct abstract_element *)main_tri_shead);
    }
  }

  tentative = main_tri_shead;
  loc_certain = NULL;

  /* now check for the reactions going through the 'main_tri_shead' list */
  for (tri_smash = main_tri_shead; tri_smash != NULL;
       tri_smash = tri_smash->next) {

    if (world->notify->molecule_collision_report == NOTIFY_FULL) {
      if (((tri_smash->what & COLLIDE_VOL) != 0) &&
          (world->rxn_flags.vol_vol_reaction_flag)) {
        world->vol_vol_colls++;
      } else if (((tri_smash->what & COLLIDE_SURF) != 0) &&
                 (world->rxn_flags.vol_surf_reaction_flag)) {
        world->vol_surf_colls++;
      } else if (((tri_smash->what & COLLIDE_VOL_VOL) != 0) &&
                 (world->rxn_flags.vol_vol_vol_reaction_flag)) {
        world->vol_vol_vol_colls++;
      } else if (((tri_smash->what & COLLIDE_VOL_SURF) != 0) &&
                 (world->rxn_flags.vol_vol_surf_reaction_flag)) {
        world->vol_vol_surf_colls++;
      } else if (((tri_smash->what & COLLIDE_SURF_SURF) != 0) &&
                 (world->rxn_flags.vol_surf_surf_reaction_flag)) {
        world->vol_surf_surf_colls++;
      }
    }

    j = INT_MIN;

    if (((tri_smash->what & (COLLIDE_VOL | COLLIDE_SURF | COLLIDE_VOL_VOL |
                             COLLIDE_VOL_SURF | COLLIDE_SURF_SURF)) != 0)) {

      if (tri_smash->t < EPS_C)
        continue;

      if ((tri_smash->factor < 0)) /* one of the targets is blocked by a wall */
        continue;                  /* Reaction blocked by a wall */

      am1 = (struct abstract_molecule *)tri_smash->target1;
      if (tri_smash->target2 != NULL) {
        am2 = (struct abstract_molecule *)tri_smash->target2;
      } else
        am2 = NULL;

      /* if one of the targets was already destroyed
         - move on  */
      if (am1 != NULL && am1->properties == NULL)
        continue;
      if (am2 != NULL && am2->properties == NULL)
        continue;

      rx = tri_smash->intermediate;

      k = tri_smash->orient;

      if ((rx != NULL) && (rx->prob_t != NULL))
        update_probs(world, rx, m->t);

      /* XXX: Change required here to support macromol+trimol */
      i = test_bimolecular(rx, tri_smash->factor, tri_smash->local_prob_factor,
                           NULL, NULL,
                           world->rng);

      if (i < RX_LEAST_VALID_PATHWAY)
        continue;

      if ((tri_smash->what & COLLIDE_VOL) != 0) {
        j = outcome_bimolecular(world, rx, i, (struct abstract_molecule *)m,
                                am1, 0, 0, m->t + tri_smash->t,
                                &(tri_smash->loc), loc_certain);
      } else if ((tri_smash->what & COLLIDE_SURF) != 0) {
        j = outcome_bimolecular(
            world, rx, i, (struct abstract_molecule *)m, am1, k,
            ((struct surface_molecule *)am1)->orient, m->t + tri_smash->t,
            &(tri_smash->loc), &(tri_smash->last_walk_from));
      } else if ((tri_smash->what & COLLIDE_VOL_VOL) != 0) {
        j = outcome_trimolecular(world, rx, i, (struct abstract_molecule *)m,
                                 am1, am2, 0, 0, 0, m->t + tri_smash->t,
                                 &(tri_smash->loc),
                                 &(tri_smash->last_walk_from));
      } else if ((tri_smash->what & COLLIDE_VOL_SURF) != 0) {
        short orient_target = 0;
        if ((am1->properties->flags & ON_GRID) != 0) {
          orient_target = ((struct surface_molecule *)am1)->orient;

        } else {
          orient_target = ((struct surface_molecule *)am2)->orient;
        }

        j = outcome_trimolecular(world, rx, i, (struct abstract_molecule *)m,
                                 am1, am2, k, k, orient_target,
                                 m->t + tri_smash->t, &(tri_smash->loc),
                                 &tri_smash->last_walk_from);

      } else if ((tri_smash->what & COLLIDE_SURF_SURF) != 0) {
        short orient1, orient2;
        orient1 = ((struct surface_molecule *)am1)->orient;
        orient2 = ((struct surface_molecule *)am2)->orient;

        j = outcome_trimolecular(world, rx, i, (struct abstract_molecule *)m,
                                 am1, am2, k, orient1, orient2,
                                 m->t + tri_smash->t, &(tri_smash->loc),
                                 &tri_smash->last_walk_from);
      }

      if (j != RX_DESTROY)
        continue;
      else {

        /* Count the hits up until we were destroyed */
        for (; tentative != NULL && tentative->t <= tri_smash->t;
             tentative = tentative->next) {
          if (tentative->wall == NULL)
            continue;
          if (!(spec->flags & (tentative->wall->flags) & COUNT_SOME_MASK))
            continue;
<<<<<<< HEAD
          count_region_update(world, m, spec, tentative->wall->counting_regions,
                              tentative->orient, 0, &(tentative->loc),
                              tentative->t);
=======
          count_region_update(world, spec, periodic_box,
            tentative->wall->counting_regions, tentative->orient, 0,
            &(tentative->loc), tentative->t);
>>>>>>> d606a65f
          if (tentative == tri_smash)
            break;
        }

        TRI_CLEAN_AND_RETURN(NULL);
      }

    }

    if ((tri_smash->what & COLLIDE_WALL) != 0) {
      k = tri_smash->orient;

      w = (struct wall *)tri_smash->target1;

      if (tri_smash->next == NULL)
        t_confident = tri_smash->t;
      else if (tri_smash->next->t * (1.0 - EPS_C) > tri_smash->t)
        t_confident = tri_smash->t;
      else
        t_confident = tri_smash->t * (1.0 - EPS_C);

      if ((spec->flags & CAN_VOLWALL) != 0) {
        rx = tri_smash->intermediate;

        if (rx != NULL) {
          if ((rx->n_pathways > RX_SPECIAL) &&
              (world->notify->molecule_collision_report == NOTIFY_FULL)) {
            if (world->rxn_flags.vol_wall_reaction_flag)
              world->vol_wall_colls++;
          }

          if (rx->n_pathways == RX_TRANSP) {
            rx->n_occurred++;
            if ((m->flags & COUNT_ME) != 0 &&
                (spec->flags & COUNT_SOME_MASK) != 0) {
              /* Count as far up as we can unambiguously */
              for (; tentative != NULL && tentative->t <= t_confident;
                   tentative = tentative->next) {
                if (tentative->wall == NULL)
                  continue;
                if (!(spec->flags & (tentative->wall->flags) & COUNT_SOME_MASK))
                  continue;
<<<<<<< HEAD
                count_region_update(
                    world, m, spec, tentative->wall->counting_regions,
                    tentative->orient, 1, &(tentative->loc), tentative->t);
=======
                count_region_update(world, spec, periodic_box,
                  tentative->wall->counting_regions, tentative->orient, 1,
                  &(tentative->loc), tentative->t);
>>>>>>> d606a65f
                if (tentative == tri_smash)
                  break;
              }
            }

            continue; /* Ignore this wall and keep going */
          } else if (rx->n_pathways != RX_REFLEC) {
            if (rx->prob_t != NULL)
              update_probs(world, rx, m->t);
            i = test_intersect(rx, r_rate_factor, world->rng);
            if (i > RX_NO_RX) {
              /* Save m flags in case it gets collected in outcome_intersect */
              int mflags = m->flags;
              j = outcome_intersect(
                  world, rx, i, w, (struct abstract_molecule *)m, k,
                  m->t + t_steps * tri_smash->t, &(tri_smash->loc), NULL);

              if (j == RX_FLIP) {
                if ((m->flags & COUNT_ME) != 0 &&
                    (spec->flags & COUNT_SOME_MASK) != 0) {
                  /* Count as far up as we can unambiguously */
                  for (; tentative != NULL && tentative->t <= t_confident;
                       tentative = tentative->next) {
                    if (tentative->wall == NULL)
                      continue;
                    if (!(spec->flags & (tentative->wall->flags) &
                          COUNT_SOME_MASK))
                      continue;
<<<<<<< HEAD
                    count_region_update(
                        world, m, spec, tentative->wall->counting_regions,
                        tentative->orient, 1, &(tentative->loc), tentative->t);
=======
                    count_region_update(world, spec, periodic_box,
                      tentative->wall->counting_regions, tentative->orient, 1,
                      &(tentative->loc), tentative->t);
>>>>>>> d606a65f
                    if (tentative == tri_smash)
                      break;
                  }
                }

                continue; /* pass through */
              } else if (j == RX_DESTROY) {
                if ((mflags & COUNT_ME) != 0 &&
                    (spec->flags & COUNT_HITS) != 0) {
                  /* Count the hits up until we were destroyed */
                  for (; tentative != NULL && tentative->t <= tri_smash->t;
                       tentative = tentative->next) {
                    if (tentative->wall == NULL)
                      continue;
                    if (!(spec->flags & (tentative->wall->flags) &
                          COUNT_SOME_MASK))
                      continue;
<<<<<<< HEAD
                    count_region_update(
                        world, m, spec, tentative->wall->counting_regions,
                        tentative->orient, 0, &(tentative->loc), tentative->t);
=======
                    count_region_update(world, spec, periodic_box,
                      tentative->wall->counting_regions, tentative->orient, 0,
                      &(tentative->loc), tentative->t);
>>>>>>> d606a65f
                    if (tentative == tri_smash)
                      break;
                  }
                }

                TRI_CLEAN_AND_RETURN(NULL);
              }
            }
          } else if (rx->n_pathways == RX_REFLEC) {
            /* We reflected, so we hit but did not cross things we tentatively
             * hit earlier */
            if ((m->flags & COUNT_ME) != 0 && (spec->flags & COUNT_HITS) != 0) {
              for (; tentative != NULL && tentative->t <= tri_smash->t;
                   tentative = tentative->next) {
                if (tentative->wall == NULL)
                  continue;
                if (!(spec->flags & (tentative->wall->flags) & COUNT_SOME_MASK))
                  continue;
<<<<<<< HEAD
                count_region_update(
                    world, m, spec, tentative->wall->counting_regions,
                    tentative->orient, 0, &(tentative->loc), tentative->t);
=======
                count_region_update(world, spec, periodic_box,
                  tentative->wall->counting_regions, tentative->orient, 0,
                  &(tentative->loc), tentative->t);
>>>>>>> d606a65f
                if (tentative == tri_smash)
                  break;
              }
            }
            continue;
          }
        } else { /* (rx == NULL) - simple reflective wall */
          if ((m->flags & COUNT_ME) != 0 && (spec->flags & COUNT_HITS) != 0) {
            for (; tentative != NULL && tentative->t <= tri_smash->t;
                 tentative = tentative->next) {
              if (tentative->wall == NULL)
                continue;
              if (!(spec->flags & (tentative->wall->flags) & COUNT_SOME_MASK))
                continue;
<<<<<<< HEAD
              count_region_update(
                  world, m, spec, tentative->wall->counting_regions,
                  tentative->orient, 0, &(tentative->loc), tentative->t);
=======
              count_region_update(world, spec, periodic_box,
                tentative->wall->counting_regions, tentative->orient, 0,
                &(tentative->loc), tentative->t);
>>>>>>> d606a65f
              if (tentative == tri_smash)
                break;
            }
          }
          continue;
        }
      } /* end if (spec->flags & CAN_WALLMOL ...) */

    } /* end if ((tri_smash->what & COLLIDE_WALL) ... */

  } /* end for (tri_smash ...) */

#undef TRI_CLEAN_AND_RETURN

  m->pos.x += displacement.x;
  m->pos.y += displacement.y;
  m->pos.z += displacement.z;
  m->t += t_steps;

  m->index = -1;
  m->previous_wall = NULL;

  if (main_tri_shead != NULL)
    mem_put_list(sv->local_storage->tri_coll, main_tri_shead);
  if (main_shead2 != NULL)
    mem_put_list(sv->local_storage->sp_coll, main_shead2);

  return m;
}

/*************************************************************************
react_2D_trimol_all_neighbors:
  In: molecule that may react
      maximum duration we have to react
  Out: Pointer to the molecule if it still exists (may have been
       destroyed), NULL otherwise.
  Note: Time is not updated--assume that's already taken care of
        elsewhere.  Only nearest neighbors can react.
  PostNote: This function is valid only for the trimolecular reaction
            involving all three neighbor surface molecules whose tiles are
            connected by edge or vertex
*************************************************************************/
struct surface_molecule *react_2D_trimol_all_neighbors(
    struct volume *world, struct surface_molecule *sm, double t,
    enum notify_level_t molecule_collision_report,
    enum notify_level_t final_summary, int grid_grid_grid_reaction_flag,
    long long *surf_surf_surf_colls) {

  struct surface_molecule *gm_f, *gm_s; /* Neighboring molecule */

  int i;     /* points to the pathway of the reaction */
  int j;     /* points to the the reaction */
  int n = 0; /* total number of possible reactions for a given molecules
                with all its neighbors */
  int k; /* return value from "outcome_trimolecular()" */
  int l = 0, jj, kk;
  int num_matching_rxns = 0;
  struct rxn *matching_rxns[MAX_MATCHING_RXNS];

  /* linked lists of the tile neighbors (first and second level) */
  struct tile_neighbor *tile_nbr_head_f = NULL, *tile_nbr_head_s = NULL,
                       *curr_f, *curr_s;
  int list_length_f, list_length_s; /* length of the linked lists above */

  int max_size = 12 * 12 * MAX_MATCHING_RXNS; /* reasonable assumption */
  struct rxn *rxn_array[max_size]; /* array of reaction objects with neighbor
                                     molecules */
  /* local probability factors for the reactions */
  double local_prob_factor_f, local_prob_factor_s;
  double local_prob_factor[max_size];
  double cf[max_size]; /* Correction factors for area for those molecules */
  /* points to the first partner in the trimol reaction */
  struct surface_molecule *first_partner[max_size];
  /* points to the second partner in the trimol reaction */
  struct surface_molecule *second_partner[max_size];

  for (kk = 0; kk < max_size; kk++) {
    rxn_array[kk] = NULL;
    first_partner[kk] = NULL;
    second_partner[kk] = NULL;
    cf[kk] = 0;
    local_prob_factor[kk] = 0;
  }

  /* find first level neighbor molecules to react with */
  find_neighbor_tiles(world, sm, sm->grid, sm->grid_index, 0, 1,
                      &tile_nbr_head_f, &list_length_f);

  if (tile_nbr_head_f == NULL)
    return sm;

  /* Calculate local_prob_factor for the reaction probability.
     Here we convert from 3 neighbor tiles (upper probability
     limit) to the real number of neighbor tiles. */
  local_prob_factor_f = 1.0 / list_length_f;

  /* step through the neighbors */
  for (curr_f = tile_nbr_head_f; curr_f != NULL; curr_f = curr_f->next) {
    struct surface_molecule_list *sm_list = curr_f->grid->sm_list[curr_f->idx]; 
    if (sm_list == NULL || sm_list->sm == NULL)
      continue;
    gm_f = sm_list->sm;

    /* check whether the neighbor molecule is behind
       the restrictive region boundary   */
    if ((sm->properties->flags & CAN_REGION_BORDER) ||
        (gm_f->properties->flags & CAN_REGION_BORDER)) {
      if (sm->grid->surface != gm_f->grid->surface) {
        /* INSIDE-OUT check */
        if (walls_belong_to_at_least_one_different_restricted_region(
                world, sm->grid->surface, sm, gm_f->grid->surface, gm_f))
          continue;
        /* OUTSIDE-IN check */
        if (walls_belong_to_at_least_one_different_restricted_region(
                world, sm->grid->surface, gm_f, gm_f->grid->surface, sm))
          continue;
      }
    }

    /* find nearest neighbor molecules to react with (2nd level) */
    find_neighbor_tiles(world, gm_f, gm_f->grid, gm_f->grid_index, 0, 1,
                        &tile_nbr_head_s, &list_length_s);

    if (tile_nbr_head_s == NULL)
      continue;

    local_prob_factor_s = 1.0 / (list_length_s - 1);

    for (curr_s = tile_nbr_head_s; curr_s != NULL; curr_s = curr_s->next) {
      sm_list = curr_s->grid->sm_list[curr_s->idx]; 
      if (sm_list == NULL || sm_list->sm == NULL)
        continue;
      gm_s = curr_s->grid->sm_list[curr_s->idx]->sm;
      if (gm_s == NULL)
        continue;
      if (gm_s == gm_f)
        continue; /* no self reaction for trimolecular reaction */
      if (gm_s == sm)
        continue;

      /* Check whether there are restrictive region boundaries between "sm" and
       * "gm_s". By now we know that there are no restrictive region boundaries
       * between "sm" and "gm_f". */

      if ((sm->properties->flags & CAN_REGION_BORDER) ||
          (gm_f->properties->flags & CAN_REGION_BORDER) ||
          (gm_s->properties->flags & CAN_REGION_BORDER)) {
        if (gm_f->grid->surface != gm_s->grid->surface) {
          /* INSIDE-OUT check */
          if (walls_belong_to_at_least_one_different_restricted_region(
                  world, gm_f->grid->surface, gm_f, gm_s->grid->surface, gm_s))
            continue;
          /* OUTSIDE-IN check */
          if (walls_belong_to_at_least_one_different_restricted_region(
                  world, gm_f->grid->surface, gm_s, gm_s->grid->surface, gm_f))
            continue;
        }
        if (sm->grid->surface != gm_s->grid->surface) {
          /* INSIDE-OUT check */
          if (walls_belong_to_at_least_one_different_restricted_region(
                  world, sm->grid->surface, sm, gm_s->grid->surface, gm_s))
            continue;
          /* OUTSIDE-IN check */
          if (walls_belong_to_at_least_one_different_restricted_region(
                  world, sm->grid->surface, gm_s, gm_s->grid->surface, sm))
            continue;
        }
      }

      num_matching_rxns = trigger_trimolecular(
          world->reaction_hash, world->rx_hashsize, sm->properties->hashval,
          gm_f->properties->hashval, gm_s->properties->hashval, sm->properties,
          gm_f->properties, gm_s->properties, sm->orient, gm_f->orient,
          gm_s->orient, matching_rxns);
      if (num_matching_rxns > 0) {
        if ((final_summary == NOTIFY_FULL) &&
            (molecule_collision_report == NOTIFY_FULL)) {
          if (grid_grid_grid_reaction_flag)
            surf_surf_surf_colls++;
        }
        for (jj = 0; jj < num_matching_rxns; jj++) {
          if (matching_rxns[jj] != NULL) {
            rxn_array[l] = matching_rxns[jj];
            cf[l] = (t / (gm_f->grid->binding_factor)) *
                    (t / (gm_s->grid->binding_factor));
            local_prob_factor[l] = local_prob_factor_f * local_prob_factor_s;

            first_partner[l] = gm_f;
            second_partner[l] = gm_s;
            l++;
          }
        }

        n += num_matching_rxns;
      }
    }
    if (tile_nbr_head_s != NULL)
      delete_tile_neighbor_list(tile_nbr_head_s);
  }

  if (tile_nbr_head_f != NULL)
    delete_tile_neighbor_list(tile_nbr_head_f);

  if (n > max_size)
    mcell_internal_error("The size of the reactions array in the function "
                         "'react_2D_trimol_all_neighbors()' is not "
                         "sufficient.");

  if (n == 0) {
    return sm; /* Nobody to react with */
  } else if (n == 1) {
    /* XXX: Change required here to support macromol+trimol */
    i = test_bimolecular(rxn_array[0], cf[0], local_prob_factor[0], NULL, NULL, world->rng);
    j = 0;
  } else {
    /* XXX: Change required here to support macromol+trimol */

    j = test_many_reactions_all_neighbors(rxn_array, cf, local_prob_factor, n,
                                          &(i), world->rng);
  }

  if ((j == RX_NO_RX) || (i < RX_LEAST_VALID_PATHWAY)) {
    return sm; /* No reaction */
  }

  /* run the reaction */
  k = outcome_trimolecular(
      world, rxn_array[j], i, (struct abstract_molecule *)sm,
      (struct abstract_molecule *)first_partner[j],
      (struct abstract_molecule *)second_partner[j], sm->orient,
      first_partner[j]->orient, second_partner[j]->orient, sm->t, NULL, NULL);

  if (k == RX_DESTROY) {
    mem_put(sm->birthplace, sm);
    return NULL;
  }

  return sm;
}<|MERGE_RESOLUTION|>--- conflicted
+++ resolved
@@ -1562,15 +1562,9 @@
             continue;
           if (!(spec->flags & (tentative->wall->flags) & COUNT_SOME_MASK))
             continue;
-<<<<<<< HEAD
-          count_region_update(world, m, spec, tentative->wall->counting_regions,
-                              tentative->orient, 0, &(tentative->loc),
-                              tentative->t);
-=======
-          count_region_update(world, spec, periodic_box,
+          count_region_update(world, m, spec, periodic_box,
             tentative->wall->counting_regions, tentative->orient, 0,
             &(tentative->loc), tentative->t);
->>>>>>> d606a65f
           if (tentative == tri_smash)
             break;
         }
@@ -1613,15 +1607,9 @@
                   continue;
                 if (!(spec->flags & (tentative->wall->flags) & COUNT_SOME_MASK))
                   continue;
-<<<<<<< HEAD
-                count_region_update(
-                    world, m, spec, tentative->wall->counting_regions,
-                    tentative->orient, 1, &(tentative->loc), tentative->t);
-=======
-                count_region_update(world, spec, periodic_box,
+                count_region_update(world, m, spec, periodic_box,
                   tentative->wall->counting_regions, tentative->orient, 1,
                   &(tentative->loc), tentative->t);
->>>>>>> d606a65f
                 if (tentative == tri_smash)
                   break;
               }
@@ -1650,15 +1638,9 @@
                     if (!(spec->flags & (tentative->wall->flags) &
                           COUNT_SOME_MASK))
                       continue;
-<<<<<<< HEAD
-                    count_region_update(
-                        world, m, spec, tentative->wall->counting_regions,
-                        tentative->orient, 1, &(tentative->loc), tentative->t);
-=======
-                    count_region_update(world, spec, periodic_box,
+                    count_region_update(world, m, spec, periodic_box,
                       tentative->wall->counting_regions, tentative->orient, 1,
                       &(tentative->loc), tentative->t);
->>>>>>> d606a65f
                     if (tentative == tri_smash)
                       break;
                   }
@@ -1676,15 +1658,9 @@
                     if (!(spec->flags & (tentative->wall->flags) &
                           COUNT_SOME_MASK))
                       continue;
-<<<<<<< HEAD
-                    count_region_update(
-                        world, m, spec, tentative->wall->counting_regions,
-                        tentative->orient, 0, &(tentative->loc), tentative->t);
-=======
-                    count_region_update(world, spec, periodic_box,
+                    count_region_update(world, m, spec, periodic_box,
                       tentative->wall->counting_regions, tentative->orient, 0,
                       &(tentative->loc), tentative->t);
->>>>>>> d606a65f
                     if (tentative == tri_smash)
                       break;
                   }
@@ -1703,15 +1679,9 @@
                   continue;
                 if (!(spec->flags & (tentative->wall->flags) & COUNT_SOME_MASK))
                   continue;
-<<<<<<< HEAD
-                count_region_update(
-                    world, m, spec, tentative->wall->counting_regions,
-                    tentative->orient, 0, &(tentative->loc), tentative->t);
-=======
-                count_region_update(world, spec, periodic_box,
+                count_region_update(world, m, spec, periodic_box,
                   tentative->wall->counting_regions, tentative->orient, 0,
                   &(tentative->loc), tentative->t);
->>>>>>> d606a65f
                 if (tentative == tri_smash)
                   break;
               }
@@ -1726,15 +1696,9 @@
                 continue;
               if (!(spec->flags & (tentative->wall->flags) & COUNT_SOME_MASK))
                 continue;
-<<<<<<< HEAD
-              count_region_update(
-                  world, m, spec, tentative->wall->counting_regions,
-                  tentative->orient, 0, &(tentative->loc), tentative->t);
-=======
-              count_region_update(world, spec, periodic_box,
+              count_region_update(world, m, spec, periodic_box,
                 tentative->wall->counting_regions, tentative->orient, 0,
                 &(tentative->loc), tentative->t);
->>>>>>> d606a65f
               if (tentative == tri_smash)
                 break;
             }
