--- conflicted
+++ resolved
@@ -37,11 +37,8 @@
 #include <stdlib.h>
 #include <string.h>
 
-<<<<<<< HEAD
 #include "diffuse.h"
-=======
 #include "vector.h"
->>>>>>> 18c619cd
 #include "logging.h"
 #include "rng.h"
 #include "mem_util.h"
@@ -386,33 +383,17 @@
   return ((struct abstract_molecule *)e)->properties == NULL;
 }
 
-<<<<<<< HEAD
-/*************************************************************************
-place_surface_molecule
-  In: species for the new molecule
-      3D location of the new molecule
-      orientation of the new molecule
-      diameter to search for a free surface spot
-      schedule time for the new molecule
-  Out: pointer to the new molecule, or NULL if no free spot was found.
-  Note: This function halts the program if it runs out of memory.
-        This function is similar to insert_surface_molecule, but it does
-        not schedule the molecule or add it to the count. (i.e. place all
-        molecules, and once we're sure we've succeeded, schedule them all and
-        count them all.)
- *************************************************************************/
-struct surface_molecule *
-place_surface_molecule(struct volume *state, struct species *s,
-                       struct vector3 *loc, short orient, double search_diam,
-                       double t, struct subvolume **psv, char *mesh_name,
-                       struct string_buffer *reg_names,
-                       struct string_buffer *regions_to_ignore) {
-=======
+/*struct surface_molecule **/
+/*place_surface_molecule(struct volume *state, struct species *s,*/
+/*                       struct vector3 *loc, short orient, double search_diam,*/
+/*                       double t, struct subvolume **psv, char *mesh_name,*/
+/*                       struct string_buffer *reg_names,*/
+/*                       struct string_buffer *regions_to_ignore) {*/
 struct wall* find_closest_wall(
     struct volume *state, struct vector3 *loc, double search_diam,
-    struct vector2 *best_uv, int *grid_index) {
-
->>>>>>> 18c619cd
+    struct vector2 *best_uv, int *grid_index, struct species *s, char *mesh_name,
+    struct string_buffer *reg_names, struct string_buffer *regions_to_ignore) {
+
   double d2;
   struct vector2 s_loc;
 
@@ -573,20 +554,17 @@
     *grid_index = uv2grid(best_uv, best_w->grid);
     struct surface_molecule_list *sm_list = best_w->grid->sm_list[*grid_index];
     if (sm_list && sm_list->sm) {
-      if (state->periodic_box_obj || !state->periodic_traditional) {
+      // XXX: this isn't good enough. we should only return this if the PB of
+      // sm isn't represented in the PB list.
+      if (state->periodic_box_obj && !state->periodic_traditional) {
         return best_w;
       }
       if (d2 <= EPS_C * EPS_C) {
         return NULL;
       } else {
-<<<<<<< HEAD
         best_w = search_nbhd_for_free(
-            state, best_w, &best_uv, d2, &grid_index, NULL, NULL, mesh_name,
+            state, best_w, best_uv, d2, grid_index, NULL, NULL, mesh_name,
             reg_names);
-=======
-        best_w = search_nbhd_for_free(state, best_w, best_uv, d2, grid_index,
-                                      NULL, NULL);
->>>>>>> 18c619cd
         if (best_w == NULL) {
           return NULL;
         }
@@ -620,19 +598,23 @@
 struct surface_molecule *
 place_surface_molecule(struct volume *state, struct species *s,
                        struct vector3 *loc, short orient, double search_diam,
-                       double t, struct subvolume **psv,
+                       double t, struct subvolume **psv, char *mesh_name,
+                       struct string_buffer *reg_names,
+                       struct string_buffer *regions_to_ignore,
                        struct periodic_image *periodic_box) {
 
   struct vector2 best_uv;
   struct vector3 best_xyz;
   int grid_index = 0;
   int *grid_index_p = &grid_index;
-  struct wall *best_w = find_closest_wall(state, loc, search_diam, &best_uv, grid_index_p);
+  struct wall *best_w = find_closest_wall(
+    state, loc, search_diam, &best_uv, grid_index_p, s, mesh_name, reg_names,
+    regions_to_ignore);
   if (best_w == NULL) {
     return NULL; 
   }
   struct surface_molecule_list *sm_list = best_w->grid->sm_list[grid_index];
-  if (periodicbox_in_surfmol_list(periodic_box, sm_list)) {
+  if (state->periodic_box_obj && periodicbox_in_surfmol_list(periodic_box, sm_list)) {
     return NULL;
   }
 
@@ -702,22 +684,15 @@
 struct surface_molecule *
 insert_surface_molecule(struct volume *state, struct species *s,
                         struct vector3 *loc, short orient, double search_diam,
-<<<<<<< HEAD
                         double t, char *mesh_name,
                         struct string_buffer *reg_names,
-                        struct string_buffer *regions_to_ignore) {
+                        struct string_buffer *regions_to_ignore,
+                        struct periodic_image *periodic_box) {
   struct subvolume *sv = NULL;
   struct surface_molecule *sm =
       place_surface_molecule(
           state, s, loc, orient, search_diam, t, &sv, mesh_name, reg_names,
-          regions_to_ignore);
-=======
-                        double t, struct periodic_image *periodic_box) {
-  struct subvolume *sv = NULL;
-  struct surface_molecule *sm =
-      place_surface_molecule(
-        state, s, loc, orient, search_diam, t, &sv, periodic_box);
->>>>>>> 18c619cd
+          regions_to_ignore, periodic_box);
   if (sm == NULL)
     return NULL;
 
@@ -796,12 +771,8 @@
     new_vm->flags |= COUNT_ME;
   if (new_vm->properties->flags & (COUNT_CONTENTS | COUNT_ENCLOSED)) {
     count_region_from_scratch(state, (struct abstract_molecule *)new_vm, NULL,
-<<<<<<< HEAD
-                              1, &(new_vm->pos), NULL, new_vm->t);
-=======
                               1, &(new_vm->pos), NULL, new_vm->t,
                               new_vm->periodic_box);
->>>>>>> 18c619cd
   }
 
   if (schedule_add(sv->local_storage->timer, new_vm))
@@ -1381,17 +1352,12 @@
 
       struct volume_molecule *vm_guess = NULL;
       for (int i = 0; i < number; i++) {
-<<<<<<< HEAD
         vm_guess = insert_volume_molecule(state, &vm, vm_guess);
         if (vm_guess == NULL)
-=======
+          return 1;
         vm.periodic_box->x = rso->periodic_box->x;
         vm.periodic_box->y = rso->periodic_box->y;
         vm.periodic_box->z = rso->periodic_box->z;
-        guess = insert_volume_molecule(state, &vm, guess);
-        if (guess == NULL)
->>>>>>> 18c619cd
-          return 1;
       }
       if (state->notify->release_events == NOTIFY_FULL) {
         mcell_log("Released %d %s from \"%s\" at iteration %lld.", number,
@@ -1541,18 +1507,13 @@
       }
       if (vm->properties->space_step > 0.0)
         ap->flags |= ACT_DIFFUSE;
-<<<<<<< HEAD
       vm_guess = insert_volume_molecule(state, vm, vm_guess);
       i++;
       if (vm_guess == NULL)
-=======
-      guess = insert_volume_molecule(state, vm, guess);
-      if (guess == NULL)
->>>>>>> 18c619cd
         return 1;
-      guess->periodic_box->x = rso->periodic_box->x;
-      guess->periodic_box->y = rso->periodic_box->y;
-      guess->periodic_box->z = rso->periodic_box->z;
+      vm_guess->periodic_box->x = rso->periodic_box->x;
+      vm_guess->periodic_box->y = rso->periodic_box->y;
+      vm_guess->periodic_box->z = rso->periodic_box->z;
       i++;
     } else {
       double diam;
@@ -1573,11 +1534,8 @@
       // Don't have to set flags, insert_surface_molecule takes care of it
       struct surface_molecule *sm;
       sm = insert_surface_molecule(state, rsm->mol_type, &vm->pos, orient,
-<<<<<<< HEAD
-                                   diam, req->event_time, NULL, NULL, NULL);
-=======
-                                   diam, req->event_time, rso->periodic_box);
->>>>>>> 18c619cd
+                                   diam, req->event_time, NULL, NULL, NULL,
+                                   rso->periodic_box);
       if (sm == NULL) {
         mcell_warn("Molecule release is unable to find surface upon which "
                    "to place molecule %s.\n"
@@ -2433,9 +2391,6 @@
                           0.5;
   return test_max_release(num_to_release, rso->name);
 }
-<<<<<<< HEAD
-=======
-
 
 /*************************************************************************
   periodic_boxes_are_identical() tests if two periodic boxes are identical
@@ -2626,5 +2581,4 @@
     }
   }
   return;
-}
->>>>>>> 18c619cd
+}