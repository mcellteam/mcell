/******************************************************************************
 *
 * Copyright (C) 2006-2015 by
 * The Salk Institute for Biological Studies and
 * Pittsburgh Supercomputing Center, Carnegie Mellon University
 *
 * This program is free software; you can redistribute it and/or
 * modify it under the terms of the GNU General Public License
 * as published by the Free Software Foundation; either version 2
 * of the License, or (at your option) any later version.
 *
 * This program is distributed in the hope that it will be useful,
 * but WITHOUT ANY WARRANTY; without even the implied warranty of
 * MERCHANTABILITY or FITNESS FOR A PARTICULAR PURPOSE.  See the
 * GNU General Public License for more details.
 *
 * You should have received a copy of the GNU General Public License
 * along with this program; if not, write to the Free Software
 * Foundation, Inc., 51 Franklin Street, Fifth Floor, Boston, MA  02110-1301,
 * USA.
 *
******************************************************************************/

/**************************************************************************\
** File: vol_util.c                                                       **
**                                                                        **
** Purpose: Adds, subtracts, and moves particles around (bookkeeping).    **
**                                                                        **
** Testing status: compiles.  Worked earlier, but has been changed.       **
\**************************************************************************/

#include "config.h"

#include <assert.h>
#include <math.h>
#include <stdio.h>
#include <stdlib.h>
#include <string.h>

#include "diffuse.h"
#include "vector.h"
#include "logging.h"
#include "rng.h"
#include "mem_util.h"
#include "count_util.h"
#include "vol_util.h"
#include "react.h"
#include "wall_util.h"
#include "grid_util.h"
#include "diffuse.h"

static int test_max_release(double num_to_release, char *name);

static int check_release_probability(double release_prob, struct volume *state,
                                     struct release_event_queue *req,
                                     struct release_pattern *rpat);

static int skip_past_events(double release_prob, struct volume *state,
                            struct release_event_queue *req,
                            struct release_pattern *rpat);

static int calculate_number_to_release(struct release_site_obj *rso,
                                       struct volume *state);

static int release_inside_regions(struct volume *state,
                                  struct release_site_obj *rso,
                                  struct volume_molecule *vm, int n);

static int num_vol_mols_from_conc(struct release_site_obj *rso,
                                  double length_unit, bool *exactNumber);

/*************************************************************************
inside_subvolume:
  In: pointer to vector3
      pointer to subvolume
  Out: nonzero if the vector is inside the subvolume.
*************************************************************************/
int inside_subvolume(struct vector3 *point, struct subvolume *subvol,
                     double *x_fineparts, double *y_fineparts,
                     double *z_fineparts) {
  return ((point->x >= x_fineparts[subvol->llf.x]) &&
          (point->x <= x_fineparts[subvol->urb.x]) &&
          (point->y >= y_fineparts[subvol->llf.y]) &&
          (point->y <= y_fineparts[subvol->urb.y]) &&
          (point->z >= z_fineparts[subvol->llf.z]) &&
          (point->z <= z_fineparts[subvol->urb.z]));
}

/*************************************************************************
find_coarse_subvolume:
  In: pointer to vector3
  Out: pointer to the coarse subvolume that the vector is within
*************************************************************************/
struct subvolume *find_coarse_subvol(struct volume *state,
                                     struct vector3 *loc) {
  int i = bisect(state->x_partitions, state->nx_parts, loc->x);
  int j = bisect(state->y_partitions, state->ny_parts, loc->y);
  int k = bisect(state->z_partitions, state->nz_parts, loc->z);
  return &(state->subvol
               [k + (state->nz_parts - 1) * (j + (state->ny_parts - 1) * i)]);
}

/*************************************************************************
traverse_subvol:
  In: pointer to our current subvolume
      pointer to a vector3 of where we want to be
      which direction we're traveling to get there
  Out: subvolume that's closest to where we want to be in our direction
  Note: BSP trees traverse is not yet implemented
*************************************************************************/
struct subvolume *traverse_subvol(struct subvolume *here,
                                  int which, int ny_parts, int nz_parts) {
  switch (which) {
  case X_NEG:
    if (here->world_edge & X_NEG_BIT)
      return NULL;
    return here - (nz_parts - 1) * (ny_parts - 1);
  case X_POS:
    if (here->world_edge & X_POS_BIT)
      return NULL;
    return here + (nz_parts - 1) * (ny_parts - 1);
  case Y_NEG:
    if (here->world_edge & Y_NEG_BIT)
      return NULL;
    return here - (nz_parts - 1);
  case Y_POS:
    if (here->world_edge & Y_POS_BIT)
      return NULL;
    return here + (nz_parts - 1);
  case Z_NEG:
    if (here->world_edge & Z_NEG_BIT)
      return NULL;
    return here - 1;
  case Z_POS:
    if (here->world_edge & Z_POS_BIT)
      return NULL;
    return here + 1;
  default:
    mcell_internal_error(
        "Invalid direction specified in traverse_subvol (dir=%d).", which);
    return NULL;
  } /* end switch */
}

/*************************************************************************
collide_sv_time:
  In: pointer to a vector3 of where we are (*here)
      pointer to a vector3 of where we want to be
      our current subvolume
  Out: time to hit the closest wall of the subvolume
*************************************************************************/
double collide_sv_time(struct vector3 *here, struct vector3 *move,
                       struct subvolume *sv, double *x_fineparts,
                       double *y_fineparts, double *z_fineparts) {
  double dx, dy, dz, tx, ty, tz, t;

  if ((!distinguishable(move->x, 0, EPS_C)) &&
      (!distinguishable(move->y, 0, EPS_C)) &&
      (!distinguishable(move->z, 0, EPS_C))) {
    return GIGANTIC;
  }

  if (move->x > 0)
    dx = x_fineparts[sv->urb.x] - here->x;
  else {
    dx = x_fineparts[sv->llf.x] - here->x;
  }

  if (move->y > 0)
    dy = y_fineparts[sv->urb.y] - here->y;
  else {
    dy = y_fineparts[sv->llf.y] - here->y;
  }

  if (move->z > 0)
    dz = z_fineparts[sv->urb.z] - here->z;
  else {
    dz = z_fineparts[sv->llf.z] - here->z;
  }

  tx = GIGANTIC;
  if (move->x != 0.0) {
    tx = dx / move->x;
  }

  ty = GIGANTIC;
  if (move->y != 0.0) {
    ty = dy / move->y;
  }

  tz = GIGANTIC;
  if (move->z != 0.0) {
    tz = dz / move->z;
  }

  if (tx < ty) {
    if (tx < tz) {
      t = tx;
    } else {
      t = tz;
    }
  } else {
    if (ty < tz) {
      t = ty;
    } else {
      t = tz;
    }
  }
  return t;
}

/*************************************************************************
next_subvol:
  In: pointer to a vector3 of where we are (*here)
      pointer to a vector3 of where we want to be
      our current subvolume
  Out: next subvolume along that vector or NULL if the endpoint is
         in the current subvolume.  *here is updated to just inside
         the next subvolume.
*************************************************************************/
struct subvolume *next_subvol(struct vector3 *here, struct vector3 *move,
                              struct subvolume *sv, double *x_fineparts,
                              double *y_fineparts, double *z_fineparts,
                              int ny_parts, int nz_parts) {
  double dx, dy, dz, tx, ty, tz, t;
  int which;

  int whichx = 1, whichy = 1, whichz = 1;
  if ((!distinguishable(move->x, 0, EPS_C)) &&
      (!distinguishable(move->y, 0, EPS_C)) &&
      (!distinguishable(move->z, 0, EPS_C))) {
    return NULL;
  }

  if (move->x > 0)
    dx = x_fineparts[sv->urb.x] - here->x;
  else {
    dx = x_fineparts[sv->llf.x] - here->x;
    whichx = 0;
  }

  if (move->y > 0)
    dy = y_fineparts[sv->urb.y] - here->y;
  else {
    dy = y_fineparts[sv->llf.y] - here->y;
    whichy = 0;
  }

  if (move->z > 0)
    dz = z_fineparts[sv->urb.z] - here->z;
  else {
    dz = z_fineparts[sv->llf.z] - here->z;
    whichz = 0;
  }

  if (move->x == 0.0) {
    ty = dy * move->z;
    if (ty < 0)
      ty = -ty;
    tz = move->y * dz;
    if (tz < 0)
      tz = -tz;
    if (ty < tz) {
      t = dy / move->y;
      which = Y_NEG + whichy;
    } else {
      t = dz / move->z;
      which = Z_NEG + whichz;
    }
  } else if (move->y == 0.0) {
    tx = dx * move->z;
    if (tx < 0)
      tx = -tx;
    tz = move->x * dz;
    if (tz < 0)
      tz = -tz;
    if (tx < tz) {
      t = dx / move->x;
      which = X_NEG + whichx;
    } else {
      t = dz / move->z;
      which = Z_NEG + whichz;
    }
  } else if (move->z == 0.0) {
    tx = dx * move->y;
    if (tx < 0)
      tx = -tx;
    ty = move->x * dy;
    if (ty < 0)
      ty = -ty;
    if (tx < ty) {
      t = dx / move->x;
      which = X_NEG + whichx;
    } else {
      t = dy / move->y;
      which = Y_NEG + whichy;
    }
  } else {
    tx = dx * move->y * move->z;
    if (tx < 0)
      tx = -tx;
    ty = move->x * dy * move->z;
    if (ty < 0)
      ty = -ty;
    tz = move->x * move->y * dz;
    if (tz < 0)
      tz = -tz;

    if (tx < ty) {
      if (tx < tz) {
        t = dx / move->x;
        which = X_NEG + whichx;
      } else {
        t = dz / move->z;
        which = Z_NEG + whichz;
      }
    } else /* ty<tx */
    {
      if (ty < tz) {
        t = dy / move->y;
        which = Y_NEG + whichy;
      } else {
        t = dz / move->z;
        which = Z_NEG + whichz;
      }
    }
  }

  if (t >= 1.0) {
    here->x += move->x;
    here->y += move->y;
    here->z += move->z;

    return NULL;
  } else {
    here->x += t * move->x;
    here->y += t * move->y;
    here->z += t * move->z;

    t = 1.0 - t;

    move->x *= t;
    move->y *= t;
    move->z *= t;

    return traverse_subvol(sv, which, ny_parts, nz_parts);
  }
}

/*************************************************************************
find_subvolume:
  In: pointer to a vector3 of where we are
      pointer to a subvolume we might be in or near
  Out: subvolume that we are in
*************************************************************************/
struct subvolume *find_subvolume(struct volume *state, struct vector3 *loc,
                                 struct subvolume *guess) {
  /* This code is faster if coarse subvolumes are always used */

  if (guess == NULL)
    return find_coarse_subvol(state, loc);
  else {
    if (state->x_fineparts[guess->llf.x] <= loc->x &&
        loc->x <= state->x_fineparts[guess->urb.x] &&
        state->y_fineparts[guess->llf.y] <= loc->y &&
        loc->y <= state->y_fineparts[guess->urb.y] &&
        state->z_fineparts[guess->llf.z] <= loc->z &&
        loc->z <= state->z_fineparts[guess->urb.z]) {
      return guess;
    } else
      return find_coarse_subvol(state, loc);
  }
}

/*************************************************************************
is_defunct_molecule
  In: abstract_element that is assumed to be an abstract_molecule
  Out: 0 if the properties field is set, 1 if it is NULL
  Note: This function is passed to sched_util so it can tell which
        molecules are active and which are defunct and can be cleaned up.
*************************************************************************/
int is_defunct_molecule(struct abstract_element *e) {
  return ((struct abstract_molecule *)e)->properties == NULL;
}

/*struct surface_molecule **/
/*place_surface_molecule(struct volume *state, struct species *s,*/
/*                       struct vector3 *loc, short orient, double search_diam,*/
/*                       double t, struct subvolume **psv, char *mesh_name,*/
/*                       struct string_buffer *reg_names,*/
/*                       struct string_buffer *regions_to_ignore) {*/
struct wall* find_closest_wall(
    struct volume *state, struct vector3 *loc, double search_diam,
    struct vector2 *best_uv, int *grid_index, struct species *s, char *mesh_name,
    struct string_buffer *reg_names, struct string_buffer *regions_to_ignore) {

  double d2;
  struct vector2 s_loc;

  /*struct vector2 best_uv;*/
  struct vector3 best_xyz;

  double search_d2;
  if (search_diam <= EPS_C)
    search_d2 = EPS_C * EPS_C;
  else
    search_d2 = search_diam * search_diam;

  struct subvolume *sv = find_subvolume(state, loc, NULL);

  char *species_name = s->sym->name;
  unsigned int keyhash = (unsigned int)(intptr_t)(species_name);
  void *key = (void *)(species_name);
  struct mesh_transparency *mesh_transp = (
      struct mesh_transparency *)pointer_hash_lookup(state->species_mesh_transp,
                                                     key, keyhash);

  double best_d2 = search_d2 * 2 + 1;
  struct wall *best_w = NULL;
  struct wall_list *wl;
  for (wl = sv->wall_head; wl != NULL; wl = wl->next) {
    if (verify_wall_regions_match(
        mesh_name, reg_names, wl->this_wall, regions_to_ignore, mesh_transp,
        species_name)) {
      continue; 
    }

    d2 = closest_interior_point(loc, wl->this_wall, &s_loc, search_d2);
    if (d2 <= search_d2 && d2 < best_d2) {
      best_d2 = d2;
      best_w = wl->this_wall;
      best_uv->u = s_loc.u;
      best_uv->v = s_loc.v;
    }
  }

  if (search_d2 > EPS_C * EPS_C) /* Might need to look in adjacent subvolumes */
  {
    const int sv_index = sv - state->subvol;
    int sv_remain = sv_index;

    /* Turn linear sv_index into part_x, part_y, part_z triple. */
    const int part_x =
        sv_remain / ((state->ny_parts - 1) * (state->nz_parts - 1));
    sv_remain -= part_x * ((state->ny_parts - 1) * (state->nz_parts - 1));
    const int part_y = sv_remain / (state->nz_parts - 1);
    sv_remain -= part_y * (state->nz_parts - 1);
    const int part_z = sv_remain;

    /* Find min x partition. */
    int x_min;
    for (x_min = part_x; x_min > 0; x_min--) {
      d2 = loc->x - state->x_partitions[x_min];
      d2 *= d2;
      if (d2 >= best_d2 || d2 >= search_d2)
        break;
    }

    /* Find max x partition. */
    int x_max;
    for (x_max = part_x; x_max < state->nx_parts - 1; x_max++) {
      d2 = loc->x - state->x_partitions[x_max + 1];
      d2 *= d2;
      if (d2 >= best_d2 || d2 >= search_d2)
        break;
    }

    /* Find min y partition. */
    int y_min;
    for (y_min = part_y; y_min > 0; y_min--) {
      d2 = loc->y - state->y_partitions[y_min];
      d2 *= d2;
      if (d2 >= best_d2 || d2 >= search_d2)
        break;
    }

    /* Find max y partition. */
    int y_max;
    for (y_max = part_y; y_max < state->ny_parts - 1; y_max++) {
      d2 = loc->y - state->y_partitions[y_max + 1];
      d2 *= d2;
      if (d2 >= best_d2 || d2 >= search_d2)
        break;
    }

    /* Find min z partition. */
    int z_min;
    for (z_min = part_z; z_min > 0; z_min--) {
      d2 = loc->z - state->z_partitions[z_min];
      d2 *= d2;
      if (d2 >= best_d2 || d2 >= search_d2)
        break;
    }

    /* Find max z partition. */
    int z_max;
    for (z_max = part_z; z_max < state->nz_parts - 1; z_max++) {
      d2 = loc->z - state->z_partitions[z_max + 1];
      d2 *= d2;
      if (d2 >= best_d2 || d2 >= search_d2)
        break;
    }

    if (x_min < part_x || x_max > part_x || y_min < part_y || y_max > part_y ||
        z_min < part_z || z_max > part_z) {
      for (int px = x_min; px <= x_max; px++) {
        for (int py = y_min; py <= y_max; py++) {
          for (int pz = z_min; pz <= z_max; pz++) {
            const int this_sv =
                pz + (state->nz_parts - 1) * (py + (state->ny_parts - 1) * px);
            if (this_sv == sv_index)
              continue;

            for (wl = state->subvol[this_sv].wall_head; wl != NULL;
                 wl = wl->next) {
              if (verify_wall_regions_match(
                  mesh_name, reg_names, wl->this_wall, regions_to_ignore,
                  mesh_transp, species_name)) {
                continue; 
              }

              d2 =
                  closest_interior_point(loc, wl->this_wall, &s_loc, search_d2);
              if (d2 <= search_d2 && d2 < best_d2) {
                best_d2 = d2;
                best_w = wl->this_wall;
                best_uv->u = s_loc.u;
                best_uv->v = s_loc.v;
              }
            }
          }
        }
      }
      if (best_w != NULL) {
        uv2xyz(best_uv, best_w, &best_xyz);
        sv = find_subvolume(state, &best_xyz,
                            sv); /* May have switched subvolumes */
      }
    }
  }

  if (best_w == NULL) {
    return NULL;
  }

  /* We can look this far around the surface we hit for an empty spot */
  d2 = search_d2 - best_d2; 

  if (best_w->grid == NULL) {
    if (create_grid(state, best_w, sv))
      mcell_allocfailed("Failed to create grid for wall.");
    *grid_index = uv2grid(best_uv, best_w->grid);
  } else {
    *grid_index = uv2grid(best_uv, best_w->grid);
    struct surface_molecule_list *sm_list = best_w->grid->sm_list[*grid_index];
    if (sm_list && sm_list->sm) {
      // XXX: this isn't good enough. we should only return this if the PB of
      // sm isn't represented in the PB list.
      if (state->periodic_box_obj && !state->periodic_traditional) {
        return best_w;
      }
      if (d2 <= EPS_C * EPS_C) {
        return NULL;
      } else {
        best_w = search_nbhd_for_free(
            state, best_w, best_uv, d2, grid_index, NULL, NULL, mesh_name,
            reg_names);
        if (best_w == NULL) {
          return NULL;
        }

        if (state->randomize_smol_pos)
          grid2uv_random(best_w->grid, *grid_index, best_uv, state->rng);
        else
          grid2uv(best_w->grid, *grid_index, best_uv);
      }
    }
  }

  return best_w;
}

/*************************************************************************
place_surface_molecule
  In: species for the new molecule
      3D location of the new molecule
      orientation of the new molecule
      diameter to search for a free surface spot
      schedule time for the new molecule
  Out: pointer to the new molecule, or NULL if no free spot was found.
  Note: This function halts the program if it runs out of memory.
        This function is similar to insert_surface_molecule, but it does
        not schedule the molecule or add it to the count.  This is done
        to simplify the logic when placing a surface macromolecule.
        (i.e. place all molecules, and once we're sure we've succeeded,
        schedule them all and count them all.)
 *************************************************************************/
struct surface_molecule *
place_surface_molecule(struct volume *state, struct species *s,
                       struct vector3 *loc, short orient, double search_diam,
                       double t, struct subvolume **psv, char *mesh_name,
                       struct string_buffer *reg_names,
                       struct string_buffer *regions_to_ignore,
                       struct periodic_image *periodic_box) {

  struct vector2 best_uv;
  struct vector3 best_xyz;
  int grid_index = 0;
  int *grid_index_p = &grid_index;
<<<<<<< HEAD
  struct wall *best_w = find_closest_wall(
    state, loc, search_diam, &best_uv, grid_index_p, s, mesh_name, reg_names,
    regions_to_ignore);
=======
  struct wall *best_w = find_closest_wall(state, loc, search_diam, &best_uv, grid_index_p);

>>>>>>> aa54c625
  if (best_w == NULL) {
    return NULL; 
  }
  if (state->periodic_box_obj) {
    struct polygon_object *p = (struct polygon_object*)(state->periodic_box_obj->contents);
    struct subdivided_box *sb = p->sb;
    struct vector3 llf = {sb->x[0], sb->y[0], sb->z[0]};
    struct vector3 urb = {sb->x[1], sb->y[1], sb->z[1]};
    struct vector3 pos3d;
    uv2xyz(&best_uv, best_w, &pos3d);
    if (!point_in_box(&llf, &urb, &pos3d)) {
      return NULL;
    }
  }
  struct surface_molecule_list *sm_list = best_w->grid->sm_list[grid_index];
  if (state->periodic_box_obj && periodicbox_in_surfmol_list(periodic_box, sm_list)) {
    return NULL;
  }

  uv2xyz(&best_uv, best_w, &best_xyz);
  struct subvolume *sv = NULL;
  sv = find_subvolume(state, &best_xyz, sv);

  struct surface_molecule *sm;
  sm = CHECKED_MEM_GET(sv->local_storage->smol, "surface molecule");
  sm->mesh_name = NULL;
  sm->birthplace = sv->local_storage->smol;
  sm->birthday = convert_iterations_to_seconds(
      state->start_iterations, state->time_unit,
      state->simulation_start_seconds, t);
  sm->id = state->current_mol_id++;
  sm->properties = s;
  s->population++;
  sm->periodic_box = CHECKED_MALLOC_STRUCT(struct periodic_image,
    "periodic image descriptor");
  sm->periodic_box->x = periodic_box->x;
  sm->periodic_box->y = periodic_box->y;
  sm->periodic_box->z = periodic_box->z;

  sm->flags = TYPE_SURF | ACT_NEWBIE | IN_SCHEDULE;
  if (s->space_step > 0)
    sm->flags |= ACT_DIFFUSE;
  if (trigger_unimolecular(state->reaction_hash, state->rx_hashsize, s->hashval,
                           (struct abstract_molecule *)sm) != NULL ||
      (s->flags & CAN_SURFWALL) != 0)
    sm->flags |= ACT_REACT;

  sm->t = t;
  sm->t2 = 0.0;
  sm->grid = best_w->grid;
  sm->grid_index = grid_index;
  sm->s_pos.u = best_uv.u;
  sm->s_pos.v = best_uv.v;
  sm->orient = orient;

  sm_list = add_surfmol_with_unique_pb_to_list(sm_list, sm);
  if (sm_list == NULL) {
    return NULL; 
  }
  sm->grid->sm_list[sm->grid_index] = sm_list;
  
  sm->grid->n_occupied++;
  sm->flags |= IN_SURFACE;

  if ((s->flags & COUNT_ENCLOSED) != 0)
    sm->flags |= COUNT_ME;

  *psv = sv;
  return sm;
}

/*************************************************************************
insert_surface_molecule
  In: species for the new molecule
      3D location of the new molecule
      orientation of the new molecule
      diameter to search for a free surface spot (vector3 now, should be
double!)
      schedule time for the new molecule
  Out: pointer to the new molecule, or NULL if no free spot was found.
  Note: This function halts the program if it runs out of memory.
*************************************************************************/
struct surface_molecule *
insert_surface_molecule(struct volume *state, struct species *s,
                        struct vector3 *loc, short orient, double search_diam,
                        double t, char *mesh_name,
                        struct string_buffer *reg_names,
                        struct string_buffer *regions_to_ignore,
                        struct periodic_image *periodic_box) {
  struct subvolume *sv = NULL;
  struct surface_molecule *sm =
      place_surface_molecule(
          state, s, loc, orient, search_diam, t, &sv, mesh_name, reg_names,
          regions_to_ignore, periodic_box);
  if (sm == NULL)
    return NULL;

  if (periodic_box != NULL) {
    sm->periodic_box->x = periodic_box->x;
    sm->periodic_box->y = periodic_box->y;
    sm->periodic_box->z = periodic_box->z;
  }

  if (sm->properties->flags & (COUNT_CONTENTS | COUNT_ENCLOSED))
    count_region_from_scratch(state, (struct abstract_molecule *)sm, NULL, 1,
                              NULL, sm->grid->surface, sm->t, NULL);

  if (schedule_add(sv->local_storage->timer, sm))
    mcell_allocfailed("Failed to add surface molecule to scheduler.");

  return sm;
}

/*************************************************************************
insert_volume_molecule
  In: pointer to a volume_molecule that we're going to place in local storage
      pointer to a volume_molecule that may be nearby
  Out: pointer to the new volume_molecule (copies data from volume molecule
       passed in), or NULL if out of memory.  Molecule is placed in scheduler
       also.
*************************************************************************/
struct volume_molecule *insert_volume_molecule(
    struct volume *state, struct volume_molecule *vm,
    struct volume_molecule *vm_guess) {

  struct subvolume *sv;

  if (vm_guess == NULL)
    sv = find_subvolume(state, &(vm->pos), NULL);
  else if (inside_subvolume(&(vm->pos), vm_guess->subvol, state->x_fineparts,
                            state->y_fineparts, state->z_fineparts))
    sv = vm_guess->subvol;
  else
    sv = find_subvolume(state, &(vm->pos), vm_guess->subvol);

  // Make sure this molecule isn't outside of the periodic boundaries
  struct vector3 llf, urb;
  if (state->periodic_box_obj) {
    struct polygon_object *p = (struct polygon_object*)(state->periodic_box_obj->contents);
    struct subdivided_box *sb = p->sb;
    llf = (struct vector3) {sb->x[0], sb->y[0], sb->z[0]};
    urb = (struct vector3) {sb->x[1], sb->y[1], sb->z[1]};
  }
  if (state->periodic_box_obj && !point_in_box(&llf, &urb, &vm->pos)) {
    mcell_error("cannot release '%s' outside of periodic boundaries.",
              vm->properties->sym->name);
    return NULL;
  }

  struct volume_molecule *new_vm;
  new_vm = CHECKED_MEM_GET(sv->local_storage->mol, "volume molecule");
  memcpy(new_vm, vm, sizeof(struct volume_molecule));
  new_vm->mesh_name = NULL;
  new_vm->birthplace = sv->local_storage->mol;
  new_vm->id = state->current_mol_id++;
  new_vm->prev_v = NULL;
  new_vm->next_v = NULL;
  new_vm->next = NULL;
  new_vm->subvol = sv;
  ht_add_molecule_to_list(&sv->mol_by_species, new_vm);
  sv->mol_count++;
  new_vm->properties->population++;
  new_vm->periodic_box = CHECKED_MALLOC_STRUCT(struct periodic_image,
    "periodic image descriptor");
  new_vm->periodic_box->x = vm->periodic_box->x;
  new_vm->periodic_box->y = vm->periodic_box->y;
  new_vm->periodic_box->z = vm->periodic_box->z;

  if ((new_vm->properties->flags & COUNT_SOME_MASK) != 0)
    new_vm->flags |= COUNT_ME;
  if (new_vm->properties->flags & (COUNT_CONTENTS | COUNT_ENCLOSED)) {
    count_region_from_scratch(state, (struct abstract_molecule *)new_vm, NULL,
                              1, &(new_vm->pos), NULL, new_vm->t,
                              new_vm->periodic_box);
  }

  if (schedule_add(sv->local_storage->timer, new_vm))
    mcell_allocfailed("Failed to add volume molecule to scheduler.");
  return new_vm;
}

static int remove_from_list(struct volume_molecule *it) {
  if (it->prev_v) {
#ifdef DEBUG_LIST_CHECKS
    if (*it->prev_v != it) {
      mcell_error_nodie("Stale previous pointer!");
    }
#endif
    *(it->prev_v) = it->next_v;
  } else {
#ifdef DEBUG_LIST_CHECKS
    mcell_error_nodie("No previous pointer.");
#endif
  }
  if (it->next_v) {
#ifdef DEBUG_LIST_CHECKS
    if (it->next_v->prev_v != &it->next_v) {
      mcell_error_nodie("Stale next pointer!");
    }
#endif
    it->next_v->prev_v = it->prev_v;
  }
  it->prev_v = NULL;
  it->next_v = NULL;
  return 1;
}

/*************************************************************************
migrate_volume_molecule:
  In: pointer to a volume_molecule already in a subvolume
      pointer to the new subvolume to move it to
  Out: pointer to moved molecule.  The molecule's position is updated
       but it is not rescheduled.  Returns NULL if out of memory.
*************************************************************************/
struct volume_molecule *migrate_volume_molecule(struct volume_molecule *vm,
                                                struct subvolume *new_sv) {
  struct volume_molecule *new_vm;

  new_sv->mol_count++;
  vm->subvol->mol_count--;

  if (vm->subvol->local_storage == new_sv->local_storage) {
    if (remove_from_list(vm)) {
      vm->subvol = new_sv;
      ht_add_molecule_to_list(&new_sv->mol_by_species, vm);
      return vm;
    }
  }

  new_vm = CHECKED_MEM_GET(new_sv->local_storage->mol, "volume molecule");
  memcpy(new_vm, vm, sizeof(struct volume_molecule));
  new_vm->birthplace = new_sv->local_storage->mol;
  new_vm->mesh_name = NULL;
  new_vm->prev_v = NULL;
  new_vm->next_v = NULL;
  new_vm->next = NULL;
  new_vm->subvol = new_sv;

  ht_add_molecule_to_list(&new_sv->mol_by_species, new_vm);

  collect_molecule(vm);

  return new_vm;
}

/*************************************************************************
eval_rel_region_3d:
  In: an expression tree containing regions to release on
      the waypoint for the current subvolume
      a list of regions entered from the waypoint to the release loc.
      a list of regions exited from the waypoint to the release loc.
  Out: 1 if the location chosen satisfies the expression, 0 if not.
*************************************************************************/
int eval_rel_region_3d(struct release_evaluator *expr, struct waypoint *wp,
                       struct region_list *in_regions,
                       struct region_list *out_regions) {
  struct region *r;
  struct region_list *rl;
  int satisfies_l, satisfies_r;

  satisfies_l = 0;
  if (expr->op & REXP_LEFT_REGION) {
    r = (struct region *)expr->left;
    for (rl = wp->regions; rl != NULL; rl = rl->next) {
      if (rl->reg == r) {
        satisfies_l = 1;
        break;
      }
    }
    if (satisfies_l) {
      for (rl = out_regions; rl != NULL; rl = rl->next) {
        if (rl->reg == r) {
          satisfies_l = 0;
          break;
        }
      }
    } else {
      for (rl = in_regions; rl != NULL; rl = rl->next) {
        if (rl->reg == r) {
          satisfies_l = 1;
          break;
        }
      }
    }
  } else
    satisfies_l = eval_rel_region_3d(expr->left, wp, in_regions, out_regions);

  if (expr->op & REXP_NO_OP)
    return satisfies_l;

  satisfies_r = 0;
  if (expr->op & REXP_RIGHT_REGION) {
    r = (struct region *)expr->right;
    for (rl = wp->regions; rl != NULL; rl = rl->next) {
      if (rl->reg == r) {
        satisfies_r = 1;
        break;
      }
    }
    if (satisfies_r) {
      for (rl = out_regions; rl != NULL; rl = rl->next) {
        if (rl->reg == r) {
          satisfies_r = 0;
          break;
        }
      }
    } else {
      for (rl = in_regions; rl != NULL; rl = rl->next) {
        if (rl->reg == r) {
          satisfies_r = 1;
          break;
        }
      }
    }
  } else
    satisfies_r = eval_rel_region_3d(expr->right, wp, in_regions, out_regions);

  if (expr->op & REXP_UNION)
    return (satisfies_l || satisfies_r);
  else if (expr->op & (REXP_INTERSECTION))
    return (satisfies_l && satisfies_r);
  else if (expr->op & REXP_SUBTRACTION)
    return (satisfies_l && !satisfies_r);

  return 0;
}

/*************************************************************************
vacuum_inside_regions:
  In: pointer to a release site object
      template molecule to remove
      integer number of molecules to remove (negative)
  Out: 0 on success, 1 on failure; molecule(s) are removed from the
       state as specified.
  Note: if more molecules are to be removed than actually exist, all
        existing molecules of the specified type are removed.
*************************************************************************/
static int vacuum_inside_regions(struct volume *state,
                                 struct release_site_obj *rso,
                                 struct volume_molecule *vm, int n) {
  struct volume_molecule *mp;
  struct release_region_data *rrd;
  struct region_list *extra_in, *extra_out;
  struct region_list *rl, *rl2;
  struct waypoint *wp;
  struct subvolume *sv = NULL;
  struct mem_helper *mh;
  struct void_list *vl;
  struct void_list *vl_head = NULL;
  int vl_num = 0;
  double t;
  struct vector3 hit, delta;
  struct vector3 *origin;
  struct wall_list *wl;

  rrd = rso->region_data;
  mh = create_mem(sizeof(struct void_list), 1024);
  if (mh == NULL)
    return 1;

  const int x_min = bisect(state->x_partitions, state->nx_parts, rrd->llf.x);
  const int x_max =
      bisect_high(state->x_partitions, state->nx_parts, rrd->urb.x);
  const int y_min = bisect(state->y_partitions, state->ny_parts, rrd->llf.y);
  const int y_max =
      bisect_high(state->y_partitions, state->ny_parts, rrd->urb.y);
  const int z_min = bisect(state->z_partitions, state->nz_parts, rrd->llf.z);
  const int z_max =
      bisect_high(state->z_partitions, state->nz_parts, rrd->urb.z);

  for (int px = x_min; px < x_max; px++) {
    for (int py = y_min; py < y_max; py++) {
      for (int pz = z_min; pz < z_max; pz++) {
        const int this_sv =
            pz + (state->nz_parts - 1) * (py + (state->ny_parts - 1) * px);
        sv = &(state->subvol[this_sv]);

        struct per_species_list *psl =
            (struct per_species_list *)pointer_hash_lookup(
                &sv->mol_by_species, vm->properties, vm->properties->hashval);

        if (psl != NULL) {
          for (mp = psl->head; mp != NULL; mp = mp->next_v) {
            extra_in = extra_out = NULL;
            wp = &(state->waypoints[this_sv]);
            origin = &(wp->loc);
            delta.x = mp->pos.x - origin->x;
            delta.y = mp->pos.y - origin->y;
            delta.z = mp->pos.z - origin->z;

            for (wl = sv->wall_head; wl != NULL; wl = wl->next) {
              int hitcode = collide_wall(origin, &delta, wl->this_wall, &t,
                                         &hit, 0, state->rng, state->notify,
                                         &(state->ray_polygon_tests));
              if (hitcode != COLLIDE_MISS) {
                state->ray_polygon_colls++;

                for (rl = wl->this_wall->counting_regions; rl != NULL;
                     rl = rl->next) {
                  if (hitcode == COLLIDE_FRONT || hitcode == COLLIDE_BACK) {
                    rl2 = (struct region_list *)CHECKED_MEM_GET(
                        sv->local_storage->regl, "region list");
                    rl2->reg = rl->reg;

                    if (hitcode == COLLIDE_FRONT) {
                      rl2->next = extra_in;
                      extra_in = rl2;
                    } else /*hitcode == COLLIDE_BACK*/
                    {
                      rl2->next = extra_out;
                      extra_out = rl2;
                    }
                  }
                }
              }
            }

            for (rl = extra_in; rl != NULL; rl = rl->next) {
              if (rl->reg == NULL)
                continue;
              for (rl2 = extra_out; rl2 != NULL; rl2 = rl2->next) {
                if (rl2->reg == NULL)
                  continue;
                if (rl->reg == rl2->reg) {
                  rl->reg = NULL;
                  rl2->reg = NULL;
                  break;
                }
              }
            }

            if (eval_rel_region_3d(rrd->expression, wp, extra_in, extra_out)) {
              vl = (struct void_list *)CHECKED_MEM_GET(mh, "temporary list");
              vl->data = mp;
              vl->next = vl_head;
              vl_head = vl;
              vl_num++;
            }

            if (extra_in != NULL)
              mem_put_list(sv->local_storage->regl, extra_in);
            if (extra_out != NULL)
              mem_put_list(sv->local_storage->regl, extra_out);
          }
        }
      }
    }
  }

  for (vl = vl_head; n < 0 && vl_num > 0 && vl != NULL;
       vl = vl->next, vl_num--) {
    if (rng_dbl(state->rng) < ((double)(-n)) / ((double)vl_num)) {
      mp = (struct volume_molecule *)vl->data;
      mp->properties->population--;
      mp->subvol->mol_count--;
      if ((mp->properties->flags & (COUNT_CONTENTS | COUNT_ENCLOSED)) != 0)
        count_region_from_scratch(state, (struct abstract_molecule *)mp, NULL,
                                  -1, &(mp->pos), NULL, mp->t, NULL);
      if (mp->flags & IN_SCHEDULE) {
        mp->subvol->local_storage->timer
            ->defunct_count++; /* Tally for garbage collection */
      }
      collect_molecule(mp);

      n++;
    }
  }

  delete_mem(mh);
  return 0;
}

/*************************************************************************
 is_point_inside_release_region:
    Check if a given point is inside the specified region.

*************************************************************************/
static int is_point_inside_region(struct volume *state,
                                  struct vector3 const *pos,
                                  struct release_evaluator *expression,
                                  struct subvolume *sv) {
  struct region_list *extra_in = NULL, *extra_out = NULL, *cur_region;
  struct waypoint *wp;
  struct vector3 delta;
  struct vector3 *origin;
  struct wall_list *wl;
  int bad_location = 0;
  int result;

  /* If no subvolume hint was given, or the hint is incorrect, find the right
   * subvolume
   */
  if (sv == NULL ||
      !inside_subvolume((struct vector3 *)pos, sv, state->x_fineparts,
                        state->y_fineparts, state->z_fineparts))
    sv = find_subvolume(state, (struct vector3 *)pos, sv);

  /* Find waypoint, compute trajectory from waypoint */
  wp = &(state->waypoints[sv - state->subvol]);
  origin = &(wp->loc);
  delta.x = pos->x - origin->x;
  delta.y = pos->y - origin->y;
  delta.z = pos->z - origin->z;

  for (wl = sv->wall_head; wl != NULL; wl = wl->next) {
    struct vector3 hit_pos;
    double hit_time;
    int hit_check =
        collide_wall(origin, &delta, wl->this_wall, &hit_time, &hit_pos, 0,
                     state->rng, state->notify, &(state->ray_polygon_tests));

    if (hit_check != COLLIDE_MISS) {
      state->ray_polygon_colls++;

      if ((hit_time > -EPS_C && hit_time < EPS_C) ||
          (hit_time > 1.0 - EPS_C && hit_time < 1.0 + EPS_C)) {
        bad_location = 1;
        break;
      }

      for (cur_region = wl->this_wall->counting_regions; cur_region != NULL;
           cur_region = cur_region->next) {
        struct region_list *crossed_region =
            (struct region_list *)CHECKED_MEM_GET(sv->local_storage->regl,
                                                  "region list");
        crossed_region->reg = cur_region->reg;

        if (hit_check == COLLIDE_FRONT) {
          crossed_region->next = extra_in;
          extra_in = crossed_region;
        } else if (hit_check == COLLIDE_BACK) {
          crossed_region->next = extra_out;
          extra_out = crossed_region;
        } else {
          bad_location = 1;
          break;
        }
      }
    }
  }

  if (bad_location) {
    if (extra_in != NULL)
      mem_put_list(sv->local_storage->regl, extra_in);
    if (extra_out != NULL)
      mem_put_list(sv->local_storage->regl, extra_out);
    return 0;
  }

  for (cur_region = extra_in; cur_region != NULL;
       cur_region = cur_region->next) {
    struct region_list *out_region = NULL;
    if (cur_region->reg == NULL)
      continue;
    for (out_region = extra_out; out_region != NULL;
         out_region = out_region->next) {
      if (out_region->reg == NULL)
        continue;
      if (cur_region->reg == out_region->reg) {
        cur_region->reg = NULL;
        out_region->reg = NULL;
        break;
      }
    }
  }

  result = eval_rel_region_3d(expression, wp, extra_in, extra_out);

  if (extra_in != NULL)
    mem_put_list(sv->local_storage->regl, extra_in);
  if (extra_out != NULL)
    mem_put_list(sv->local_storage->regl, extra_out);
  return result;
}

/*************************************************************************
release_inside_regions:
  In: pointer to a release site object
      template molecule to release
      integer number of molecules to release
  Out: 0 on success, 1 on failure; molecule(s) are released into the
       state as specified.
  Note: if the CCNNUM release method is used, the number of molecules
        passed in is ignored.
*************************************************************************/
static int release_inside_regions(struct volume *state,
                                  struct release_site_obj *rso,
                                  struct volume_molecule *vm, int n) {

  struct release_region_data *rrd = rso->region_data;
  vm->previous_wall = NULL;
  vm->index = -1;

  // test if the release region is a single object (versus a CSG expression)
  // since then we can compute the number of molecules exactly.
  bool exactNumber = false;
  if (rso->release_number_method == CCNNUM) {
    n = num_vol_mols_from_conc(rso, state->length_unit, &exactNumber);
  }

  if (n < 0)
    return vacuum_inside_regions(state, rso, vm, n);

  struct volume_molecule *new_vm = NULL;
  struct subvolume *sv = NULL;
  while (n > 0) {
    vm->pos.x = rrd->llf.x + (rrd->urb.x - rrd->llf.x) * rng_dbl(state->rng);
    vm->pos.y = rrd->llf.y + (rrd->urb.y - rrd->llf.y) * rng_dbl(state->rng);
    vm->pos.z = rrd->llf.z + (rrd->urb.z - rrd->llf.z) * rng_dbl(state->rng);

    if (!is_point_inside_region(state, &vm->pos, rrd->expression, NULL)) {
      if (rso->release_number_method == CCNNUM && !exactNumber)
        n--;
      continue;
    }

    /* Actually place the molecule */
    vm->subvol = sv;
    vm->periodic_box->x = rso->periodic_box->x;
    vm->periodic_box->y = rso->periodic_box->y;
    vm->periodic_box->z = rso->periodic_box->z;
    new_vm = insert_volume_molecule(state, vm, new_vm);
    if (new_vm == NULL)
      return 1;

    n--;
  }

  return 0;
}

/*************************************************************************
release_molecules:
  In: pointer to a release event
  Out: 0 on success, 1 on failure; next event is scheduled and molecule(s)
       are released into the state as specified.
  Note: if a release is triggered by a reaction, there isn't anything
        to schedule.  Also, in that case, rpat isn't really a release
        pattern (it's a rxn_pathname in disguise) so be sure to not
        dereference it!
*************************************************************************/
int release_molecules(struct volume *state, struct release_event_queue *req) {

  if (req == NULL)
    return 0;

  struct release_site_obj *rso = req->release_site;

  struct volume_molecule vm;
  memset(&vm, 0, sizeof(struct volume_molecule));

  /* Set up canonical molecule to be released */
  /* If we have a list, assume a 3D molecule and fix later */
  if (rso->mol_list != NULL || (rso->mol_type->flags & NOT_FREE) == 0) {
    vm.flags = TYPE_VOL | IN_VOLUME;
  } else {
    vm.flags = TYPE_SURF | IN_SURFACE;
  }
  vm.flags |= IN_SCHEDULE | ACT_NEWBIE;

  if (req->train_counter == 0) {
    req->train_counter++;
  }

  struct release_pattern *rpat = rso->pattern;
  if (skip_past_events(rso->release_prob, state, req, rpat)) {
    return 0;
  }

  if (check_release_probability(rso->release_prob, state, req, rpat)) {
    return 0;
  }

  // Set molecule characteristics.
  vm.mesh_name = NULL;
  vm.t = req->event_time;
  vm.properties = rso->mol_type;
  vm.t2 = 0.0;
  vm.birthday = convert_iterations_to_seconds(
      state->start_iterations, state->time_unit,
      state->simulation_start_seconds, vm.t);
  struct periodic_image periodic_box = { .x = rso->periodic_box->x,
                                         .y = rso->periodic_box->y,
                                         .z = rso->periodic_box->z
                                       };
  vm.periodic_box = &periodic_box;

  struct abstract_molecule *ap = (struct abstract_molecule *)(&vm);

  // All molecules are the same, so we can set flags
  if (rso->mol_list == NULL) {
    if (trigger_unimolecular(state->reaction_hash, state->rx_hashsize,
                             rso->mol_type->hashval, ap) != NULL ||
        (rso->mol_type->flags & CAN_SURFWALL) != 0)
      ap->flags |= ACT_REACT;
    if (rso->mol_type->space_step > 0.0)
      ap->flags |= ACT_DIFFUSE;
  }

  int number = calculate_number_to_release(rso, state);

  if (rso->release_shape == SHAPE_REGION) {
    u_int pop_before = ap->properties->population;
    if (ap->flags & TYPE_VOL) {
      if (release_inside_regions(state, rso, (struct volume_molecule *)ap,
                                 number))
        return 1;
    } else {
      if (release_onto_regions(state, rso, (struct surface_molecule *)ap,
                               number))
        return 1;
    }
    if (state->notify->release_events == NOTIFY_FULL) {
      if (number >= 0) {
        mcell_log("Released %d %s from \"%s\" at iteration %lld.",
                  ap->properties->population - pop_before,
                  rso->mol_type->sym->name, rso->name, state->current_iterations);
      } else {
        mcell_log("Removed %d %s from \"%s\" at iteration %lld.",
                  pop_before - ap->properties->population,
                  rso->mol_type->sym->name, rso->name, state->current_iterations);
      }
    }
  }
  // Guaranteed to be 3D molec or at least specified by 3D location if in list
  else {
    vm.previous_wall = NULL;
    vm.index = -1;

    if (rso->mol_list != NULL) {
      if (release_by_list(state, req, &vm)) {
        return 1;
      }
    } else if (rso->diameter != NULL) {

      if (release_ellipsoid_or_rectcuboid(state, req, &vm, number)) {
        return 1;
      }
    } else {
      double location[1][4];
      location[0][0] = rso->location->x;
      location[0][1] = rso->location->y;
      location[0][2] = rso->location->z;
      location[0][3] = 1;

      mult_matrix(location, req->t_matrix, location, 1, 4, 4);

      vm.pos.x = location[0][0];
      vm.pos.y = location[0][1];
      vm.pos.z = location[0][2];

      struct volume_molecule *vm_guess = NULL;
      for (int i = 0; i < number; i++) {
        vm_guess = insert_volume_molecule(state, &vm, vm_guess);
        if (vm_guess == NULL)
          return 1;
        vm.periodic_box->x = rso->periodic_box->x;
        vm.periodic_box->y = rso->periodic_box->y;
        vm.periodic_box->z = rso->periodic_box->z;
      }
      if (state->notify->release_events == NOTIFY_FULL) {
        mcell_log("Released %d %s from \"%s\" at iteration %lld.", number,
                  rso->mol_type->sym->name, rso->name, state->current_iterations);
      }
    }
  }

  /* Schedule next release event. */
  if (!distinguishable(rso->release_prob, MAGIC_PATTERN_PROBABILITY, EPS_C))
    return 0; /* Triggered by reaction, don't schedule */
  req->event_time += rpat->release_interval;

  /* we may need to move to the next train. */
  if (!distinguishable(req->event_time,
                       req->train_high_time + rpat->train_duration, EPS_C) ||
      req->event_time > req->train_high_time + rpat->train_duration) {
    req->train_high_time += rpat->train_interval;
    req->event_time = req->train_high_time;
    req->train_counter++;
  }

  if (req->train_counter <= rpat->number_of_trains &&
      req->event_time < FOREVER) {
    if (schedule_add(state->releaser, req))
      mcell_allocfailed("Failed to add release request to scheduler.");
  }
  else {
    free(req);
  }

  return 0;
}

/*************************************************************************
 release_ellipsoid_or_rectcuboid:
    This function is used for CUBIC (aka RECTANGULAR), SPHERICAL (aka
    ELLIPTICAL), and SPHERICAL_SHELL release sites.

  In: state: MCell simulation state
      req:
      vm: volume molecule being released
      number: number to release
  Out: 0 on success, 1 on failure
*************************************************************************/
int release_ellipsoid_or_rectcuboid(struct volume *state,
                                    struct release_event_queue *req,
                                    struct volume_molecule *vm, int number) {

  struct release_site_obj *rso = req->release_site;
  struct vector3 *diam_xyz = rso->diameter;

  struct vector3 pos;
  const int is_spheroidal = (rso->release_shape == SHAPE_SPHERICAL ||
                             rso->release_shape == SHAPE_ELLIPTIC ||
                             rso->release_shape == SHAPE_SPHERICAL_SHELL);

  for (int i = 0; i < number; i++) {
    do /* Pick values in unit square, toss if not in unit circle */
    {
      pos.x = (rng_dbl(state->rng) - 0.5);
      pos.y = (rng_dbl(state->rng) - 0.5);
      pos.z = (rng_dbl(state->rng) - 0.5);
    } while (is_spheroidal &&
             pos.x * pos.x + pos.y * pos.y + pos.z * pos.z >= 0.25);

    if (rso->release_shape == SHAPE_SPHERICAL_SHELL) {
      double r = sqrt(pos.x * pos.x + pos.y * pos.y + pos.z * pos.z) * 2.0;
      if (r == 0.0) {
        pos.x = 0.0;
        pos.y = 0.0;
        pos.z = 0.5;
      } else {
        pos.x /= r;
        pos.y /= r;
        pos.z /= r;
      }
    }

    double location[1][4];
    location[0][0] = pos.x * diam_xyz->x + rso->location->x;
    location[0][1] = pos.y * diam_xyz->y + rso->location->y;
    location[0][2] = pos.z * diam_xyz->z + rso->location->z;
    location[0][3] = 1;

    mult_matrix(location, req->t_matrix, location, 1, 4, 4);

    vm->pos.x = location[0][0];
    vm->pos.y = location[0][1];
    vm->pos.z = location[0][2];
    struct volume_molecule *guess = NULL;
    /* Insert copy of vm into state */
    vm->periodic_box->x = rso->periodic_box->x;
    vm->periodic_box->y = rso->periodic_box->y;
    vm->periodic_box->z = rso->periodic_box->z;
    guess = insert_volume_molecule(state, vm, guess); 
    if (guess == NULL)
      return 1;
  }
  if (state->notify->release_events == NOTIFY_FULL) {
    mcell_log("Released %d %s from \"%s\" at iteration %lld.", number,
              rso->mol_type->sym->name, rso->name, state->current_iterations);
  }
  return 0;
}

/*************************************************************************
release_by_list:
    This function is used for LIST based release sites.

  In: state: MCell simulation state
      req:
      vm: volume molecule being released
  Out: 0 on success, 1 on failure
*************************************************************************/
int release_by_list(struct volume *state, struct release_event_queue *req,
                    struct volume_molecule *vm) {

  int i = 0;        /* serves as counter for released molecules */
  int i_failed = 0; /* serves as counted for the failed to release molecules */

  struct release_site_obj *rso = req->release_site;
  struct release_single_molecule *rsm = rso->mol_list;

  for (; rsm != NULL; rsm = rsm->next) {
    double location[1][4];
    location[0][0] = rsm->loc.x + rso->location->x;
    location[0][1] = rsm->loc.y + rso->location->y;
    location[0][2] = rsm->loc.z + rso->location->z;
    location[0][3] = 1;

    mult_matrix(location, req->t_matrix, location, 1, 4, 4);

    vm->pos.x = location[0][0];
    vm->pos.y = location[0][1];
    vm->pos.z = location[0][2];

    struct volume_molecule *vm_guess = NULL;
    if ((rsm->mol_type->flags & NOT_FREE) == 0) {
      struct abstract_molecule *ap = (struct abstract_molecule *)(vm);
      vm->properties = rsm->mol_type;
      // Have to set flags, since insert_volume_molecule doesn't
      if (trigger_unimolecular(state->reaction_hash, state->rx_hashsize,
                               ap->properties->hashval, ap) != NULL ||
          (ap->properties->flags & CAN_SURFWALL) != 0) {
        ap->flags |= ACT_REACT;
      }
      if (vm->properties->space_step > 0.0)
        ap->flags |= ACT_DIFFUSE;
      vm_guess = insert_volume_molecule(state, vm, vm_guess);
      i++;
      if (vm_guess == NULL)
        return 1;
      vm_guess->periodic_box->x = rso->periodic_box->x;
      vm_guess->periodic_box->y = rso->periodic_box->y;
      vm_guess->periodic_box->z = rso->periodic_box->z;
      i++;
    } else {
      double diam;
      if (rso->diameter == NULL)
        diam = 0.0;
      else
        diam = rso->diameter->x;

      short orient;
      if (rsm->orient > 0)
        orient = 1;
      else if (rsm->orient < 0)
        orient = -1;
      else {
        orient = (rng_uint(state->rng) & 1) ? 1 : -1;
      }

      // Don't have to set flags, insert_surface_molecule takes care of it
      struct surface_molecule *sm;
      sm = insert_surface_molecule(state, rsm->mol_type, &vm->pos, orient,
                                   diam, req->event_time, NULL, NULL, NULL,
                                   rso->periodic_box);
      if (sm == NULL) {
        mcell_warn("Molecule release is unable to find surface upon which "
                   "to place molecule %s.\n"
                   "  This could be caused by too small of a SITE_DIAMETER "
                   "on the release site '%s'.",
                   rsm->mol_type->sym->name, rso->name);
        i_failed++;
      } else {
        i++;
      }
    }
  }
  if (state->notify->release_events == NOTIFY_FULL) {
    mcell_log("Released %d molecules from list \"%s\" at iteration %lld.", i,
              rso->name, state->current_iterations);
  }
  if (i_failed > 0)
    mcell_warn("Failed to release %d molecules from list \"%s\" at "
               "iteration %lld.",
               i_failed, rso->name, state->current_iterations);

  return 0;
}

/*************************************************************************
find_exponential_params:
  In: value of f(0)
      value of f(N)
      difference between f(1) and f(0)
      number of data points
      pointer to where we store the scaling factor A
      pointer to the constant offset B
      pointer to the rate of decay k
  Out: no return value.  This is a utility function that uses bisection
       to solve for A,B,k to find an exponentially increasing function
         f(n) = A*exp(n*k)+B
       subject to the contstraints
         f(0) = c
         f(1) = c+d
         f(N) = C
*************************************************************************/
static void find_exponential_params(double c, double C, double d, double N,
                                    double *A, double *B, double *k) {

  double k_min = 0;
  double k_mid = 0;
  double k_max = log(GIGANTIC) / N;
  for (int i = 0; i < 720; i++) {
    k_mid = 0.5 * (k_min + k_max);
    double f = c + (exp(N * k_mid) - 1.0) * d / (exp(k_mid) - 1.0);
    if (C > f)
      k_min = k_mid;
    else
      k_max = k_mid;
    if ((k_max - k_min) / (k_max + k_min) < EPS_C)
      break;
  }

  *k = k_mid;
  *A = d / (exp(*k) - 1.0);
  *B = c - *A;
}

/*************************************************************************
 check_partitions_against_interaction_diameter:
  In: nothing.  Uses struct volume *state, assumes partitions are set.
  Out: 0 on success, 1 on error
*************************************************************************/
static int check_partitions_against_interaction_diameter(struct volume *state) {
  int i;

  if (state->x_partitions != NULL) {
    for (i = 1; i < state->nx_parts; i++) {
      if (state->x_partitions[i] - state->x_partitions[i - 1] <
          2 * state->rx_radius_3d) {
        mcell_error("X partitions closer than interaction diameter\n"
                    "  X partition #%d at %g\n"
                    "  X partition #%d at %g\n"
                    "  Interaction diameter %g",
                    i, state->length_unit * state->x_partitions[i - 1], i + 1,
                    state->length_unit * state->x_partitions[i],
                    2 * state->length_unit * state->rx_radius_3d);
        /*return 1;*/
      }
    }
  }
  if (state->y_partitions != NULL) {
    for (i = 1; i < state->ny_parts; i++) {
      if (state->y_partitions[i] - state->y_partitions[i - 1] <
          2 * state->rx_radius_3d) {
        mcell_error("Y partitions closer than interaction diameter\n"
                    "  Y partition #%d at %g\n"
                    "  Y partition #%d at %g\n"
                    "  Interaction diameter %g",
                    i, state->length_unit * state->y_partitions[i - 1], i + 1,
                    state->length_unit * state->y_partitions[i],
                    2 * state->length_unit * state->rx_radius_3d);
        /*return 1;*/
      }
    }
  }
  if (state->z_partitions != NULL) {
    for (i = 1; i < state->nz_parts; i++) {
      if (state->z_partitions[i] - state->z_partitions[i - 1] <
          2 * state->rx_radius_3d) {
        mcell_error("Z partitions closer than interaction diameter\n"
                    "  Z partition #%d at %g\n"
                    "  Z partition #%d at %g\n"
                    "  Interaction diameter %g\n",
                    i, state->length_unit * state->z_partitions[i - 1], i + 1,
                    state->length_unit * state->z_partitions[i],
                    2 * state->length_unit * state->rx_radius_3d);
        /*return 1;*/
      }
    }
  }
  return 0;
}

/*************************************************************************
set_partitions:
  In: nothing.  Uses struct volume *state, assumes bounding box is set.
  Out: 0 on success, 1 on error; coarse and fine partitions are set.
*************************************************************************/
int set_partitions(struct volume *state) {
  /* Set sensible bounds for spacing between fine partitions (minimum size of
   * subdivision) */
  double smallest_spacing = 0.1 * state->r_length_unit; /* 100nm */

  if (2 * state->rx_radius_3d > smallest_spacing)
    smallest_spacing = 2 * state->rx_radius_3d;

  /* We have 2^15 possible fine partitions; we'll use 24k of them */
  if (state->n_fineparts != 4096 + 16384 + 4096) {

    state->n_fineparts = 4096 + 16384 + 4096;
    state->x_fineparts =
        CHECKED_MALLOC_ARRAY(double, state->n_fineparts, "x fine partitions");
    state->y_fineparts =
        CHECKED_MALLOC_ARRAY(double, state->n_fineparts, "y fine partitions");
    state->z_fineparts =
        CHECKED_MALLOC_ARRAY(double, state->n_fineparts, "z fine partitions");
  }

  // Something like the maximum expected error--not sure exactly what this is
  double dfx = 1e-3 + (state->bb_urb.x - state->bb_llf.x) / 8191.0;
  double dfy = 1e-3 + (state->bb_urb.y - state->bb_llf.y) / 8191.0;
  double dfz = 1e-3 + (state->bb_urb.z - state->bb_llf.z) / 8191.0;

  // Make sure fine partition follow the "2 x reaction radius" rule, I guess.
  double f_min = state->bb_llf.x - dfx;
  double f_max = state->bb_urb.x + dfx;
  dfx = increase_fine_partition_size(state, state->x_fineparts, &f_min, &f_max,
                                     smallest_spacing);
  struct vector3 part_min, part_max;
  part_min.x = f_min;
  part_max.x = f_max;

  // Same thing for y as we just did for x
  f_min = state->bb_llf.y - dfy;
  f_max = state->bb_urb.y + dfy;
  dfy = increase_fine_partition_size(state, state->y_fineparts, &f_min, &f_max,
                                     smallest_spacing);
  part_min.y = f_min;
  part_max.y = f_max;

  // And same again for z
  f_min = state->bb_llf.z - dfz;
  f_max = state->bb_urb.z + dfz;
  dfz = increase_fine_partition_size(state, state->z_fineparts, &f_min, &f_max,
                                     smallest_spacing);
  part_min.z = f_min;
  part_max.z = f_max;

  /* Try to figure out how many timesteps our fastest particle can make in the
   * whole state (along longest and shortest axes) */
  double f = part_max.x - part_min.x;
  f_min = f_max = f;
  f = part_max.y - part_min.y;
  if (f < f_min)
    f_min = f;
  else if (f > f_max)
    f_max = f;
  f = part_max.z - part_min.z;
  if (f < f_min)
    f_min = f;
  else if (f > f_max)
    f_max = f;

  double steps_min, steps_max;
  if (!distinguishable(state->speed_limit, 0, EPS_C)) {
    steps_min = f_min;
    steps_max = f_max;
  } else {
    steps_min = f_min / state->speed_limit;
    steps_max = f_max / state->speed_limit;
  }

  /* Verify that partitions are not closer than interaction diameter. */
  if (check_partitions_against_interaction_diameter(state))
    return 1;

  if (state->x_partitions != NULL || state->y_partitions != NULL ||
      state->z_partitions != NULL) {
    if (state->x_partitions == NULL)
      mcell_error("Some axes are partitioned, but the X-axis is not.");
    if (state->y_partitions == NULL)
      mcell_error("Some axes are partitioned, but the Y-axis is not.");
    if (state->z_partitions == NULL)
      mcell_error("Some axes are partitioned, but the Z-axis is not.");
  }

  /* Use automatic partitioning only when there are no user-specified
   * partitions */
  if (state->x_partitions == NULL && state->y_partitions == NULL &&
      state->z_partitions == NULL) {
    set_auto_partitions(state, steps_min, steps_max, &part_min, &part_max,
                        f_max, smallest_spacing);
  } else {
    set_user_partitions(state, dfx, dfy, dfz);
  }

  /* And finally we tell the user what happened */
  if (state->notify->partition_location == NOTIFY_FULL) {
    mcell_log_raw("X partitions: ");
    mcell_log_raw("-inf ");
    for (int i = 1; i < state->nx_parts - 1; i++)
      mcell_log_raw("%.5f ", state->length_unit * state->x_partitions[i]);
    mcell_log_raw("inf\n");
    mcell_log_raw("Y partitions: ");
    mcell_log_raw("-inf ");
    for (int i = 1; i < state->ny_parts - 1; i++)
      mcell_log_raw("%.5f ", state->length_unit * state->y_partitions[i]);
    mcell_log_raw("inf\n");
    mcell_log_raw("Z partitions: ");
    mcell_log_raw("-inf ");
    for (int i = 1; i < state->nz_parts - 1; i++)
      mcell_log_raw("%.5f ", state->length_unit * state->z_partitions[i]);
    mcell_log_raw("inf\n");
  }

  return 0;
}

double increase_fine_partition_size(struct volume *state, double *fineparts,
                                    double *f_min, double *f_max,
                                    double smallest_spacing) {
  /* Not sure how this is supposed to work--looks like two ideas mixed,
   * probably broken */
  /* Was supposed to make sure that the fine partitions would still obey the
   * 2*reaction radius rule */

  if (*f_max - *f_min < smallest_spacing) {
    if (state->notify->progress_report != NOTIFY_NONE)
      mcell_log_raw("Rescaling: was %.3f to %.3f, now ",
                    (*f_min) * state->length_unit,
                    (*f_max) * state->length_unit);
    double f = smallest_spacing - (*f_max - *f_min);
    *f_max += 0.5 * f;
    *f_min -= 0.5 * f;
    if (state->notify->progress_report != NOTIFY_NONE)
      mcell_log_raw("%.3f to %.3f\n", (*f_min) * state->length_unit,
                    (*f_max) * state->length_unit);
  }
  // Set bounds over which to do linear subdivision (state bounding box)
  double df = (*f_max - *f_min) / 16383.0;
  // Subdivide state bounding box
  for (int i = 0; i < 16384; i++) {
    fineparts[4096 + i] = *f_min + df * ((double)i);
  }

  /* Create an exponentially increasing fine partition size as we go to
   * -infinity */
  double A, B, k;
  find_exponential_params(-*f_min, 1e12, df, 4096, &A, &B, &k);
  for (int i = 1; i <= 4096; i++)
    fineparts[4096 - i] = -(A * exp(i * k) + B);
  /* And again as we go to +infinity */
  find_exponential_params(*f_max, 1e12, df, 4096, &A, &B, &k);
  for (int i = 1; i <= 4096; i++)
    fineparts[4096 + 16383 + i] = A * exp(i * k) + B;
  return df;
}

void set_auto_partitions(struct volume *state, double steps_min,
                         double steps_max, struct vector3 *part_min,
                         struct vector3 *part_max, double f_max,
                         double smallest_spacing) {
  /* perform automatic partitioning */

  /* Guess how big to make partitions--nothing really clever about what's done
   * here */
  if (steps_max / MAX_TARGET_TIMESTEP > MAX_COARSE_PER_AXIS) {
    state->nx_parts = state->ny_parts = state->nz_parts = MAX_COARSE_PER_AXIS;
  } else if (steps_min / MIN_TARGET_TIMESTEP < MIN_COARSE_PER_AXIS) {
    state->nx_parts = state->ny_parts = state->nz_parts = MIN_COARSE_PER_AXIS;
  } else {
    state->nx_parts = steps_min / MIN_TARGET_TIMESTEP;
    if (state->nx_parts > MAX_COARSE_PER_AXIS)
      state->nx_parts = MAX_COARSE_PER_AXIS;
    if ((state->nx_parts & 1) != 0)
      state->nx_parts += 1;

    state->ny_parts = state->nz_parts = state->nx_parts;
  }

  /* Allocate memory for our automatically created partitions */
  state->x_partitions =
      CHECKED_MALLOC_ARRAY(double, state->nx_parts, "x partitions");
  state->y_partitions =
      CHECKED_MALLOC_ARRAY(double, state->ny_parts, "y partitions");
  state->z_partitions =
      CHECKED_MALLOC_ARRAY(double, state->nz_parts, "z partitions");

  /* Calculate aspect ratios so that subvolumes are approximately cubic */
  double x_aspect = (part_max->x - part_min->x) / f_max;
  double y_aspect = (part_max->y - part_min->y) / f_max;
  double z_aspect = (part_max->z - part_min->z) / f_max;

  int x_in = (int)floor((state->nx_parts - 2) * x_aspect + 0.5);
  int y_in = (int)floor((state->ny_parts - 2) * y_aspect + 0.5);
  int z_in = (int)floor((state->nz_parts - 2) * z_aspect + 0.5);
  if (x_in < 2)
    x_in = 2;
  if (y_in < 2)
    y_in = 2;
  if (z_in < 2)
    z_in = 2;

  /* If we've violated our 2*reaction radius criterion, fix it */
  smallest_spacing = 2 * state->rx_radius_3d;
  if ((part_max->x - part_min->x) / (x_in - 1) < smallest_spacing) {
    x_in = 1 + (int)floor((part_max->x - part_min->x) / smallest_spacing);
  }
  if ((part_max->y - part_min->y) / (y_in - 1) < smallest_spacing) {
    y_in = 1 + (int)floor((part_max->y - part_min->y) / smallest_spacing);
  }
  if ((part_max->z - part_min->z) / (z_in - 1) < smallest_spacing) {
    z_in = 1 + (int)floor((part_max->z - part_min->z) / smallest_spacing);
  }

  /* Set up to walk symmetrically out from the center of the state, dropping
   * partitions on the way */
  if (x_in < 2)
    x_in = 2;
  if (y_in < 2)
    y_in = 2;
  if (z_in < 2)
    z_in = 2;
  int x_start = (state->nx_parts - x_in) / 2;
  int y_start = (state->ny_parts - y_in) / 2;
  int z_start = (state->nz_parts - z_in) / 2;
  if (x_start < 1)
    x_start = 1;
  if (y_start < 1)
    y_start = 1;
  if (z_start < 1)
    z_start = 1;

  set_fineparts(part_min->x, part_max->x, state->x_partitions,
                state->x_fineparts, state->nx_parts, x_in, x_start);
  set_fineparts(part_min->y, part_max->y, state->y_partitions,
                state->y_fineparts, state->ny_parts, y_in, y_start);
  set_fineparts(part_min->z, part_max->z, state->z_partitions,
                state->z_fineparts, state->nz_parts, z_in, z_start);
}

void set_fineparts(double min, double max, double *partitions,
                   double *fineparts, int n_parts, int in, int start) {
  /* Now go through and drop partitions in each direction (picked from
   * sensibly close fine partitions) */
  double f = (max - min) / (in - 1);
  int j = 0;
  partitions[0] = fineparts[1];
  /* Dunno how this actually works! */
  for (int i = start; i < start + in; i++) {
    partitions[i] = fineparts[4096 + (i - start) * 16384 / (in - 1)];
  }
  for (int i = start - 1; i > 0; i--) {
    for (j = 0; partitions[i + 1] - fineparts[4095 - j] < f; j++) {
    }
    partitions[i] = fineparts[4095 - j];
  }
  for (int i = start + in; i < n_parts - 1; i++) {
    for (j = 0; fineparts[4096 + 16384 + j] - partitions[i - 1] < f; j++) {
    }
    partitions[i] = fineparts[4096 + 16384 + j];
  }
  partitions[n_parts - 1] = fineparts[4096 + 16384 + 4096 - 2];
}

void set_user_partitions(struct volume *state, double dfx, double dfy,
                         double dfz) {
  // User-supplied partitions
  // We need to keep the outermost partition away from the state bounding box.
  // We do this by adding a larger outermost partition, calculated somehow or
  // other.

  dfx += 1e-3;
  dfy += 1e-3;
  dfz += 1e-3;

  state->x_partitions =
      add_extra_outer_partitions(state->x_partitions, state->bb_llf.x,
                                 state->bb_urb.x, dfx, &state->nx_parts);
  state->y_partitions =
      add_extra_outer_partitions(state->y_partitions, state->bb_llf.y,
                                 state->bb_urb.y, dfy, &state->ny_parts);
  state->z_partitions =
      add_extra_outer_partitions(state->z_partitions, state->bb_llf.z,
                                 state->bb_urb.z, dfz, &state->nz_parts);

  find_closest_fine_part(state->x_partitions, state->x_fineparts,
                         state->n_fineparts, state->nx_parts);
  find_closest_fine_part(state->y_partitions, state->y_fineparts,
                         state->n_fineparts, state->ny_parts);
  find_closest_fine_part(state->z_partitions, state->z_fineparts,
                         state->n_fineparts, state->nz_parts);
}

void find_closest_fine_part(double *partitions, double *fineparts,
                            int n_fineparts, int n_parts) {
  /* Now that we've added outermost partitions, we find the closest fine
   * partition along each axis */
  partitions[0] = fineparts[1];
  for (int i = 1; i < n_parts - 1; i++) {
    partitions[i] =
        fineparts[bisect_near(fineparts, n_fineparts, partitions[i])];
  }
  partitions[n_parts - 1] = fineparts[4096 + 16384 + 4096 - 2];
}

double *add_extra_outer_partitions(double *partitions, double bb_llf_val,
                                   double bb_urb_val, double df_val,
                                   int *n_parts) {
  /* All this code just adds extra outermost partitions if they might be too
   * close to the outermost objects in the state */
  /* Don't ask me how it actually does it (or if it does it successfully...) */
  double *dbl_array;
  if (partitions[1] + df_val > bb_llf_val) {
    if (partitions[1] - df_val < bb_llf_val)
      partitions[1] = bb_llf_val - df_val;
    else {
      dbl_array = CHECKED_MALLOC_ARRAY(double, (*n_parts + 1),
                                       "x partitions (expanded in -X dir)");
      dbl_array[0] = partitions[0];
      dbl_array[1] = bb_llf_val - df_val;
      memcpy(&(dbl_array[2]), &(partitions[1]),
             sizeof(double) * (*n_parts - 1));
      free(partitions);
      partitions = dbl_array;
      *n_parts = *n_parts + 1;
    }
  }
  if (partitions[*n_parts - 2] - df_val < bb_urb_val) {
    if (partitions[*n_parts - 2] + df_val > bb_urb_val)
      partitions[*n_parts - 2] = bb_urb_val + df_val;
    else {
      dbl_array = CHECKED_MALLOC_ARRAY(double, (*n_parts + 1),
                                       "x partitions (expanded in +X dir)");
      dbl_array[*n_parts] = partitions[*n_parts - 1];
      dbl_array[*n_parts - 1] = bb_urb_val + df_val;
      memcpy(dbl_array, partitions, sizeof(double) * (*n_parts - 1));
      free(partitions);
      partitions = dbl_array;
      *n_parts = *n_parts + 1;
    }
  }
  return partitions;
}

/************************************************************************
   In: starting position of the molecule
       displacement (random walk) vector
       vector to store one corner of the bounding box
       vector to store the opposite corner of the bounding box
   Out: No return value. The vectors are set to define the bounding box
        of the random walk movement that extends for R_INT in all
        directions.
************************************************************************/
void path_bounding_box(struct vector3 *loc, struct vector3 *displacement,
                       struct vector3 *llf, struct vector3 *urb,
                       double rx_radius_3d) {
  struct vector3 final; /* final position of the molecule after random walk */
  double R;             /* molecule interaction radius */

  R = rx_radius_3d;
  vect_sum(loc, displacement, &final);

  llf->x = urb->x = loc->x;
  llf->y = urb->y = loc->y;
  llf->z = urb->z = loc->z;

  if (final.x < llf->x) {
    llf->x = final.x;
  }
  if (final.x > urb->x) {
    urb->x = final.x;
  }
  if (final.y < llf->y) {
    llf->y = final.y;
  }
  if (final.y > urb->y) {
    urb->y = final.y;
  }
  if (final.z < llf->z) {
    llf->z = final.z;
  }
  if (final.z > urb->z) {
    urb->z = final.z;
  }
  /* Extend the bounding box at the distance R. */
  llf->x -= R;
  llf->y -= R;
  llf->z -= R;

  urb->x += R;
  urb->y += R;
  urb->z += R;
}

/***************************************************************************
 collect_molecule:
    Perform garbage collection on a discarded molecule.  If the molecule is no
    longer in any lists, it will be freed.

 In: vm: the molecule
 Out: Nothing.  Molecule is unlinked from its list in the subvolume, and
      possibly returned to its birthplace.
***************************************************************************/
void collect_molecule(struct volume_molecule *vm) {
  /* Unlink from the previous item */
  if (vm->prev_v != NULL) {
#ifdef DEBUG_LIST_CHECKS
    if (*vm->prev_v != vm) {
      mcell_error_nodie("Stale previous pointer!  ACK!  THRBBPPPPT!");
    }
#endif
    *(vm->prev_v) = vm->next_v;
  }

  /* Unlink from the following item */
  if (vm->next_v != NULL) {
#ifdef DEBUG_LIST_CHECKS
    if (vm->next_v->prev_v != &vm->next_v) {
      mcell_error_nodie("Stale next pointer!  ACK!  THRBBPPPPT!");
    }
#endif
    vm->next_v->prev_v = vm->prev_v;
  }

  /* Clear our next/prev pointers */
  vm->prev_v = NULL;
  vm->next_v = NULL;

  /* Dispose of the molecule */
  vm->properties = NULL;
  vm->flags &= ~IN_VOLUME;
  if ((vm->flags & IN_MASK) == 0)
    mem_put(vm->birthplace, vm);
}

/***************************************************************************
 ht_add_molecule_to_list:
    Add a molecule to the appropriate molecule list in a subvolume's pointer
    hash.  It is assumed that the molecule's subvolume pointer is valid and
    points to the right subvolume.

    If the molecule takes part in any mol-mol interactions (including
    trimolecular reactions involving two or more volume molecules), it is added
    to a list containing only molecules of the same species.  If it does NOT
    take part in any such interactions, it is added to a single molecule list
    which keeps track of all molecules which do not interact with other volume
    molecules.

 In: h: the pointer hash to which to add the molecule
     vm: the molecule
 Out: Nothing.  Molecule is added to the subvolume's molecule lists.
***************************************************************************/
void ht_add_molecule_to_list(struct pointer_hash *h,
                             struct volume_molecule *vm) {
  struct per_species_list *list = NULL;

  /* See if we have a list */
  list = (struct per_species_list *)pointer_hash_lookup(h, vm->properties,
                                                        vm->properties->hashval);

  /* If not, create one and add it in */
  if (list == NULL) {
    list = (struct per_species_list *)CHECKED_MEM_GET(
        vm->subvol->local_storage->pslv, "per-species molecule list");
    list->properties = vm->properties;
    list->head = NULL;
    if (pointer_hash_add(h, vm->properties, vm->properties->hashval, list))
      mcell_allocfailed("Failed to add species to subvolume species table.");

    list->next = vm->subvol->species_head;
    vm->subvol->species_head = list;
  }

  /* Link the molecule into the list */
  vm->next_v = list->head;
  if (list->head)
    list->head->prev_v = &vm->next_v;
  vm->prev_v = &list->head;
  list->head = vm;
}

/***************************************************************************
 ht_remove:
    Remove a species list from a pointer hash.  This is a fairly simple wrapper
    around pointer_hash_remove, which simply looks up the key (the species),
    and avoids trying to remove the non-interacting molecules list from the
    pointer hash, since it should never be added in the first place.

    Note that the per-species list must still be valid at this point -- it must
    not have been freed, nor its 'properties' pointer nilled.

 In: h: the pointer hash to which to add the molecule
     psl: the species list to remove
 Out: Nothing.  Molecule is added to the subvolume's molecule lists.
***************************************************************************/
void ht_remove(struct pointer_hash *h, struct per_species_list *psl) {
  struct species *s = psl->properties;
  if (s == NULL)
    return;

  (void)pointer_hash_remove(h, s, s->hashval);
}

/***************************************************************************
 test_max_release:

 In: num_to_release: The number to release
     name: The of the release site
 Out: The number to release
***************************************************************************/
static int test_max_release(double num_to_release, char *name) {
  int num = (int)num_to_release;
  if (num > INT_MAX)
    mcell_error("Release site \"%s\" tries to release more than INT_MAX "
                "(2147483647) molecules.",
                name);
  return num;
}

/***************************************************************************
 check_release_probability:

 In: release_prob: the probability of release
     state: MCell state
     req: release event
     rpat: release pattern
 Out: Return 1 if release probability is < k (random number). Otherwise 0.
***************************************************************************/
static int check_release_probability(double release_prob, struct volume *state,
                                     struct release_event_queue *req,
                                     struct release_pattern *rpat) {
  /* check whether the release will happen */
  if (release_prob < 1.0) {
    double k = rng_dbl(state->rng);
    if (release_prob < k) {
      /* make sure we will try the release pattern again in the future */
      req->event_time += rpat->release_interval;

      /* we may need to move to the next train. */
      if (!distinguishable(req->event_time,
                           req->train_high_time + rpat->train_duration,
                           EPS_C) ||
          req->event_time > req->train_high_time + rpat->train_duration) {
        req->train_high_time += rpat->train_interval;
        req->event_time = req->train_high_time;
        req->train_counter++;
      }

      if (req->train_counter <= rpat->number_of_trains &&
          req->event_time < FOREVER) {
        if (schedule_add(state->releaser, req))
          mcell_allocfailed("Failed to add release request to scheduler.");
      }
      return 1;
    }
  }
  return 0;
}

/***************************************************************************
 check_past_events:
    Skip events that happened in the past (delay<0 or after checkpoint)

 In: release_prob: the probability of release
     state: MCell state
     req: release event
     rpat: release pattern
 Out: Return 1 if release pattern is not a reaction and release event hasn't
      happened yet
***************************************************************************/
static int skip_past_events(double release_prob, struct volume *state,
                            struct release_event_queue *req,
                            struct release_pattern *rpat) {

  if (req->event_time < state->current_iterations &&
      (distinguishable(release_prob, MAGIC_PATTERN_PROBABILITY, EPS_C))) {
    do {
      /* Schedule next release event and leave the function.
         This part of the code is relevant to checkpointing. */
      if (release_prob < 1.0) {
        if (!distinguishable(release_prob, 0, EPS_C))
          return 0;
        req->event_time += rpat->release_interval;
      } else {
        req->event_time += rpat->release_interval;
      }
      /* we may need to move to the next train. */
      if (!distinguishable(req->event_time,
                           req->train_high_time + rpat->train_duration,
                           EPS_C) ||
          req->event_time > req->train_high_time + rpat->train_duration) {
        req->train_high_time += rpat->train_interval;
        req->event_time = req->train_high_time;
        req->train_counter++;
      }
    } while (req->event_time <= state->start_iterations);

    if (req->train_counter <= rpat->number_of_trains &&
        req->event_time < FOREVER) {
      if (schedule_add(state->releaser, req))
        mcell_allocfailed("Failed to add release request to scheduler.");
    }
    return 1;
  }
  return 0;
}

/***************************************************************************
 calculate_number_to_release:

 In:  rso: Release site object
      state: MCell state
 Out: number: The number of molecules to be released
***************************************************************************/
static int calculate_number_to_release(struct release_site_obj *rso,
                                       struct volume *state) {
  int number;
  double vol, num_to_release;
  switch (rso->release_number_method) {

  case CONSTNUM:
    num_to_release = rso->release_number;
    number = test_max_release(num_to_release, rso->name);
    break;

  case GAUSSNUM:
    if (rso->standard_deviation > 0) {
      num_to_release = (rng_gauss(state->rng) * rso->standard_deviation +
                        rso->release_number);
      number = test_max_release(num_to_release, rso->name);
    } else {
      rso->release_number_method = CONSTNUM;
      num_to_release = rso->release_number;
      number = test_max_release(num_to_release, rso->name);
    }
    break;

  case VOLNUM: {
    double diam = rso->mean_diameter;
    if (rso->standard_deviation > 0) {
      diam += rng_gauss(state->rng) * rso->standard_deviation;
    }
    vol = (MY_PI / 6.0) * diam * diam * diam;
    num_to_release = N_AV * 1e-15 * rso->concentration * vol + 0.5;
    number = test_max_release(num_to_release, rso->name);
    break;
  }

  case CCNNUM:
  case DENSITYNUM:
    if (rso->diameter == NULL)
      number = 0;
    else {
      switch (rso->release_shape) {
      case SHAPE_SPHERICAL:
      case SHAPE_ELLIPTIC:
        vol = (1.0 / 6.0) * MY_PI * rso->diameter->x * rso->diameter->y *
              rso->diameter->z;
        break;
      case SHAPE_RECTANGULAR:
      case SHAPE_CUBIC:
        vol = rso->diameter->x * rso->diameter->y * rso->diameter->z;
        break;

      case SHAPE_SPHERICAL_SHELL:
        mcell_error("Release site \"%s\" tries to release a concentration on a "
                    "spherical shell.",
                    rso->name);
        /*vol = 0;*/
        /*break;*/

      default:
        mcell_internal_error("Release by concentration on invalid release site "
                             "shape (%d) for release site \"%s\".",
                             rso->release_shape, rso->name);
        /*break;*/
      }
      num_to_release = N_AV * 1e-15 * rso->concentration * vol *
                           state->length_unit * state->length_unit *
                           state->length_unit +
                       0.5;
      number = test_max_release(num_to_release, rso->name);
    }
    break;

  default:
    mcell_internal_error(
        "Release site \"%s\" has invalid release number method (%d).",
        rso->name, rso->release_number_method);
    /*number = 0;*/
    /*break;*/
  }
  return number;
}

/*
 * num_vol_mols_from_conc computes the number of volume molecules to be
 * released within a closed object. There are two cases:
 * - for a single closed object we know the exact volume and can thus compute
 *   the exact number of molecules required and release them by setting
 *   exactNumber to true.
 * - for a release object consisting of a boolean expression of closed objects
 *   we are currently not able to compute the volume exactly. Instead we compute
 *   the number of molecules in the bounding box and then release an approximate
 *   number by setting exactNumber to false.
 */
int num_vol_mols_from_conc(struct release_site_obj *rso, double length_unit,
                           bool *exactNumber) {

  struct release_region_data *rrd = rso->region_data;
  struct release_evaluator *eval = rrd->expression;
  double vol = 0.0;
  if (eval->left != NULL && (eval->op & REXP_LEFT_REGION) &&
      eval->right == NULL && (eval->op & REXP_NO_OP)) {
    struct region *r = (struct region *)eval->left;
    assert(r->manifold_flag !=
           MANIFOLD_UNCHECKED); // otherwise we have no volume
    vol = r->volume;
    *exactNumber = true;
  } else {
    vol = (rrd->urb.x - rrd->llf.x) * (rrd->urb.y - rrd->llf.y) *
          (rrd->urb.z - rrd->llf.z);
  }
  double num_to_release = (N_AV * 1e-15 * rso->concentration * vol *
                           length_unit * length_unit * length_unit) +
                          0.5;
  return test_max_release(num_to_release, rso->name);
}

/*************************************************************************
  periodic_boxes_are_identical() tests if two periodic boxes are identical

 In:  b1: pointer to first periodic_box struct
      b2: pointer to second periodic_box struct
 Out: true if the two boxes are identical and false otherwise.
      NOTE: If one or both of b1 or b2 are NULL we also return true.
      This behavior makes sure that e.g. a COUNT without any periodic
      box defined always matches any other periodic box.
*************************************************************************/
bool periodic_boxes_are_identical(const struct periodic_image *b1,
  const struct periodic_image *b2) {
  if (b1 == NULL || b2 == NULL) {
    return true;
  }
  return (b1->x == b2->x) && (b1->y == b2->y) && (b1->z == b2->z);
}

/*************************************************************************
  convert_relative_to_abs_PBC_coords is used to convert the PBC coordinate
  system. This is probably not the best name for this function, since the
  meaning of relative and absolute are somewhat ambiguous in this context.
  Note: This is only needed for the non-traditional form of PBCs.

 In:  periodic_box_obj: The actual periodic box object
      periodic_box: The current periodic box that the molecule is in
      periodic_traditional: A flag to indicate whether we are using traditional
                            PBCs or mirrored geometry PBCs
      pos: The position of the molecule prior to conversion
      pos_output: The position of the molecule after conversion
 Out: If 0, then coordinates were successfully converted. If 1, then
      coordinates were not or did not need to be converted.
*************************************************************************/
int convert_relative_to_abs_PBC_coords(
    struct object *periodic_box_obj,
    struct periodic_image *periodic_box,
    bool periodic_traditional,
    struct vector3 *pos,
    struct vector3 *pos_output) {
  double llx = 0.0;
  double urx = 0.0;
  double lly = 0.0;
  double ury = 0.0;
  double llz = 0.0;
  double urz = 0.0;
  double x_box_length = 0.0;
  double y_box_length = 0.0;
  double z_box_length = 0.0;
  if (periodic_box_obj && !(periodic_traditional)) {
    assert(periodic_box_obj->object_type == BOX_OBJ);
    struct polygon_object* p = (struct polygon_object*)(periodic_box_obj->contents);
    struct subdivided_box* sb = p->sb;
    x_box_length = sb->x[1] - sb->x[0];
    y_box_length = sb->y[1] - sb->y[0];
    z_box_length = sb->z[1] - sb->z[0];
    llx = sb->x[0];
    urx = sb->x[1];
    lly = sb->y[0];
    ury = sb->y[1];
    llz = sb->z[0];
    urz = sb->z[1];
  }

  if (periodic_box_obj && !(periodic_traditional)) {

    int pos_or_neg = (periodic_box->x > 0) ? 1 : -1;
    double difference = (periodic_box->x > 0) ? urx - pos->x : pos->x - llx;

    // translate X
    if (periodic_box->x == 0) {
      pos_output->x = pos->x; 
    }
    else if (periodic_box->x % 2 == 0) {
      pos_output->x = pos->x + pos_or_neg * (fabs(periodic_box->x) * x_box_length);
    }
    else {
      pos_output->x = pos->x + pos_or_neg * ((fabs(periodic_box->x) - 1) * x_box_length + 2 * difference);
    }

    // translate Y
    pos_or_neg = (periodic_box->y > 0) ? 1 : -1;
    difference = (periodic_box->y > 0) ? ury - pos->y : pos->y - lly;
    if (periodic_box->y == 0) {
      pos_output->y = pos->y; 
    }
    else if (periodic_box->y % 2 == 0) {
      pos_output->y = pos->y + pos_or_neg * (fabs(periodic_box->y) * y_box_length);
    }
    else {
      pos_output->y = pos->y + pos_or_neg * ((fabs(periodic_box->y) - 1) * y_box_length + 2 * difference);
    }

    // translate Z
    pos_or_neg = (periodic_box->z > 0) ? 1 : -1;
    difference = (periodic_box->z > 0) ? urz - pos->z : pos->z - llz;
    if (periodic_box->z == 0) {
      pos_output->z = pos->z; 
    }
    else if (periodic_box->z % 2 == 0) {
      pos_output->z = pos->z + pos_or_neg * (fabs(periodic_box->z) * z_box_length);
    }
    else {
      pos_output->z = pos->z + pos_or_neg * ((fabs(periodic_box->z) - 1) * z_box_length + 2 * difference);
    }

    return 0;
  }
  else {
    return 1; 
  }
}

/*************************************************************************
  add_surfmol_with_unique_pb_to_list

 In:  sm_list: a list of surface molecules
      sm: the surface molecule we want to add to the list
 Out: Return the head of the list. Also, sm should be added to sm_list if the
      periodic box it inhabits isn't already in the list.
*************************************************************************/
struct surface_molecule_list* add_surfmol_with_unique_pb_to_list(
    struct surface_molecule_list *sm_list,
    struct surface_molecule *sm) {
  struct surface_molecule_list *sm_list_head = sm_list;
  struct surface_molecule_list *sm_entry = CHECKED_MALLOC_STRUCT(
    struct surface_molecule_list, "surface molecule list");
  sm_entry->sm = sm;
  sm_entry->next = NULL;
  if (sm_list == NULL) {
    sm_list_head = sm_entry;
  }
  else if (sm_list->sm == NULL) {
    sm_list_head->sm = sm;
    free(sm_entry);
  }
  else {
    for (; sm_list != NULL; sm_list = sm_list->next) {
      if (sm && periodic_boxes_are_identical(
          sm_list->sm->periodic_box, sm->periodic_box)) {
        free(sm_entry);
        return NULL;
      }
      if (sm_list->next == NULL) {
        sm_list->next = sm_entry;
        break;
      }
    }
  }
  return sm_list_head;
}

/*************************************************************************
  remove_surfmol_from_list

 In:  sm_head: pointer to the head of a list of surface molecules
      sm: the surface molecule we want to remove from the list
 Out: Remove sm from the surface molecule list. Return 1 on failure, 0
      otherwise.
*************************************************************************/
void remove_surfmol_from_list(
    struct surface_molecule_list **sm_head,
    struct surface_molecule *sm) {

  struct surface_molecule_list *sm_list = *sm_head;
  struct surface_molecule_list *prev = *sm_head;

  if (sm_list == NULL) {
  }
  else if (sm_list->sm == sm) {
    if (sm_list->next != NULL) {
      *sm_head = sm_list->next; 
    }
    else {
      *sm_head = NULL;
    }
    free(sm_list);
  }
  else {
    for (; sm_list != NULL; sm_list = sm_list->next) {
      if (sm_list->sm == sm) {
        prev->next = sm_list->next; 
        free(sm_list);
        sm_list = NULL;
        break;
      }
      prev = sm_list;
    }
  }
  return;
}<|MERGE_RESOLUTION|>--- conflicted
+++ resolved
@@ -607,14 +607,10 @@
   struct vector3 best_xyz;
   int grid_index = 0;
   int *grid_index_p = &grid_index;
-<<<<<<< HEAD
   struct wall *best_w = find_closest_wall(
     state, loc, search_diam, &best_uv, grid_index_p, s, mesh_name, reg_names,
     regions_to_ignore);
-=======
-  struct wall *best_w = find_closest_wall(state, loc, search_diam, &best_uv, grid_index_p);
-
->>>>>>> aa54c625
+
   if (best_w == NULL) {
     return NULL; 
   }
