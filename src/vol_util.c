/******************************************************************************
 *
 * Copyright (C) 2006-2015 by
 * The Salk Institute for Biological Studies and
 * Pittsburgh Supercomputing Center, Carnegie Mellon University
 *
 * This program is free software; you can redistribute it and/or
 * modify it under the terms of the GNU General Public License
 * as published by the Free Software Foundation; either version 2
 * of the License, or (at your option) any later version.
 *
 * This program is distributed in the hope that it will be useful,
 * but WITHOUT ANY WARRANTY; without even the implied warranty of
 * MERCHANTABILITY or FITNESS FOR A PARTICULAR PURPOSE.  See the
 * GNU General Public License for more details.
 *
 * You should have received a copy of the GNU General Public License
 * along with this program; if not, write to the Free Software
 * Foundation, Inc., 51 Franklin Street, Fifth Floor, Boston, MA  02110-1301,
 * USA.
 *
******************************************************************************/

/**************************************************************************\
** File: vol_util.c                                                       **
**                                                                        **
** Purpose: Adds, subtracts, and moves particles around (bookkeeping).    **
**                                                                        **
** Testing status: compiles.  Worked earlier, but has been changed.       **
\**************************************************************************/

#include "config.h"

#include <assert.h>
#include <math.h>
#include <stdio.h>
#include <stdlib.h>
#include <string.h>

#include "diffuse.h"
#include "logging.h"
#include "rng.h"
#include "mem_util.h"
#include "count_util.h"
#include "vol_util.h"
#include "react.h"
#include "wall_util.h"
#include "grid_util.h"

static int test_max_release(double num_to_release, char *name);

static int check_release_probability(double release_prob, struct volume *state,
                                     struct release_event_queue *req,
                                     struct release_pattern *rpat);

static int skip_past_events(double release_prob, struct volume *state,
                            struct release_event_queue *req,
                            struct release_pattern *rpat);

static int calculate_number_to_release(struct release_site_obj *rso,
                                       struct volume *state);

static int release_inside_regions(struct volume *state,
                                  struct release_site_obj *rso,
                                  struct volume_molecule *vm, int n);

static int num_vol_mols_from_conc(struct release_site_obj *rso,
                                  double length_unit, bool *exactNumber);

/*************************************************************************
inside_subvolume:
  In: pointer to vector3
      pointer to subvolume
  Out: nonzero if the vector is inside the subvolume.
*************************************************************************/
int inside_subvolume(struct vector3 *point, struct subvolume *subvol,
                     double *x_fineparts, double *y_fineparts,
                     double *z_fineparts) {
  return ((point->x >= x_fineparts[subvol->llf.x]) &&
          (point->x <= x_fineparts[subvol->urb.x]) &&
          (point->y >= y_fineparts[subvol->llf.y]) &&
          (point->y <= y_fineparts[subvol->urb.y]) &&
          (point->z >= z_fineparts[subvol->llf.z]) &&
          (point->z <= z_fineparts[subvol->urb.z]));
}

/*************************************************************************
find_coarse_subvolume:
  In: pointer to vector3
  Out: pointer to the coarse subvolume that the vector is within
*************************************************************************/
struct subvolume *find_coarse_subvol(struct volume *state,
                                     struct vector3 *loc) {
  int i = bisect(state->x_partitions, state->nx_parts, loc->x);
  int j = bisect(state->y_partitions, state->ny_parts, loc->y);
  int k = bisect(state->z_partitions, state->nz_parts, loc->z);
  return &(state->subvol
               [k + (state->nz_parts - 1) * (j + (state->ny_parts - 1) * i)]);
}

/*************************************************************************
traverse_subvol:
  In: pointer to our current subvolume
      pointer to a vector3 of where we want to be
      which direction we're traveling to get there
  Out: subvolume that's closest to where we want to be in our direction
  Note: BSP trees traverse is not yet implemented
*************************************************************************/
struct subvolume *traverse_subvol(struct subvolume *here,
                                  int which, int ny_parts, int nz_parts) {
  switch (which) {
  case X_NEG:
    if (here->world_edge & X_NEG_BIT)
      return NULL;
    return here - (nz_parts - 1) * (ny_parts - 1);
  case X_POS:
    if (here->world_edge & X_POS_BIT)
      return NULL;
    return here + (nz_parts - 1) * (ny_parts - 1);
  case Y_NEG:
    if (here->world_edge & Y_NEG_BIT)
      return NULL;
    return here - (nz_parts - 1);
  case Y_POS:
    if (here->world_edge & Y_POS_BIT)
      return NULL;
    return here + (nz_parts - 1);
  case Z_NEG:
    if (here->world_edge & Z_NEG_BIT)
      return NULL;
    return here - 1;
  case Z_POS:
    if (here->world_edge & Z_POS_BIT)
      return NULL;
    return here + 1;
  default:
    mcell_internal_error(
        "Invalid direction specified in traverse_subvol (dir=%d).", which);
    return NULL;
  } /* end switch */
}

/*************************************************************************
collide_sv_time:
  In: pointer to a vector3 of where we are (*here)
      pointer to a vector3 of where we want to be
      our current subvolume
  Out: time to hit the closest wall of the subvolume
*************************************************************************/
double collide_sv_time(struct vector3 *here, struct vector3 *move,
                       struct subvolume *sv, double *x_fineparts,
                       double *y_fineparts, double *z_fineparts) {
  double dx, dy, dz, tx, ty, tz, t;

  if ((!distinguishable(move->x, 0, EPS_C)) &&
      (!distinguishable(move->y, 0, EPS_C)) &&
      (!distinguishable(move->z, 0, EPS_C))) {
    return GIGANTIC;
  }

  if (move->x > 0)
    dx = x_fineparts[sv->urb.x] - here->x;
  else {
    dx = x_fineparts[sv->llf.x] - here->x;
  }

  if (move->y > 0)
    dy = y_fineparts[sv->urb.y] - here->y;
  else {
    dy = y_fineparts[sv->llf.y] - here->y;
  }

  if (move->z > 0)
    dz = z_fineparts[sv->urb.z] - here->z;
  else {
    dz = z_fineparts[sv->llf.z] - here->z;
  }

  tx = GIGANTIC;
  if (move->x != 0.0) {
    tx = dx / move->x;
  }

  ty = GIGANTIC;
  if (move->y != 0.0) {
    ty = dy / move->y;
  }

  tz = GIGANTIC;
  if (move->z != 0.0) {
    tz = dz / move->z;
  }

  if (tx < ty) {
    if (tx < tz) {
      t = tx;
    } else {
      t = tz;
    }
  } else {
    if (ty < tz) {
      t = ty;
    } else {
      t = tz;
    }
  }
  return t;
}

/*************************************************************************
next_subvol:
  In: pointer to a vector3 of where we are (*here)
      pointer to a vector3 of where we want to be
      our current subvolume
  Out: next subvolume along that vector or NULL if the endpoint is
         in the current subvolume.  *here is updated to just inside
         the next subvolume.
*************************************************************************/
struct subvolume *next_subvol(struct vector3 *here, struct vector3 *move,
                              struct subvolume *sv, double *x_fineparts,
                              double *y_fineparts, double *z_fineparts,
                              int ny_parts, int nz_parts) {
  double dx, dy, dz, tx, ty, tz, t;
  int which;

  int whichx = 1, whichy = 1, whichz = 1;
  if ((!distinguishable(move->x, 0, EPS_C)) &&
      (!distinguishable(move->y, 0, EPS_C)) &&
      (!distinguishable(move->z, 0, EPS_C))) {
    return NULL;
  }

  if (move->x > 0)
    dx = x_fineparts[sv->urb.x] - here->x;
  else {
    dx = x_fineparts[sv->llf.x] - here->x;
    whichx = 0;
  }

  if (move->y > 0)
    dy = y_fineparts[sv->urb.y] - here->y;
  else {
    dy = y_fineparts[sv->llf.y] - here->y;
    whichy = 0;
  }

  if (move->z > 0)
    dz = z_fineparts[sv->urb.z] - here->z;
  else {
    dz = z_fineparts[sv->llf.z] - here->z;
    whichz = 0;
  }

  if (move->x == 0.0) {
    ty = dy * move->z;
    if (ty < 0)
      ty = -ty;
    tz = move->y * dz;
    if (tz < 0)
      tz = -tz;
    if (ty < tz) {
      t = dy / move->y;
      which = Y_NEG + whichy;
    } else {
      t = dz / move->z;
      which = Z_NEG + whichz;
    }
  } else if (move->y == 0.0) {
    tx = dx * move->z;
    if (tx < 0)
      tx = -tx;
    tz = move->x * dz;
    if (tz < 0)
      tz = -tz;
    if (tx < tz) {
      t = dx / move->x;
      which = X_NEG + whichx;
    } else {
      t = dz / move->z;
      which = Z_NEG + whichz;
    }
  } else if (move->z == 0.0) {
    tx = dx * move->y;
    if (tx < 0)
      tx = -tx;
    ty = move->x * dy;
    if (ty < 0)
      ty = -ty;
    if (tx < ty) {
      t = dx / move->x;
      which = X_NEG + whichx;
    } else {
      t = dy / move->y;
      which = Y_NEG + whichy;
    }
  } else {
    tx = dx * move->y * move->z;
    if (tx < 0)
      tx = -tx;
    ty = move->x * dy * move->z;
    if (ty < 0)
      ty = -ty;
    tz = move->x * move->y * dz;
    if (tz < 0)
      tz = -tz;

    if (tx < ty) {
      if (tx < tz) {
        t = dx / move->x;
        which = X_NEG + whichx;
      } else {
        t = dz / move->z;
        which = Z_NEG + whichz;
      }
    } else /* ty<tx */
    {
      if (ty < tz) {
        t = dy / move->y;
        which = Y_NEG + whichy;
      } else {
        t = dz / move->z;
        which = Z_NEG + whichz;
      }
    }
  }

  if (t >= 1.0) {
    here->x += move->x;
    here->y += move->y;
    here->z += move->z;

    return NULL;
  } else {
    here->x += t * move->x;
    here->y += t * move->y;
    here->z += t * move->z;

    t = 1.0 - t;

    move->x *= t;
    move->y *= t;
    move->z *= t;

    return traverse_subvol(sv, which, ny_parts, nz_parts);
  }
}

/*************************************************************************
find_subvolume:
  In: pointer to a vector3 of where we are
      pointer to a subvolume we might be in or near
  Out: subvolume that we are in
*************************************************************************/
struct subvolume *find_subvolume(struct volume *state, struct vector3 *loc,
                                 struct subvolume *guess) {
  /* This code is faster if coarse subvolumes are always used */

  if (guess == NULL)
    return find_coarse_subvol(state, loc);
  else {
    if (state->x_fineparts[guess->llf.x] <= loc->x &&
        loc->x <= state->x_fineparts[guess->urb.x] &&
        state->y_fineparts[guess->llf.y] <= loc->y &&
        loc->y <= state->y_fineparts[guess->urb.y] &&
        state->z_fineparts[guess->llf.z] <= loc->z &&
        loc->z <= state->z_fineparts[guess->urb.z]) {
      return guess;
    } else
      return find_coarse_subvol(state, loc);
  }
}

/*************************************************************************
is_defunct_molecule
  In: abstract_element that is assumed to be an abstract_molecule
  Out: 0 if the properties field is set, 1 if it is NULL
  Note: This function is passed to sched_util so it can tell which
        molecules are active and which are defunct and can be cleaned up.
*************************************************************************/
int is_defunct_molecule(struct abstract_element *e) {
  return ((struct abstract_molecule *)e)->properties == NULL;
}

/*************************************************************************
place_surface_molecule
  In: species for the new molecule
      3D location of the new molecule
      orientation of the new molecule
      diameter to search for a free surface spot
      schedule time for the new molecule
  Out: pointer to the new molecule, or NULL if no free spot was found.
  Note: This function halts the program if it runs out of memory.
        This function is similar to insert_surface_molecule, but it does
        not schedule the molecule or add it to the count. (i.e. place all
        molecules, and once we're sure we've succeeded, schedule them all and
        count them all.)
 *************************************************************************/
struct surface_molecule *
place_surface_molecule(struct volume *state, struct species *s,
                       struct vector3 *loc, short orient, double search_diam,
<<<<<<< HEAD
                       double t, struct subvolume **psv,
                       struct surface_molecule **cmplx, char *mesh_name,
                       struct string_buffer *reg_names,
                       struct string_buffer *regions_to_ignore) {
=======
                       double t, struct subvolume **psv) {
>>>>>>> ccd74d01
  double d2;
  struct vector2 s_loc;

  struct vector2 best_uv;
  struct vector3 best_xyz;

  double search_d2;
  if (search_diam <= EPS_C)
    search_d2 = EPS_C * EPS_C;
  else
    search_d2 = search_diam * search_diam;

  struct subvolume *sv = find_subvolume(state, loc, NULL);

  char *species_name = s->sym->name;
  unsigned int keyhash = (unsigned int)(intptr_t)(species_name);
  void *key = (void *)(species_name);
  struct mesh_transparency *mesh_transp = (
      struct mesh_transparency *)pointer_hash_lookup(state->species_mesh_transp,
                                                     key, keyhash);

  double best_d2 = search_d2 * 2 + 1;
  struct wall *best_w = NULL;
  struct wall_list *wl;
  for (wl = sv->wall_head; wl != NULL; wl = wl->next) {
    if (verify_wall_regions_match(
        mesh_name, reg_names, wl->this_wall, regions_to_ignore, mesh_transp,
        species_name)) {
      continue; 
    }

    d2 = closest_interior_point(loc, wl->this_wall, &s_loc, search_d2);
    if (d2 < search_d2 && d2 < best_d2) {
      best_d2 = d2;
      best_w = wl->this_wall;
      best_uv.u = s_loc.u;
      best_uv.v = s_loc.v;
    }
  }

  if (search_d2 > EPS_C * EPS_C) /* Might need to look in adjacent subvolumes */
  {
    const int sv_index = sv - state->subvol;
    int sv_remain = sv_index;

    /* Turn linear sv_index into part_x, part_y, part_z triple. */
    const int part_x =
        sv_remain / ((state->ny_parts - 1) * (state->nz_parts - 1));
    sv_remain -= part_x * ((state->ny_parts - 1) * (state->nz_parts - 1));
    const int part_y = sv_remain / (state->nz_parts - 1);
    sv_remain -= part_y * (state->nz_parts - 1);
    const int part_z = sv_remain;

    /* Find min x partition. */
    int x_min;
    for (x_min = part_x; x_min > 0; x_min--) {
      d2 = loc->x - state->x_partitions[x_min];
      d2 *= d2;
      if (d2 >= best_d2 || d2 >= search_d2)
        break;
    }

    /* Find max x partition. */
    int x_max;
    for (x_max = part_x; x_max < state->nx_parts - 1; x_max++) {
      d2 = loc->x - state->x_partitions[x_max + 1];
      d2 *= d2;
      if (d2 >= best_d2 || d2 >= search_d2)
        break;
    }

    /* Find min y partition. */
    int y_min;
    for (y_min = part_y; y_min > 0; y_min--) {
      d2 = loc->y - state->y_partitions[y_min];
      d2 *= d2;
      if (d2 >= best_d2 || d2 >= search_d2)
        break;
    }

    /* Find max y partition. */
    int y_max;
    for (y_max = part_y; y_max < state->ny_parts - 1; y_max++) {
      d2 = loc->y - state->y_partitions[y_max + 1];
      d2 *= d2;
      if (d2 >= best_d2 || d2 >= search_d2)
        break;
    }

    /* Find min z partition. */
    int z_min;
    for (z_min = part_z; z_min > 0; z_min--) {
      d2 = loc->z - state->z_partitions[z_min];
      d2 *= d2;
      if (d2 >= best_d2 || d2 >= search_d2)
        break;
    }

    /* Find max z partition. */
    int z_max;
    for (z_max = part_z; z_max < state->nz_parts - 1; z_max++) {
      d2 = loc->z - state->z_partitions[z_max + 1];
      d2 *= d2;
      if (d2 >= best_d2 || d2 >= search_d2)
        break;
    }

    if (x_min < part_x || x_max > part_x || y_min < part_y || y_max > part_y ||
        z_min < part_z || z_max > part_z) {
      for (int px = x_min; px <= x_max; px++) {
        for (int py = y_min; py <= y_max; py++) {
          for (int pz = z_min; pz <= z_max; pz++) {
            const int this_sv =
                pz + (state->nz_parts - 1) * (py + (state->ny_parts - 1) * px);
            if (this_sv == sv_index)
              continue;

            for (wl = state->subvol[this_sv].wall_head; wl != NULL;
                 wl = wl->next) {
              if (verify_wall_regions_match(
                  mesh_name, reg_names, wl->this_wall, regions_to_ignore,
                  mesh_transp, species_name)) {
                continue; 
              }

              d2 =
                  closest_interior_point(loc, wl->this_wall, &s_loc, search_d2);
              if (d2 <= search_d2 && d2 < best_d2) {
                best_d2 = d2;
                best_w = wl->this_wall;
                best_uv.u = s_loc.u;
                best_uv.v = s_loc.v;
              }
            }
          }
        }
      }
      if (best_w != NULL) {
        uv2xyz(&best_uv, best_w, &best_xyz);
        sv = find_subvolume(state, &best_xyz,
                            sv); /* May have switched subvolumes */
      }
    }
  }

  if (best_w == NULL) {
    return NULL;
  }

  /* We can look this far around the surface we hit for an empty spot */
  d2 = search_d2 - best_d2; 

  int grid_index;
  if (best_w->grid == NULL) {
    if (create_grid(state, best_w, sv))
      mcell_allocfailed("Failed to create grid for wall.");
    grid_index = uv2grid(&best_uv, best_w->grid);
  } else {
    grid_index = uv2grid(&best_uv, best_w->grid);
    if (best_w->grid->mol[grid_index] != NULL) {
      if (d2 <= EPS_C * EPS_C) {
        return NULL;
      } else {
        best_w = search_nbhd_for_free(
            state, best_w, &best_uv, d2, &grid_index, NULL, NULL, mesh_name,
            reg_names);
        if (best_w == NULL) {
          return NULL;
        }

        if (state->randomize_smol_pos)
          grid2uv_random(best_w->grid, grid_index, &best_uv, state->rng);
        else
          grid2uv(best_w->grid, grid_index, &best_uv);
      }
    }
  }

  uv2xyz(&best_uv, best_w, &best_xyz);
  sv = find_subvolume(state, &best_xyz, sv);

  struct surface_molecule *sm;
  sm = CHECKED_MEM_GET(sv->local_storage->smol, "surface molecule");
  sm->mesh_name = NULL;
  sm->birthplace = sv->local_storage->smol;
  sm->birthday = convert_iterations_to_seconds(
      state->start_iterations, state->time_unit,
      state->simulation_start_seconds, t);
  sm->id = state->current_mol_id++;
  sm->properties = s;
  s->population++;
  sm->flags = TYPE_SURF | ACT_NEWBIE | IN_SCHEDULE;
  if (s->space_step > 0)
    sm->flags |= ACT_DIFFUSE;
  if (trigger_unimolecular(state->reaction_hash, state->rx_hashsize, s->hashval,
                           (struct abstract_molecule *)sm) != NULL ||
      (s->flags & CAN_SURFWALL) != 0)
    sm->flags |= ACT_REACT;

  sm->t = t;
  sm->t2 = 0.0;
  sm->grid = best_w->grid;
  sm->grid_index = grid_index;
  sm->s_pos.u = best_uv.u;
  sm->s_pos.v = best_uv.v;
  sm->orient = orient;

  sm->grid->mol[sm->grid_index] = sm;
  sm->grid->n_occupied++;
  sm->flags |= IN_SURFACE;

  if ((s->flags & COUNT_ENCLOSED) != 0)
    sm->flags |= COUNT_ME;

  *psv = sv;
  return sm;
}

/*************************************************************************
insert_surface_molecule
  In: species for the new molecule
      3D location of the new molecule
      orientation of the new molecule
      diameter to search for a free surface spot (vector3 now, should be
double!)
      schedule time for the new molecule
  Out: pointer to the new molecule, or NULL if no free spot was found.
  Note: This function halts the program if it runs out of memory.
*************************************************************************/
struct surface_molecule *
insert_surface_molecule(struct volume *state, struct species *s,
                        struct vector3 *loc, short orient, double search_diam,
<<<<<<< HEAD
                        double t, struct surface_molecule **cmplx,
                        char *mesh_name, struct string_buffer *reg_names,
                        struct string_buffer *regions_to_ignore) {
  struct subvolume *sv = NULL;
  struct surface_molecule *sm =
      place_surface_molecule(
          state, s, loc, orient, search_diam, t, &sv, cmplx, mesh_name,
          reg_names, regions_to_ignore);
=======
                        double t) {
  struct subvolume *sv = NULL;
  struct surface_molecule *sm =
      place_surface_molecule(state, s, loc, orient, search_diam, t, &sv);
>>>>>>> ccd74d01
  if (sm == NULL)
    return NULL;

  if (sm->properties->flags & (COUNT_CONTENTS | COUNT_ENCLOSED))
    count_region_from_scratch(state, (struct abstract_molecule *)sm, NULL, 1,
                              NULL, sm->grid->surface, sm->t);

  if (schedule_add(sv->local_storage->timer, sm))
    mcell_allocfailed("Failed to add surface molecule to scheduler.");

  return sm;
}

/*************************************************************************
insert_volume_molecule
  In: pointer to a volume_molecule that we're going to place in local storage
      pointer to a volume_molecule that may be nearby
  Out: pointer to the new volume_molecule (copies data from volume molecule
       passed in), or NULL if out of memory.  Molecule is placed in scheduler
       also.
*************************************************************************/
struct volume_molecule *insert_volume_molecule(
    struct volume *state, struct volume_molecule *vm,
    struct volume_molecule *vm_guess) {

  struct subvolume *sv;

  if (vm_guess == NULL)
    sv = find_subvolume(state, &(vm->pos), NULL);
  else if (inside_subvolume(&(vm->pos), vm_guess->subvol, state->x_fineparts,
                            state->y_fineparts, state->z_fineparts))
    sv = vm_guess->subvol;
  else
    sv = find_subvolume(state, &(vm->pos), vm_guess->subvol);

  struct volume_molecule *new_vm;
  new_vm = CHECKED_MEM_GET(sv->local_storage->mol, "volume molecule");
  memcpy(new_vm, vm, sizeof(struct volume_molecule));
  new_vm->mesh_name = NULL;
  new_vm->birthplace = sv->local_storage->mol;
  new_vm->id = state->current_mol_id++;
  new_vm->prev_v = NULL;
  new_vm->next_v = NULL;
  new_vm->next = NULL;
  new_vm->subvol = sv;
  ht_add_molecule_to_list(&sv->mol_by_species, new_vm);
  sv->mol_count++;
  new_vm->properties->population++;

  if ((new_vm->properties->flags & COUNT_SOME_MASK) != 0)
    new_vm->flags |= COUNT_ME;
  if (new_vm->properties->flags & (COUNT_CONTENTS | COUNT_ENCLOSED)) {
    count_region_from_scratch(state, (struct abstract_molecule *)new_vm, NULL,
                              1, &(new_vm->pos), NULL, new_vm->t);
  }

  if (schedule_add(sv->local_storage->timer, new_vm))
    mcell_allocfailed("Failed to add volume molecule to scheduler.");
  return new_vm;
}

static int remove_from_list(struct volume_molecule *it) {
  if (it->prev_v) {
#ifdef DEBUG_LIST_CHECKS
    if (*it->prev_v != it) {
      mcell_error_nodie("Stale previous pointer!");
    }
#endif
    *(it->prev_v) = it->next_v;
  } else {
#ifdef DEBUG_LIST_CHECKS
    mcell_error_nodie("No previous pointer.");
#endif
  }
  if (it->next_v) {
#ifdef DEBUG_LIST_CHECKS
    if (it->next_v->prev_v != &it->next_v) {
      mcell_error_nodie("Stale next pointer!");
    }
#endif
    it->next_v->prev_v = it->prev_v;
  }
  it->prev_v = NULL;
  it->next_v = NULL;
  return 1;
}

/*************************************************************************
migrate_volume_molecule:
  In: pointer to a volume_molecule already in a subvolume
      pointer to the new subvolume to move it to
  Out: pointer to moved molecule.  The molecule's position is updated
       but it is not rescheduled.  Returns NULL if out of memory.
*************************************************************************/
struct volume_molecule *migrate_volume_molecule(struct volume_molecule *vm,
                                                struct subvolume *new_sv) {
  struct volume_molecule *new_vm;

  new_sv->mol_count++;
  vm->subvol->mol_count--;

  if (vm->subvol->local_storage == new_sv->local_storage) {
    if (remove_from_list(vm)) {
      vm->subvol = new_sv;
      ht_add_molecule_to_list(&new_sv->mol_by_species, vm);
      return vm;
    }
  }

  new_vm = CHECKED_MEM_GET(new_sv->local_storage->mol, "volume molecule");
  memcpy(new_vm, vm, sizeof(struct volume_molecule));
  new_vm->birthplace = new_sv->local_storage->mol;
  new_vm->mesh_name = NULL;
  new_vm->prev_v = NULL;
  new_vm->next_v = NULL;
  new_vm->next = NULL;
  new_vm->subvol = new_sv;

  ht_add_molecule_to_list(&new_sv->mol_by_species, new_vm);

  collect_molecule(vm);

  return new_vm;
}

/*************************************************************************
eval_rel_region_3d:
  In: an expression tree containing regions to release on
      the waypoint for the current subvolume
      a list of regions entered from the waypoint to the release loc.
      a list of regions exited from the waypoint to the release loc.
  Out: 1 if the location chosen satisfies the expression, 0 if not.
*************************************************************************/
int eval_rel_region_3d(struct release_evaluator *expr, struct waypoint *wp,
                       struct region_list *in_regions,
                       struct region_list *out_regions) {
  struct region *r;
  struct region_list *rl;
  int satisfies_l, satisfies_r;

  satisfies_l = 0;
  if (expr->op & REXP_LEFT_REGION) {
    r = (struct region *)expr->left;
    for (rl = wp->regions; rl != NULL; rl = rl->next) {
      if (rl->reg == r) {
        satisfies_l = 1;
        break;
      }
    }
    if (satisfies_l) {
      for (rl = out_regions; rl != NULL; rl = rl->next) {
        if (rl->reg == r) {
          satisfies_l = 0;
          break;
        }
      }
    } else {
      for (rl = in_regions; rl != NULL; rl = rl->next) {
        if (rl->reg == r) {
          satisfies_l = 1;
          break;
        }
      }
    }
  } else
    satisfies_l = eval_rel_region_3d(expr->left, wp, in_regions, out_regions);

  if (expr->op & REXP_NO_OP)
    return satisfies_l;

  satisfies_r = 0;
  if (expr->op & REXP_RIGHT_REGION) {
    r = (struct region *)expr->right;
    for (rl = wp->regions; rl != NULL; rl = rl->next) {
      if (rl->reg == r) {
        satisfies_r = 1;
        break;
      }
    }
    if (satisfies_r) {
      for (rl = out_regions; rl != NULL; rl = rl->next) {
        if (rl->reg == r) {
          satisfies_r = 0;
          break;
        }
      }
    } else {
      for (rl = in_regions; rl != NULL; rl = rl->next) {
        if (rl->reg == r) {
          satisfies_r = 1;
          break;
        }
      }
    }
  } else
    satisfies_r = eval_rel_region_3d(expr->right, wp, in_regions, out_regions);

  if (expr->op & REXP_UNION)
    return (satisfies_l || satisfies_r);
  else if (expr->op & (REXP_INTERSECTION))
    return (satisfies_l && satisfies_r);
  else if (expr->op & REXP_SUBTRACTION)
    return (satisfies_l && !satisfies_r);

  return 0;
}

/*************************************************************************
vacuum_inside_regions:
  In: pointer to a release site object
      template molecule to remove
      integer number of molecules to remove (negative)
  Out: 0 on success, 1 on failure; molecule(s) are removed from the
       state as specified.
  Note: if more molecules are to be removed than actually exist, all
        existing molecules of the specified type are removed.
*************************************************************************/
static int vacuum_inside_regions(struct volume *state,
                                 struct release_site_obj *rso,
                                 struct volume_molecule *vm, int n) {
  struct volume_molecule *mp;
  struct release_region_data *rrd;
  struct region_list *extra_in, *extra_out;
  struct region_list *rl, *rl2;
  struct waypoint *wp;
  struct subvolume *sv = NULL;
  struct mem_helper *mh;
  struct void_list *vl;
  struct void_list *vl_head = NULL;
  int vl_num = 0;
  double t;
  struct vector3 hit, delta;
  struct vector3 *origin;
  struct wall_list *wl;

  rrd = rso->region_data;
  mh = create_mem(sizeof(struct void_list), 1024);
  if (mh == NULL)
    return 1;

  const int x_min = bisect(state->x_partitions, state->nx_parts, rrd->llf.x);
  const int x_max =
      bisect_high(state->x_partitions, state->nx_parts, rrd->urb.x);
  const int y_min = bisect(state->y_partitions, state->ny_parts, rrd->llf.y);
  const int y_max =
      bisect_high(state->y_partitions, state->ny_parts, rrd->urb.y);
  const int z_min = bisect(state->z_partitions, state->nz_parts, rrd->llf.z);
  const int z_max =
      bisect_high(state->z_partitions, state->nz_parts, rrd->urb.z);

  for (int px = x_min; px < x_max; px++) {
    for (int py = y_min; py < y_max; py++) {
      for (int pz = z_min; pz < z_max; pz++) {
        const int this_sv =
            pz + (state->nz_parts - 1) * (py + (state->ny_parts - 1) * px);
        sv = &(state->subvol[this_sv]);

        struct per_species_list *psl =
            (struct per_species_list *)pointer_hash_lookup(
                &sv->mol_by_species, vm->properties, vm->properties->hashval);

        if (psl != NULL) {
          for (mp = psl->head; mp != NULL; mp = mp->next_v) {
            extra_in = extra_out = NULL;
            wp = &(state->waypoints[this_sv]);
            origin = &(wp->loc);
            delta.x = mp->pos.x - origin->x;
            delta.y = mp->pos.y - origin->y;
            delta.z = mp->pos.z - origin->z;

            for (wl = sv->wall_head; wl != NULL; wl = wl->next) {
              int hitcode = collide_wall(origin, &delta, wl->this_wall, &t,
                                         &hit, 0, state->rng, state->notify,
                                         &(state->ray_polygon_tests));
              if (hitcode != COLLIDE_MISS) {
                state->ray_polygon_colls++;

                for (rl = wl->this_wall->counting_regions; rl != NULL;
                     rl = rl->next) {
                  if (hitcode == COLLIDE_FRONT || hitcode == COLLIDE_BACK) {
                    rl2 = (struct region_list *)CHECKED_MEM_GET(
                        sv->local_storage->regl, "region list");
                    rl2->reg = rl->reg;

                    if (hitcode == COLLIDE_FRONT) {
                      rl2->next = extra_in;
                      extra_in = rl2;
                    } else /*hitcode == COLLIDE_BACK*/
                    {
                      rl2->next = extra_out;
                      extra_out = rl2;
                    }
                  }
                }
              }
            }

            for (rl = extra_in; rl != NULL; rl = rl->next) {
              if (rl->reg == NULL)
                continue;
              for (rl2 = extra_out; rl2 != NULL; rl2 = rl2->next) {
                if (rl2->reg == NULL)
                  continue;
                if (rl->reg == rl2->reg) {
                  rl->reg = NULL;
                  rl2->reg = NULL;
                  break;
                }
              }
            }

            if (eval_rel_region_3d(rrd->expression, wp, extra_in, extra_out)) {
              vl = (struct void_list *)CHECKED_MEM_GET(mh, "temporary list");
              vl->data = mp;
              vl->next = vl_head;
              vl_head = vl;
              vl_num++;
            }

            if (extra_in != NULL)
              mem_put_list(sv->local_storage->regl, extra_in);
            if (extra_out != NULL)
              mem_put_list(sv->local_storage->regl, extra_out);
          }
        }
      }
    }
  }

  for (vl = vl_head; n < 0 && vl_num > 0 && vl != NULL;
       vl = vl->next, vl_num--) {
    if (rng_dbl(state->rng) < ((double)(-n)) / ((double)vl_num)) {
      mp = (struct volume_molecule *)vl->data;
      mp->properties->population--;
      mp->subvol->mol_count--;
      if ((mp->properties->flags & (COUNT_CONTENTS | COUNT_ENCLOSED)) != 0)
        count_region_from_scratch(state, (struct abstract_molecule *)mp, NULL,
                                  -1, &(mp->pos), NULL, mp->t);
      if (mp->flags & IN_SCHEDULE) {
        mp->subvol->local_storage->timer
            ->defunct_count++; /* Tally for garbage collection */
      }
      collect_molecule(mp);

      n++;
    }
  }

  delete_mem(mh);
  return 0;
}

/*************************************************************************
 is_point_inside_release_region:
    Check if a given point is inside the specified region.

*************************************************************************/
static int is_point_inside_region(struct volume *state,
                                  struct vector3 const *pos,
                                  struct release_evaluator *expression,
                                  struct subvolume *sv) {
  struct region_list *extra_in = NULL, *extra_out = NULL, *cur_region;
  struct waypoint *wp;
  struct vector3 delta;
  struct vector3 *origin;
  struct wall_list *wl;
  int bad_location = 0;
  int result;

  /* If no subvolume hint was given, or the hint is incorrect, find the right
   * subvolume
   */
  if (sv == NULL ||
      !inside_subvolume((struct vector3 *)pos, sv, state->x_fineparts,
                        state->y_fineparts, state->z_fineparts))
    sv = find_subvolume(state, (struct vector3 *)pos, sv);

  /* Find waypoint, compute trajectory from waypoint */
  wp = &(state->waypoints[sv - state->subvol]);
  origin = &(wp->loc);
  delta.x = pos->x - origin->x;
  delta.y = pos->y - origin->y;
  delta.z = pos->z - origin->z;

  for (wl = sv->wall_head; wl != NULL; wl = wl->next) {
    struct vector3 hit_pos;
    double hit_time;
    int hit_check =
        collide_wall(origin, &delta, wl->this_wall, &hit_time, &hit_pos, 0,
                     state->rng, state->notify, &(state->ray_polygon_tests));

    if (hit_check != COLLIDE_MISS) {
      state->ray_polygon_colls++;

      if ((hit_time > -EPS_C && hit_time < EPS_C) ||
          (hit_time > 1.0 - EPS_C && hit_time < 1.0 + EPS_C)) {
        bad_location = 1;
        break;
      }

      for (cur_region = wl->this_wall->counting_regions; cur_region != NULL;
           cur_region = cur_region->next) {
        struct region_list *crossed_region =
            (struct region_list *)CHECKED_MEM_GET(sv->local_storage->regl,
                                                  "region list");
        crossed_region->reg = cur_region->reg;

        if (hit_check == COLLIDE_FRONT) {
          crossed_region->next = extra_in;
          extra_in = crossed_region;
        } else if (hit_check == COLLIDE_BACK) {
          crossed_region->next = extra_out;
          extra_out = crossed_region;
        } else {
          bad_location = 1;
          break;
        }
      }
    }
  }

  if (bad_location) {
    if (extra_in != NULL)
      mem_put_list(sv->local_storage->regl, extra_in);
    if (extra_out != NULL)
      mem_put_list(sv->local_storage->regl, extra_out);
    return 0;
  }

  for (cur_region = extra_in; cur_region != NULL;
       cur_region = cur_region->next) {
    struct region_list *out_region = NULL;
    if (cur_region->reg == NULL)
      continue;
    for (out_region = extra_out; out_region != NULL;
         out_region = out_region->next) {
      if (out_region->reg == NULL)
        continue;
      if (cur_region->reg == out_region->reg) {
        cur_region->reg = NULL;
        out_region->reg = NULL;
        break;
      }
    }
  }

  result = eval_rel_region_3d(expression, wp, extra_in, extra_out);

  if (extra_in != NULL)
    mem_put_list(sv->local_storage->regl, extra_in);
  if (extra_out != NULL)
    mem_put_list(sv->local_storage->regl, extra_out);
  return result;
}

/*************************************************************************
release_inside_regions:
  In: pointer to a release site object
      template molecule to release
      integer number of molecules to release
  Out: 0 on success, 1 on failure; molecule(s) are released into the
       state as specified.
  Note: if the CCNNUM release method is used, the number of molecules
        passed in is ignored.
*************************************************************************/
static int release_inside_regions(struct volume *state,
                                  struct release_site_obj *rso,
                                  struct volume_molecule *vm, int n) {

  struct release_region_data *rrd = rso->region_data;
  vm->previous_wall = NULL;
  vm->index = -1;

  // test if the release region is a single object (versus a CSG expression)
  // since then we can compute the number of molecules exactly.
  bool exactNumber = false;
  if (rso->release_number_method == CCNNUM) {
    n = num_vol_mols_from_conc(rso, state->length_unit, &exactNumber);
  }

  if (n < 0)
    return vacuum_inside_regions(state, rso, vm, n);

  struct volume_molecule *new_vm = NULL;
  struct subvolume *sv = NULL;
  while (n > 0) {
    vm->pos.x = rrd->llf.x + (rrd->urb.x - rrd->llf.x) * rng_dbl(state->rng);
    vm->pos.y = rrd->llf.y + (rrd->urb.y - rrd->llf.y) * rng_dbl(state->rng);
    vm->pos.z = rrd->llf.z + (rrd->urb.z - rrd->llf.z) * rng_dbl(state->rng);

    if (!is_point_inside_region(state, &vm->pos, rrd->expression, NULL)) {
      if (rso->release_number_method == CCNNUM && !exactNumber)
        n--;
      continue;
    }

    /* Actually place the molecule */
    vm->subvol = sv;
    new_vm = insert_volume_molecule(state, vm, new_vm);
    if (new_vm == NULL)
      return 1;

    n--;
  }

  return 0;
}

/*************************************************************************
release_molecules:
  In: pointer to a release event
  Out: 0 on success, 1 on failure; next event is scheduled and molecule(s)
       are released into the state as specified.
  Note: if a release is triggered by a reaction, there isn't anything
        to schedule.  Also, in that case, rpat isn't really a release
        pattern (it's a rxn_pathname in disguise) so be sure to not
        dereference it!
*************************************************************************/
int release_molecules(struct volume *state, struct release_event_queue *req) {

  if (req == NULL)
    return 0;

  struct release_site_obj *rso = req->release_site;

  struct volume_molecule vm;
  memset(&vm, 0, sizeof(struct volume_molecule));

  /* Set up canonical molecule to be released */
  /* If we have a list, assume a 3D molecule and fix later */
  if (rso->mol_list != NULL || (rso->mol_type->flags & NOT_FREE) == 0) {
    vm.flags = TYPE_VOL | IN_VOLUME;
  } else {
    vm.flags = TYPE_SURF | IN_SURFACE;
  }
  vm.flags |= IN_SCHEDULE | ACT_NEWBIE;

  if (req->train_counter == 0) {
    req->train_counter++;
  }

  struct release_pattern *rpat = rso->pattern;
  if (skip_past_events(rso->release_prob, state, req, rpat)) {
    return 0;
  }

  if (check_release_probability(rso->release_prob, state, req, rpat)) {
    return 0;
  }

  // Set molecule characteristics.
  vm.mesh_name = NULL;
  vm.t = req->event_time;
  vm.properties = rso->mol_type;
  vm.t2 = 0.0;
  vm.birthday = convert_iterations_to_seconds(
      state->start_iterations, state->time_unit,
      state->simulation_start_seconds, vm.t);

  struct abstract_molecule *ap = (struct abstract_molecule *)(&vm);

  // All molecules are the same, so we can set flags
  if (rso->mol_list == NULL) {
    if (trigger_unimolecular(state->reaction_hash, state->rx_hashsize,
                             rso->mol_type->hashval, ap) != NULL ||
        (rso->mol_type->flags & CAN_SURFWALL) != 0)
      ap->flags |= ACT_REACT;
    if (rso->mol_type->space_step > 0.0)
      ap->flags |= ACT_DIFFUSE;
  }

  int number = calculate_number_to_release(rso, state);

  if (rso->release_shape == SHAPE_REGION) {
    u_int pop_before = ap->properties->population;
    if (ap->flags & TYPE_VOL) {
      if (release_inside_regions(state, rso, (struct volume_molecule *)ap,
                                 number))
        return 1;
    } else {
      if (release_onto_regions(state, rso, (struct surface_molecule *)ap,
                               number))
        return 1;
    }
    if (state->notify->release_events == NOTIFY_FULL) {
      if (number >= 0) {
        mcell_log("Released %d %s from \"%s\" at iteration %lld.",
                  ap->properties->population - pop_before,
                  rso->mol_type->sym->name, rso->name, state->current_iterations);
      } else {
        mcell_log("Removed %d %s from \"%s\" at iteration %lld.",
                  pop_before - ap->properties->population,
                  rso->mol_type->sym->name, rso->name, state->current_iterations);
      }
    }
  }
  // Guaranteed to be 3D molec or at least specified by 3D location if in list
  else {
    vm.previous_wall = NULL;
    vm.index = -1;

    if (rso->mol_list != NULL) {
      if (release_by_list(state, req, &vm)) {
        return 1;
      }
    } else if (rso->diameter != NULL) {

      if (release_ellipsoid_or_rectcuboid(state, req, &vm, number)) {
        return 1;
      }
    } else {
      double location[1][4];
      location[0][0] = rso->location->x;
      location[0][1] = rso->location->y;
      location[0][2] = rso->location->z;
      location[0][3] = 1;

      mult_matrix(location, req->t_matrix, location, 1, 4, 4);

      vm.pos.x = location[0][0];
      vm.pos.y = location[0][1];
      vm.pos.z = location[0][2];

      struct volume_molecule *vm_guess = NULL;
      for (int i = 0; i < number; i++) {
<<<<<<< HEAD
        if ((rso->mol_type->flags & IS_COMPLEX))
          vm_guess = macro_insert_molecule_volume(state, &vm, vm_guess);
        else
          vm_guess = insert_volume_molecule(state, &vm, vm_guess);
        if (vm_guess == NULL)
=======
        guess = insert_volume_molecule(state, &vm, guess);
        if (guess == NULL)
>>>>>>> ccd74d01
          return 1;
      }
      if (state->notify->release_events == NOTIFY_FULL) {
        mcell_log("Released %d %s from \"%s\" at iteration %lld.", number,
                  rso->mol_type->sym->name, rso->name, state->current_iterations);
      }
    }
  }

  /* Schedule next release event. */
  if (!distinguishable(rso->release_prob, MAGIC_PATTERN_PROBABILITY, EPS_C))
    return 0; /* Triggered by reaction, don't schedule */
  req->event_time += rpat->release_interval;

  /* we may need to move to the next train. */
  if (!distinguishable(req->event_time,
                       req->train_high_time + rpat->train_duration, EPS_C) ||
      req->event_time > req->train_high_time + rpat->train_duration) {
    req->train_high_time += rpat->train_interval;
    req->event_time = req->train_high_time;
    req->train_counter++;
  }

  if (req->train_counter <= rpat->number_of_trains &&
      req->event_time < FOREVER) {
    if (schedule_add(state->releaser, req))
      mcell_allocfailed("Failed to add release request to scheduler.");
  }
  else {
    free(req);
  }

  return 0;
}

/*************************************************************************
 release_ellipsoid_or_rectcuboid:
    This function is used for CUBIC (aka RECTANGULAR), SPHERICAL (aka
    ELLIPTICAL), and SPHERICAL_SHELL release sites.

  In: state: MCell simulation state
      req:
      vm: volume molecule being released
      number: number to release
  Out: 0 on success, 1 on failure
*************************************************************************/
int release_ellipsoid_or_rectcuboid(struct volume *state,
                                    struct release_event_queue *req,
                                    struct volume_molecule *vm, int number) {

  struct release_site_obj *rso = req->release_site;
  struct vector3 *diam_xyz = rso->diameter;

  struct vector3 pos;
  const int is_spheroidal = (rso->release_shape == SHAPE_SPHERICAL ||
                             rso->release_shape == SHAPE_ELLIPTIC ||
                             rso->release_shape == SHAPE_SPHERICAL_SHELL);

  for (int i = 0; i < number; i++) {
    do /* Pick values in unit square, toss if not in unit circle */
    {
      pos.x = (rng_dbl(state->rng) - 0.5);
      pos.y = (rng_dbl(state->rng) - 0.5);
      pos.z = (rng_dbl(state->rng) - 0.5);
    } while (is_spheroidal &&
             pos.x * pos.x + pos.y * pos.y + pos.z * pos.z >= 0.25);

    if (rso->release_shape == SHAPE_SPHERICAL_SHELL) {
      double r = sqrt(pos.x * pos.x + pos.y * pos.y + pos.z * pos.z) * 2.0;
      if (r == 0.0) {
        pos.x = 0.0;
        pos.y = 0.0;
        pos.z = 0.5;
      } else {
        pos.x /= r;
        pos.y /= r;
        pos.z /= r;
      }
    }

    double location[1][4];
    location[0][0] = pos.x * diam_xyz->x + rso->location->x;
    location[0][1] = pos.y * diam_xyz->y + rso->location->y;
    location[0][2] = pos.z * diam_xyz->z + rso->location->z;
    location[0][3] = 1;

    mult_matrix(location, req->t_matrix, location, 1, 4, 4);

    vm->pos.x = location[0][0];
    vm->pos.y = location[0][1];
    vm->pos.z = location[0][2];
<<<<<<< HEAD
    struct volume_molecule *vm_guess = NULL;
    if ((vm->properties->flags & IS_COMPLEX))
      vm_guess = macro_insert_molecule_volume(state, vm, vm_guess);
    else {
      // Insert copy of vm into state
      vm_guess = insert_volume_molecule(state, vm, vm_guess); 
    }
    if (vm_guess == NULL)
=======
    struct volume_molecule *guess = NULL;
    /* Insert copy of vm into state */
    guess = insert_volume_molecule(state, vm, guess); 
    if (guess == NULL)
>>>>>>> ccd74d01
      return 1;
  }
  if (state->notify->release_events == NOTIFY_FULL) {
    mcell_log("Released %d %s from \"%s\" at iteration %lld.", number,
              rso->mol_type->sym->name, rso->name, state->current_iterations);
  }
  return 0;
}

/*************************************************************************
release_by_list:
    This function is used for LIST based release sites.

  In: state: MCell simulation state
      req:
      vm: volume molecule being released
  Out: 0 on success, 1 on failure
*************************************************************************/
int release_by_list(struct volume *state, struct release_event_queue *req,
                    struct volume_molecule *vm) {

  int i = 0;        /* serves as counter for released molecules */
  int i_failed = 0; /* serves as counted for the failed to release molecules */

  struct release_site_obj *rso = req->release_site;
  struct release_single_molecule *rsm = rso->mol_list;

  for (; rsm != NULL; rsm = rsm->next) {
    double location[1][4];
    location[0][0] = rsm->loc.x + rso->location->x;
    location[0][1] = rsm->loc.y + rso->location->y;
    location[0][2] = rsm->loc.z + rso->location->z;
    location[0][3] = 1;

    mult_matrix(location, req->t_matrix, location, 1, 4, 4);

    vm->pos.x = location[0][0];
    vm->pos.y = location[0][1];
    vm->pos.z = location[0][2];

    struct volume_molecule *vm_guess = NULL;
    if ((rsm->mol_type->flags & NOT_FREE) == 0) {
<<<<<<< HEAD
      if ((rsm->mol_type->flags & IS_COMPLEX)) {
        vm_guess = macro_insert_molecule_volume(state, vm, vm_guess);
        i++;
      } else {
        struct abstract_molecule *ap = (struct abstract_molecule *)(vm);
        vm->properties = rsm->mol_type;
        // Have to set flags, since insert_volume_molecule doesn't
        if (trigger_unimolecular(state->reaction_hash, state->rx_hashsize,
                                 ap->properties->hashval, ap) != NULL ||
            (ap->properties->flags & CAN_SURFWALL) != 0) {
          ap->flags |= ACT_REACT;
        }
        if (vm->properties->space_step > 0.0)
          ap->flags |= ACT_DIFFUSE;
        vm_guess = insert_volume_molecule(state, vm, vm_guess);
        i++;
      }
      if (vm_guess == NULL)
=======
      struct abstract_molecule *ap = (struct abstract_molecule *)(vm);
      vm->properties = rsm->mol_type;
      // Have to set flags, since insert_volume_molecule doesn't
      if (trigger_unimolecular(state->reaction_hash, state->rx_hashsize,
                               ap->properties->hashval, ap) != NULL ||
          (ap->properties->flags & CAN_SURFWALL) != 0) {
        ap->flags |= ACT_REACT;
      }
      if (vm->properties->space_step > 0.0)
        ap->flags |= ACT_DIFFUSE;
      guess = insert_volume_molecule(state, vm, guess);
      i++;
      if (guess == NULL)
>>>>>>> ccd74d01
        return 1;
    } else {
      double diam;
      if (rso->diameter == NULL)
        diam = 0.0;
      else
        diam = rso->diameter->x;

      short orient;
      if (rsm->orient > 0)
        orient = 1;
      else if (rsm->orient < 0)
        orient = -1;
      else {
        orient = (rng_uint(state->rng) & 1) ? 1 : -1;
      }

      // Don't have to set flags, insert_surface_molecule takes care of it
      struct surface_molecule *sm;
<<<<<<< HEAD
      if ((rsm->mol_type->flags & IS_COMPLEX)) {
        /* XXX: Retry? */
        sm = macro_insert_molecule_grid(state, rsm->mol_type, &vm->pos, orient,
                                        diam, req->event_time);
      } else {
        sm = insert_surface_molecule(
            state, rsm->mol_type, &vm->pos, orient, diam, req->event_time, NULL,
            NULL, NULL, NULL);
      }
=======
      sm = insert_surface_molecule(state, rsm->mol_type, &vm->pos, orient,
                                   diam, req->event_time);
>>>>>>> ccd74d01
      if (sm == NULL) {
        mcell_warn("Molecule release is unable to find surface upon which "
                   "to place molecule %s.\n"
                   "  This could be caused by too small of a SITE_DIAMETER "
                   "on the release site '%s'.",
                   rsm->mol_type->sym->name, rso->name);
        i_failed++;
      } else
        i++;
    }
  }
  if (state->notify->release_events == NOTIFY_FULL) {
    mcell_log("Released %d molecules from list \"%s\" at iteration %lld.", i,
              rso->name, state->current_iterations);
  }
  if (i_failed > 0)
    mcell_warn("Failed to release %d molecules from list \"%s\" at "
               "iteration %lld.",
               i_failed, rso->name, state->current_iterations);

  return 0;
}

/*************************************************************************
find_exponential_params:
  In: value of f(0)
      value of f(N)
      difference between f(1) and f(0)
      number of data points
      pointer to where we store the scaling factor A
      pointer to the constant offset B
      pointer to the rate of decay k
  Out: no return value.  This is a utility function that uses bisection
       to solve for A,B,k to find an exponentially increasing function
         f(n) = A*exp(n*k)+B
       subject to the contstraints
         f(0) = c
         f(1) = c+d
         f(N) = C
*************************************************************************/
static void find_exponential_params(double c, double C, double d, double N,
                                    double *A, double *B, double *k) {

  double k_min = 0;
  double k_mid = 0;
  double k_max = log(GIGANTIC) / N;
  for (int i = 0; i < 720; i++) {
    k_mid = 0.5 * (k_min + k_max);
    double f = c + (exp(N * k_mid) - 1.0) * d / (exp(k_mid) - 1.0);
    if (C > f)
      k_min = k_mid;
    else
      k_max = k_mid;
    if ((k_max - k_min) / (k_max + k_min) < EPS_C)
      break;
  }

  *k = k_mid;
  *A = d / (exp(*k) - 1.0);
  *B = c - *A;
}

/*************************************************************************
 check_partitions_against_interaction_diameter:
  In: nothing.  Uses struct volume *state, assumes partitions are set.
  Out: 0 on success, 1 on error
*************************************************************************/
static int check_partitions_against_interaction_diameter(struct volume *state) {
  int i;

  if (state->x_partitions != NULL) {
    for (i = 1; i < state->nx_parts; i++) {
      if (state->x_partitions[i] - state->x_partitions[i - 1] <
          2 * state->rx_radius_3d) {
        mcell_error("X partitions closer than interaction diameter\n"
                    "  X partition #%d at %g\n"
                    "  X partition #%d at %g\n"
                    "  Interaction diameter %g",
                    i, state->length_unit * state->x_partitions[i - 1], i + 1,
                    state->length_unit * state->x_partitions[i],
                    2 * state->length_unit * state->rx_radius_3d);
        /*return 1;*/
      }
    }
  }
  if (state->y_partitions != NULL) {
    for (i = 1; i < state->ny_parts; i++) {
      if (state->y_partitions[i] - state->y_partitions[i - 1] <
          2 * state->rx_radius_3d) {
        mcell_error("Y partitions closer than interaction diameter\n"
                    "  Y partition #%d at %g\n"
                    "  Y partition #%d at %g\n"
                    "  Interaction diameter %g",
                    i, state->length_unit * state->y_partitions[i - 1], i + 1,
                    state->length_unit * state->y_partitions[i],
                    2 * state->length_unit * state->rx_radius_3d);
        /*return 1;*/
      }
    }
  }
  if (state->z_partitions != NULL) {
    for (i = 1; i < state->nz_parts; i++) {
      if (state->z_partitions[i] - state->z_partitions[i - 1] <
          2 * state->rx_radius_3d) {
        mcell_error("Z partitions closer than interaction diameter\n"
                    "  Z partition #%d at %g\n"
                    "  Z partition #%d at %g\n"
                    "  Interaction diameter %g\n",
                    i, state->length_unit * state->z_partitions[i - 1], i + 1,
                    state->length_unit * state->z_partitions[i],
                    2 * state->length_unit * state->rx_radius_3d);
        /*return 1;*/
      }
    }
  }
  return 0;
}

/*************************************************************************
set_partitions:
  In: nothing.  Uses struct volume *state, assumes bounding box is set.
  Out: 0 on success, 1 on error; coarse and fine partitions are set.
*************************************************************************/
int set_partitions(struct volume *state) {
  /* Set sensible bounds for spacing between fine partitions (minimum size of
   * subdivision) */
  double smallest_spacing = 0.1 * state->r_length_unit; /* 100nm */

  if (2 * state->rx_radius_3d > smallest_spacing)
    smallest_spacing = 2 * state->rx_radius_3d;

  /* We have 2^15 possible fine partitions; we'll use 24k of them */
  if (state->n_fineparts != 4096 + 16384 + 4096) {

    state->n_fineparts = 4096 + 16384 + 4096;
    state->x_fineparts =
        CHECKED_MALLOC_ARRAY(double, state->n_fineparts, "x fine partitions");
    state->y_fineparts =
        CHECKED_MALLOC_ARRAY(double, state->n_fineparts, "y fine partitions");
    state->z_fineparts =
        CHECKED_MALLOC_ARRAY(double, state->n_fineparts, "z fine partitions");
  }

  // Something like the maximum expected error--not sure exactly what this is
  double dfx = 1e-3 + (state->bb_urb.x - state->bb_llf.x) / 8191.0;
  double dfy = 1e-3 + (state->bb_urb.y - state->bb_llf.y) / 8191.0;
  double dfz = 1e-3 + (state->bb_urb.z - state->bb_llf.z) / 8191.0;

  // Make sure fine partition follow the "2 x reaction radius" rule, I guess.
  double f_min = state->bb_llf.x - dfx;
  double f_max = state->bb_urb.x + dfx;
  dfx = increase_fine_partition_size(state, state->x_fineparts, &f_min, &f_max,
                                     smallest_spacing);
  struct vector3 part_min, part_max;
  part_min.x = f_min;
  part_max.x = f_max;

  // Same thing for y as we just did for x
  f_min = state->bb_llf.y - dfy;
  f_max = state->bb_urb.y + dfy;
  dfy = increase_fine_partition_size(state, state->y_fineparts, &f_min, &f_max,
                                     smallest_spacing);
  part_min.y = f_min;
  part_max.y = f_max;

  // And same again for z
  f_min = state->bb_llf.z - dfz;
  f_max = state->bb_urb.z + dfz;
  dfz = increase_fine_partition_size(state, state->z_fineparts, &f_min, &f_max,
                                     smallest_spacing);
  part_min.z = f_min;
  part_max.z = f_max;

  /* Try to figure out how many timesteps our fastest particle can make in the
   * whole state (along longest and shortest axes) */
  double f = part_max.x - part_min.x;
  f_min = f_max = f;
  f = part_max.y - part_min.y;
  if (f < f_min)
    f_min = f;
  else if (f > f_max)
    f_max = f;
  f = part_max.z - part_min.z;
  if (f < f_min)
    f_min = f;
  else if (f > f_max)
    f_max = f;

  double steps_min, steps_max;
  if (!distinguishable(state->speed_limit, 0, EPS_C)) {
    steps_min = f_min;
    steps_max = f_max;
  } else {
    steps_min = f_min / state->speed_limit;
    steps_max = f_max / state->speed_limit;
  }

  /* Verify that partitions are not closer than interaction diameter. */
  if (check_partitions_against_interaction_diameter(state))
    return 1;

  if (state->x_partitions != NULL || state->y_partitions != NULL ||
      state->z_partitions != NULL) {
    if (state->x_partitions == NULL)
      mcell_error("Some axes are partitioned, but the X-axis is not.");
    if (state->y_partitions == NULL)
      mcell_error("Some axes are partitioned, but the Y-axis is not.");
    if (state->z_partitions == NULL)
      mcell_error("Some axes are partitioned, but the Z-axis is not.");
  }

  /* Use automatic partitioning only when there are no user-specified
   * partitions */
  if (state->x_partitions == NULL && state->y_partitions == NULL &&
      state->z_partitions == NULL) {
    set_auto_partitions(state, steps_min, steps_max, &part_min, &part_max,
                        f_max, smallest_spacing);
  } else {
    set_user_partitions(state, dfx, dfy, dfz);
  }

  /* And finally we tell the user what happened */
  if (state->notify->partition_location == NOTIFY_FULL) {
    mcell_log_raw("X partitions: ");
    mcell_log_raw("-inf ");
    for (int i = 1; i < state->nx_parts - 1; i++)
      mcell_log_raw("%.5f ", state->length_unit * state->x_partitions[i]);
    mcell_log_raw("inf\n");
    mcell_log_raw("Y partitions: ");
    mcell_log_raw("-inf ");
    for (int i = 1; i < state->ny_parts - 1; i++)
      mcell_log_raw("%.5f ", state->length_unit * state->y_partitions[i]);
    mcell_log_raw("inf\n");
    mcell_log_raw("Z partitions: ");
    mcell_log_raw("-inf ");
    for (int i = 1; i < state->nz_parts - 1; i++)
      mcell_log_raw("%.5f ", state->length_unit * state->z_partitions[i]);
    mcell_log_raw("inf\n");
  }

  return 0;
}

double increase_fine_partition_size(struct volume *state, double *fineparts,
                                    double *f_min, double *f_max,
                                    double smallest_spacing) {
  /* Not sure how this is supposed to work--looks like two ideas mixed,
   * probably broken */
  /* Was supposed to make sure that the fine partitions would still obey the
   * 2*reaction radius rule */

  if (*f_max - *f_min < smallest_spacing) {
    if (state->notify->progress_report != NOTIFY_NONE)
      mcell_log_raw("Rescaling: was %.3f to %.3f, now ",
                    (*f_min) * state->length_unit,
                    (*f_max) * state->length_unit);
    double f = smallest_spacing - (*f_max - *f_min);
    *f_max += 0.5 * f;
    *f_min -= 0.5 * f;
    if (state->notify->progress_report != NOTIFY_NONE)
      mcell_log_raw("%.3f to %.3f\n", (*f_min) * state->length_unit,
                    (*f_max) * state->length_unit);
  }
  // Set bounds over which to do linear subdivision (state bounding box)
  double df = (*f_max - *f_min) / 16383.0;
  // Subdivide state bounding box
  for (int i = 0; i < 16384; i++) {
    fineparts[4096 + i] = *f_min + df * ((double)i);
  }

  /* Create an exponentially increasing fine partition size as we go to
   * -infinity */
  double A, B, k;
  find_exponential_params(-*f_min, 1e12, df, 4096, &A, &B, &k);
  for (int i = 1; i <= 4096; i++)
    fineparts[4096 - i] = -(A * exp(i * k) + B);
  /* And again as we go to +infinity */
  find_exponential_params(*f_max, 1e12, df, 4096, &A, &B, &k);
  for (int i = 1; i <= 4096; i++)
    fineparts[4096 + 16383 + i] = A * exp(i * k) + B;
  return df;
}

void set_auto_partitions(struct volume *state, double steps_min,
                         double steps_max, struct vector3 *part_min,
                         struct vector3 *part_max, double f_max,
                         double smallest_spacing) {
  /* perform automatic partitioning */

  /* Guess how big to make partitions--nothing really clever about what's done
   * here */
  if (steps_max / MAX_TARGET_TIMESTEP > MAX_COARSE_PER_AXIS) {
    state->nx_parts = state->ny_parts = state->nz_parts = MAX_COARSE_PER_AXIS;
  } else if (steps_min / MIN_TARGET_TIMESTEP < MIN_COARSE_PER_AXIS) {
    state->nx_parts = state->ny_parts = state->nz_parts = MIN_COARSE_PER_AXIS;
  } else {
    state->nx_parts = steps_min / MIN_TARGET_TIMESTEP;
    if (state->nx_parts > MAX_COARSE_PER_AXIS)
      state->nx_parts = MAX_COARSE_PER_AXIS;
    if ((state->nx_parts & 1) != 0)
      state->nx_parts += 1;

    state->ny_parts = state->nz_parts = state->nx_parts;
  }

  /* Allocate memory for our automatically created partitions */
  state->x_partitions =
      CHECKED_MALLOC_ARRAY(double, state->nx_parts, "x partitions");
  state->y_partitions =
      CHECKED_MALLOC_ARRAY(double, state->ny_parts, "y partitions");
  state->z_partitions =
      CHECKED_MALLOC_ARRAY(double, state->nz_parts, "z partitions");

  /* Calculate aspect ratios so that subvolumes are approximately cubic */
  double x_aspect = (part_max->x - part_min->x) / f_max;
  double y_aspect = (part_max->y - part_min->y) / f_max;
  double z_aspect = (part_max->z - part_min->z) / f_max;

  int x_in = (int)floor((state->nx_parts - 2) * x_aspect + 0.5);
  int y_in = (int)floor((state->ny_parts - 2) * y_aspect + 0.5);
  int z_in = (int)floor((state->nz_parts - 2) * z_aspect + 0.5);
  if (x_in < 2)
    x_in = 2;
  if (y_in < 2)
    y_in = 2;
  if (z_in < 2)
    z_in = 2;

  /* If we've violated our 2*reaction radius criterion, fix it */
  smallest_spacing = 2 * state->rx_radius_3d;
  if ((part_max->x - part_min->x) / (x_in - 1) < smallest_spacing) {
    x_in = 1 + (int)floor((part_max->x - part_min->x) / smallest_spacing);
  }
  if ((part_max->y - part_min->y) / (y_in - 1) < smallest_spacing) {
    y_in = 1 + (int)floor((part_max->y - part_min->y) / smallest_spacing);
  }
  if ((part_max->z - part_min->z) / (z_in - 1) < smallest_spacing) {
    z_in = 1 + (int)floor((part_max->z - part_min->z) / smallest_spacing);
  }

  /* Set up to walk symmetrically out from the center of the state, dropping
   * partitions on the way */
  if (x_in < 2)
    x_in = 2;
  if (y_in < 2)
    y_in = 2;
  if (z_in < 2)
    z_in = 2;
  int x_start = (state->nx_parts - x_in) / 2;
  int y_start = (state->ny_parts - y_in) / 2;
  int z_start = (state->nz_parts - z_in) / 2;
  if (x_start < 1)
    x_start = 1;
  if (y_start < 1)
    y_start = 1;
  if (z_start < 1)
    z_start = 1;

  set_fineparts(part_min->x, part_max->x, state->x_partitions,
                state->x_fineparts, state->nx_parts, x_in, x_start);
  set_fineparts(part_min->y, part_max->y, state->y_partitions,
                state->y_fineparts, state->ny_parts, y_in, y_start);
  set_fineparts(part_min->z, part_max->z, state->z_partitions,
                state->z_fineparts, state->nz_parts, z_in, z_start);
}

void set_fineparts(double min, double max, double *partitions,
                   double *fineparts, int n_parts, int in, int start) {
  /* Now go through and drop partitions in each direction (picked from
   * sensibly close fine partitions) */
  double f = (max - min) / (in - 1);
  int j = 0;
  partitions[0] = fineparts[1];
  /* Dunno how this actually works! */
  for (int i = start; i < start + in; i++) {
    partitions[i] = fineparts[4096 + (i - start) * 16384 / (in - 1)];
  }
  for (int i = start - 1; i > 0; i--) {
    for (j = 0; partitions[i + 1] - fineparts[4095 - j] < f; j++) {
    }
    partitions[i] = fineparts[4095 - j];
  }
  for (int i = start + in; i < n_parts - 1; i++) {
    for (j = 0; fineparts[4096 + 16384 + j] - partitions[i - 1] < f; j++) {
    }
    partitions[i] = fineparts[4096 + 16384 + j];
  }
  partitions[n_parts - 1] = fineparts[4096 + 16384 + 4096 - 2];
}

void set_user_partitions(struct volume *state, double dfx, double dfy,
                         double dfz) {
  // User-supplied partitions
  // We need to keep the outermost partition away from the state bounding box.
  // We do this by adding a larger outermost partition, calculated somehow or
  // other.

  dfx += 1e-3;
  dfy += 1e-3;
  dfz += 1e-3;

  state->x_partitions =
      add_extra_outer_partitions(state->x_partitions, state->bb_llf.x,
                                 state->bb_urb.x, dfx, &state->nx_parts);
  state->y_partitions =
      add_extra_outer_partitions(state->y_partitions, state->bb_llf.y,
                                 state->bb_urb.y, dfy, &state->ny_parts);
  state->z_partitions =
      add_extra_outer_partitions(state->z_partitions, state->bb_llf.z,
                                 state->bb_urb.z, dfz, &state->nz_parts);

  find_closest_fine_part(state->x_partitions, state->x_fineparts,
                         state->n_fineparts, state->nx_parts);
  find_closest_fine_part(state->y_partitions, state->y_fineparts,
                         state->n_fineparts, state->ny_parts);
  find_closest_fine_part(state->z_partitions, state->z_fineparts,
                         state->n_fineparts, state->nz_parts);
}

void find_closest_fine_part(double *partitions, double *fineparts,
                            int n_fineparts, int n_parts) {
  /* Now that we've added outermost partitions, we find the closest fine
   * partition along each axis */
  partitions[0] = fineparts[1];
  for (int i = 1; i < n_parts - 1; i++) {
    partitions[i] =
        fineparts[bisect_near(fineparts, n_fineparts, partitions[i])];
  }
  partitions[n_parts - 1] = fineparts[4096 + 16384 + 4096 - 2];
}

double *add_extra_outer_partitions(double *partitions, double bb_llf_val,
                                   double bb_urb_val, double df_val,
                                   int *n_parts) {
  /* All this code just adds extra outermost partitions if they might be too
   * close to the outermost objects in the state */
  /* Don't ask me how it actually does it (or if it does it successfully...) */
  double *dbl_array;
  if (partitions[1] + df_val > bb_llf_val) {
    if (partitions[1] - df_val < bb_llf_val)
      partitions[1] = bb_llf_val - df_val;
    else {
      dbl_array = CHECKED_MALLOC_ARRAY(double, (*n_parts + 1),
                                       "x partitions (expanded in -X dir)");
      dbl_array[0] = partitions[0];
      dbl_array[1] = bb_llf_val - df_val;
      memcpy(&(dbl_array[2]), &(partitions[1]),
             sizeof(double) * (*n_parts - 1));
      free(partitions);
      partitions = dbl_array;
      *n_parts = *n_parts + 1;
    }
  }
  if (partitions[*n_parts - 2] - df_val < bb_urb_val) {
    if (partitions[*n_parts - 2] + df_val > bb_urb_val)
      partitions[*n_parts - 2] = bb_urb_val + df_val;
    else {
      dbl_array = CHECKED_MALLOC_ARRAY(double, (*n_parts + 1),
                                       "x partitions (expanded in +X dir)");
      dbl_array[*n_parts] = partitions[*n_parts - 1];
      dbl_array[*n_parts - 1] = bb_urb_val + df_val;
      memcpy(dbl_array, partitions, sizeof(double) * (*n_parts - 1));
      free(partitions);
      partitions = dbl_array;
      *n_parts = *n_parts + 1;
    }
  }
  return partitions;
}

/************************************************************************
   In: starting position of the molecule
       displacement (random walk) vector
       vector to store one corner of the bounding box
       vector to store the opposite corner of the bounding box
   Out: No return value. The vectors are set to define the bounding box
        of the random walk movement that extends for R_INT in all
        directions.
************************************************************************/
void path_bounding_box(struct vector3 *loc, struct vector3 *displacement,
                       struct vector3 *llf, struct vector3 *urb,
                       double rx_radius_3d) {
  struct vector3 final; /* final position of the molecule after random walk */
  double R;             /* molecule interaction radius */

  R = rx_radius_3d;
  vect_sum(loc, displacement, &final);

  llf->x = urb->x = loc->x;
  llf->y = urb->y = loc->y;
  llf->z = urb->z = loc->z;

  if (final.x < llf->x) {
    llf->x = final.x;
  }
  if (final.x > urb->x) {
    urb->x = final.x;
  }
  if (final.y < llf->y) {
    llf->y = final.y;
  }
  if (final.y > urb->y) {
    urb->y = final.y;
  }
  if (final.z < llf->z) {
    llf->z = final.z;
  }
  if (final.z > urb->z) {
    urb->z = final.z;
  }
  /* Extend the bounding box at the distance R. */
  llf->x -= R;
  llf->y -= R;
  llf->z -= R;

  urb->x += R;
  urb->y += R;
  urb->z += R;
}

/***************************************************************************
 collect_molecule:
    Perform garbage collection on a discarded molecule.  If the molecule is no
    longer in any lists, it will be freed.

 In: vm: the molecule
 Out: Nothing.  Molecule is unlinked from its list in the subvolume, and
      possibly returned to its birthplace.
***************************************************************************/
void collect_molecule(struct volume_molecule *vm) {
  /* Unlink from the previous item */
  if (vm->prev_v != NULL) {
#ifdef DEBUG_LIST_CHECKS
    if (*vm->prev_v != vm) {
      mcell_error_nodie("Stale previous pointer!  ACK!  THRBBPPPPT!");
    }
#endif
    *(vm->prev_v) = vm->next_v;
  }

  /* Unlink from the following item */
  if (vm->next_v != NULL) {
#ifdef DEBUG_LIST_CHECKS
    if (vm->next_v->prev_v != &vm->next_v) {
      mcell_error_nodie("Stale next pointer!  ACK!  THRBBPPPPT!");
    }
#endif
    vm->next_v->prev_v = vm->prev_v;
  }

  /* Clear our next/prev pointers */
  vm->prev_v = NULL;
  vm->next_v = NULL;

  /* Dispose of the molecule */
  vm->properties = NULL;
  vm->flags &= ~IN_VOLUME;
  if ((vm->flags & IN_MASK) == 0)
    mem_put(vm->birthplace, vm);
}

/***************************************************************************
 ht_add_molecule_to_list:
    Add a molecule to the appropriate molecule list in a subvolume's pointer
    hash.  It is assumed that the molecule's subvolume pointer is valid and
    points to the right subvolume.

    If the molecule takes part in any mol-mol interactions (including
    trimolecular reactions involving two or more volume molecules), it is added
    to a list containing only molecules of the same species.  If it does NOT
    take part in any such interactions, it is added to a single molecule list
    which keeps track of all molecules which do not interact with other volume
    molecules.

 In: h: the pointer hash to which to add the molecule
     vm: the molecule
 Out: Nothing.  Molecule is added to the subvolume's molecule lists.
***************************************************************************/
void ht_add_molecule_to_list(struct pointer_hash *h,
                             struct volume_molecule *vm) {
  struct per_species_list *list = NULL;

  /* See if we have a list */
  list = (struct per_species_list *)pointer_hash_lookup(h, vm->properties,
                                                        vm->properties->hashval);

  /* If not, create one and add it in */
  if (list == NULL) {
    list = (struct per_species_list *)CHECKED_MEM_GET(
        vm->subvol->local_storage->pslv, "per-species molecule list");
    list->properties = vm->properties;
    list->head = NULL;
    if (pointer_hash_add(h, vm->properties, vm->properties->hashval, list))
      mcell_allocfailed("Failed to add species to subvolume species table.");

    list->next = vm->subvol->species_head;
    vm->subvol->species_head = list;
  }

  /* Link the molecule into the list */
  vm->next_v = list->head;
  if (list->head)
    list->head->prev_v = &vm->next_v;
  vm->prev_v = &list->head;
  list->head = vm;
}

/***************************************************************************
 ht_remove:
    Remove a species list from a pointer hash.  This is a fairly simple wrapper
    around pointer_hash_remove, which simply looks up the key (the species),
    and avoids trying to remove the non-interacting molecules list from the
    pointer hash, since it should never be added in the first place.

    Note that the per-species list must still be valid at this point -- it must
    not have been freed, nor its 'properties' pointer nilled.

 In: h: the pointer hash to which to add the molecule
     psl: the species list to remove
 Out: Nothing.  Molecule is added to the subvolume's molecule lists.
***************************************************************************/
void ht_remove(struct pointer_hash *h, struct per_species_list *psl) {
  struct species *s = psl->properties;
  if (s == NULL)
    return;

  (void)pointer_hash_remove(h, s, s->hashval);
}

/***************************************************************************
 test_max_release:

 In: num_to_release: The number to release
     name: The of the release site
 Out: The number to release
***************************************************************************/
static int test_max_release(double num_to_release, char *name) {
  int num = (int)num_to_release;
  if (num > INT_MAX)
    mcell_error("Release site \"%s\" tries to release more than INT_MAX "
                "(2147483647) molecules.",
                name);
  return num;
}

/***************************************************************************
 check_release_probability:

 In: release_prob: the probability of release
     state: MCell state
     req: release event
     rpat: release pattern
 Out: Return 1 if release probability is < k (random number). Otherwise 0.
***************************************************************************/
static int check_release_probability(double release_prob, struct volume *state,
                                     struct release_event_queue *req,
                                     struct release_pattern *rpat) {
  /* check whether the release will happen */
  if (release_prob < 1.0) {
    double k = rng_dbl(state->rng);
    if (release_prob < k) {
      /* make sure we will try the release pattern again in the future */
      req->event_time += rpat->release_interval;

      /* we may need to move to the next train. */
      if (!distinguishable(req->event_time,
                           req->train_high_time + rpat->train_duration,
                           EPS_C) ||
          req->event_time > req->train_high_time + rpat->train_duration) {
        req->train_high_time += rpat->train_interval;
        req->event_time = req->train_high_time;
        req->train_counter++;
      }

      if (req->train_counter <= rpat->number_of_trains &&
          req->event_time < FOREVER) {
        if (schedule_add(state->releaser, req))
          mcell_allocfailed("Failed to add release request to scheduler.");
      }
      return 1;
    }
  }
  return 0;
}

/***************************************************************************
 check_past_events:
    Skip events that happened in the past (delay<0 or after checkpoint)

 In: release_prob: the probability of release
     state: MCell state
     req: release event
     rpat: release pattern
 Out: Return 1 if release pattern is not a reaction and release event hasn't
      happened yet
***************************************************************************/
static int skip_past_events(double release_prob, struct volume *state,
                            struct release_event_queue *req,
                            struct release_pattern *rpat) {

  if (req->event_time < state->current_iterations &&
      (distinguishable(release_prob, MAGIC_PATTERN_PROBABILITY, EPS_C))) {
    do {
      /* Schedule next release event and leave the function.
         This part of the code is relevant to checkpointing. */
      if (release_prob < 1.0) {
        if (!distinguishable(release_prob, 0, EPS_C))
          return 0;
        req->event_time += rpat->release_interval;
      } else {
        req->event_time += rpat->release_interval;
      }
      /* we may need to move to the next train. */
      if (!distinguishable(req->event_time,
                           req->train_high_time + rpat->train_duration,
                           EPS_C) ||
          req->event_time > req->train_high_time + rpat->train_duration) {
        req->train_high_time += rpat->train_interval;
        req->event_time = req->train_high_time;
        req->train_counter++;
      }
    } while (req->event_time <= state->start_iterations);

    if (req->train_counter <= rpat->number_of_trains &&
        req->event_time < FOREVER) {
      if (schedule_add(state->releaser, req))
        mcell_allocfailed("Failed to add release request to scheduler.");
    }
    return 1;
  }
  return 0;
}

/***************************************************************************
 calculate_number_to_release:

 In:  rso: Release site object
      state: MCell state
 Out: number: The number of molecules to be released
***************************************************************************/
static int calculate_number_to_release(struct release_site_obj *rso,
                                       struct volume *state) {
  int number;
  double vol, num_to_release;
  switch (rso->release_number_method) {

  case CONSTNUM:
    num_to_release = rso->release_number;
    number = test_max_release(num_to_release, rso->name);
    break;

  case GAUSSNUM:
    if (rso->standard_deviation > 0) {
      num_to_release = (rng_gauss(state->rng) * rso->standard_deviation +
                        rso->release_number);
      number = test_max_release(num_to_release, rso->name);
    } else {
      rso->release_number_method = CONSTNUM;
      num_to_release = rso->release_number;
      number = test_max_release(num_to_release, rso->name);
    }
    break;

  case VOLNUM: {
    double diam = rso->mean_diameter;
    if (rso->standard_deviation > 0) {
      diam += rng_gauss(state->rng) * rso->standard_deviation;
    }
    vol = (MY_PI / 6.0) * diam * diam * diam;
    num_to_release = N_AV * 1e-15 * rso->concentration * vol + 0.5;
    number = test_max_release(num_to_release, rso->name);
    break;
  }

  case CCNNUM:
  case DENSITYNUM:
    if (rso->diameter == NULL)
      number = 0;
    else {
      switch (rso->release_shape) {
      case SHAPE_SPHERICAL:
      case SHAPE_ELLIPTIC:
        vol = (1.0 / 6.0) * MY_PI * rso->diameter->x * rso->diameter->y *
              rso->diameter->z;
        break;
      case SHAPE_RECTANGULAR:
      case SHAPE_CUBIC:
        vol = rso->diameter->x * rso->diameter->y * rso->diameter->z;
        break;

      case SHAPE_SPHERICAL_SHELL:
        mcell_error("Release site \"%s\" tries to release a concentration on a "
                    "spherical shell.",
                    rso->name);
        /*vol = 0;*/
        /*break;*/

      default:
        mcell_internal_error("Release by concentration on invalid release site "
                             "shape (%d) for release site \"%s\".",
                             rso->release_shape, rso->name);
        /*break;*/
      }
      num_to_release = N_AV * 1e-15 * rso->concentration * vol *
                           state->length_unit * state->length_unit *
                           state->length_unit +
                       0.5;
      number = test_max_release(num_to_release, rso->name);
    }
    break;

  default:
    mcell_internal_error(
        "Release site \"%s\" has invalid release number method (%d).",
        rso->name, rso->release_number_method);
    /*number = 0;*/
    /*break;*/
  }
  return number;
}

/*
 * num_vol_mols_from_conc computes the number of volume molecules to be
 * released within a closed object. There are two cases:
 * - for a single closed object we know the exact volume and can thus compute
 *   the exact number of molecules required and release them by setting
 *   exactNumber to true.
 * - for a release object consisting of a boolean expression of closed objects
 *   we are currently not able to compute the volume exactly. Instead we compute
 *   the number of molecules in the bounding box and then release an approximate
 *   number by setting exactNumber to false.
 */
int num_vol_mols_from_conc(struct release_site_obj *rso, double length_unit,
                           bool *exactNumber) {

  struct release_region_data *rrd = rso->region_data;
  struct release_evaluator *eval = rrd->expression;
  double vol = 0.0;
  if (eval->left != NULL && (eval->op & REXP_LEFT_REGION) &&
      eval->right == NULL && (eval->op & REXP_NO_OP)) {
    struct region *r = (struct region *)eval->left;
    assert(r->manifold_flag !=
           MANIFOLD_UNCHECKED); // otherwise we have no volume
    vol = r->volume;
    *exactNumber = true;
  } else {
    vol = (rrd->urb.x - rrd->llf.x) * (rrd->urb.y - rrd->llf.y) *
          (rrd->urb.z - rrd->llf.z);
  }
  double num_to_release = (N_AV * 1e-15 * rso->concentration * vol *
                           length_unit * length_unit * length_unit) +
                          0.5;
  return test_max_release(num_to_release, rso->name);
}
<|MERGE_RESOLUTION|>--- conflicted
+++ resolved
@@ -398,14 +398,9 @@
 struct surface_molecule *
 place_surface_molecule(struct volume *state, struct species *s,
                        struct vector3 *loc, short orient, double search_diam,
-<<<<<<< HEAD
-                       double t, struct subvolume **psv,
-                       struct surface_molecule **cmplx, char *mesh_name,
+                       double t, struct subvolume **psv, char *mesh_name,
                        struct string_buffer *reg_names,
                        struct string_buffer *regions_to_ignore) {
-=======
-                       double t, struct subvolume **psv) {
->>>>>>> ccd74d01
   double d2;
   struct vector2 s_loc;
 
@@ -638,21 +633,14 @@
 struct surface_molecule *
 insert_surface_molecule(struct volume *state, struct species *s,
                         struct vector3 *loc, short orient, double search_diam,
-<<<<<<< HEAD
-                        double t, struct surface_molecule **cmplx,
-                        char *mesh_name, struct string_buffer *reg_names,
+                        double t, char *mesh_name,
+                        struct string_buffer *reg_names,
                         struct string_buffer *regions_to_ignore) {
   struct subvolume *sv = NULL;
   struct surface_molecule *sm =
       place_surface_molecule(
-          state, s, loc, orient, search_diam, t, &sv, cmplx, mesh_name,
-          reg_names, regions_to_ignore);
-=======
-                        double t) {
-  struct subvolume *sv = NULL;
-  struct surface_molecule *sm =
-      place_surface_molecule(state, s, loc, orient, search_diam, t, &sv);
->>>>>>> ccd74d01
+          state, s, loc, orient, search_diam, t, &sv, mesh_name, reg_names,
+          regions_to_ignore);
   if (sm == NULL)
     return NULL;
 
@@ -1278,16 +1266,8 @@
 
       struct volume_molecule *vm_guess = NULL;
       for (int i = 0; i < number; i++) {
-<<<<<<< HEAD
-        if ((rso->mol_type->flags & IS_COMPLEX))
-          vm_guess = macro_insert_molecule_volume(state, &vm, vm_guess);
-        else
-          vm_guess = insert_volume_molecule(state, &vm, vm_guess);
+        vm_guess = insert_volume_molecule(state, &vm, vm_guess);
         if (vm_guess == NULL)
-=======
-        guess = insert_volume_molecule(state, &vm, guess);
-        if (guess == NULL)
->>>>>>> ccd74d01
           return 1;
       }
       if (state->notify->release_events == NOTIFY_FULL) {
@@ -1379,21 +1359,10 @@
     vm->pos.x = location[0][0];
     vm->pos.y = location[0][1];
     vm->pos.z = location[0][2];
-<<<<<<< HEAD
-    struct volume_molecule *vm_guess = NULL;
-    if ((vm->properties->flags & IS_COMPLEX))
-      vm_guess = macro_insert_molecule_volume(state, vm, vm_guess);
-    else {
-      // Insert copy of vm into state
-      vm_guess = insert_volume_molecule(state, vm, vm_guess); 
-    }
-    if (vm_guess == NULL)
-=======
     struct volume_molecule *guess = NULL;
     /* Insert copy of vm into state */
     guess = insert_volume_molecule(state, vm, guess); 
     if (guess == NULL)
->>>>>>> ccd74d01
       return 1;
   }
   if (state->notify->release_events == NOTIFY_FULL) {
@@ -1436,26 +1405,6 @@
 
     struct volume_molecule *vm_guess = NULL;
     if ((rsm->mol_type->flags & NOT_FREE) == 0) {
-<<<<<<< HEAD
-      if ((rsm->mol_type->flags & IS_COMPLEX)) {
-        vm_guess = macro_insert_molecule_volume(state, vm, vm_guess);
-        i++;
-      } else {
-        struct abstract_molecule *ap = (struct abstract_molecule *)(vm);
-        vm->properties = rsm->mol_type;
-        // Have to set flags, since insert_volume_molecule doesn't
-        if (trigger_unimolecular(state->reaction_hash, state->rx_hashsize,
-                                 ap->properties->hashval, ap) != NULL ||
-            (ap->properties->flags & CAN_SURFWALL) != 0) {
-          ap->flags |= ACT_REACT;
-        }
-        if (vm->properties->space_step > 0.0)
-          ap->flags |= ACT_DIFFUSE;
-        vm_guess = insert_volume_molecule(state, vm, vm_guess);
-        i++;
-      }
-      if (vm_guess == NULL)
-=======
       struct abstract_molecule *ap = (struct abstract_molecule *)(vm);
       vm->properties = rsm->mol_type;
       // Have to set flags, since insert_volume_molecule doesn't
@@ -1466,10 +1415,9 @@
       }
       if (vm->properties->space_step > 0.0)
         ap->flags |= ACT_DIFFUSE;
-      guess = insert_volume_molecule(state, vm, guess);
+      vm_guess = insert_volume_molecule(state, vm, vm_guess);
       i++;
-      if (guess == NULL)
->>>>>>> ccd74d01
+      if (vm_guess == NULL)
         return 1;
     } else {
       double diam;
@@ -1489,20 +1437,8 @@
 
       // Don't have to set flags, insert_surface_molecule takes care of it
       struct surface_molecule *sm;
-<<<<<<< HEAD
-      if ((rsm->mol_type->flags & IS_COMPLEX)) {
-        /* XXX: Retry? */
-        sm = macro_insert_molecule_grid(state, rsm->mol_type, &vm->pos, orient,
-                                        diam, req->event_time);
-      } else {
-        sm = insert_surface_molecule(
-            state, rsm->mol_type, &vm->pos, orient, diam, req->event_time, NULL,
-            NULL, NULL, NULL);
-      }
-=======
       sm = insert_surface_molecule(state, rsm->mol_type, &vm->pos, orient,
-                                   diam, req->event_time);
->>>>>>> ccd74d01
+                                   diam, req->event_time, NULL, NULL, NULL);
       if (sm == NULL) {
         mcell_warn("Molecule release is unable to find surface upon which "
                    "to place molecule %s.\n"
