--- conflicted
+++ resolved
@@ -62,21 +62,12 @@
 inside_subvolume(struct vector3 *point, struct subvolume *subvol,
     double *x_fineparts, double *y_fineparts, double *z_fineparts)
 {
-<<<<<<< HEAD
-  return ((point->x >= world->x_fineparts[ subvol->llf.x ]) &&
-           (point->x <= world->x_fineparts[ subvol->urb.x ]) &&
-           (point->y >= world->y_fineparts[ subvol->llf.y ]) &&
-           (point->y <= world->y_fineparts[ subvol->urb.y ]) &&
-           (point->z >= world->z_fineparts[ subvol->llf.z ]) &&
-           (point->z <= world->z_fineparts[ subvol->urb.z ]));
-=======
   return ( (point->x >= x_fineparts[ subvol->llf.x ] ) &&
            (point->x <= x_fineparts[ subvol->urb.x ] ) &&
            (point->y >= y_fineparts[ subvol->llf.y ] ) &&
            (point->y <= y_fineparts[ subvol->urb.y ] ) &&
            (point->z >= z_fineparts[ subvol->llf.z ] ) &&
            (point->z <= z_fineparts[ subvol->urb.z ] ) );
->>>>>>> 235f249d
 }
 
 
@@ -627,12 +618,8 @@
   else if (g->cmplx)
     g->flags |= COMPLEX_MEMBER;
   if (s->space_step > 0) g->flags |= ACT_DIFFUSE;
-<<<<<<< HEAD
-  if (trigger_unimolecular(s->hashval,(struct abstract_molecule*)g)!= NULL || (s->flags&CAN_GRIDWALL)!=0) g->flags |= ACT_REACT;
-=======
   if (trigger_unimolecular(world->reaction_hash, world->rx_hashsize,
         s->hashval, (struct abstract_molecule*)g)!= NULL || (s->flags&CAN_GRIDWALL)!=0 ) g->flags |= ACT_REACT;
->>>>>>> 235f249d
 
   g->t = t;
   g->t2 = 0.0;
@@ -706,17 +693,11 @@
   struct volume_molecule *new_m;
   struct subvolume *sv;
 
-<<<<<<< HEAD
-  if (guess == NULL) sv = find_subvolume(&(m->pos),NULL);
-  else if (inside_subvolume(&(m->pos),guess->subvol)) sv = guess->subvol;
-  else sv = find_subvolume(&(m->pos),guess->subvol);
-=======
   if (guess == NULL) sv = find_subvolume(world, &(m->pos),NULL);
   else if (inside_subvolume(&(m->pos), guess->subvol, world->x_fineparts,
                             world->y_fineparts, world->z_fineparts)) 
     sv = guess->subvol;
   else sv = find_subvolume(world, &(m->pos),guess->subvol);
->>>>>>> 235f249d
 
   new_m = CHECKED_MEM_GET(sv->local_storage->mol, "volume molecule");
   memcpy(new_m,m,sizeof(struct volume_molecule));
@@ -1262,14 +1243,9 @@
     n = (int)(num_to_release);
   }
 
-<<<<<<< HEAD
-  if (n<0) return vacuum_inside_regions(rso,m,n);
-  if (world->notify->release_events == NOTIFY_FULL)
-=======
   if (n<0) 
     return vacuum_inside_regions(world, rso,m,n);
   if(world->notify->release_events == NOTIFY_FULL)
->>>>>>> 235f249d
   {
      if (n > 0)
        mcell_log_raw("Releasing %d molecules %s ...", n, m->properties->sym->name);
@@ -2485,12 +2461,8 @@
     mp->pos.x = loc.x;
     mp->pos.y = loc.y;
     mp->pos.z = loc.z;
-<<<<<<< HEAD
-    if (!inside_subvolume(&(mp->pos), old_sv))
-=======
     if(!inside_subvolume(&(mp->pos), old_sv, world->x_fineparts,
           world->y_fineparts, world->z_fineparts))
->>>>>>> 235f249d
     {
        /* find new subvolume after reshuffling */
        new_sv = find_subvolume(world, &loc, NULL);
