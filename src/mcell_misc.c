/******************************************************************************
 *
 * Copyright (C) 2006-2014 by
 * The Salk Institute for Biological Studies and
 * Pittsburgh Supercomputing Center, Carnegie Mellon University
 *
 * This program is free software; you can redistribute it and/or
 * modify it under the terms of the GNU General Public License
 * as published by the Free Software Foundation; either version 2
 * of the License, or (at your option) any later version.
 *
 * This program is distributed in the hope that it will be useful,
 * but WITHOUT ANY WARRANTY; without even the implied warranty of
 * MERCHANTABILITY or FITNESS FOR A PARTICULAR PURPOSE.  See the
 * GNU General Public License for more details.
 *
 * You should have received a copy of the GNU General Public License
 * along with this program; if not, write to the Free Software
 * Foundation, Inc., 51 Franklin Street, Fifth Floor, Boston, MA  02110-1301,
<<<<<<< HEAD
 *USA. *
 *                                                                                 *
 ***********************************************************************************/
#include <stdlib.h>
#include <math.h>
#include <string.h>
=======
 * USA.
 *
******************************************************************************/

#include "stdlib.h"
#include "math.h"
>>>>>>> cb3311d3

#include "argparse.h"
#include "version_info.h"
#include "config.h"
#include "mcell_structs.h"

#include "logging.h"
#include "mcell_misc.h"

/* declaration of static functions */
static void swap_double(double *x, double *y);

/************************************************************************
 *
 * mcell_print_version prints the version string
 *
 ************************************************************************/
void mcell_print_version() { print_version(mcell_get_log_file()); }

/************************************************************************
 *
 * mcell_print_usage prints the usage information
 *
 ************************************************************************/
void mcell_print_usage(const char *executable_name) {
  print_usage(mcell_get_log_file(), executable_name);
}

/************************************************************************
 *
 * mcell_print_stats prints the simulation stats
 *
 ************************************************************************/
void mcell_print_stats() { mem_dump_stats(mcell_get_log_file()); }

/************************************************************************
 *
 * function for printing a string
 *
 * XXX: This is a temporary hack to be able to print in mcell.c
 *      since mcell disables regular printf
 *
 ************************************************************************/
void mcell_print(const char *message) { mcell_log("%s", message); }

/************************************************************************
 *
 * mcell_argparse parses the commandline and sets the
 * corresponding parts of the state (seed #, logging, ...)
 *
 ************************************************************************/
int mcell_argparse(int argc, char **argv, MCELL_STATE *state) {
  return argparse_init(argc, argv, state);
}

/*************************************************************************
 mcell_copysort_numeric_list:
    Copy and sort a num_expr_list in ascending numeric order.

 In:  parse_state:  parser state
      head:  the list to sort
 Out: list is sorted
*************************************************************************/
struct num_expr_list *mcell_copysort_numeric_list(struct num_expr_list *head) {
  struct num_expr_list_head new_head;
  if (mcell_generate_range_singleton(&new_head, head->value))
    return NULL;

  head = head->next;
  while (head != NULL) {
    struct num_expr_list *insert_pt, **prev;
    for (insert_pt = new_head.value_head, prev = &new_head.value_head;
         insert_pt != NULL;
         prev = &insert_pt->next, insert_pt = insert_pt->next) {
      if (insert_pt->value >= head->value)
        break;
    }

    struct num_expr_list *new_item =
        CHECKED_MALLOC_STRUCT(struct num_expr_list, "numeric array");
    if (new_item == NULL) {
      mcell_free_numeric_list(new_head.value_head);
      return NULL;
    }

    new_item->next = insert_pt;
    new_item->value = head->value;
    *prev = new_item;
    if (insert_pt == NULL)
      new_head.value_tail = new_item;
    head = head->next;
  }

  return new_head.value_head;
}

/*************************************************************************
 mcell_sort_numeric_list:
    Sort a num_expr_list in ascending numeric order.  N.B. This uses bubble
    sort, which is O(n^2).  Don't use it if you expect your list to be very
    long.  The list is sorted in-place.

 In:  head:  the list to sort
 Out: list is sorted
*************************************************************************/
void mcell_sort_numeric_list(struct num_expr_list *head) {
  struct num_expr_list *curr, *next;
  int done = 0;
  while (!done) {
    done = 1;
    curr = head;
    while (curr != NULL) {
      next = curr->next;
      if (next != NULL) {
        if (curr->value > next->value) {
          done = 0;
          swap_double(&curr->value, &next->value);
        }
      }
      curr = next;
    }
  }
}

/*************************************************************************
 mcell_free_numeric_list:
    Free a num_expr_list.

 In:  nel:  the list to free
 Out: all elements are freed
*************************************************************************/
void mcell_free_numeric_list(struct num_expr_list *nel) {
  while (nel != NULL) {
    struct num_expr_list *n = nel;
    nel = nel->next;
    free(n);
  }
}

/*************************************************************************
 mcell_generate_range:
    Generate a num_expr_list containing the numeric values from start to end,
    incrementing by step.

 In:  state: the simulation state
      list:  destination to receive list of values
      start: start of range
      end:   end of range
      step:  increment
 Out: 0 on success, 1 on failure.  On success, list is filled in.
*************************************************************************/
MCELL_STATUS mcell_generate_range(struct num_expr_list_head *list, double start,
                                  double end, double step) {
  list->value_head = NULL;
  list->value_tail = NULL;
  list->value_count = 0;
  list->shared = 0;

  if (step > 0) {
    /* JW 2008-03-31: In the guard on the loop below, it seems to me that
     * the third condition is redundant with the second.
     */
    for (double tmp_dbl = start;
         tmp_dbl < end || !distinguishable(tmp_dbl, end, EPS_C) ||
             fabs(end - tmp_dbl) <= EPS_C;
         tmp_dbl += step) {
      if (advance_range(list, tmp_dbl))
        return MCELL_FAIL;
    }
  } else /* if (step < 0) */
  {
    /* JW 2008-03-31: In the guard on the loop below, it seems to me that
     * the third condition is redundant with the second.
     */
    for (double tmp_dbl = start;
         tmp_dbl > end || !distinguishable(tmp_dbl, end, EPS_C) ||
             fabs(end - tmp_dbl) <= EPS_C;
         tmp_dbl += step) {
      if (advance_range(list, tmp_dbl))
        return MCELL_FAIL;
    }
  }
  return MCELL_SUCCESS;
}

// Maybe move this somewhere else
int advance_range(struct num_expr_list_head *list, double tmp_dbl) {
  struct num_expr_list *nel;
  nel = CHECKED_MALLOC_STRUCT(struct num_expr_list, "numeric list");
  if (nel == NULL) {
    mcell_free_numeric_list(list->value_head);
    list->value_head = list->value_tail = NULL;
    return MCELL_FAIL;
  }
  nel->value = tmp_dbl;
  nel->next = NULL;

  ++list->value_count;
  if (list->value_tail != NULL)
    list->value_tail->next = nel;
  else
    list->value_head = nel;
  list->value_tail = nel;
  return MCELL_SUCCESS;
}

/*************************************************************************
 mcell_generate_range_singleton:
    Generate a numeric list containing a single value.

 In:  lh:   list to receive value
      value: value for list
 Out: 0 on success, 1 on failure
*************************************************************************/
int mcell_generate_range_singleton(struct num_expr_list_head *lh,
                                   double value) {

  struct num_expr_list *nel =
      CHECKED_MALLOC_STRUCT(struct num_expr_list, "numeric array");
  if (nel == NULL)
    return 1;
  lh->value_head = lh->value_tail = nel;
  lh->value_count = 1;
  lh->shared = 0;
  lh->value_head->value = value;
  lh->value_head->next = NULL;
  return 0;
}

/************************************************************************
 swap_double:
 In:  x, y: doubles to swap
 Out: Swaps references to two double values.
 ***********************************************************************/
void swap_double(double *x, double *y) {
  double temp;

  temp = *x;
  *x = *y;
  *y = temp;
}

/************************************************************************
 mcell_find_include_file:
      Find the path for an include file.  For an absolute include path, the
      file path is unmodified, but for a relative path, the resultant path will
      be relative to the currently parsed file.

 In:  path: path from include statement
      cur_path: path of current include file
 Out: allocated buffer containing path of the include file, or NULL if the file
      path couldn't be allocated.  If we ever use a more complex mechanism for
      locating include files, we may also return NULL if no file could be
      located.
 ***********************************************************************/
char *mcell_find_include_file(char const *path, char const *cur_path) {
  char *candidate = NULL;
  if (path[0] == '/')
    candidate = strdup(path);
  else {
    char *last_slash = strrchr(cur_path, '/');
#ifdef _WIN32
    char *last_bslash = strrchr(cur_path, '\\');
    if (last_bslash > last_slash)
      last_slash = last_bslash;
#endif
    if (last_slash == NULL)
      candidate = strdup(path);
    else
      candidate = CHECKED_SPRINTF("%.*s/%s", (int)(last_slash - cur_path),
                                  cur_path, path);
  }

  return candidate;
}<|MERGE_RESOLUTION|>--- conflicted
+++ resolved
@@ -17,21 +17,13 @@
  * You should have received a copy of the GNU General Public License
  * along with this program; if not, write to the Free Software
  * Foundation, Inc., 51 Franklin Street, Fifth Floor, Boston, MA  02110-1301,
-<<<<<<< HEAD
- *USA. *
- *                                                                                 *
- ***********************************************************************************/
+ * USA.
+ *
+******************************************************************************/
+
 #include <stdlib.h>
 #include <math.h>
 #include <string.h>
-=======
- * USA.
- *
-******************************************************************************/
-
-#include "stdlib.h"
-#include "math.h"
->>>>>>> cb3311d3
 
 #include "argparse.h"
 #include "version_info.h"
