--- conflicted
+++ resolved
@@ -1169,19 +1169,13 @@
 
        if (grid_reactant != NULL)
        {
-<<<<<<< HEAD
-         find_neighbor_tiles(grid_reactant, grid_reactant->grid, grid_reactant->grid_index, 1, 0, &tile_nbr_head, &list_length);
-       }
-       else 
-       {
-         find_neighbor_tiles(grid_reactant, w->grid, rxn_uv_idx, 1, 0, &tile_nbr_head, &list_length);
-=======
          find_neighbor_tiles(world, grid_reactant, grid_reactant->grid, 
              grid_reactant->grid_index, 1, 0, &tile_nbr_head, &list_length);
-       }else{
+       }
+       else
+       {
          find_neighbor_tiles(world, grid_reactant, w->grid, rxn_uv_idx, 
              1, 0, &tile_nbr_head, &list_length);
->>>>>>> 235f249d
        }
 
        /* Create list of vacant tiles */
@@ -1807,16 +1801,11 @@
               if (is_unimol && replace_p1 && (num_surface_products == 2))
               {
                  find_closest_position(product_grid[n_product], product_grid_idx[n_product], reac_grid, reac_idx, &prod_uv_pos);
-<<<<<<< HEAD
               }
-              else 
+              else
               {
-                 grid2uv_random(product_grid[n_product], product_grid_idx[n_product], &prod_uv_pos);
-=======
-              }else{
                  grid2uv_random(product_grid[n_product], 
                      product_grid_idx[n_product], &prod_uv_pos, world->rng);
->>>>>>> 235f249d
               }
               break;
 
@@ -2266,14 +2255,9 @@
              grid_1_outside_grid_2_outside_grid_3_inside = 1;
        }
      }
-<<<<<<< HEAD
      else if ((grid_1->properties->flags & CAN_REGION_BORDER) &&
-        are_restricted_regions_for_species_on_object(grid_1->grid->surface->parent_object, grid_1) &&
-=======
-     else if((grid_1->properties->flags & CAN_REGION_BORDER) &&
         are_restricted_regions_for_species_on_object(world, 
           grid_1->grid->surface->parent_object, grid_1) &&
->>>>>>> 235f249d
         (grid_2->properties->flags & CAN_REGION_BORDER) &&
         are_restricted_regions_for_species_on_object(world,
           grid_2->grid->surface->parent_object, grid_2) &&
@@ -2286,38 +2270,25 @@
        w_1 = grid_1->grid->surface;
        rlp_head_wall_1 = find_restricted_regions_by_wall(world, w_1, grid_1);
        w_2 = grid_2->grid->surface;
-<<<<<<< HEAD
-       rlp_head_wall_2 = find_restricted_regions_by_wall(w_2, grid_2);
-       if ((rlp_head_wall_1 != NULL) && (rlp_head_wall_2 != NULL))
-       {
-=======
        rlp_head_wall_2 = find_restricted_regions_by_wall(world, w_2, grid_2);
-       if((rlp_head_wall_1 != NULL) && (rlp_head_wall_2 != NULL)) {
->>>>>>> 235f249d
+       if((rlp_head_wall_1 != NULL) && (rlp_head_wall_2 != NULL)) 
+       {
            only_grid_1_grid_2_inside = 1;
        }
        else if ((rlp_head_wall_1 != NULL) && (rlp_head_wall_2 == NULL))
        {
            only_grid_1_inside_grid_2_outside = 1;
-<<<<<<< HEAD
-           rlp_head_obj_2 = find_restricted_regions_by_object(w_2->parent_object, grid_2);
-       }
-       else if ((rlp_head_wall_1 == NULL) && (rlp_head_wall_2 != NULL))
-       {
-           only_grid_1_outside_grid_2_inside = 1;
-           rlp_head_obj_1 = find_restricted_regions_by_object(w_1->parent_object, grid_1);
-       }
-       else if ((rlp_head_wall_1 == NULL) && (rlp_head_wall_2 == NULL))
-       {
-=======
            rlp_head_obj_2 = find_restricted_regions_by_object(world,
                w_2->parent_object, grid_2);
-       }else if((rlp_head_wall_1 == NULL) && (rlp_head_wall_2 != NULL)){
+       }
+       else if ((rlp_head_wall_1 == NULL) && (rlp_head_wall_2 != NULL))
+       {
            only_grid_1_outside_grid_2_inside = 1;
            rlp_head_obj_1 = find_restricted_regions_by_object(world,
                w_1->parent_object, grid_1);
-       }else if((rlp_head_wall_1 == NULL) && (rlp_head_wall_2 == NULL)){
->>>>>>> 235f249d
+       }
+       else if ((rlp_head_wall_1 == NULL) && (rlp_head_wall_2 == NULL))
+       {
            only_grid_1_grid_2_outside = 1;
            rlp_head_obj_1 = find_restricted_regions_by_object(world,
                w_1->parent_object, grid_1);
@@ -2325,14 +2296,9 @@
                w_2->parent_object, grid_2);
        }
      }
-<<<<<<< HEAD
      else if ((grid_1->properties->flags & CAN_REGION_BORDER) &&
-        are_restricted_regions_for_species_on_object(grid_1->grid->surface->parent_object, grid_1) &&
-=======
-     else if((grid_1->properties->flags & CAN_REGION_BORDER) &&
         are_restricted_regions_for_species_on_object(world, 
           grid_1->grid->surface->parent_object, grid_1) &&
->>>>>>> 235f249d
         (!(grid_2->properties->flags & CAN_REGION_BORDER) ||
         !are_restricted_regions_for_species_on_object(world, 
           grid_2->grid->surface->parent_object, grid_2)) &&
@@ -2345,38 +2311,25 @@
        w_1 = grid_1->grid->surface;
        rlp_head_wall_1 = find_restricted_regions_by_wall(world, w_1, grid_1);
        w_3 = grid_3->grid->surface;
-<<<<<<< HEAD
-       rlp_head_wall_3 = find_restricted_regions_by_wall(w_3, grid_3);
-       if ((rlp_head_wall_1 != NULL) && (rlp_head_wall_3 != NULL))
-       {
-=======
        rlp_head_wall_3 = find_restricted_regions_by_wall(world, w_3, grid_3);
-       if((rlp_head_wall_1 != NULL) && (rlp_head_wall_3 != NULL)) {
->>>>>>> 235f249d
+       if ((rlp_head_wall_1 != NULL) && (rlp_head_wall_3 != NULL)) 
+       {
            only_grid_1_grid_3_inside = 1;
        }
        else if ((rlp_head_wall_1 != NULL) && (rlp_head_wall_3 == NULL))
        {
            only_grid_1_inside_grid_3_outside = 1;
-<<<<<<< HEAD
-           rlp_head_obj_3 = find_restricted_regions_by_object(w_3->parent_object, grid_3);
-       }
-       else if ((rlp_head_wall_1 == NULL) && (rlp_head_wall_3 != NULL))
-       {
-           only_grid_1_outside_grid_3_inside = 1;
-           rlp_head_obj_1 = find_restricted_regions_by_object(w_1->parent_object, grid_1);
-       }
-       else if ((rlp_head_wall_1 == NULL) && (rlp_head_wall_3 == NULL))
-       {
-=======
            rlp_head_obj_3 = find_restricted_regions_by_object(world,
                w_3->parent_object, grid_3);
-       }else if((rlp_head_wall_1 == NULL) && (rlp_head_wall_3 != NULL)){
+       }
+       else if ((rlp_head_wall_1 == NULL) && (rlp_head_wall_3 != NULL))
+       {
            only_grid_1_outside_grid_3_inside = 1;
            rlp_head_obj_1 = find_restricted_regions_by_object(world,
                w_1->parent_object, grid_1);
-       }else if((rlp_head_wall_1 == NULL) && (rlp_head_wall_3 == NULL)){
->>>>>>> 235f249d
+       } 
+       else if ((rlp_head_wall_1 == NULL) && (rlp_head_wall_3 == NULL))
+       {
            only_grid_1_grid_3_outside = 1;
            rlp_head_obj_1 = find_restricted_regions_by_object(world,
                w_1->parent_object, grid_1);
@@ -2384,19 +2337,12 @@
                w_3->parent_object, grid_3);
        }
      }
-<<<<<<< HEAD
      else if ((!(grid_1->properties->flags & CAN_REGION_BORDER) ||
-        (!are_restricted_regions_for_species_on_object(grid_1->grid->surface->parent_object, grid_1))) &&
-        (grid_2->properties->flags & CAN_REGION_BORDER) &&
-        are_restricted_regions_for_species_on_object(grid_2->grid->surface->parent_object, grid_2) &&
-=======
-     else if((!(grid_1->properties->flags & CAN_REGION_BORDER) ||
         (!are_restricted_regions_for_species_on_object(world, 
             grid_1->grid->surface->parent_object, grid_1))) &&
            (grid_2->properties->flags & CAN_REGION_BORDER) &&
         are_restricted_regions_for_species_on_object(world,
           grid_2->grid->surface->parent_object, grid_2) &&
->>>>>>> 235f249d
         (grid_3->properties->flags & CAN_REGION_BORDER) &&
         are_restricted_regions_for_species_on_object(world, 
           grid_3->grid->surface->parent_object, grid_3))
@@ -2406,38 +2352,25 @@
        w_2 = grid_2->grid->surface;
        rlp_head_wall_2 = find_restricted_regions_by_wall(world, w_2, grid_2);
        w_3 = grid_3->grid->surface;
-<<<<<<< HEAD
-       rlp_head_wall_3 = find_restricted_regions_by_wall(w_3, grid_3);
-       if ((rlp_head_wall_2 != NULL) && (rlp_head_wall_3 != NULL))
-       {
-=======
        rlp_head_wall_3 = find_restricted_regions_by_wall(world, w_3, grid_3);
-       if((rlp_head_wall_2 != NULL) && (rlp_head_wall_3 != NULL)) {
->>>>>>> 235f249d
+       if ((rlp_head_wall_2 != NULL) && (rlp_head_wall_3 != NULL)) 
+       {
            only_grid_2_grid_3_inside = 1;
        }
        else if ((rlp_head_wall_2 != NULL) && (rlp_head_wall_3 == NULL))
        {
            only_grid_2_inside_grid_3_outside = 1;
-<<<<<<< HEAD
-           rlp_head_obj_3 = find_restricted_regions_by_object(w_3->parent_object, grid_3);
-       }
-       else if ((rlp_head_wall_2 == NULL) && (rlp_head_wall_3 != NULL))
-       {
-           only_grid_2_outside_grid_3_inside = 1;
-           rlp_head_obj_2 = find_restricted_regions_by_object(w_2->parent_object, grid_2);
-       }
-       else if ((rlp_head_wall_2 == NULL) && (rlp_head_wall_3 == NULL))
-       {
-=======
            rlp_head_obj_3 = find_restricted_regions_by_object(world,
                w_3->parent_object, grid_3);
-       }else if((rlp_head_wall_2 == NULL) && (rlp_head_wall_3 != NULL)){
+       }
+       else if ((rlp_head_wall_2 == NULL) && (rlp_head_wall_3 != NULL))
+       {
            only_grid_2_outside_grid_3_inside = 1;
            rlp_head_obj_2 = find_restricted_regions_by_object(world,
                w_2->parent_object, grid_2);
-       }else if((rlp_head_wall_2 == NULL) && (rlp_head_wall_3 == NULL)){
->>>>>>> 235f249d
+       }
+       else if ((rlp_head_wall_2 == NULL) && (rlp_head_wall_3 == NULL))
+       {
            only_grid_2_grid_3_outside = 1;
            rlp_head_obj_2 = find_restricted_regions_by_object(world,
                w_2->parent_object, grid_2);
@@ -2445,14 +2378,9 @@
                w_3->parent_object, grid_3);
        }
      }
-<<<<<<< HEAD
      else if ((grid_1->properties->flags & CAN_REGION_BORDER) &&
-        are_restricted_regions_for_species_on_object(grid_1->grid->surface->parent_object, grid_1) &&
-=======
-     else if((grid_1->properties->flags & CAN_REGION_BORDER) &&
         are_restricted_regions_for_species_on_object(world, 
           grid_1->grid->surface->parent_object, grid_1) &&
->>>>>>> 235f249d
         (!(grid_2->properties->flags & CAN_REGION_BORDER) ||
         !are_restricted_regions_for_species_on_object(world,
           grid_2->grid->surface->parent_object, grid_2)) &&
@@ -2462,23 +2390,15 @@
      {
         /* only reactant "grid_1" has restrictive region border property */
        w_1 = grid_1->grid->surface;
-<<<<<<< HEAD
-       rlp_head_wall_1 = find_restricted_regions_by_wall(w_1, grid_1);
-       if (rlp_head_wall_1 != NULL)
+       rlp_head_wall_1 = find_restricted_regions_by_wall(world, w_1, grid_1);
+       if (rlp_head_wall_1 != NULL) 
        {
            only_grid_1_inside = 1;
        }
-       else 
-       {
-           rlp_head_obj_1 = find_restricted_regions_by_object(w_1->parent_object, grid_1);
-=======
-       rlp_head_wall_1 = find_restricted_regions_by_wall(world, w_1, grid_1);
-       if(rlp_head_wall_1 != NULL) {
-           only_grid_1_inside = 1;
-       }else{
+       else
+       {
            rlp_head_obj_1 = find_restricted_regions_by_object(world,
                w_1->parent_object, grid_1);
->>>>>>> 235f249d
            only_grid_1_outside = 1;
        }
      }
@@ -2494,19 +2414,12 @@
      {
         /* only reactant "grid_2" has restrictive region border property */
        w_2 = grid_2->grid->surface;
-<<<<<<< HEAD
-       rlp_head_wall_2 = find_restricted_regions_by_wall(w_2, grid_2);
+       rlp_head_wall_2 = find_restricted_regions_by_wall(world, w_2, grid_2);
        if (rlp_head_wall_2 != NULL) only_grid_2_inside = 1;
-       else 
-       {
-          rlp_head_obj_2 = find_restricted_regions_by_object(w_2->parent_object, grid_2);
-=======
-       rlp_head_wall_2 = find_restricted_regions_by_wall(world, w_2, grid_2);
-       if(rlp_head_wall_2 != NULL) only_grid_2_inside = 1;
-       else{
+       else
+       {
           rlp_head_obj_2 = find_restricted_regions_by_object(world,
               w_2->parent_object, grid_2);
->>>>>>> 235f249d
           only_grid_2_outside = 1;
        }
      }
@@ -2522,19 +2435,12 @@
      {
         /* only reactant "grid_3" has restrictive region border property */
        w_3 = grid_3->grid->surface;
-<<<<<<< HEAD
-       rlp_head_wall_3 = find_restricted_regions_by_wall(w_3, grid_3);
-       if (rlp_head_wall_3 != NULL) only_grid_3_inside = 1;
-       else 
-       {
-          rlp_head_obj_3 = find_restricted_regions_by_object(w_3->parent_object, grid_3);
-=======
        rlp_head_wall_3 = find_restricted_regions_by_wall(world, w_3, grid_3);
        if(rlp_head_wall_3 != NULL) only_grid_3_inside = 1;
-       else{
+       else
+       {
           rlp_head_obj_3 = find_restricted_regions_by_object(world,
               w_3->parent_object, grid_3);
->>>>>>> 235f249d
           only_grid_3_outside = 1;
        }
      }
@@ -2726,19 +2632,13 @@
 
        if (grid_reactant != NULL)
        {
-<<<<<<< HEAD
-         find_neighbor_tiles(grid_reactant, grid_reactant->grid, grid_reactant->grid_index, 1, 0, &tile_nbr_head, &list_length);
-       }
-       else 
-       {
-         find_neighbor_tiles(grid_reactant, w->grid, rxn_uv_idx, 1, 0, &tile_nbr_head, &list_length);
-=======
          find_neighbor_tiles(world, grid_reactant, grid_reactant->grid, 
              grid_reactant->grid_index, 1, 0, &tile_nbr_head, &list_length);
-       }else{
+       }
+       else
+       {
          find_neighbor_tiles(world, grid_reactant, w->grid, rxn_uv_idx, 
              1, 0, &tile_nbr_head, &list_length);
->>>>>>> 235f249d
        }
 
 
@@ -3836,19 +3736,13 @@
     m = (struct volume_molecule*)reac;
     if (rx->is_complex)
     {
-<<<<<<< HEAD
-       result = outcome_products(NULL, NULL, t, rx, path, reac, NULL, 0, 0);
-    }
-    else 
-    {
-       result = outcome_products_random(NULL, NULL, t, rx, path, reac, NULL, 0, 0);
-=======
        result = outcome_products(world, NULL, NULL, t, rx, path, reac, 
            NULL, 0, 0);
-    }else{
+    }
+    else
+    {
        result = outcome_products_random(world, NULL, NULL, t, rx, path, 
            reac, NULL, 0, 0);
->>>>>>> 235f249d
     }
   }
   else
@@ -3869,16 +3763,11 @@
           (strcmp(rx->players[0]->sym->name, "ALL_MOLECULES") == 0))
        {
            /* do nothing */
-<<<<<<< HEAD
-       }
-       else 
-       {
-         result = outcome_products_random(g->grid->surface, NULL, t, rx, path, reac, NULL, g->orient, 0);
-=======
-       }else{
+       }
+       else
+       {
          result = outcome_products_random(world, g->grid->surface, NULL, t, 
              rx, path, reac, NULL, g->orient, 0);
->>>>>>> 235f249d
        }
     }
   }
@@ -4002,19 +3891,13 @@
 
   if (rx->is_complex)
   {
-<<<<<<< HEAD
-     result = outcome_products(w, hitpt, t, rx, path, reacA, reacB, orientA, orientB);
-  }
-  else 
-  {
-    result = outcome_products_random(w, hitpt, t, rx, path, reacA, reacB, orientA, orientB);
-=======
      result = outcome_products(world, w, hitpt, t, rx, path, reacA, reacB, 
          orientA, orientB);
-  }else{
+  }
+  else
+  {
     result = outcome_products_random(world, w, hitpt, t, rx, path, reacA, 
         reacB, orientA, orientB);
->>>>>>> 235f249d
   }
 
   if (result==RX_BLOCKED) return RX_BLOCKED;
@@ -4478,19 +4361,13 @@
     {
       if (rx->is_complex)
       {
-<<<<<<< HEAD
-         result = outcome_products(surface, hitpt, t, rx, path, reac, NULL, orient, 0);
-      }
-      else 
-      {
-         result = outcome_products_random(surface, hitpt, t, rx, path, reac, NULL, orient, 0);
-=======
          result = outcome_products(world, surface, hitpt, t, rx, path, reac, 
              NULL, orient, 0);
-      }else{
+      }
+      else
+      {
          result = outcome_products_random(world, surface, hitpt, t, rx, 
              path, reac, NULL, orient, 0);
->>>>>>> 235f249d
       }
     }
     if (result == RX_BLOCKED) return RX_A_OK; /* reflect the molecule */
@@ -4712,26 +4589,16 @@
     }
 
     /* only reactant grid_1 has restrictive region border property */
-<<<<<<< HEAD
-    else if ((grid_1->properties->flags & CAN_REGION_BORDER) &&
-            are_restricted_regions_for_species_on_object(grid_1->grid->surface->parent_object, grid_1) &&
-=======
     else if((grid_1->properties->flags & CAN_REGION_BORDER) &&
             are_restricted_regions_for_species_on_object(world,
               grid_1->grid->surface->parent_object, grid_1) &&
->>>>>>> 235f249d
             (!(grid_2->properties->flags & CAN_REGION_BORDER) ||
              !are_restricted_regions_for_species_on_object(world,
                grid_2->grid->surface->parent_object, grid_2)))
     {
       w_1 = grid_1->grid->surface;
-<<<<<<< HEAD
-      rlp_head_wall_1 = find_restricted_regions_by_wall(w_1, grid_1);
-      if (rlp_head_wall_1 != NULL)
-=======
       rlp_head_wall_1 = find_restricted_regions_by_wall(world, w_1, grid_1);
       if(rlp_head_wall_1 != NULL)
->>>>>>> 235f249d
       {
         grid_bitmask |= GRID1_IN;
       }
@@ -4752,13 +4619,8 @@
                grid_1->grid->surface->parent_object, grid_1)))
     {
       w_2 = grid_2->grid->surface;
-<<<<<<< HEAD
-      rlp_head_wall_2 = find_restricted_regions_by_wall(w_2, grid_2);
-      if (rlp_head_wall_2 != NULL)
-=======
       rlp_head_wall_2 = find_restricted_regions_by_wall(world, w_2, grid_2);
       if(rlp_head_wall_2 != NULL)
->>>>>>> 235f249d
       {
         grid_bitmask |= GRID2_IN;
       }
@@ -4779,13 +4641,8 @@
          grid_1->grid->surface->parent_object, grid_1))
     {
       w_1 = grid_1->grid->surface;
-<<<<<<< HEAD
-      rlp_head_wall_1 = find_restricted_regions_by_wall(w_1, grid_1);
-      if (rlp_head_wall_1 != NULL)
-=======
       rlp_head_wall_1 = find_restricted_regions_by_wall(world, w_1, grid_1);
       if(rlp_head_wall_1 != NULL)
->>>>>>> 235f249d
       {
         grid_bitmask |= ALL_INSIDE;
       }
