/**************************************************************************\
** File: react_outc.c                                                     **
**                                                                        **
** Purpose: Implements specific reaction outcome pathways.                **
**                                                                        **
\**************************************************************************/

#include <string.h>
#include <math.h>
#include <stdio.h>
#include <stdlib.h>
#include <stdbool.h>
#include <assert.h>

#include "logging.h"
#include "rng.h"
#include "util.h"
#include "grid_util.h"
#include "mcell_structs.h"
#include "count_util.h"
#include "react.h"
#include "vol_util.h"
#include "macromolecule.h"
#include "wall_util.h"

static int outcome_products(struct storage *local,
                            struct wall *w,
                            struct vector3 *hitpt,
                            double t,
                            struct rxn *rx,
                            int path,
                            struct abstract_molecule *reacA,
                            struct abstract_molecule *reacB,
                            short orientA,
                            short orientB);
<<<<<<< HEAD
static int outcome_products_random(struct storage *local,
                                   struct wall *w,
                                   struct vector3 *hitpt,
                                   double t,
                                   struct rxn *rx,
                                   int path,
                                   struct abstract_molecule *reacA,
                                   struct abstract_molecule *reacB,
                                   short orientA,
                                   short orientB);
static int outcome_products_trimol_reaction(struct wall *w,
                                            struct volume_molecule *reac_m, struct grid_molecule *reac_g,
                                            struct rxn *rx,int path,struct storage *local,
                                            short orientA, short orientB, short orientC,
                                            double t,struct vector3 *hitpt,
                                            struct abstract_molecule *reacA,struct abstract_molecule *reacB,
                                            struct abstract_molecule *reacC, struct abstract_molecule *moving);
=======
static int outcome_products_trimol_reaction_random(struct wall *w,
                            struct vector3 *hitpt,
                            double t,
                            struct rxn *rx,
                            int path,
                            struct abstract_molecule *reacA,
                            struct abstract_molecule *reacB,
                            struct abstract_molecule *reacC,
                            short orientA,
                            short orientB,
                            short orientC);


>>>>>>> 08849861

extern struct volume *world;

static int reaction_wizardry(struct magic_list *incantation,
                             struct wall *surface,
                             struct vector3 *hitpt,
                             double t);

int is_compatible_surface(void *req_species,struct wall *w)
{
  struct species *rs = (struct species*)req_species;
  
  if (rs==NULL) return 1;
  
  return (w->surf_class == rs);
}

enum {
  PLAYER_GRID_MOL = 'g',
  PLAYER_VOL_MOL  = 'm',
  PLAYER_WALL     = 'w',
  PLAYER_NONE     = '\0',
  PLAYER_INVALID  = '!'
};

enum {
  PRODUCT_FLAG_NOT_SET,
  PRODUCT_FLAG_USE_UV_LOC,
  PRODUCT_FLAG_USE_REACA_UV,
  PRODUCT_FLAG_USE_REACB_UV,
  PRODUCT_FLAG_USE_REACC_UV,
  PRODUCT_FLAG_USE_RANDOM
};

#define IS_GRID_MOL(g) ((g) != NULL  &&  ((g)->properties->flags & ON_GRID))

static void add_players_to_list(struct rxn *rx,
                                struct abstract_molecule *reacA,
                                struct abstract_molecule *reacB,
                                struct abstract_molecule *reacC,
                                struct abstract_molecule **player,
                                char                      *player_type)
{
  /* Add reacA to the list of players, saving the reactant's type. */
  player[0] = reacA;
  player_type[0] = IS_GRID_MOL(reacA) ? PLAYER_GRID_MOL : PLAYER_VOL_MOL;

  /* If we have a second reactant, add it to the list of players. */
  if (rx->n_reactants > 1)
  {

    /* If the second reactant is a wall... */
    if (reacB == NULL)
    {
       assert(rx->n_reactants == 2);
       player[1] = NULL;
       player_type[1] = PLAYER_WALL;
    }

    /* Else, the second reactant is a molecule */
    else
    {
       player[1] = reacB;
       player_type[1] = IS_GRID_MOL(reacB) ? PLAYER_GRID_MOL : PLAYER_VOL_MOL;
    }

    if (rx->n_reactants > 2)
    {
        if(reacC == NULL)
        {
          /* it's a wall. */
          player[2] = NULL;
          player_type[2] = PLAYER_WALL;
        }else{
          player[2] = reacC;
          player_type[2] = IS_GRID_MOL(reacC) ? PLAYER_GRID_MOL : PLAYER_VOL_MOL;
        }
    }
  }
}

static bool is_rxn_unimol(struct rxn *rx)
{
  if (rx->n_reactants == 1)
    return true;

  if (rx->n_reactants != 2)
    return false;

  if (! (rx->players[0]->flags & ON_GRID))
    return false;

  return (rx->players[1]->flags & IS_SURFACE) != 0;
}

static struct volume_molecule *place_volume_subunit(struct rng_state *rng,
                                                    struct species *product_species,
                                                    struct volume_molecule *old_volume_mol,
                                                    double t)
{
  /* Make sure the new molecule is of a different species.  Otherwise, why bother? */
  assert(old_volume_mol->properties != product_species);

  /* Find who we're replacing */
  int const subunit_idx = macro_subunit_index((struct abstract_molecule *) old_volume_mol);

  /* Find the species of our complex */
  struct complex_species * c_species = (struct complex_species *) (old_volume_mol->cmplx[0]->properties);
  int const num_subunits_in_complex = c_species->num_subunits;

  /* Allocate and initialize the molecule. */
  struct storage *local = old_volume_mol->subvol->local_storage;
  struct volume_molecule *new_volume_mol;
  new_volume_mol = CHECKED_MEM_GET(local->mol, "volume molecule");
  new_volume_mol->birthplace = local->mol;
  new_volume_mol->birthday = t;
  new_volume_mol->t = t;
  new_volume_mol->t2 = 0.0;
  new_volume_mol->properties = product_species;
  new_volume_mol->cmplx = NULL;
  new_volume_mol->prev_v = NULL;
  new_volume_mol->next_v = NULL;
  new_volume_mol->pos = old_volume_mol->pos;
  new_volume_mol->subvol = old_volume_mol->subvol;
  new_volume_mol->flags = TYPE_3D | ACT_NEWBIE | IN_VOLUME | IN_SCHEDULE | COMPLEX_MEMBER;
  /* Do not set diffuse flag since subunits are stationary. */

  if ((product_species->flags & COUNT_SOME_MASK) != 0)
    new_volume_mol->flags |= COUNT_ME;

  /* As a macromol rxn, this cannot be the result of a grid reaction.  Either
   * handle volume reversibility, or clear reversibility state. */
  new_volume_mol->previous_wall = NULL;
  if (world->volume_reversibility)
  {
    new_volume_mol->index = world->dissociation_index;
    new_volume_mol->flags |= ACT_CLAMPED;
  }
  else
  {
    new_volume_mol->index = -1;
  }

  /* Connect up new subunit to complex */
  old_volume_mol->cmplx[subunit_idx + 1] = new_volume_mol;
  new_volume_mol->cmplx = old_volume_mol->cmplx;

  /* Bind subunit to old molecule position */
  new_volume_mol->pos = old_volume_mol->pos;
  new_volume_mol->subvol = old_volume_mol->subvol;

  /* Add new molecule to the appopriate subvolume */
  ht_add_molecule_to_list(&new_volume_mol->subvol->mol_by_species, new_volume_mol);
  new_volume_mol->subvol->mol_count++;

  /* Update counts for this complex. */
  if (count_complex(rng, old_volume_mol->cmplx[0], old_volume_mol, subunit_idx))
    mcell_allocfailed("Failed to update counts for complex subunits after a reaction.");

  /* Decide which, if any, subunits need to have unimol rxn times recomputed. */
  int update_subunit[ num_subunits_in_complex ];
  macro_count_inverse_related_subunits(c_species, update_subunit, subunit_idx);
  update_subunit[subunit_idx] = 0;

  /* Iterate over subunits, rescheduling as needed. */
  for (int other_subunit_idx = 1;
       other_subunit_idx <= num_subunits_in_complex;
       ++ other_subunit_idx)
  {
    /* No reschedule required for unrelated subunits. */
    if (! update_subunit[other_subunit_idx - 1])
      continue;

    /* If the subunit doesn't do unimol. rxns, no reschedule required. */
    struct volume_molecule *related_subunit = new_volume_mol->cmplx[other_subunit_idx];
    if (! (related_subunit->flags & ACT_REACT))
      continue;

    /* Set unimol rxn time to now, flag mol for recomputation. */
    related_subunit->t2 = 0.0;
    related_subunit->flags |= ACT_CHANGE;

    /* If the molecule is in the schedule, we'll have to find and excise it. */
    if (related_subunit->flags & IN_SCHEDULE)
      schedule_reschedule(related_subunit->subvol->local_storage->timer,
                          related_subunit, t);
  }

  /* Detach the old subunit from the complex. */
  old_volume_mol->cmplx = NULL;

  /* Check whether the product can undergo unimolecular rxns; if so, mark it. */
  /* N.B. This must occur after we've been added to the complex or we might not
   * match properly. */
  if (trigger_unimolecular(product_species->hashval,
                           (struct abstract_molecule*) new_volume_mol) != NULL)
    new_volume_mol->flags |= ACT_REACT;

  /* Add to the schedule. */
  if (schedule_add(local->timer, new_volume_mol))
    mcell_allocfailed("Failed to add newly created %s molecule to scheduler.",
                      product_species->sym->name);
  return new_volume_mol;
}

static struct volume_molecule *place_volume_product(struct species *product_species,
                                                    struct grid_molecule *grid_reactant,
                                                    struct wall *w,
                                                    struct subvolume *subvol,
                                                    struct vector3 *hitpt,
                                                    short orient,
                                                    double t)
{
  struct vector3 pos = *hitpt;

  /* For an orientable reaction, we need to bump products out from the surface
   * to ensure they end up on the correct side of the plane. */
  if (w)
  {
    /* Note: no raytracing here so it is rarely possible to jump through closely spaced surfaces */
    double bump = (orient > 0) ? EPS_C : -EPS_C;
    pos.x += bump*w->normal.x;
    pos.y += bump*w->normal.y;
    pos.z += bump*w->normal.z;
    subvol = find_subvolume(&pos, subvol);
  }

  /* Allocate and initialize the molecule. */
  struct volume_molecule *new_volume_mol;
  new_volume_mol = CHECKED_MEM_GET(subvol->local_storage->mol, "volume molecule");
  new_volume_mol->birthplace = subvol->local_storage->mol;
  new_volume_mol->birthday = t;
  new_volume_mol->t = t;
  new_volume_mol->t2 = 0.0;
  new_volume_mol->properties = product_species;
  new_volume_mol->cmplx = NULL;
  new_volume_mol->prev_v = NULL;
  new_volume_mol->next_v = NULL;
  new_volume_mol->pos = pos;
  new_volume_mol->subvol = subvol;
  new_volume_mol->index = 0;
  new_volume_mol->flags = TYPE_3D | ACT_NEWBIE | IN_VOLUME | IN_SCHEDULE;
  if (product_species->space_step > 0.0)
    new_volume_mol->flags |= ACT_DIFFUSE;
  if ((product_species->flags & COUNT_SOME_MASK) != 0)
    new_volume_mol->flags |= COUNT_ME;

  /* Check whether the product can undergo unimolecular rxns; if so, mark it. */
  if (trigger_unimolecular(product_species->hashval,
                           (struct abstract_molecule*) new_volume_mol) != NULL)
    new_volume_mol->flags |= ACT_REACT;

  /* If this product resulted from a surface rxn, store the previous wall position. */
  if (grid_reactant)
  {
    new_volume_mol->previous_wall = grid_reactant->grid->surface;

    /* This will be overwritten with orientation in the CLAMPED/surf.
     * reversibility case
     */
    new_volume_mol->index = grid_reactant->grid_index;
  }

  /* Else clear the previous wall position. */
  else
  {
    new_volume_mol->previous_wall = NULL;
    new_volume_mol->index = -1;
  }

  /* Set reversibility state for the new molecule. */
  if (w)
  {
    if (world->surface_reversibility)
    {
      /* Which direction did we move? */
      new_volume_mol->previous_wall = w;
      new_volume_mol->index = (orient > 0) ? 1 : -1;
      new_volume_mol->flags |= ACT_CLAMPED;
    }
  }
  else if (world->volume_reversibility)
  {
    new_volume_mol->index = world->dissociation_index;
    new_volume_mol->flags |= ACT_CLAMPED;
  }

  /* Add the molecule to the subvolume */
  ht_add_molecule_to_list(&new_volume_mol->subvol->mol_by_species, new_volume_mol);
  ++ new_volume_mol->subvol->mol_count;

  /* Add to the schedule. */
  if (schedule_add(subvol->local_storage->timer, new_volume_mol))
    mcell_allocfailed("Failed to add newly created %s molecule to scheduler.",
                      product_species->sym->name);
  return new_volume_mol;
}

static struct grid_molecule *place_grid_subunit(struct species *product_species,
                                                struct grid_molecule *old_grid_mol,
                                                struct surface_grid *grid,
                                                int grid_index,
                                                short orient,
                                                double t)
{
  /* Make sure the new molecule is of a different species.  Otherwise, why bother? */
  assert(old_grid_mol->properties != product_species  ||  old_grid_mol->orient != orient);

  /* Find who we're replacing */
  int const subunit_idx = macro_subunit_index((struct abstract_molecule *) old_grid_mol);

  /* Find the species of our complex */
  struct complex_species * c_species = (struct complex_species *) (old_grid_mol->cmplx[0]->properties);
  int const num_subunits_in_complex = c_species->num_subunits;

  /* Allocate and initialize the molecule. */
  struct grid_molecule *new_grid_mol;
  new_grid_mol = CHECKED_MEM_GET(old_grid_mol->birthplace, "grid molecule");
  new_grid_mol->birthplace = old_grid_mol->birthplace;
  new_grid_mol->birthday = t;
  new_grid_mol->t = t;
  new_grid_mol->t2 = 0.0;
  new_grid_mol->properties = product_species;
  new_grid_mol->cmplx = NULL;
  new_grid_mol->flags = TYPE_GRID | ACT_NEWBIE | IN_SCHEDULE | COMPLEX_MEMBER;
  /* Do not set "diffuse" flag since subunits are, at present, stationary. */
  if (product_species->flags & COUNT_ENCLOSED)
    new_grid_mol->flags |= COUNT_ME;
  new_grid_mol->grid = grid;
  new_grid_mol->grid_index = grid_index;
  new_grid_mol->s_pos = old_grid_mol->s_pos;
  new_grid_mol->orient = orient;

  /* Connect up new subunit to complex */
  old_grid_mol->cmplx[subunit_idx + 1] = new_grid_mol;
  new_grid_mol->cmplx = old_grid_mol->cmplx;

  /* If the complex reactant changed state, update counts for this complex. */
  struct grid_molecule *old_complex = old_grid_mol->cmplx[0];
  if (count_complex_surface(old_complex, old_grid_mol, subunit_idx))
    mcell_allocfailed("Failed to update region counts for surface macromolecule subunit '%s/%s' after a reaction.",
                      old_complex->properties->sym->name,
                      product_species->sym->name);

  /* Find out which subunits may need to recompute unimolecular rxn times. */
  int update_subunit[ num_subunits_in_complex ];
  macro_count_inverse_related_subunits(c_species, update_subunit, subunit_idx);
  update_subunit[subunit_idx] = 0;

  /* If the complex reactant changed state, reschedule unimolecular rxns. */
  struct subvolume *last_subvol = NULL;
  struct vector3 pos3d;
  for (int this_subunit_idx = 1; this_subunit_idx <= num_subunits_in_complex; ++ this_subunit_idx)
  {
    if (! update_subunit[this_subunit_idx - 1])
      continue;

    struct grid_molecule *this_subunit = new_grid_mol->cmplx[this_subunit_idx];
    if (! (this_subunit->flags & ACT_REACT))
      continue;

    /* Flag this molecule for recomputation of unimolecular rate. */
    this_subunit->t2 = 0.0;
    this_subunit->flags |= ACT_CHANGE;
    if (this_subunit->flags & IN_SCHEDULE)
    {
      uv2xyz(&this_subunit->s_pos, this_subunit->grid->surface, &pos3d);
      last_subvol = find_subvolume(&pos3d, last_subvol);
      schedule_reschedule(last_subvol->local_storage->timer, this_subunit, t);
    }
  }

  /* Check whether the product can undergo unimolecular rxns; if so, mark it. */
  if (trigger_unimolecular(product_species->hashval, (struct abstract_molecule*) new_grid_mol) != NULL ||
      (product_species->flags&CAN_GRIDWALL) != 0)
    new_grid_mol->flags |= ACT_REACT;

  /* Add to the grid. */
  ++ grid->n_occupied;
  grid->mol[ grid_index ] = new_grid_mol;

  /* Add to the schedule. */
  uv2xyz(& new_grid_mol->s_pos, new_grid_mol->grid->surface, & pos3d);
  last_subvol = find_subvolume(&pos3d, last_subvol);
  if (schedule_add(last_subvol->local_storage->timer, new_grid_mol))
    mcell_allocfailed("Failed to add newly created %s molecule to scheduler.",
                      new_grid_mol->properties->sym->name);

  return new_grid_mol;
}

static struct grid_molecule *place_grid_product(struct species *product_species,
                                                struct surface_grid *grid,
                                                int grid_index,
                                                struct vector2 *mol_uv_pos,
                                                short orient,
                                                double t)
{
  struct vector3 mol_xyz_pos;
  uv2xyz(mol_uv_pos, grid->surface, & mol_xyz_pos);
  struct subvolume *sv = find_subvolume(& mol_xyz_pos, grid->subvol);

  /* Allocate and initialize the molecule. */
  struct grid_molecule *new_grid_mol;
  new_grid_mol = CHECKED_MEM_GET(sv->local_storage->gmol, "grid molecule");
  new_grid_mol->birthplace = sv->local_storage->gmol;
  new_grid_mol->birthday = t;
  new_grid_mol->t = t;
  new_grid_mol->t2 = 0.0;
  new_grid_mol->properties = product_species;
  new_grid_mol->cmplx = NULL;
  new_grid_mol->flags = TYPE_GRID | ACT_NEWBIE | IN_SCHEDULE;
  if (product_species->space_step > 0)
    new_grid_mol->flags |= ACT_DIFFUSE;
  if (product_species->flags & COUNT_ENCLOSED)
    new_grid_mol->flags |= COUNT_ME;
  new_grid_mol->grid = grid;
  new_grid_mol->grid_index = grid_index;
  new_grid_mol->s_pos = *mol_uv_pos;
  new_grid_mol->orient = orient;

  /* Check whether the product can undergo unimolecular rxns; if so, mark it. */
  if (trigger_unimolecular(product_species->hashval, (struct abstract_molecule*) new_grid_mol) != NULL ||
      (product_species->flags&CAN_GRIDWALL) != 0)
    new_grid_mol->flags |= ACT_REACT;

  /* Add to the grid. */
  ++ grid->n_occupied;
  grid->mol[ grid_index ] = new_grid_mol;

  /* Add to the schedule. */
  if (schedule_add(sv->local_storage->timer, new_grid_mol))
    mcell_allocfailed("Failed to add newly created %s molecule to scheduler.",
                      product_species->sym->name);


  return new_grid_mol;
}

static int outcome_products(struct storage *local,
                            struct wall *w,
                            struct vector3 *hitpt,
                            double t,
                            struct rxn *rx,
                            int path,
                            struct abstract_molecule *reacA,
                            struct abstract_molecule *reacB,
                            short orientA,
                            short orientB)
{
  bool update_dissociation_index = false;         /* Do we need to advance the dissociation index? */
  bool cross_wall = false;                        /* Did the moving molecule cross the plane? */
  struct subvolume *last_subvol = NULL;           /* Last subvolume (guess used to speed sv finding) */
 
  int const i0 = rx->product_idx[path];           /* index of the first player for the pathway */
  int const iN = rx->product_idx[path+1];         /* index of the first player for the next pathway */
  assert(iN > i0);
  struct species **rx_players = rx->players + i0; /* Players array from the reaction. */

  int const n_players = iN - i0;                  /* number of reaction players */
  struct abstract_molecule *product[n_players];   /* array of products */
  char product_type[n_players];                   /* array that decodes the type of each product */
  short product_orient[n_players];                /* array of orientations for each product */
  struct surface_grid *product_grid[n_players];   /* array of surface_grids for products */
  int product_grid_idx[n_players];                /* array of grid indices for products */
  byte product_flag[n_players];                   /* array of placement flags for products */

  struct abstract_molecule *old_subunit = NULL;   /* Pointer to reactant which was a subunit, if any. */

  bool const is_unimol = is_rxn_unimol(rx);       /* Unimol rxn (not mol-mol, not mol-wall) */

  /* Clear the initial product info. */
  for (int i=0; i<n_players; ++i)
  {
    product[i] = NULL;
    product_type[i] = PLAYER_NONE;
    product_orient[i] = 0;
    product_grid[i] = NULL;
    product_grid_idx[i] = -1;
    product_flag[i] = PRODUCT_FLAG_NOT_SET;
  }

  /* Flag indicating that a surface is somehow involved with this reaction. */
  struct grid_molecule * const grid_1 = IS_GRID_MOL(reacA) ? (struct grid_molecule *) reacA : NULL;
  struct grid_molecule * const grid_2 = IS_GRID_MOL(reacB) ? (struct grid_molecule *) reacB : NULL;
  struct grid_molecule * const grid_reactant = grid_1 ? grid_1 : grid_2;
  bool const is_orientable = (w != NULL)  ||  (grid_reactant != NULL);

  /* reacA is the molecule which initiated the reaction. */
  struct abstract_molecule * const initiator = reacA;
  short const initiatorOrient = orientA;

  /* Ensure that reacA and reacB are sorted in the same order as the rxn players. */
  assert(reacA != NULL);
  if (reacA->properties != rx->players[0])
  {
    struct abstract_molecule *tmp_mol = reacA;
    reacA = reacB;
    reacB = tmp_mol;

    short tmp_orient = orientA;
    orientA = orientB;
    orientB = tmp_orient;
  }
  assert(reacA != NULL);

  /* Add the reactants (incl. any wall) to the list of players. */
  add_players_to_list(rx, reacA, reacB, NULL, product, product_type);

  /* If the reaction is complex, figure out which reactant is a subunit. */
  if (rx->is_complex)
  {
    if (reacA->flags & COMPLEX_MEMBER)
      old_subunit = reacA;
    else if (reacB != NULL  &&  reacB->flags & COMPLEX_MEMBER)
      old_subunit = reacB;
    else if (reacB != NULL)
      mcell_internal_error("Macromolecular reaction [%s] occurred, but neither molecule is a subunit (%s and %s).",
                           rx->sym->name, reacA->properties->sym->name, reacB->properties->sym->name);
    else
      mcell_internal_error("Macromolecular reaction [%s] occurred, but the molecule is not a subunit (%s).",
                           rx->sym->name, reacA->properties->sym->name);
  }

  /* If the reaction involves a surface, make sure there is room for each product. */
  struct vector2 rxn_uv_pos;
  if (is_orientable)
  {
    /* Determine whether any of the reactants can be replaced by a product. */
    int replace_p1 = (product_type[0] == PLAYER_GRID_MOL  &&  rx_players[0] == NULL);
    int replace_p2 = rx->n_reactants > 1  &&  (product_type[1] == PLAYER_GRID_MOL  &&  rx_players[1] == NULL);
    assert(! replace_p2  ||  reacB != NULL);

    /* Determine the point of reaction on the surface. */
    if (grid_reactant) rxn_uv_pos = grid_reactant->s_pos;
    else xyz2uv(hitpt, w, &rxn_uv_pos);

    /* For each product, find a position. */
    int last_placed = -1;
    struct grid_molecule sentinel;
    for (int n_product = 0; n_product < n_players; ++ n_product)
    {
      /* Skip NULL reactants. */
      if (rx_players[n_product] == NULL)
        continue;

      int this_geometry = rx->geometries[i0 + n_product];

      /* Geometry of 0 means "random orientation" */
      if (this_geometry == 0)
        product_orient[n_product] = (rng_uint(local->rng) & 1) ? 1 : -1;
      else
      {
        /* Geometry < 0 means inverted orientation */
        if (this_geometry < 0)
        {
          this_geometry = -this_geometry;
          if (this_geometry > (int) rx->n_reactants)
            product_orient[n_product] = - product_orient[this_geometry - rx->n_reactants - 1];
          else if (this_geometry == 1)
            product_orient[n_product] = - orientA;
          else if (this_geometry == 2 && reacB != NULL)
            product_orient[n_product] = - orientB;
          else
            product_orient[n_product] = -1;
        }

        /* Geometry > 0 means "positive" orientation. */
        else
        {
          if (this_geometry > (int) rx->n_reactants)
            product_orient[n_product] = product_orient[this_geometry - rx->n_reactants - 1];
          else if (this_geometry == 1)
            product_orient[n_product] = orientA;
          else if (this_geometry == 2 && reacB != NULL)
            product_orient[n_product] = orientB;
          else
            product_orient[n_product] = 1;
        }
      }

      /* If this is a reactant... */
      if (n_product < (int) rx->n_reactants)
      {
        /* If this is a grid molecule, we need to set its orientation. */
        if (rx_players[n_product]->flags & ON_GRID)
        {
          assert(IS_GRID_MOL(product[n_product]));
          struct grid_molecule *gm = (struct grid_molecule *) product[n_product];

          /* If the new orientation doesn't match the old, we've got some work to do. */
          if (gm->orient != product_orient[n_product])
          {
            int const subunit_idx = old_subunit ? macro_subunit_index((struct abstract_molecule *) gm) : -1;
            struct grid_molecule gm_old = *gm;

            /* We're about to update the molecule's orientation, so we will
             * first remove it from the counts in case we have any
             * orientation-sensitive counts.  Then, we will update the
             * orientation.  Finally, we will add the molecule back into the
             * counts in its new orientation.
             */

            /* Remove molecule from counts in old orientation, if mol is counted. */
            if (product[n_product]->properties->flags & (COUNT_CONTENTS | COUNT_ENCLOSED))
              count_region_from_scratch(product[n_product],     /* molecule */
                                        NULL,                   /* rxn pathway */
                                        -1,                     /* remove count */
                                        NULL,                   /* Location at which to count */
                                        w,                      /* Wall on which this happened */
                                        t);                     /* Time of occurrence */

            /* Set the molecule's orientation. */
            gm->orient = product_orient[n_product];

            /* Add molecule back to counts in new orientation, if mol is counted. */
            if (product[n_product]->properties->flags & (COUNT_CONTENTS | COUNT_ENCLOSED))
              count_region_from_scratch(product[n_product],     /* molecule */
                                        NULL,                   /* rxn pathway */
                                        1,                      /* add count */
                                        NULL,                   /* Location at which to count */
                                        w,                      /* Wall on which this happened */
                                        t);                     /* Time of occurrence */

            /* Update macromolecular counts. */
            if (old_subunit  &&  count_complex_surface(gm->cmplx[0], & gm_old, subunit_idx))
              mcell_allocfailed("Failed to update region counts for surface macromolecule subunit '%s/%s' after a reaction.",
                                gm->cmplx[0]->properties->sym->name,
                                gm->properties->sym->name);
          }
        }

        /* Otherwise, check if we've crossed the plane. */
        else if (! is_unimol)
        {
          if (product[n_product] == initiator)
          {
            if (product_orient[n_product] != initiatorOrient)
              cross_wall = true;
          }
        }

        /* Skip placement for this molecule -- we're already placed.  */
        continue;
      }

      /* If the product is a volume product, no placement is required. */
      if (rx_players[n_product]->flags & ON_GRID)
      {
        /* If the first reactant should be replaced... */
        if (replace_p1  &&  (! replace_p2 || initiator == reacA))
        {
          product_grid[n_product]     = ((struct grid_molecule *) reacA)->grid;
          product_grid_idx[n_product] = ((struct grid_molecule *) reacA)->grid_index;
          product_flag[n_product]     = PRODUCT_FLAG_USE_REACA_UV;
          replace_p1 = 0;
        }

        /* Else if the second reactant (in rxn order) can be replaced, replace it. */
        else if (replace_p2)
        {
          product_grid[n_product]     = ((struct grid_molecule *) reacB)->grid;
          product_grid_idx[n_product] = ((struct grid_molecule *) reacB)->grid_index;
          product_flag[n_product]     = PRODUCT_FLAG_USE_REACB_UV;
          replace_p2 = 0;
        }

        /* Else, we'll need to place in a new location. */
        else
        {
          /* If the grid is nonexistent, create it and place the molecule. */
          assert(w != NULL);
          if (w->grid==NULL)
          {
            /* reacA must be a volume molecule, or this wall would have a grid already. */
            assert(! IS_GRID_MOL(reacA));

            if (create_grid(w, ((struct volume_molecule *) reacA)->subvol))
              mcell_allocfailed("Failed to create a grid for a wall.");

            /* This spot is empty because we just created the grid. */
            product_grid[n_product]     = w->grid;
            product_grid_idx[n_product] = uv2grid(& rxn_uv_pos, w->grid);
            product_flag[n_product]     = PRODUCT_FLAG_USE_UV_LOC;
            last_placed = n_product;
          }

          /* Else, search for a place to put the molecule. */
          else
          {
            /* Mark the last placed molecule slot as occupied. */
            if (last_placed >= 0)
              product_grid[last_placed]->mol[ product_grid_idx[last_placed] ] = & sentinel;

            /* If we've placed no molecule yet, and the desired spot is free, place product there. */
            int desired_pos;
            struct wall *desired_wall = NULL;
            if (last_placed < 0  &&  w->grid->mol[desired_pos = uv2grid(& rxn_uv_pos, w->grid)] == NULL)
            {
              product_grid[n_product]     = w->grid;
              product_grid_idx[n_product] = desired_pos;
              product_flag[n_product]     = PRODUCT_FLAG_USE_UV_LOC;
              last_placed = n_product;
            }

            /* Else if the vacancy search distance is non-zero, search nearby for a free spot. */
            else if (world->vacancy_search_dist2 > 0.0  &&
    	             (desired_wall = search_nbhd_for_free(w,
                                                          & rxn_uv_pos,
                                                          world->vacancy_search_dist2,
                                                          & desired_pos,
                                                          &is_compatible_surface,
                                                          (void *) w->surf_class)) != NULL)
            {
              product_grid[n_product]     = desired_wall->grid;
              product_grid_idx[n_product] = desired_pos;
              product_flag[n_product]     = PRODUCT_FLAG_USE_RANDOM;
              last_placed = n_product;
            }

            /* If a spot isn't found, clean up and fail to react. */
            else
            {
              for (int n_placed = rx->n_reactants; n_placed < n_product; ++ n_placed)
              {
                if (product_grid[n_placed] == NULL)
                  continue;
                if (product_grid[n_placed]->mol[ product_grid_idx[n_placed] ] == & sentinel)
                  product_grid[n_placed]->mol[ product_grid_idx[n_placed] ] = NULL;
              }

              return RX_BLOCKED;
            }
          }
        }
      }
    }
  }

  /* Determine the location of the reaction for count purposes. */
  struct vector3 count_pos_xyz;
  if (hitpt != NULL) count_pos_xyz = *hitpt;
  else if (grid_reactant) uv2xyz(& grid_reactant->s_pos, grid_reactant->grid->surface, & count_pos_xyz);
  else count_pos_xyz = ((struct volume_molecule *) reacA)->pos;

  /* Create and place each product. */
  struct vector3 mol_pos_tmp;
  struct subvolume *product_subvol = NULL;
  for (int n_product = rx->n_reactants; n_product < n_players; ++ n_product)
  {
    struct abstract_molecule *this_product = NULL;
    struct species * const product_species = rx_players[n_product];

    bool const product_is_subunit = (old_subunit != NULL  &&  rx->is_complex[i0 + n_product]);

    /* If the product is a grid molecule, place it on the grid. */
    if (product_species->flags & ON_GRID)
    {
      if (! product_is_subunit)
      {
        struct vector2 prod_uv_pos;

        /* Pick an appropriate position for the new molecule. */
        if (world->randomize_gmol_pos)
        {
          switch (product_flag[n_product]) 
          {
            case PRODUCT_FLAG_USE_REACA_UV:
              assert(reacA != NULL);
              prod_uv_pos = ((struct grid_molecule*) reacA)->s_pos;
              break;

            case PRODUCT_FLAG_USE_REACB_UV:
              assert(reacB != NULL);
              prod_uv_pos = ((struct grid_molecule*) reacB)->s_pos;
              break;

            case PRODUCT_FLAG_USE_UV_LOC:
              prod_uv_pos = rxn_uv_pos;
              break;

            case PRODUCT_FLAG_USE_RANDOM:
              grid2uv_random(local->rng,
                             product_grid[n_product],
                             product_grid_idx[n_product],
                             &prod_uv_pos); 
              break;

            default:
              UNHANDLED_CASE(product_flag[n_product]);
              break;
          }
        }
        else
          grid2uv(product_grid[n_product], product_grid_idx[n_product], & prod_uv_pos);

        this_product = (struct abstract_molecule *)
              place_grid_product(product_species,
                                 product_grid[n_product],
                                 product_grid_idx[n_product],
                                 & prod_uv_pos,
                                 product_orient[n_product],
                                 t);
      }
      else
        this_product = (struct abstract_molecule *)
              place_grid_subunit(product_species,
                                 (struct grid_molecule *) old_subunit,
                                 product_grid[n_product],
                                 product_grid_idx[n_product],
                                 product_orient[n_product],
                                 t);
    }

    /* else place the molecule in space. */
    else
    {
      if (! product_is_subunit)
      {
        /* Unless this is a unimolecular reaction, we will have a hitpt. */
        if (! hitpt)
        {
          /* If this is a unimolecular surface rxn... */
          if (reacA->properties->flags & ON_GRID)
          {
            uv2xyz(& ((struct grid_molecule *) reacA)->s_pos,
                   ((struct grid_molecule *) reacA)->grid->surface,
                   & mol_pos_tmp);
            product_subvol = find_subvolume(&mol_pos_tmp, last_subvol);
          }

          /* ... else a unimolecular volume rxn. */
          else
          {
            mol_pos_tmp = ((struct volume_molecule *) reacA)->pos;
            product_subvol = ((struct volume_molecule *) reacA)->subvol;
          }
          hitpt = & mol_pos_tmp;
        }
        else if (product_subvol == NULL)
          product_subvol = find_subvolume(hitpt, last_subvol);

        this_product = (struct abstract_molecule *) place_volume_product(product_species,
                                                                         grid_reactant,
                                                                         w,
                                                                         product_subvol,
                                                                         hitpt,
                                                                         product_orient[n_product],
                                                                         t);
      }
      else
        this_product = (struct abstract_molecule *) place_volume_subunit(local->rng,
                                                                         product_species,
                                                                         (struct volume_molecule *) old_subunit,
                                                                         t);

      if (((struct volume_molecule *) this_product)->index < DISSOCIATION_MAX)
        update_dissociation_index = true;
    }

    /* Update molecule counts */
    UPDATE_COUNT(product_species->population, 1);
    if (product_species->flags & (COUNT_CONTENTS|COUNT_ENCLOSED))
      count_region_from_scratch(this_product, NULL, 1, NULL, NULL, t);
  }

  /* If necessary, update the dissociation index. */
  if (update_dissociation_index)
  {
    if (-- world->dissociation_index < DISSOCIATION_MIN)
      world->dissociation_index = DISSOCIATION_MAX;
  }

  /* Handle events triggered off of named reactions */
  if (rx->info[path].pathname!=NULL)
  {
    /* No flags for reactions so we have to check regions if we have waypoints! Fix to be more efficient for WORLD-only counts? */
    if (world->place_waypoints_flag)
      count_region_from_scratch(NULL, rx->info[path].pathname, 1, &count_pos_xyz, w, t);
    
    /* Other magical stuff.  For now, can only trigger releases. */
    if (rx->info[path].pathname->magic!=NULL)
    {
      if (reaction_wizardry(rx->info[path].pathname->magic, w, &count_pos_xyz, t))
        mcell_allocfailed("Failed to complete reaction triggered release after a '%s' reaction.",
                          rx->info[path].pathname->sym->name);
    }
  }

  return cross_wall ? RX_FLIP : RX_A_OK;
}


/***************************************************************************
outcome_products_random:
   In: first wall in the reaction
       hit point (if any)
       time of the reaction
       reaction
       path of the reaction
       first reactant (moving molecule)
       second reactant
       orientation of the first reactant
       orientation of the second reactant
Note: This function replaces surface reactants (if needed) by the surface
       products picked in the random order from the list of products.
       After this function execution some walls that do not have surface 
       molecules and therefore do not have a grid may get a grid as side 
       effect of calling functions 
       "grid_all_neigbors_across_walls_through_vertices()" 
       and "grid_all_neighbors_across_walls_through_edges()".
****************************************************************************/
static int outcome_products_random(struct storage *local,
                                   struct wall *w,
                                   struct vector3 *hitpt,
                                   double t,
                                   struct rxn *rx,
                                   int path,
                                   struct abstract_molecule *reacA,
                                   struct abstract_molecule *reacB,
                                   short orientA,
                                   short orientB) 
{
  bool update_dissociation_index = false;         /* Do we need to advance the dissociation index? */
  bool cross_wall = false;                        /* Did the moving molecule cross the plane? */
  struct subvolume *last_subvol = NULL;           /* Last subvolume (guess used to speed sv finding) */
 
  int const i0 = rx->product_idx[path];           /* index of the first player for the pathway */
  int const iN = rx->product_idx[path+1];         /* index of the first player for the next pathway */
  assert(iN > i0);
  struct species **rx_players = rx->players + i0; /* Players array from the reaction. */

  int const n_players = iN - i0;                  /* number of reaction players */
  struct abstract_molecule *product[n_players];   /* array of products */
  char product_type[n_players];                   /* array that decodes the type of each product */
  short product_orient[n_players];                /* array of orientations for each product */
  struct surface_grid *product_grid[n_players];   /* array of surface_grids for products */
  int product_grid_idx[n_players];                /* array of grid indices for products */
  byte product_flag[n_players];                   /* array of placement flags for products */

  bool const is_unimol = is_rxn_unimol(rx);       /* Unimol rxn (not mol-mol, not mol-wall) */

  struct tile_neighbor *tile_nbr_head = NULL;  /* list of neighbor tiles */
  struct tile_neighbor *tile_nbr;  /* iterator */
  /* head of the linked list of vacant neighbor tiles */
  struct tile_neighbor *tile_vacant_nbr_head = NULL;  
  struct surface_grid *tile_grid;  /* surface grid the tile belongs to */
  int tile_idx;    /* index of the tile on the grid */
  unsigned int rnd_num;  /* random number */
  int num_vacant_tiles = 0; /* number of vacant tiles */
  int num_surface_products = 0;
  int num_surface_static_products = 0; /* number of products with (D_2D == 0) */
  int num_surface_static_reactants = 0; /* number of reactants with (D_2D == 0) */
  int list_length = 0; /* length of the linked list tile_nbr_head */

  /* used for product placement for the reaction of type A->B+C[rate] */ 
  unsigned int reac_idx = -1, mol_idx = -1;
  struct surface_grid *reac_grid = NULL, *mol_grid = NULL;
  struct vector2 rxn_uv_pos; /* position of the reaction */
  int rxn_uv_idx = -1;  /* tile index of the reaction place */

  if (rx->is_complex)
  {
      mcell_internal_error("Function 'outcome_products_random() is not defined for macromolecular reaction [%s].", rx->sym->name);
  }

  /* Clear the initial product info. */
  for (int i=0; i<n_players; ++i)
  {
    product[i] = NULL;
    product_type[i] = PLAYER_NONE;
    product_orient[i] = 0;
    product_grid[i] = NULL;
    product_grid_idx[i] = -1;
    product_flag[i] = PRODUCT_FLAG_NOT_SET;
  }

  /* Flag indicating that a surface is somehow involved with this reaction. */
  struct grid_molecule * const grid_1 = IS_GRID_MOL(reacA) ? (struct grid_molecule *) reacA : NULL;
  struct grid_molecule * const grid_2 = IS_GRID_MOL(reacB) ? (struct grid_molecule *) reacB : NULL;
  struct grid_molecule * const grid_reactant = grid_1 ? grid_1 : grid_2;
  bool const is_orientable = (w != NULL)  ||  (grid_reactant != NULL);

  /* reacA is the molecule which initiated the reaction. */
  struct abstract_molecule * const initiator = reacA;
  short const initiatorOrient = orientA;

  /* Ensure that reacA and reacB are sorted in the same order as the rxn players. */
  assert(reacA != NULL);
  if (reacA->properties != rx->players[0])
  {
    struct abstract_molecule *tmp_mol = reacA;
    reacA = reacB;
    reacB = tmp_mol;

    short tmp_orient = orientA;
    orientA = orientB;
    orientB = tmp_orient;
  }
  assert(reacA != NULL);
  
  /* Add the reactants (incl. any wall) to the list of players. */
  add_players_to_list(rx, reacA, reacB, NULL, product, product_type);

  /* Determine whether any of the reactants can be replaced by a product. */
  int replace_p1 = (product_type[0] == PLAYER_GRID_MOL  &&  rx_players[0] == NULL);
  int replace_p2 = rx->n_reactants > 1  &&  (product_type[1] == PLAYER_GRID_MOL  &&  rx_players[1] == NULL);

  /* Determine the point of reaction on the surface. */
  if(is_orientable)
  {
     if (grid_reactant) rxn_uv_pos = grid_reactant->s_pos;
     else 
     {
       xyz2uv(hitpt, w, &rxn_uv_pos);
     }

     assert(w != NULL);
     if(w->grid == NULL)
     {
           /* reacA must be a volume molecule, or this wall would have a grid already. */
        assert(! IS_GRID_MOL(reacA));

        if (create_grid(w, ((struct volume_molecule *) reacA)->subvol))
               mcell_allocfailed("Failed to create a grid for a wall.");
     }
        /* create list of neighbor tiles around rxn_uv_pos */
     rxn_uv_idx = uv2grid(&rxn_uv_pos, w->grid);

     /* find out number of static surface reactants */
     if((grid_1 != NULL) && (grid_1->properties->D == 0)) num_surface_static_reactants++;
     if((grid_2 != NULL) && (grid_2->properties->D == 0)) num_surface_static_reactants++;
  }

   /* find out number of surface products */
  for(int n_product = 0; n_product < n_players; ++ n_product)
  {
     if(rx_players[n_product] == NULL) continue;
     if(rx_players[n_product]->flags & ON_GRID) {
         num_surface_products++;
         if(rx_players[n_product]->D == 0) num_surface_static_products++;
     }
  }


  /* If the reaction involves a surface, make sure there is room for each product. */
  if (is_orientable)
  {

    if(num_surface_products > 1) 
    {
       find_neighbor_tiles(w->grid, rxn_uv_idx, 1, &tile_nbr_head, &list_length);

       /* Create list of vacant tiles */
       for(tile_nbr = tile_nbr_head; tile_nbr != NULL; tile_nbr = tile_nbr->next)
       {
          if(tile_nbr->grid->mol[tile_nbr->idx] == NULL)
          {
             num_vacant_tiles++;
             push_tile_neighbor_to_list(&tile_vacant_nbr_head, tile_nbr->grid, tile_nbr->idx);
          }
        }   
     }


    /* Can this reaction happen at all? */
    if(replace_p1 && replace_p2)
    {
       if(num_surface_products > num_vacant_tiles + 2) 
       {
          if(tile_nbr_head != NULL) delete_tile_neighbor_list(tile_nbr_head);
          if(tile_vacant_nbr_head != NULL) delete_tile_neighbor_list(tile_vacant_nbr_head);
          return RX_BLOCKED;
       }
    }else if(replace_p1 || replace_p2) {
       if(num_surface_products > num_vacant_tiles + 1) 
       {
          if(tile_nbr_head != NULL) delete_tile_neighbor_list(tile_nbr_head);
          if(tile_vacant_nbr_head != NULL) delete_tile_neighbor_list(tile_vacant_nbr_head);
          return RX_BLOCKED;
       }
    }else{
       if((product_type[0] == PLAYER_GRID_MOL) && (product_type[1] == PLAYER_GRID_MOL))
       {
          if(num_surface_products > num_vacant_tiles + 2) 
          {
              if(tile_nbr_head != NULL) delete_tile_neighbor_list(tile_nbr_head);
              if(tile_vacant_nbr_head != NULL) delete_tile_neighbor_list(tile_vacant_nbr_head);
              return RX_BLOCKED;
          }
       }else if((product_type[0] == PLAYER_GRID_MOL) || (product_type[1] == PLAYER_GRID_MOL))
       {
          if(num_surface_products > num_vacant_tiles + 1) 
          {
             if(tile_nbr_head != NULL) delete_tile_neighbor_list(tile_nbr_head);
             if(tile_vacant_nbr_head != NULL) delete_tile_neighbor_list(tile_vacant_nbr_head);
             return RX_BLOCKED;
          }
       }else{
          if((num_surface_products > 1) && (num_surface_products > num_vacant_tiles)) 
          {
             if(tile_nbr_head != NULL) delete_tile_neighbor_list(tile_nbr_head);
             if(tile_vacant_nbr_head != NULL) delete_tile_neighbor_list(tile_vacant_nbr_head);
             return RX_BLOCKED;
          }
       }
    }


    /* set the orientations of the products. */
    for (int n_product = 0; n_product < n_players; ++ n_product)
    {
      /* Skip NULL reactants. */
      if (rx_players[n_product] == NULL)
        continue;

      int this_geometry = rx->geometries[i0 + n_product];

      /* Geometry of 0 means "random orientation" */
      if (this_geometry == 0)
        product_orient[n_product] = (rng_uint(local->rng) & 1) ? 1 : -1;
      else
      {
        /* Geometry < 0 means inverted orientation */
        if (this_geometry < 0)
        {
          this_geometry = -this_geometry;
          if (this_geometry > (int) rx->n_reactants)
            product_orient[n_product] = - product_orient[this_geometry - rx->n_reactants - 1];
          else if (this_geometry == 1)
            product_orient[n_product] = - orientA;
          else if (this_geometry == 2 && reacB != NULL)
            product_orient[n_product] = - orientB;
          else
            product_orient[n_product] = -1;
        }

        /* Geometry > 0 means "positive" orientation. */
        else
        {
          if (this_geometry > (int) rx->n_reactants)
            product_orient[n_product] = product_orient[this_geometry - rx->n_reactants - 1];
          else if (this_geometry == 1)
            product_orient[n_product] = orientA;
          else if (this_geometry == 2 && reacB != NULL)
            product_orient[n_product] = orientB;
          else
            product_orient[n_product] = 1;
        }
      }

      /* If this is a reactant... */
      if (n_product < (int) rx->n_reactants)
      {
        /* If this is a grid molecule, we need to set its orientation. */
        if (rx_players[n_product]->flags & ON_GRID)
        {
          assert(IS_GRID_MOL(product[n_product]));
          struct grid_molecule *gm = (struct grid_molecule *) product[n_product];

          /* If the new orientation doesn't match the old, we've got some work to do. */
          if (gm->orient != product_orient[n_product])
          {

            /* We're about to update the molecule's orientation, so we will
             * first remove it from the counts in case we have any
             * orientation-sensitive counts.  Then, we will update the
             * orientation.  Finally, we will add the molecule back into the
             * counts in its new orientation.
             */

            /* Remove molecule from counts in old orientation, if mol is counted. */
            if (product[n_product]->properties->flags & (COUNT_CONTENTS | COUNT_ENCLOSED))
              count_region_from_scratch(product[n_product],     /* molecule */
                                        NULL,                   /* rxn pathway */
                                        -1,                     /* remove count */
                                        NULL,                   /* Location at which to count */
                                        w,                      /* Wall on which this happened */
                                        t);                     /* Time of occurrence */

            /* Set the molecule's orientation. */
            gm->orient = product_orient[n_product];

            /* Add molecule back to counts in new orientation, if mol is counted. */
            if (product[n_product]->properties->flags & (COUNT_CONTENTS | COUNT_ENCLOSED))
              count_region_from_scratch(product[n_product],     /* molecule */
                                        NULL,                   /* rxn pathway */
                                        1,                      /* add count */
                                        NULL,                   /* Location at which to count */
                                        w,                      /* Wall on which this happened */
                                        t);                     /* Time of occurrence */

          }
        }

        /* Otherwise, check if we've crossed the plane. */
        else if (! is_unimol)
        {
          if (product[n_product] == initiator)
          {
            if (product_orient[n_product] != initiatorOrient)
              cross_wall = true;
          }
        }

      }
    }

    /* find out where to place surface products */
    /* Some special cases are listed below. */
    if(num_surface_products == 1)
    {
       if((num_surface_static_reactants == 1) && (num_surface_static_products == 1))
       {
         /* the lonely static product always replaces lonely static reactant */
          for (int n_product = 0; n_product < n_players; n_product++)
          {
             if(rx_players[n_product] == NULL) continue;
             if((rx_players[n_product]->flags & NOT_FREE) == 0) continue;
             if(rx_players[n_product]->D != 0) continue;               
 
             if(product_flag[n_product] == PRODUCT_FLAG_NOT_SET)
             {
                if(reacA->properties->D == 0)
                {
                   product_flag[n_product] = PRODUCT_FLAG_USE_REACA_UV;
                   product_grid[n_product] = ((struct grid_molecule *)reacA)->grid;
                   product_grid_idx[n_product] = ((struct grid_molecule *)reacA)->grid_index;
                }else{
                   product_flag[n_product] = PRODUCT_FLAG_USE_REACB_UV;
                   product_grid[n_product] = ((struct grid_molecule *)reacB)->grid;
                   product_grid_idx[n_product] = ((struct grid_molecule *)reacB)->grid_index;
                }
              }
          }
       }
       else if(replace_p1 && replace_p2)
       {
          /* if both reactants should be  replaced and there is only one
                surface product here we make sure that initiator molecule is 
                replaced
          */
          for (int n_product = 0; n_product < n_players; n_product++)
          {
             if(rx_players[n_product] == NULL) continue;
             if((rx_players[n_product]->flags & NOT_FREE) == 0) continue;
          
             if(product_flag[n_product] == PRODUCT_FLAG_NOT_SET)
             {
                if(reacA == initiator)
                {
                   product_flag[n_product] = PRODUCT_FLAG_USE_REACA_UV;
                   product_grid[n_product] = ((struct grid_molecule *)reacA)->grid;
                   product_grid_idx[n_product] = ((struct grid_molecule *)reacA)->grid_index;
                }else{
                   product_flag[n_product] = PRODUCT_FLAG_USE_REACB_UV;
                   product_grid[n_product] = ((struct grid_molecule *)reacB)->grid;
                   product_grid_idx[n_product] = ((struct grid_molecule *)reacB)->grid_index;
                }
                break;
             }
          }

       }else if(replace_p1 || replace_p2){
              /* no need for a random number here */
          for (int n_product = 0; n_product < n_players; n_product++)
          {
             if(rx_players[n_product] == NULL) continue;
             if((rx_players[n_product]->flags & NOT_FREE) == 0) continue;
    
             if(product_flag[n_product] == PRODUCT_FLAG_NOT_SET)
             {
                if(replace_p1)
                {
                    product_flag[n_product] = PRODUCT_FLAG_USE_REACA_UV;
                    product_grid[n_product] = ((struct grid_molecule *)reacA)->grid;
                    product_grid_idx[n_product] = ((struct grid_molecule *)reacA)->grid_index;
                    break;
                }else{
                    product_flag[n_product] = PRODUCT_FLAG_USE_REACB_UV;
                    product_grid[n_product] = ((struct grid_molecule *)reacB)->grid;
                    product_grid_idx[n_product] = ((struct grid_molecule *)reacB)->grid_index;
                    break;
                }

             }
          } 
       }

    }else if(num_surface_products > 1){

       if((num_surface_static_reactants == 1) && (num_surface_static_products == 1))
       {
         /* the lonely static product always replaces lonely static reactant */
          for (int n_product = 0; n_product < n_players; n_product++)
          {
             if(rx_players[n_product] == NULL) continue;
             if((rx_players[n_product]->flags & NOT_FREE) == 0) continue;
             if(rx_players[n_product]->D != 0) continue;               
                
             if(product_flag[n_product] == PRODUCT_FLAG_NOT_SET)
             {
                if(reacA->properties->D == 0)
                {
                   product_flag[n_product] = PRODUCT_FLAG_USE_REACA_UV;
                   product_grid[n_product] = ((struct grid_molecule *)reacA)->grid;
                   product_grid_idx[n_product] = ((struct grid_molecule *)reacA)->grid_index;
                }else{
                   product_flag[n_product] = PRODUCT_FLAG_USE_REACB_UV;
                   product_grid[n_product] = ((struct grid_molecule *)reacB)->grid;
                   product_grid_idx[n_product] = ((struct grid_molecule *)reacB)->grid_index;
                }
              }
          }
       }

       /* here we randomly select a product to replace reactants if needed */
       if(replace_p1)
       {
          
          if((num_surface_static_reactants == 1) && (num_surface_static_products == 1))
          {
             if(reacA->properties->D !=0) /* check if it was not already replaced */
             {
                while(true)
                {
                   rnd_num = rng_uint(local->rng) % (n_players);

                   /* since (rx_players[0] == NULL) we skip rx_players[0] */
                   if(rnd_num == 0) continue;
                   /* if (rx_players[1] == NULL) we skip rx_players[1] */
                   if((rx_players[1] == NULL) && (rnd_num == 1)) continue;
       
                   if((rx_players[rnd_num]->flags & NOT_FREE) == 0) continue;

                   if(product_flag[rnd_num] == PRODUCT_FLAG_NOT_SET)
                   {
                     product_flag[rnd_num] = PRODUCT_FLAG_USE_REACA_UV;
                     product_grid[rnd_num] = ((struct grid_molecule *)reacA)->grid;
                     product_grid_idx[rnd_num] = ((struct grid_molecule *)reacA)->grid_index;
                     break;
                   }
                }
             }
          }else{
             while(true)
             {
                rnd_num = rng_uint(local->rng) % (n_players);

                /* since (rx_players[0] == NULL) we skip rx_players[0] */
                if(rnd_num == 0) continue;
                /* if (rx_players[1] == NULL) we skip rx_players[1] */
                if((rx_players[1] == NULL) && (rnd_num == 1)) continue;
       
                if((rx_players[rnd_num]->flags & NOT_FREE) == 0) continue;

                if(product_flag[rnd_num] == PRODUCT_FLAG_NOT_SET)
                {
                   product_flag[rnd_num] = PRODUCT_FLAG_USE_REACA_UV;
                   product_grid[rnd_num] = ((struct grid_molecule *)reacA)->grid;
                   product_grid_idx[rnd_num] = ((struct grid_molecule *)reacA)->grid_index;
                   break;
                }
             }
          }
       }

       if(replace_p2)
       {
          if((num_surface_static_reactants == 1) && (num_surface_static_products == 1))
          {
             if(reacB->properties->D !=0) /* check if it was not already replaced */
             {
                while(true)
                {
                   rnd_num = rng_uint(local->rng) % (n_players);

                   /* since (rx_players[1] == NULL) we skip rx_players[1] */
                   if(rnd_num == 1) continue;
                   /* if (rx_players[0] == NULL) we skip rx_players[0] */
                   if((rx_players[0] == NULL) && (rnd_num == 0)) continue;
             
                   if((rx_players[rnd_num]->flags & NOT_FREE) == 0) continue;

                   if(product_flag[rnd_num] == PRODUCT_FLAG_NOT_SET)
                   {
                     product_flag[rnd_num] = PRODUCT_FLAG_USE_REACB_UV;
                     product_grid[rnd_num] = ((struct grid_molecule *)reacB)->grid;
                     product_grid_idx[rnd_num] = ((struct grid_molecule *)reacB)->grid_index;
                     break;
                   }
                }
             }
          }else{

             while(true)
             {
                rnd_num = rng_uint(local->rng) % (n_players);

                /* since (rx_players[1] == NULL) we skip rx_players[1] */
                if(rnd_num == 1) continue;
                /* if (rx_players[0] == NULL) we skip rx_players[0] */
                if((rx_players[0] == NULL) && (rnd_num == 0)) continue;
             
                if((rx_players[rnd_num]->flags & NOT_FREE) == 0) continue;

                if(product_flag[rnd_num] == PRODUCT_FLAG_NOT_SET)
                {
                   product_flag[rnd_num] = PRODUCT_FLAG_USE_REACB_UV;
                   product_grid[rnd_num] = ((struct grid_molecule *)reacB)->grid;
                   product_grid_idx[rnd_num] = ((struct grid_molecule *)reacB)->grid_index;
                   break;
                }
             }
          }
       }
    }

    /* here we will find placement for the case of the reaction
       of type "vol_mol + w -> surf_mol + ...[rate] " */
    if((grid_reactant == NULL) && (w != NULL) && (num_surface_products >= 1))
    {    
       assert(! IS_GRID_MOL(reacA));
       assert(rxn_uv_idx != -1);
       
       while(true)
       {
          rnd_num = rng_uint(local->rng) % (n_players);
          /* skip the reactant in the players list */
          if(rnd_num == 0) continue;
          /* skip the wall in the players list */
          if(rnd_num == 1) continue;

          if((rx_players[rnd_num]->flags & NOT_FREE) == 0) continue;

          if(product_flag[rnd_num] == PRODUCT_FLAG_NOT_SET)
          {
              product_flag[rnd_num] = PRODUCT_FLAG_USE_UV_LOC;
              product_grid[rnd_num] = w->grid;
              product_grid_idx[rnd_num] = rxn_uv_idx;
              break;
          }

       }
    }

   /* we will implement special placement policy for reaction
        of  type of A->B+C[rate] */
    if(is_unimol && (grid_reactant != NULL) && (num_surface_products == 2) && replace_p1)
    {
       reac_idx = grid_reactant->grid_index;
       reac_grid = grid_reactant->grid;
    }

 
    /* all other products are placed on one of the randomly chosen vacant
       tiles */
    int do_it_once = 0; /* flag */
    for (int n_product = rx->n_reactants; n_product < n_players; ++ n_product)
    {
      /* If the product is a volume product, no placement is required. */
      if (rx_players[n_product]->flags & ON_GRID)
      {
          if(product_flag[n_product] != PRODUCT_FLAG_NOT_SET) continue;

          if(num_vacant_tiles == 0)
          {
               if(tile_nbr_head != NULL) delete_tile_neighbor_list(tile_nbr_head);
               if(tile_vacant_nbr_head != NULL) delete_tile_neighbor_list(tile_vacant_nbr_head);
               return RX_BLOCKED;
          } 

          while(true)
          {

               /* randomly pick a tile from the list */
<<<<<<< HEAD
               assert(num_vacant_tiles != 0);
               rnd_num = rng_uint(local->rng) % num_vacant_tiles;
=======
               rnd_num = rng_uint(world->rng) % num_vacant_tiles;
>>>>>>> 08849861
               tile_idx = -1;  
               tile_grid = NULL;
         
               if(get_tile_neighbor_from_list_of_vacant_neighbors(tile_vacant_nbr_head, rnd_num, &tile_grid, &tile_idx) == 0) {
                   if(tile_nbr_head != NULL) delete_tile_neighbor_list(tile_nbr_head);
                   if(tile_vacant_nbr_head != NULL) delete_tile_neighbor_list(tile_vacant_nbr_head);
                   return RX_BLOCKED;
               }
               if(tile_idx < 0) continue; /* this tile was checked out before */
           
               assert(tile_grid != NULL);
               product_grid[n_product]     = tile_grid;
               product_grid_idx[n_product] = tile_idx;
               product_flag[n_product]     = PRODUCT_FLAG_USE_RANDOM;
               if(!do_it_once && is_unimol && (grid_reactant != NULL) && (num_surface_products == 2) && replace_p1)
               {
                  /*remember this tile (used for the reaction A->B+C[rate]) */
                  mol_idx = tile_idx;
                  mol_grid = tile_grid;
                  do_it_once = 1;
               }
               break;
          }
      }
    } 
 
  } /* end if(is_orientable) */

  /* Determine the location of the reaction for count purposes. */
  struct vector3 count_pos_xyz;
  if (hitpt != NULL) count_pos_xyz = *hitpt;
  else if (grid_reactant) uv2xyz(& grid_reactant->s_pos, grid_reactant->grid->surface, & count_pos_xyz);
  else count_pos_xyz = ((struct volume_molecule *) reacA)->pos;

  /* Create and place each product. */
  struct vector3 mol_pos_tmp;
  struct subvolume *product_subvol = NULL;
  for (int n_product = rx->n_reactants; n_product < n_players; ++ n_product)
  {
    struct abstract_molecule *this_product = NULL;
    struct species * const product_species = rx_players[n_product];

    /* If the product is a grid molecule, place it on the grid. */
    if (product_species->flags & ON_GRID)
    {
        struct vector2 prod_uv_pos;

        /* Pick an appropriate position for the new molecule. */
        if (world->randomize_gmol_pos)
        {
          switch (product_flag[n_product]) 
          {
            case PRODUCT_FLAG_USE_REACA_UV:
              if(is_unimol && (num_surface_products == 2))
              {
                 if(mol_grid == NULL) mcell_internal_error("Error in surface product placement for the unimolecular reaction.");
                 find_closest_position(product_grid[n_product], product_grid_idx[n_product], mol_grid, mol_idx, &prod_uv_pos);
              }else{
                 prod_uv_pos = ((struct grid_molecule*) reacA)->s_pos;
              }
              break;

            case PRODUCT_FLAG_USE_REACB_UV:
              assert(reacB != NULL);
              prod_uv_pos = ((struct grid_molecule*) reacB)->s_pos;
              break;

            case PRODUCT_FLAG_USE_UV_LOC:
              prod_uv_pos = rxn_uv_pos;
              break;

            case PRODUCT_FLAG_USE_RANDOM:
              if(is_unimol && replace_p1 && (num_surface_products == 2))
              {
                 find_closest_position(product_grid[n_product], product_grid_idx[n_product], reac_grid, reac_idx, &prod_uv_pos);
              }else{
                 grid2uv_random(local->rng,
                                product_grid[n_product],
                                product_grid_idx[n_product],
                                &prod_uv_pos); 
              }
              break;

            default:
              UNHANDLED_CASE(product_flag[n_product]);
              break;
          }
        }
        else
          grid2uv(product_grid[n_product], product_grid_idx[n_product], & prod_uv_pos);

        this_product = (struct abstract_molecule *)
              place_grid_product(product_species,
                                 product_grid[n_product],
                                 product_grid_idx[n_product],
                                 & prod_uv_pos,
                                 product_orient[n_product],
                                 t);
    }

    /* else place the molecule in space. */
    else
    {
        /* Unless this is a unimolecular reaction, we will have a hitpt. */
        if (! hitpt)
        {
          /* If this is a unimolecular surface rxn... */
          if (reacA->properties->flags & ON_GRID)
          {
            uv2xyz(& ((struct grid_molecule *) reacA)->s_pos,
                   ((struct grid_molecule *) reacA)->grid->surface,
                   & mol_pos_tmp);
            product_subvol = find_subvolume(&mol_pos_tmp, last_subvol);
          }

          /* ... else a unimolecular volume rxn. */
          else
          {
            mol_pos_tmp = ((struct volume_molecule *) reacA)->pos;
            product_subvol = ((struct volume_molecule *) reacA)->subvol;
          }
          hitpt = & mol_pos_tmp;
        }
        else if (product_subvol == NULL)
          product_subvol = find_subvolume(hitpt, last_subvol);

        this_product = (struct abstract_molecule *) place_volume_product(product_species,
                                                                         grid_reactant,
                                                                         w,
                                                                         product_subvol,
                                                                         hitpt,
                                                                         product_orient[n_product],
                                                                         t);
<<<<<<< HEAD
      }
      else
        this_product = (struct abstract_molecule *) place_volume_subunit(local->rng,
                                                                         product_species,
                                                                         (struct volume_molecule *) old_subunit,
                                                                         t);
=======
>>>>>>> 08849861

      if (((struct volume_molecule *) this_product)->index < DISSOCIATION_MAX)
        update_dissociation_index = true;
    }

    /* Update molecule counts */
    UPDATE_COUNT(product_species->population, 1);
    if (product_species->flags & (COUNT_CONTENTS|COUNT_ENCLOSED))
      count_region_from_scratch(this_product, NULL, 1, NULL, NULL, t);
  }

  /* If necessary, update the dissociation index. */
  if (update_dissociation_index)
  {
    if (-- world->dissociation_index < DISSOCIATION_MIN)
      world->dissociation_index = DISSOCIATION_MAX;
  }

  /* Handle events triggered off of named reactions */
  if (rx->info[path].pathname!=NULL)
  {
    /* No flags for reactions so we have to check regions if we have waypoints! Fix to be more efficient for WORLD-only counts? */
    if (world->place_waypoints_flag)
      count_region_from_scratch(NULL, rx->info[path].pathname, 1, &count_pos_xyz, w, t);

    /* Other magical stuff.  For now, can only trigger releases. */
    if (rx->info[path].pathname->magic!=NULL)
    {
      if (reaction_wizardry(rx->info[path].pathname->magic, w, &count_pos_xyz, t))
        mcell_allocfailed("Failed to complete reaction triggered release after a '%s' reaction.",
                          rx->info[path].pathname->sym->name);
    }
  }


  if(tile_nbr_head != NULL) delete_tile_neighbor_list(tile_nbr_head);
  if(tile_vacant_nbr_head != NULL) delete_tile_neighbor_list(tile_vacant_nbr_head);


  return cross_wall ? RX_FLIP : RX_A_OK;
}


/*************************************************************************
<<<<<<< HEAD
outcome_products_trimol_reaction:
   In: relevant wall in the interaction, if any
       first free molecule in the interaction, if any
       first surface molecule in the interaction, if any
       reaction that is occuring
       path that the reaction is taking
       local storage for creating new molecules
       orientations of molecules in the reaction
       time that the reaction is occurring
       location of the reaction (may be NULL)
       the reactants (the last one is also the furthest
            one from the moving molecule)
   Out: Value depending on how orientations changed--
          RX_FLIP moving molecule passed through membrane
          RX_A_OK everything went fine, nothing extra to do
        Products are created as necessary and scheduled.

   Note: This function does not include macromolecules support yet, as
         macromolecules+trimol is not yet supported.
*************************************************************************/
static int outcome_products_trimol_reaction(struct wall *w,
                                            struct volume_molecule *reac_m,
                                            struct grid_molecule *reac_g,
                                            struct rxn *rx,
                                            int path,
                                            struct storage *local,
                                            short orientA,
                                            short orientB,
                                            short orientC,
                                            double t,
                                            struct vector3 *hitpt,
                                            struct abstract_molecule *reacA,
                                            struct abstract_molecule *reacB,
                                            struct abstract_molecule *reacC,
                                            struct abstract_molecule *moving)
=======
outcome_products_trimol_reaction_random:
   In: first wall in the reaction
       hit point (if any)
       time of the reaction
       reaction
       path of the reaction
       first reactant (moving molecule)
       second reactant
       third reactant
       orientation of the first reactant
       orientation of the second reactant
       orientation of the third reactant
Note: This function replaces surface reactants (if needed) by the surface
       products picked in the random order from the list of products.
       It also places surface products on the randomly selected tiles
       from the list of neighbors.
************************************************************************/
static int outcome_products_trimol_reaction_random(struct wall *w,
                            struct vector3 *hitpt,
                            double t,
                            struct rxn *rx,
                            int path,
                            struct abstract_molecule *reacA,
                            struct abstract_molecule *reacB,
                            struct abstract_molecule *reacC,
                            short orientA,
                            short orientB, 
                            short orientC) 
>>>>>>> 08849861
{
  bool update_dissociation_index = false;         /* Do we need to advance the dissociation index? */
  bool cross_wall = false;                        /* Did the moving molecule cross the plane? */
  struct subvolume *last_subvol = NULL;           /* Last subvolume (guess used to speed sv finding) */
 
  int const i0 = rx->product_idx[path];           /* index of the first player for the pathway */
  int const iN = rx->product_idx[path+1];         /* index of the first player for the next pathway */
  assert(iN > i0);
  struct species **rx_players = rx->players + i0; /* Players array from the reaction. */

  int const n_players = iN - i0;                  /* number of reaction players */
  struct abstract_molecule *product[n_players];   /* array of products */
  char product_type[n_players];                   /* array that decodes the type of each product */
  short product_orient[n_players];                /* array of orientations for each product */
  struct surface_grid *product_grid[n_players];   /* array of surface_grids for products */
  int product_grid_idx[n_players];                /* array of grid indices for products */
  byte product_flag[n_players];                   /* array of placement flags for products */

  struct tile_neighbor *tile_nbr_head = NULL;  /* list of neighbor tiles */
  struct tile_neighbor *tile_nbr;  /* iterator */
  /* head of the linked list of vacant neighbor tiles */
  struct tile_neighbor *tile_vacant_nbr_head = NULL;  
  struct surface_grid *tile_grid;  /* surface grid the tile belongs to */
  int tile_idx;    /* index of the tile on the grid */
  unsigned int rnd_num;  /* random number */
  int num_vacant_tiles = 0; /* number of vacant tiles */
  int num_surface_products = 0;
  int num_surface_static_products = 0;/* # of products with (D_2D == 0) */
  int num_surface_static_reactants = 0;/* # of reactants with (D_2D == 0) */
  /* total number of surface reactants */
  int num_surface_reactants = 0;
  /* number of surface reactants that are not replaced in the reaction */
  int num_surface_reactants_to_stay = 0;
  int list_length; /* length of the linked list tile_nbr_head */
  /* flags */
  int replace_p1 = 0, replace_p2 = 0, replace_p3 = 0, only_one_to_replace = 0, two_to_replace = 0;
  int find_neighbor_tiles_flag = 0;

  struct vector2 rxn_uv_pos; /* position of the reaction */
  int rxn_uv_idx = -1;  /* tile index of the reaction place */
  
  struct abstract_molecule * tmp_mol;
  short tmp_orient;

  if (rx->is_complex)
  {
      mcell_internal_error("Function 'outcome_products_trimol_reaction_random()' does not support macromolecular reaction [%s].", rx->sym->name);
  }

  if((reacA == NULL) || (reacB == NULL) || (reacC == NULL))
  {
      mcell_internal_error("One of the reactants in 'outcome_products_trimol_reaction_random()' is NULL.");
  }

  /* Clear the initial product info. */
  for (int i=0; i<n_players; ++i)
  {
    product[i] = NULL;
    product_type[i] = PLAYER_NONE;
    product_orient[i] = 0;
    product_grid[i] = NULL;
    product_grid_idx[i] = -1;
    product_flag[i] = PRODUCT_FLAG_NOT_SET;
  }

  /* Flag indicating that a surface is somehow involved with this reaction. */
  struct grid_molecule * const grid_1 = IS_GRID_MOL(reacA) ? (struct grid_molecule *) reacA : NULL;
  struct grid_molecule * const grid_2 = IS_GRID_MOL(reacB) ? (struct grid_molecule *) reacB : NULL;
  struct grid_molecule * const grid_3 = IS_GRID_MOL(reacC) ? (struct grid_molecule *) reacC : NULL;
  struct grid_molecule * grid_reactant = NULL;
  if(grid_1 != NULL)
  {
    grid_reactant = grid_1;
  }else if(grid_2 != NULL){
    grid_reactant = grid_2;
  }else if(grid_3 != NULL){
    grid_reactant = grid_3;
  }
 
  bool const is_orientable = (w != NULL)  ||  (grid_reactant != NULL);

  /* reacA is the molecule which initiated the reaction. */
  struct abstract_molecule * const initiator = reacA;
  short const initiatorOrient = orientA;

  /* make sure that reacA corresponds to rx->players[0], 
     reacB - to rx->players[1], and reacC - to rx->players[2] 
     in trimolecular reaction */
  if(reacA->properties == rx->players[0])
  {
       if(reacB->properties == rx->players[2] && reacB->properties != rx->players[1]){
           /* switch B and C */
         tmp_mol = reacB;
         reacB = reacC;
         reacC = tmp_mol;

         tmp_orient = orientB;
         orientB = orientC;
         orientC = tmp_orient;
       }
  }else if(reacA->properties == rx->players[1]){
    
       if(reacB->properties == rx->players[0] && reacB->properties != rx->players[1]){
          /* switch reacA and reacB */
         tmp_mol = reacB;
         reacB = reacA;
         reacA = tmp_mol;

         tmp_orient = orientB;
         orientB = orientA;
         orientA = tmp_orient;
       }else if(reacC->properties == rx->players[0]){
          /* switch reacA and reacC */
         tmp_mol = reacA;
         reacA = reacC;
         reacC = tmp_mol;

         tmp_orient = orientA;
         orientA = orientC;
         orientC = tmp_orient;
          /* now switch reacC and reacB  */ 
         tmp_mol = reacB;
         reacB = reacC;
         reacC = tmp_mol;

         tmp_orient = orientB;
         orientB = orientC;
         orientC = tmp_orient;
       }
  }else if(reacA->properties == rx->players[2]){
        if(reacB->properties == rx->players[0])
        {
          /* switch reacA and reacB */
         tmp_mol = reacB;
         reacB = reacA;
         reacA = tmp_mol;

         tmp_orient = orientB;
         orientB = orientA;
         orientA = tmp_orient;
        
          /* switch reacB and reacC */
         tmp_mol = reacB;
         reacB = reacC;
         reacC = tmp_mol;

         tmp_orient = orientB;
         orientB = orientC;
         orientC = tmp_orient;
    
        }else if ((reacC->properties == rx->players[0]) &&
           (reacC->properties != rx->players[2])){
          /* switch reacA and reacC */
         tmp_mol = reacA;
         reacA = reacC;
         reacC = tmp_mol;

         tmp_orient = orientA;
         orientA = orientC;
         orientC = tmp_orient;
    
       }
  }
  
  /* Add the reactants (incl. any wall) to the list of players. */
  add_players_to_list(rx, reacA, reacB, reacC, product, product_type);

  /* Determine whether any of the reactants can be replaced by a product. */
  if (product_type[0] == PLAYER_GRID_MOL)
  {
    num_surface_reactants++;
    if(rx_players[0] == NULL) replace_p1 = 1;
    else num_surface_reactants_to_stay++;
  }
  if (product_type[1] == PLAYER_GRID_MOL)
  {
    num_surface_reactants++;
    if(rx_players[1] == NULL) replace_p2 = 1;
    else num_surface_reactants_to_stay++;
  }
  if (product_type[2] == PLAYER_GRID_MOL)
  {
    num_surface_reactants++;
    if(rx_players[2] == NULL) replace_p3 = 1;
    else num_surface_reactants_to_stay++;
  }
 
 
  if(replace_p1 && (!replace_p2) && (!replace_p3))
  {
      only_one_to_replace = 1;
  }else if((!replace_p1) && replace_p2 && (!replace_p3)){
      only_one_to_replace = 1;
  }else if((!replace_p1) && (!replace_p2) && replace_p3){
      only_one_to_replace = 1;
  }
  if(replace_p1 && (replace_p2) && (!replace_p3))
  {
      two_to_replace = 1;
  }else if(replace_p1 && (!replace_p2) && replace_p3){
      two_to_replace = 1;
  }else if((!replace_p1) && replace_p2 && replace_p3){
      two_to_replace = 1;
  }

   /* find out number of surface products */
  for(int n_product = 0; n_product < n_players; ++ n_product)
  {
     if(rx_players[n_product] == NULL) continue;
     if(rx_players[n_product]->flags & ON_GRID) {
        num_surface_products++;
        if(rx_players[n_product]->D == 0) num_surface_static_products++;
     }
  }

  if(num_surface_reactants >= 2) find_neighbor_tiles_flag = 1;
  if((num_surface_reactants == 1) && (num_surface_products > 1)) find_neighbor_tiles_flag = 1;
  

  /* Determine the point of reaction on the surface. */
  if(is_orientable)
  {
     if (grid_reactant) rxn_uv_pos = grid_reactant->s_pos;
     else 
     {
       xyz2uv(hitpt, w, &rxn_uv_pos);
     }

     if((w == NULL) && (grid_reactant != NULL)) w = grid_reactant->grid->surface;

     assert(w != NULL);
     if(w->grid == NULL)
     {
           /* reacA must be a volume molecule, or this wall would have a grid already. */
        assert(! IS_GRID_MOL(reacA));

        if (create_grid(w, ((struct volume_molecule *) reacA)->subvol))
               mcell_allocfailed("Failed to create a grid for a wall.");
     }
 
     if(find_neighbor_tiles_flag)
     {      
       /* create list of neighbor tiles around rxn_uv_pos */
       rxn_uv_idx = uv2grid(&rxn_uv_pos, w->grid);
       find_neighbor_tiles(w->grid, rxn_uv_idx, 1, &tile_nbr_head, &list_length);      
     
       /* Create list of vacant tiles */
       for(tile_nbr = tile_nbr_head; tile_nbr != NULL; tile_nbr = tile_nbr->next)
       {
          if(tile_nbr->grid->mol[tile_nbr->idx] == NULL)
          {
             num_vacant_tiles++;
             push_tile_neighbor_to_list(&tile_vacant_nbr_head, tile_nbr->grid, tile_nbr->idx);
          }   
       }
     }

  }

  /* find out number of static surface reactants */
  if((grid_1 != NULL) && (grid_1->properties->D == 0)) num_surface_static_reactants++;
  if((grid_2 != NULL) && (grid_2->properties->D == 0)) num_surface_static_reactants++;
  if((grid_3 != NULL) && (grid_3->properties->D == 0)) num_surface_static_reactants++;



  /* If the reaction involves a surface, make sure there is room for each product. */
  if (is_orientable)
  {
    /* Can this reaction happen at all? */
    if(replace_p1 && replace_p2 && replace_p3)
    {
       if(num_surface_products > num_vacant_tiles + 3) 
       {
          if(tile_nbr_head != NULL) delete_tile_neighbor_list(tile_nbr_head);
          if(tile_vacant_nbr_head != NULL) delete_tile_neighbor_list(tile_vacant_nbr_head);
          return RX_BLOCKED;
       }
    }else if((replace_p1 && replace_p2) || (replace_p1 && replace_p3) ||
           (replace_p2 && replace_p3))
    {
       if(num_surface_products > num_vacant_tiles + 2) 
       {
          if(tile_nbr_head != NULL) delete_tile_neighbor_list(tile_nbr_head);
          if(tile_vacant_nbr_head != NULL) delete_tile_neighbor_list(tile_vacant_nbr_head);
          return RX_BLOCKED;
       }
    }else if(replace_p1 || replace_p2 || replace_p3) {
       if(num_surface_products > num_vacant_tiles + 1) 
       {
          if(tile_nbr_head != NULL) delete_tile_neighbor_list(tile_nbr_head);
          if(tile_vacant_nbr_head != NULL) delete_tile_neighbor_list(tile_vacant_nbr_head);
          return RX_BLOCKED;
       }
    }else{
       /* none of the reactants is replaced  but they were counted as surface
          products */
       if(num_surface_products > num_vacant_tiles + num_surface_reactants_to_stay) 
       {
          if(tile_nbr_head != NULL) delete_tile_neighbor_list(tile_nbr_head);
          if(tile_vacant_nbr_head != NULL) delete_tile_neighbor_list(tile_vacant_nbr_head);
          return RX_BLOCKED;
       }
    }

    /* set the orientations of the products. */
    for (int n_product = 0; n_product < n_players; ++ n_product)
    {
      /* Skip NULL reactants. */
      if (rx_players[n_product] == NULL)
        continue;

      int this_geometry = rx->geometries[i0 + n_product];

      /* Geometry of 0 means "random orientation" */
      if (this_geometry == 0)
        product_orient[n_product] = (rng_uint(world->rng) & 1) ? 1 : -1;
      else
      {
        /* Geometry < 0 means inverted orientation */
        if (this_geometry < 0)
        {
          this_geometry = -this_geometry;
          if (this_geometry > (int) rx->n_reactants)
            product_orient[n_product] = - product_orient[this_geometry - rx->n_reactants - 1];
          else if (this_geometry == 1)
            product_orient[n_product] = - orientA;
          else if ((this_geometry == 2) && (reacB != NULL))
            product_orient[n_product] = - orientB;
          else if ((this_geometry == 3) && (reacC != NULL))
            product_orient[n_product] = - orientC;
          else
            product_orient[n_product] = -1;
        }

        /* Geometry > 0 means "positive" orientation. */
        else
        {
          if (this_geometry > (int) rx->n_reactants)
            product_orient[n_product] = product_orient[this_geometry - rx->n_reactants - 1];
          else if (this_geometry == 1)
            product_orient[n_product] = orientA;
          else if ((this_geometry == 2) && (reacB != NULL))
            product_orient[n_product] = orientB;
          else if ((this_geometry == 3) && (reacC != NULL))
            product_orient[n_product] = orientC;
          else
            product_orient[n_product] = 1;
        }
      }

      /* If this is a reactant... */
      if (n_product < (int) rx->n_reactants)
      {
        /* If this is a grid molecule, we need to set its orientation. */
        if (rx_players[n_product]->flags & ON_GRID)
        {
          assert(IS_GRID_MOL(product[n_product]));
          struct grid_molecule *gm = (struct grid_molecule *) product[n_product];

          /* If the new orientation doesn't match the old, we've got some work to do. */
          if (gm->orient != product_orient[n_product])
          {

            /* We're about to update the molecule's orientation, so we will
             * first remove it from the counts in case we have any
             * orientation-sensitive counts.  Then, we will update the
             * orientation.  Finally, we will add the molecule back into the
             * counts in its new orientation.
             */

            /* Remove molecule from counts in old orientation, if mol is counted. */
            if (product[n_product]->properties->flags & (COUNT_CONTENTS | COUNT_ENCLOSED))
              count_region_from_scratch(product[n_product],     /* molecule */
                                        NULL,                   /* rxn pathway */
                                        -1,                     /* remove count */
                                        NULL,                   /* Location at which to count */
                                        w,                      /* Wall on which this happened */
                                        t);                     /* Time of occurrence */

            /* Set the molecule's orientation. */
            gm->orient = product_orient[n_product];

            /* Add molecule back to counts in new orientation, if mol is counted. */
            if (product[n_product]->properties->flags & (COUNT_CONTENTS | COUNT_ENCLOSED))
              count_region_from_scratch(product[n_product],     /* molecule */
                                        NULL,                   /* rxn pathway */
                                        1,                      /* add count */
                                        NULL,                   /* Location at which to count */
                                        w,                      /* Wall on which this happened */
                                        t);                     /* Time of occurrence */

          }
        }

        /* Otherwise, check if we've crossed the plane. */
        else
        {
          if (product[n_product] == initiator)
          {
            if (product_orient[n_product] != initiatorOrient)
              cross_wall = true;
          }
        }

      }
    }


    /* find out where to place surface products */
    /* Some special cases are listed below. */
    if(num_surface_products == 1)
    {
       if((num_surface_static_reactants == 1) && (num_surface_static_products == 1)) 
       {
         /* the lonely static product always replaces the lonely reactant */
         for(int n_product = 0; n_product < n_players; n_product++)
         {
             if(rx_players[n_product] == NULL) continue;
             if((rx_players[n_product]->flags & NOT_FREE) == 0) continue;
             if(rx_players[n_product]->D != 0) continue;
             
             if(product_flag[n_product] == PRODUCT_FLAG_NOT_SET)
             {
                if(reacA->properties->D == 0)
                {
                    product_flag[n_product] = PRODUCT_FLAG_USE_REACA_UV;
                    product_grid[n_product] = ((struct grid_molecule *)reacA)->grid;
                    product_grid_idx[n_product] = ((struct grid_molecule *)reacA)->grid_index;
                }else if(reacB->properties->D == 0){ 
                    product_flag[n_product] = PRODUCT_FLAG_USE_REACB_UV;
                    product_grid[n_product] = ((struct grid_molecule *)reacB)->grid;
                    product_grid_idx[n_product] = ((struct grid_molecule *)reacB)->grid_index;
                }else{
                    product_flag[n_product] = PRODUCT_FLAG_USE_REACC_UV;
                    product_grid[n_product] = ((struct grid_molecule *)reacC)->grid;
                    product_grid_idx[n_product] = ((struct grid_molecule *)reacC)->grid_index;
                }
                break;
             }
         }
       }
       else if(replace_p1 && replace_p2 && replace_p3)
       {
          /* if all reactants should be  replaced and there is only one
             surface product here we make sure that moving molecule is replaced
          */
          for (int n_product = 0; n_product < n_players; n_product++)
          {
             if(rx_players[n_product] == NULL) continue;
             if((rx_players[n_product]->flags & NOT_FREE) == 0) continue;
          
             if(product_flag[n_product] == PRODUCT_FLAG_NOT_SET)
             {
                 if(reacA == initiator)
                 {
                    product_flag[n_product] = PRODUCT_FLAG_USE_REACA_UV;
                    product_grid[n_product] = ((struct grid_molecule *)reacA)->grid;
                    product_grid_idx[n_product] = ((struct grid_molecule *)reacA)->grid_index;
                 }else if(reacB == initiator){
                    product_flag[n_product] = PRODUCT_FLAG_USE_REACB_UV;
                    product_grid[n_product] = ((struct grid_molecule *)reacB)->grid;
                    product_grid_idx[n_product] = ((struct grid_molecule *)reacB)->grid_index;
                 }else{
                    product_flag[n_product] = PRODUCT_FLAG_USE_REACC_UV;
                    product_grid[n_product] = ((struct grid_molecule *)reacC)->grid;
                    product_grid_idx[n_product] = ((struct grid_molecule *)reacC)->grid_index;
                 }
                 break;
             }
          }
       }else if(two_to_replace){
         /* replace one of the two reactants randomly */
         while(true)
         {
            rnd_num = rng_uint(world->rng) % (rx->n_reactants);

            if(rnd_num == 0)
            {
               if(replace_p1) break;
               else continue;
            }

            if(rnd_num == 1)
            {
               if(replace_p2) break;
               else continue;
            }
            
            if(rnd_num == 2)
            {
               if(replace_p3) break;
               else continue;
            }
         }
         
         for (int n_product = 0; n_product < n_players; n_product++)
         {
             if(rx_players[n_product] == NULL) continue;
             if((rx_players[n_product]->flags & NOT_FREE) == 0) continue;
          
             if(product_flag[n_product] == PRODUCT_FLAG_NOT_SET)
             {
                 if(rnd_num == 0)
                 {
                    product_flag[n_product] = PRODUCT_FLAG_USE_REACA_UV;
                    product_grid[n_product] = ((struct grid_molecule *)reacA)->grid;
                    product_grid_idx[n_product] = ((struct grid_molecule *)reacA)->grid_index;
                    break;
                 }else if(rnd_num == 1){
                    product_flag[n_product] = PRODUCT_FLAG_USE_REACB_UV;
                    product_grid[n_product] = ((struct grid_molecule *)reacB)->grid;
                    product_grid_idx[n_product] = ((struct grid_molecule *)reacB)->grid_index;
                    break;
                 }else if(rnd_num == 2){
                    product_flag[n_product] = PRODUCT_FLAG_USE_REACC_UV;
                    product_grid[n_product] = ((struct grid_molecule *)reacC)->grid;
                    product_grid_idx[n_product] = ((struct grid_molecule *)reacC)->grid_index;
                    break;
                 }else{
                    mcell_internal_error("Error in function 'outcome_products_trimol_reaction_random()'.");
                 }
             }
         }

       }else if(only_one_to_replace){
            /* no need for a random number here */
          for (int n_product = 0; n_product < n_players; n_product++)
          {
             if(rx_players[n_product] == NULL) continue;
             if((rx_players[n_product]->flags & NOT_FREE) == 0) continue;
    
             if(product_flag[n_product] == PRODUCT_FLAG_NOT_SET)
             {
                if(replace_p1)
                {
                    product_flag[n_product] = PRODUCT_FLAG_USE_REACA_UV;
                    product_grid[n_product] = ((struct grid_molecule *)reacA)->grid;
                    product_grid_idx[n_product] = ((struct grid_molecule *)reacA)->grid_index;
                    break;
                }else if(replace_p2){
                    product_flag[n_product] = PRODUCT_FLAG_USE_REACB_UV;
                    product_grid[n_product] = ((struct grid_molecule *)reacB)->grid;
                    product_grid_idx[n_product] = ((struct grid_molecule *)reacB)->grid_index;
                    break;
                }else{
                    product_flag[n_product] = PRODUCT_FLAG_USE_REACC_UV;
                    product_grid[n_product] = ((struct grid_molecule *)reacC)->grid;
                    product_grid_idx[n_product] = ((struct grid_molecule *)reacC)->grid_index;
                    break;

                }

             }
          } 
       }

    }else if(num_surface_products > 1){
      if((num_surface_static_reactants == 1) && (num_surface_static_products == 1)) 
       {
         /* the lonely static product always replaces the lonely reactant */
         for(int n_product = 0; n_product < n_players; n_product++)
         {
             if(rx_players[n_product] == NULL) continue;
             if((rx_players[n_product]->flags & NOT_FREE) == 0) continue;
             if(rx_players[n_product]->D != 0) continue;
             
             if(product_flag[n_product] == PRODUCT_FLAG_NOT_SET)
             {
                if(reacA->properties->D == 0)
                {
                    product_flag[n_product] = PRODUCT_FLAG_USE_REACA_UV;
                    product_grid[n_product] = ((struct grid_molecule *)reacA)->grid;
                    product_grid_idx[n_product] = ((struct grid_molecule *)reacA)->grid_index;
                }else if(reacB->properties->D == 0){ 
                    product_flag[n_product] = PRODUCT_FLAG_USE_REACB_UV;
                    product_grid[n_product] = ((struct grid_molecule *)reacB)->grid;
                    product_grid_idx[n_product] = ((struct grid_molecule *)reacB)->grid_index;
                }else{
                    product_flag[n_product] = PRODUCT_FLAG_USE_REACC_UV;
                    product_grid[n_product] = ((struct grid_molecule *)reacC)->grid;
                    product_grid_idx[n_product] = ((struct grid_molecule *)reacC)->grid_index;
                }
                break;
             }
         }
       }
       if(replace_p1)
       {
         /* here we randomly select a product to replace reactants if needed */
         if((num_surface_static_reactants == 1) && (num_surface_static_products == 1)) 
         {
            /* check if it was not already replaced */
            if(reacA->properties->D != 0) 
            {
              while(true)
              {
                rnd_num = rng_uint(world->rng) % (n_players);

                /* since (rx_players[0] == NULL) we skip rx_players[0] */
                if(rnd_num == 0) continue;
                if((rx_players[1] == NULL) && (rnd_num == 1)) continue;
                if((rx_players[2] == NULL) && (rnd_num == 2)) continue;
       
                if((rx_players[rnd_num]->flags & NOT_FREE) == 0) continue;

                if(product_flag[rnd_num] == PRODUCT_FLAG_NOT_SET)
                {
                    product_flag[rnd_num] = PRODUCT_FLAG_USE_REACA_UV;
                    product_grid[rnd_num] = ((struct grid_molecule *)reacA)->grid;
                    product_grid_idx[rnd_num] = ((struct grid_molecule *)reacA)->grid_index;
                    break;
                }
              }
            }
         }else{
              while(true)
              {
                rnd_num = rng_uint(world->rng) % (n_players);

                /* since (rx_players[0] == NULL) we skip rx_players[0] */
                if(rnd_num == 0) continue;
                if((rx_players[1] == NULL) && (rnd_num == 1)) continue;
                if((rx_players[2] == NULL) && (rnd_num == 2)) continue;
       
                if((rx_players[rnd_num]->flags & NOT_FREE) == 0) continue;

                if(product_flag[rnd_num] == PRODUCT_FLAG_NOT_SET)
                {
                    product_flag[rnd_num] = PRODUCT_FLAG_USE_REACA_UV;
                    product_grid[rnd_num] = ((struct grid_molecule *)reacA)->grid;
                    product_grid_idx[rnd_num] = ((struct grid_molecule *)reacA)->grid_index;
                    break;
                }
              }

         }
       }

       if(replace_p2)
       {
         if((num_surface_static_reactants == 1) && (num_surface_static_products == 1)) 
         {
            /* check if it was not already replaced */
            if(reacB->properties->D != 0) 
            {
                while(true)
                {
                   rnd_num = rng_uint(world->rng) % (n_players);

                   /* since (rx_players[1] == NULL) we skip rx_players[1] */
                   if(rnd_num == 1) continue;
                   if((rx_players[0] == NULL) && (rnd_num == 0)) continue;
                   if((rx_players[2] == NULL) && (rnd_num == 2)) continue;
             
                   if((rx_players[rnd_num]->flags & NOT_FREE) == 0) continue;

                   if(product_flag[rnd_num] == PRODUCT_FLAG_NOT_SET)
                   {
                      product_flag[rnd_num] = PRODUCT_FLAG_USE_REACB_UV;
                      product_grid[rnd_num] = ((struct grid_molecule *)reacB)->grid;
                      product_grid_idx[rnd_num] = ((struct grid_molecule *)reacB)->grid_index;
                      break;
                    }
                }
            }
          }else{

             while(true)
             {
                rnd_num = rng_uint(world->rng) % (n_players);

                /* since (rx_players[1] == NULL) we skip rx_players[1] */
                if(rnd_num == 1) continue;
                if((rx_players[0] == NULL) && (rnd_num == 0)) continue;
                if((rx_players[2] == NULL) && (rnd_num == 2)) continue;
             
                if((rx_players[rnd_num]->flags & NOT_FREE) == 0) continue;

                if(product_flag[rnd_num] == PRODUCT_FLAG_NOT_SET)
                {
                   product_flag[rnd_num] = PRODUCT_FLAG_USE_REACB_UV;
                   product_grid[rnd_num] = ((struct grid_molecule *)reacB)->grid;
                   product_grid_idx[rnd_num] = ((struct grid_molecule *)reacB)->grid_index;
                   break;
                 }
              }
          }
       }

       if(replace_p3)
       {
         if((num_surface_static_reactants == 1) && (num_surface_static_products == 1)) 
         {
            /* check if it was not already replaced */
            if(reacC->properties->D != 0) 
            {
              while(true)
              {
                 rnd_num = rng_uint(world->rng) % (n_players);

                 /* since (rx_players[2] == NULL) we skip rx_players[2] */
                 if(rnd_num == 2) continue;
                 if((rx_players[0] == NULL) && (rnd_num == 0)) continue;
                 if((rx_players[1] == NULL) && (rnd_num == 1)) continue;
             
                 if((rx_players[rnd_num]->flags & NOT_FREE) == 0) continue;

                 if(product_flag[rnd_num] == PRODUCT_FLAG_NOT_SET)
                 {
                    product_flag[rnd_num] = PRODUCT_FLAG_USE_REACC_UV;
                    product_grid[rnd_num] = ((struct grid_molecule *)reacC)->grid;
                    product_grid_idx[rnd_num] = ((struct grid_molecule *)reacC)->grid_index;
                    break;
                 }
              }
            }
         }else{

            while(true)
            {
               rnd_num = rng_uint(world->rng) % (n_players);

               /* since (rx_players[2] == NULL) we skip rx_players[2] */
               if(rnd_num == 2) continue;
               if((rx_players[0] == NULL) && (rnd_num == 0)) continue;
               if((rx_players[1] == NULL) && (rnd_num == 1)) continue;
             
               if((rx_players[rnd_num]->flags & NOT_FREE) == 0) continue;

               if(product_flag[rnd_num] == PRODUCT_FLAG_NOT_SET)
               {
                 product_flag[rnd_num] = PRODUCT_FLAG_USE_REACC_UV;
                 product_grid[rnd_num] = ((struct grid_molecule *)reacC)->grid;
                 product_grid_idx[rnd_num] = ((struct grid_molecule *)reacC)->grid_index;
                 break;
               }
            }
         }
       }
    }
        
 
    /* all other products are placed on one of the randomly chosen vacant
       tiles */
    for (int n_product = rx->n_reactants; n_product < n_players; ++ n_product)
    {
      /* If the product is a volume product, no placement is required. */
      if (rx_players[n_product]->flags & ON_GRID)
      {
          if(product_flag[n_product] != PRODUCT_FLAG_NOT_SET) continue;

          if(num_vacant_tiles == 0) {
             if(tile_nbr_head != NULL) delete_tile_neighbor_list(tile_nbr_head);
             if(tile_vacant_nbr_head != NULL) delete_tile_neighbor_list(tile_vacant_nbr_head);
             return RX_BLOCKED;
          }
          
          while(true)
          {
               /* randomly pick a tile from the list */
               rnd_num = rng_uint(world->rng) % num_vacant_tiles;
               tile_idx = -1;  
               tile_grid = NULL;
         
               if(get_tile_neighbor_from_list_of_vacant_neighbors(tile_vacant_nbr_head, rnd_num, &tile_grid, &tile_idx) == 0) {
                   if(tile_nbr_head != NULL) delete_tile_neighbor_list(tile_nbr_head);
                   if(tile_vacant_nbr_head != NULL) delete_tile_neighbor_list(tile_vacant_nbr_head);
                   return RX_BLOCKED;
               }
               if(tile_idx < 0) continue; /* this tile was checked out before */
           
               assert(tile_grid != NULL);
               product_grid[n_product]     = tile_grid;
               product_grid_idx[n_product] = tile_idx;
               product_flag[n_product]     = PRODUCT_FLAG_USE_RANDOM;

               break;
          }
      }
    } 
 
  } /* end if(is_orientable) */


  /* Determine the location of the reaction for count purposes. */
  struct vector3 count_pos_xyz;
  if (hitpt != NULL) count_pos_xyz = *hitpt;
  else if (grid_reactant) uv2xyz(& grid_reactant->s_pos, grid_reactant->grid->surface, & count_pos_xyz);
  else count_pos_xyz = ((struct volume_molecule *) reacA)->pos;

  /* Create and place each product. */
  struct vector3 mol_pos_tmp;
  struct subvolume *product_subvol = NULL;
  for (int n_product = rx->n_reactants; n_product < n_players; ++ n_product)
  {
    struct abstract_molecule *this_product = NULL;
    struct species * const product_species = rx_players[n_product];

    /* If the product is a grid molecule, place it on the grid. */
    if (product_species->flags & ON_GRID)
    {
<<<<<<< HEAD
      if (reac_g != NULL || (reac_m != NULL && w != NULL))
      {
        k = n_player-(i0+rx->n_reactants); 
	
        g = CHECKED_MEM_GET(local->gmol, "grid molecule");
	g->birthplace = local->gmol;
	g->birthday = t;
	g->properties = p;
        g->cmplx = NULL;
        UPDATE_COUNT(p->population, 1);
	g->flags = TYPE_GRID | ACT_NEWBIE | IN_SCHEDULE;
	if (p->space_step>0) g->flags |= ACT_DIFFUSE;
	if (trigger_unimolecular(p->hashval,(struct abstract_molecule*)g)!= NULL || (p->flags&CAN_GRIDWALL)!=0) g->flags |= ACT_REACT;
	
	g->t = t;
	g->t2 = 0.0;
	sg = g->grid = glist[k];
	int grid_index = g->grid_index = xlist[k];
=======
        struct vector2 prod_uv_pos;
>>>>>>> 08849861

        /* Pick an appropriate position for the new molecule. */
        if (world->randomize_gmol_pos)
        {
          switch (product_flag[n_product]) 
          {
            case PRODUCT_FLAG_USE_REACA_UV:
              prod_uv_pos = ((struct grid_molecule*) reacA)->s_pos;
              break;

            case PRODUCT_FLAG_USE_REACB_UV:
              prod_uv_pos = ((struct grid_molecule*) reacB)->s_pos;
              break;

            case PRODUCT_FLAG_USE_REACC_UV:
              prod_uv_pos = ((struct grid_molecule*) reacC)->s_pos;
              break;

<<<<<<< HEAD
            case FLAG_USE_RANDOM:
              grid2uv_random(local->rng, glist[k], xlist[k], &(g->s_pos)); 
=======
            case PRODUCT_FLAG_USE_RANDOM:
              grid2uv_random(product_grid[n_product], product_grid_idx[n_product], &prod_uv_pos); 
>>>>>>> 08849861
              break;

            default:
              UNHANDLED_CASE(product_flag[n_product]);
              break;
          }
<<<<<<< HEAD
	}
        else grid2uv(sg, grid_index, &(g->s_pos));

        sg->n_occupied++;
                 
        sg->mol[grid_index] = g;
	
        plist[n_player-i0] = (struct abstract_molecule*)g;
        ptype[n_player-i0] = 'g';
	
        uv2xyz(&g->s_pos, g->grid->surface, &pos3d);
        gsv = find_subvolume(&pos3d, gsv);
        if (schedule_add(gsv->local_storage->timer, g))
          mcell_allocfailed("Failed to add newly created %s molecule to scheduler.",
                            g->properties->sym->name);
      }
      else /* Should never happen, but it doesn't hurt to be safe */
      {
        plist[n_player-i0] = NULL;
        ptype[n_player-i0] = 0;
        continue;
      }
    }
    else /* volume molecule */
    {
      m = CHECKED_MEM_GET(local->mol, "volume molecule");
      m->birthplace = local->mol;
      m->birthday = t;
      m->properties = p;
      m->cmplx = NULL;
      UPDATE_COUNT(p->population, 1);
      m->prev_v = NULL;
      m->next_v = NULL;

      m->flags = TYPE_3D | ACT_NEWBIE | IN_VOLUME | IN_SCHEDULE;
      if (trigger_unimolecular(p->hashval,(struct abstract_molecule*)m) != NULL) m->flags |= ACT_REACT;
      if (p->space_step > 0.0) m->flags |= ACT_DIFFUSE;
      if (reac_g != NULL)
      {
        m->previous_wall = reac_g->grid->surface;
        m->index = reac_g->grid_index;  /* Overwrite this with orientation in CLAMPED case */
        if (world->surface_reversibility) m->flags |= ACT_CLAMPED;
      }
      else
      {
        m->previous_wall = NULL;
        m->index = -1;
      }

      if ((p->flags&COUNT_SOME_MASK) != 0) m->flags |= COUNT_ME;
     
      if(hitpt != NULL)
      { 
         m->pos.x = hitpt->x;
         m->pos.y = hitpt->y;
         m->pos.z = hitpt->z;
         if(trimol_reaction_flag){
            m->subvol = find_coarse_subvol(hitpt);
         }
      }      
 
      if (reac_m != NULL)
      {
       
        if (hitpt==NULL || ((struct abstract_molecule*)reac_m != moving && !trimol_reaction_flag))
        {
          m->pos.x = reac_m->pos.x;
          m->pos.y = reac_m->pos.y;
          m->pos.z = reac_m->pos.z;
        }
        if(!trimol_reaction_flag){
           m->subvol = reac_m->subvol;
        }
 
        if (w==NULL) /* place product of non-orientable reaction in volume */
        {
          ht_add_molecule_to_list(&m->subvol->mol_by_species, m);
          m->subvol->mol_count++;
        }
        /* oriented case handled below after orientation is set */
      }
      else if (reac_g != NULL)
      {
        if (hitpt==NULL) uv2xyz(&(reac_g->s_pos) , reac_g->grid->surface , &(m->pos));
        if(!trimol_reaction_flag){
           m->subvol = find_subvolume(&(m->pos),reac_g->grid->subvol);
=======
>>>>>>> 08849861
        }
        else
          grid2uv(product_grid[n_product], product_grid_idx[n_product], & prod_uv_pos);

        this_product = (struct abstract_molecule *)
              place_grid_product(product_species,
                                 product_grid[n_product],
                                 product_grid_idx[n_product],
                                 & prod_uv_pos,
                                 product_orient[n_product],
                                 t);
    }

    /* else place the molecule in space. */
    else
    {
<<<<<<< HEAD
      if (rx->geometries[n_player] == 0)
      {
        porient[n_player-i0] = (rng_uint(local->rng) & 1) ? 1 : -1;
      }
      else
      {
        int geometry;
        if (rx->geometries[n_player] < 0)
        {
          geometry = -rx->geometries[n_player];
          k = -1;
        }
        else
        {
          geometry = rx->geometries[n_player];
          k = 1;
        }
        
        if (geometry > (int) rx->n_reactants) porient[n_player-i0] = k*porient[geometry-(rx->n_reactants+1)];
        else if (geometry==1) porient[n_player-i0] = k*orientA;
        else if (geometry==2 && reacB!=NULL) porient[n_player-i0] = k*orientB;
        else if (geometry==3 && reacC!=NULL) porient[n_player-i0] = k*orientC;
        else porient[n_player-i0] = k;
        
      }
      
      if (ptype[n_player-i0]=='g')
      {
        ((struct grid_molecule*)plist[n_player-i0])->orient = porient[n_player-i0];
      }
      else if (moving == plist[n_player-i0])
      {
        if (moving==reacA)
        {
          if (orientA==porient[n_player-i0]) bounce = RX_A_OK;
          else bounce = RX_FLIP;
        }
        else if(moving == reacB)
        {
          if (orientB==porient[n_player-i0]) bounce = RX_A_OK;
          else bounce = RX_FLIP;
        }
        else
=======
        /* Unless this is a unimolecular reaction, we will have a hitpt. */
        if (! hitpt)
>>>>>>> 08849861
        {
          /* If this is a unimolecular surface rxn... */
          if (reacA->properties->flags & ON_GRID)
          {
            uv2xyz(& ((struct grid_molecule *) reacA)->s_pos,
                   ((struct grid_molecule *) reacA)->grid->surface,
                   & mol_pos_tmp);
            product_subvol = find_subvolume(&mol_pos_tmp, last_subvol);
          }

          /* ... else a unimolecular volume rxn. */
          else
          {
            mol_pos_tmp = ((struct volume_molecule *) reacA)->pos;
            product_subvol = ((struct volume_molecule *) reacA)->subvol;
          }
          hitpt = & mol_pos_tmp;
        }
        else product_subvol = find_subvolume(hitpt, last_subvol);

        this_product = (struct abstract_molecule *) place_volume_product(product_species,
                                                                         grid_reactant,
                                                                         w,
                                                                         product_subvol,
                                                                         hitpt,
                                                                         product_orient[n_product],
                                                                         t);

      if (((struct volume_molecule *) this_product)->index < DISSOCIATION_MAX)
        update_dissociation_index = true;
    }

    /* Update molecule counts */
    ++ product_species->population;
    if (product_species->flags & (COUNT_CONTENTS|COUNT_ENCLOSED))
      count_region_from_scratch(this_product, NULL, 1, NULL, NULL, t);
  }

  /* If necessary, update the dissociation index. */
  if (update_dissociation_index)
  {
    if (-- world->dissociation_index < DISSOCIATION_MIN)
      world->dissociation_index = DISSOCIATION_MAX;
  }

  /* Handle events triggered off of named reactions */
  if (rx->info[path].pathname!=NULL)
  {
    /* No flags for reactions so we have to check regions if we have waypoints! Fix to be more efficient for WORLD-only counts? */
    if (world->place_waypoints_flag)
      count_region_from_scratch(NULL, rx->info[path].pathname, 1, &count_pos_xyz, w, t);

    /* Other magical stuff.  For now, can only trigger releases. */
    if (rx->info[path].pathname->magic!=NULL)
    {
      if (reaction_wizardry(rx->info[path].pathname->magic, w, &count_pos_xyz, t))
        mcell_allocfailed("Failed to complete reaction triggered release after a '%s' reaction.",
                          rx->info[path].pathname->sym->name);
    }
  }

  if(tile_nbr_head != NULL) delete_tile_neighbor_list(tile_nbr_head);
  if(tile_vacant_nbr_head != NULL) delete_tile_neighbor_list(tile_vacant_nbr_head);

  return cross_wall ? RX_FLIP : RX_A_OK;
}

/*************************************************************************
outcome_unimolecular:
  In: the reaction that is occuring
      the path that the reaction is taking
      the molecule that is taking that path
      time that the reaction is occurring
  Out: Value based on outcome:
	 RX_BLOCKED if there was no room to put products on grid
	 RX_DESTROY if molecule no longer exists.
	 RX_A_OK if it does.
       Products are created as needed.
*************************************************************************/

int outcome_unimolecular(struct storage *local,
                         struct rxn *rx,
                         int path,
                         struct abstract_molecule *reac,
                         double t)
{
  struct species *who_am_i;
  struct species *who_was_i = reac->properties;
  int result = RX_A_OK;
  struct volume_molecule *m=NULL;
  struct grid_molecule *g=NULL;

  if ((reac->properties->flags & NOT_FREE) == 0)
  {
    m = (struct volume_molecule*)reac;
    if(rx->is_complex)
    {
       result = outcome_products(local, NULL, NULL, t, rx, path, reac, NULL, 0, 0);
    }else{
       result = outcome_products_random(local, NULL, NULL, t, rx, path, reac, NULL, 0, 0);
    }
  }
  else
  {
    g = (struct grid_molecule*) reac;
    if(rx->is_complex)
    {
       result = outcome_products(local, g->grid->surface, NULL, t, rx, path, reac, NULL, g->orient, 0);
    }else{
       result = outcome_products_random(local, g->grid->surface, NULL, t, rx, path, reac, NULL, g->orient, 0);
    }
  }
  
  if (result==RX_BLOCKED) return RX_BLOCKED;
  
  if (result != RX_BLOCKED) {
     rx->info[path].count++;
     rx->n_occurred++;
  }

  who_am_i = rx->players[rx->product_idx[path]];
  
  if (who_am_i == NULL)
  {
    if (m != NULL)
    {
      m->subvol->mol_count--;
      if (m->flags & IN_SCHEDULE) m->subvol->local_storage->timer->defunct_count++;
      if (m->properties->flags&COUNT_SOME_MASK)
      {
        count_region_from_scratch((struct abstract_molecule*)m, NULL, -1, &(m->pos), NULL, m->t);
      }
    }
    else
    {
      if (g->grid->mol[g->grid_index]==g) g->grid->mol[ g->grid_index ] = NULL;
      g->grid->n_occupied--;
      if (g->flags & IN_SCHEDULE)
      {
	g->grid->subvol->local_storage->timer->defunct_count++;
      }
      if (g->properties->flags&COUNT_SOME_MASK)
      {
        count_region_from_scratch((struct abstract_molecule*)g, NULL, -1, NULL, NULL, g->t);
      }
    }

    who_was_i->n_deceased++;
    who_was_i->cum_lifetime += t - reac->birthday;
    UPDATE_COUNT(who_was_i->population, -1);
    if (m != NULL) collect_molecule(m);
    else
    {
      reac->properties = NULL;
      mem_put(reac->birthplace, reac);
    }
    return RX_DESTROY;
  }
  else if (who_am_i != who_was_i)
  {
    if (m != NULL) collect_molecule(m);
    else
      reac->properties = NULL;
    return RX_DESTROY;
  }
  else return result;
}


/*************************************************************************
outcome_bimolecular:
  In: reaction that's occurring
      path the reaction's taking
      two molecules that are reacting (first is moving one)
      orientations of the two molecules
      time that the reaction is occurring
      location of collision between molecules
  Out: Value based on outcome:
	 RX_BLOCKED if there was no room to put products on grid
	 RX_FLIP if the molecule goes across the membrane
	 RX_DESTROY if the molecule no longer exists
	 RX_A_OK if everything proceeded smoothly
       Products are created as needed.
  Note: reacA is the triggering molecule (e.g. moving)
*************************************************************************/

int outcome_bimolecular(struct storage *local,
                        struct rxn *rx,
                        int path,
                        struct abstract_molecule *reacA,
                        struct abstract_molecule *reacB,
                        short orientA,
                        short orientB,
                        double t,
                        struct vector3 *hitpt,
                        struct vector3 *loc_okay)
{
  struct grid_molecule *g = NULL;
  struct volume_molecule *m = NULL;
  struct wall *w = NULL;
  struct storage *x;
  int result;
  int reacB_was_free=0;
  int killA,killB;

  if ((reacA->properties->flags & NOT_FREE) == 0)
  {
    m = (struct volume_molecule*) reacA;
    x = m->subvol->local_storage;
    if ((reacB->properties->flags & ON_GRID) != 0)
    {
      g = (struct grid_molecule*)reacB;
      w = g->grid->surface;
    }
    else /* Prefer to use target */
    {
      m = (struct volume_molecule*) reacB;
      x = m->subvol->local_storage;
    }
  }
  else /* Grid molecule */
  {
    g = (struct grid_molecule*)reacA;
    x = g->grid->surface->birthplace;
    w = g->grid->surface;
    
    if ((reacB->properties->flags & NOT_FREE) == 0)
    {
      m = (struct volume_molecule*)reacB;
    }
  }

  if(rx->is_complex)
  {
     result = outcome_products(local, w, hitpt, t, rx, path, reacA, reacB, orientA, orientB);
  }else{
     result = outcome_products_random(local, w, hitpt, t, rx, path, reacA, reacB, orientA, orientB);
  }
   
  if (result==RX_BLOCKED) return RX_BLOCKED;
  
  rx->n_occurred++;
  rx->info[path].count++;
  
  /* Figure out if either of the reactants was destroyed */
  if (rx->players[0]==reacA->properties)
  {
    killB = (rx->players[ rx->product_idx[path]+1 ] == NULL);
    killA = (rx->players[ rx->product_idx[path] ] == NULL);
  }
  else
  {
    killB = (rx->players[ rx->product_idx[path] ] == NULL);
    killA = (rx->players[ rx->product_idx[path]+1 ] == NULL);
  }
  
  if (killB)
  {
    m = NULL;
    if ((reacB->properties->flags & ON_GRID) != 0)
    {
      g = (struct grid_molecule*)reacB;

      if (g->grid->mol[g->grid_index]==g) g->grid->mol[g->grid_index] = NULL;
      g->grid->n_occupied--;
      if (g->flags&IN_SURFACE) g->flags -= IN_SURFACE;
      if (g->flags & IN_SCHEDULE)
      {
	g->grid->subvol->local_storage->timer->defunct_count++;
      }
    }
    else if ((reacB->properties->flags & NOT_FREE) == 0)
    {
      m = (struct volume_molecule*)reacB;
      m->subvol->mol_count--;
      if (m->flags & IN_SCHEDULE)
      {
	m->subvol->local_storage->timer->defunct_count++;
      }
      reacB_was_free=1;
    }

    if ((reacB->properties->flags & (COUNT_CONTENTS|COUNT_ENCLOSED)) != 0)
    {
      count_region_from_scratch(reacB, NULL, -1, NULL, NULL, t);
    }
    
    reacB->properties->n_deceased++;
    reacB->properties->cum_lifetime += t - reacB->birthday;
    UPDATE_COUNT(reacB->properties->population, -1);
    if (m != NULL) collect_molecule(m);
    else reacB->properties = NULL;
  }

  if (killA)
  {
    m = NULL;
    if ((reacA->properties->flags & ON_GRID) != 0)
    {
      g = (struct grid_molecule*)reacA;

      if (g->grid->mol[g->grid_index]==g) g->grid->mol[g->grid_index] = NULL;
      g->grid->n_occupied--;
      if (g->flags & IN_SCHEDULE)
      {
	g->grid->subvol->local_storage->timer->defunct_count++;
      }
    }
    else if ((reacA->properties->flags & NOT_FREE) == 0)
    {
      m = (struct volume_molecule*)reacA;
      m->subvol->mol_count--;
      if (m->flags & IN_SCHEDULE)
      {
	m->subvol->local_storage->timer->defunct_count++;
      }
    }

    if ((reacA->properties->flags&ON_GRID)!=0)  /* Grid molecule is OK where it is, doesn't obey COUNT_ME */
    {
      if (reacA->properties->flags&COUNT_SOME_MASK)  /* If we're ever counted, try to count us now */
      {
        count_region_from_scratch(reacA, NULL, -1, NULL, NULL, t);
      }
    }
    else if (reacA->flags&COUNT_ME)
    {
      /* Subtlety: we made it up to hitpt, but our position is wherever we were before that! */
      if (hitpt==NULL || reacB_was_free || (reacB->properties!=NULL && (reacB->properties->flags&NOT_FREE)==0))
      {
	/* Vol-vol rx should be counted at hitpt */
        count_region_from_scratch(reacA, NULL, -1, hitpt, NULL, t);
      }
      else /* Vol-surf but don't want to count exactly on a wall or we might count on the wrong side */
      {
	struct vector3 fake_hitpt;
	
	m = (struct volume_molecule*)reacA;
	
	/* Halfway in between where we were and where we react should be a safe away-from-wall place to remove us */
        if (loc_okay==NULL) loc_okay=&(m->pos);
	fake_hitpt.x = 0.5*hitpt->x + 0.5*loc_okay->x;
	fake_hitpt.y = 0.5*hitpt->y + 0.5*loc_okay->y;
	fake_hitpt.z = 0.5*hitpt->z + 0.5*loc_okay->z;
	
        count_region_from_scratch(reacA, NULL, -1, &fake_hitpt, NULL, t);
      }
    }
  
    reacA->properties->n_deceased++;
    reacA->properties->cum_lifetime += t - reacA->birthday;
    UPDATE_COUNT(reacA->properties->population, -1);
    if (m != NULL) collect_molecule(m);
    else reacA->properties = NULL;
    
    return RX_DESTROY;
  }

  return result;
}

/*************************************************************************
outcome_trimolecular:
  In: reaction that's occurring
      path the reaction's taking
      three molecules that are reacting (first is moving one
          and the last one is the furthest from the moving molecule or
          the one that is hit the latest)
      orientations of the molecules
      time that the reaction is occurring
      location of collision between moving molecule and the furthest target
  Out: Value based on outcome:
	 RX_FLIP if the molecule goes across the membrane
	 RX_DESTROY if the molecule no longer exists
	 RX_A_OK if everything proceeded smoothly
       Products are created as needed.
  Note: reacA is the triggering molecule (e.g. moving)
        reacC is the target furthest from the reacA
*************************************************************************/
int outcome_trimolecular(struct rng_state *rng,
                         struct rxn *rx,int path,
  struct abstract_molecule *reacA,struct abstract_molecule *reacB,
  struct abstract_molecule *reacC, short orientA, short orientB, short orientC, 
  double t, struct vector3 *hitpt, struct vector3 *loc_okay)
{
  struct wall *w = NULL;
  struct volume_molecule *m = NULL;
  struct grid_molecule *g = NULL;
  int result;
  /* flags */
  int killA = 0,killB = 0, killC = 0;
  int reacA_is_free = 0;
  int reacB_is_free = 0;
  int reacC_is_free = 0;
  int num_surface_reactants = 0;

   if ((reacA->properties->flags & NOT_FREE) == 0)
   {
       reacA_is_free = 1;
   }else num_surface_reactants++;
 
   if ((reacB->properties->flags & NOT_FREE) == 0) reacB_is_free = 1;
   else num_surface_reactants++;

   if ((reacC->properties->flags & NOT_FREE) == 0) reacC_is_free = 1;
   else num_surface_reactants++;

    if(!reacA_is_free)
    {
       g = (struct grid_molecule *)reacA;
    }else if(!reacB_is_free){
       g = (struct grid_molecule *)reacB;
    }else if(!reacC_is_free){
       g = (struct grid_molecule *)reacC;
    }
    if(g != NULL) w = g->grid->surface;
   
    result = outcome_products_trimol_reaction_random(w,hitpt,t,rx,path,reacA, reacB, reacC, orientA, orientB, orientC);  
    if (result==RX_BLOCKED) return RX_BLOCKED;
             

  rx->n_occurred++;
  rx->info[path].count++;
  
  /* Figure out if either of the reactants was destroyed */

  if (rx->players[0]==reacA->properties)
  {
    if(rx->players[1] == reacB->properties)
    {
      killC = (rx->players[ rx->product_idx[path]+2 ] == NULL);
      killB = (rx->players[ rx->product_idx[path]+1 ] == NULL);
      killA = (rx->players[ rx->product_idx[path] ] == NULL);
    }else{
      killB = (rx->players[ rx->product_idx[path]+2 ] == NULL);
      killC = (rx->players[ rx->product_idx[path]+1 ] == NULL);
      killA = (rx->players[ rx->product_idx[path] ] == NULL);
    }
  }
  else if (rx->players[0]==reacB->properties)
  {
    if(rx->players[1] == reacA->properties)
    {
      killC = (rx->players[ rx->product_idx[path]+2 ] == NULL);
      killA = (rx->players[ rx->product_idx[path]+1 ] == NULL);
      killB = (rx->players[ rx->product_idx[path] ] == NULL);
    }else{
      killA = (rx->players[ rx->product_idx[path]+2 ] == NULL);
      killC = (rx->players[ rx->product_idx[path]+1 ] == NULL);
      killB = (rx->players[ rx->product_idx[path] ] == NULL);
    }
  }else if (rx->players[0]==reacC->properties)
  {
    if(rx->players[1] == reacA->properties)
    {
      killB = (rx->players[ rx->product_idx[path]+2 ] == NULL);
      killA = (rx->players[ rx->product_idx[path]+1 ] == NULL);
      killC = (rx->players[ rx->product_idx[path] ] == NULL);
    }else{
      killA = (rx->players[ rx->product_idx[path]+2 ] == NULL);
      killB = (rx->players[ rx->product_idx[path]+1 ] == NULL);
      killC = (rx->players[ rx->product_idx[path] ] == NULL);
    }
  }


  if (killC)
  {
    m = NULL;
    if((reacC->properties->flags & ON_GRID) != 0){
       g = (struct grid_molecule *)reacC;
       if (g->grid->mol[g->grid_index]==g) g->grid->mol[g->grid_index] = NULL;
       g->grid->n_occupied--;
       if (g->flags&IN_SURFACE) g->flags -= IN_SURFACE;

       if (g->flags & IN_SCHEDULE)
       {
          g->grid->subvol->local_storage->timer->defunct_count++;
       }
    }else{
       m = (struct volume_molecule*)reacC;
       m->subvol->mol_count--;
       if (m->flags & IN_SCHEDULE)
       {
          m->subvol->local_storage->timer->defunct_count++;
       }
    }

    if ((reacC->properties->flags & (COUNT_CONTENTS|COUNT_ENCLOSED)) != 0)
    {
      count_region_from_scratch(reacC, NULL, -1, NULL, NULL, t);
    }
    
    reacC->properties->n_deceased++;
    reacC->properties->cum_lifetime += t - reacC->birthday;
    UPDATE_COUNT(reacC->properties->population, -1);
    if (m != NULL) collect_molecule(m);
    else
    {
      reacC->properties = NULL;
      if ((reacC->flags&IN_MASK)==0) mem_put(reacC->birthplace,reacC);
    }
  }
 
  if (killB)
  {
    m = NULL;
    if((reacB->properties->flags & ON_GRID) != 0){
       g = (struct grid_molecule *)reacB;
       if (g->grid->mol[g->grid_index]==g) g->grid->mol[g->grid_index] = NULL;
       g->grid->n_occupied--;
       if (g->flags&IN_SURFACE) g->flags -= IN_SURFACE;

       if (g->flags & IN_SCHEDULE)
       {
          g->grid->subvol->local_storage->timer->defunct_count++;
       }
    }else{
       m = (struct volume_molecule*)reacB;
       m->subvol->mol_count--;
       if (m->flags & IN_SCHEDULE)
       {
          m->subvol->local_storage->timer->defunct_count++;
       }
    }

    if ((reacB->properties->flags & (COUNT_CONTENTS|COUNT_ENCLOSED)) != 0)
    {
      count_region_from_scratch(reacB, NULL, -1, NULL, NULL, t);
    }
    
    reacB->properties->n_deceased++;
    reacB->properties->cum_lifetime += t - reacB->birthday;
    UPDATE_COUNT(reacB->properties->population, -1);
    if (m != NULL) collect_molecule(m);
    else
    {
      reacB->properties = NULL;
      if ((reacB->flags&IN_MASK)==0) mem_put(reacB->birthplace,reacB);
    }
  }

  if (killA)
  {
    m = NULL;
    if((reacA->properties->flags & ON_GRID) != 0){
       g = (struct grid_molecule *)reacA;
       if (g->grid->mol[g->grid_index]==g) g->grid->mol[g->grid_index] = NULL;
       g->grid->n_occupied--;
       if (g->flags&IN_SURFACE) g->flags -= IN_SURFACE;

       if (g->flags & IN_SCHEDULE)
       {
          g->grid->subvol->local_storage->timer->defunct_count++;
       }
    }else{
       m = (struct volume_molecule*)reacA;
       m->subvol->mol_count--;
       if (m->flags & IN_SCHEDULE)
       {
          m->subvol->local_storage->timer->defunct_count++;
       }
    }
    if ((reacA->properties->flags&ON_GRID)!=0)  /* Grid molecule is OK where it is, doesn't obey COUNT_ME */
    {
      if (reacA->properties->flags&COUNT_SOME_MASK)  /* If we're ever counted, try to count us now */
      {
        count_region_from_scratch(reacA, NULL, -1, NULL, NULL, t);
      }
    }
    else if ((reacA->flags&COUNT_ME) && world->place_waypoints_flag)
    {
      /* Subtlety: we made it up to hitpt, but our position is wherever we were before that! */
      if (hitpt==NULL || (reacB_is_free && reacC_is_free))
	   /* Vol-vol-vol rx should be counted at hitpt */
      {
        count_region_from_scratch(reacA, NULL, -1, hitpt, NULL, t);
      }
      else /* reaction involving surface or grid_molecule but we don't want to count exactly on a wall or we might count on the wrong side */
      {
        struct vector3 fake_hitpt;

        m = (struct volume_molecule*)reacA;

        /* Halfway in between where we were and where we react should be a safe away-from-wall place to remove us */
        if (loc_okay == NULL)
          loc_okay=&(m->pos);
        fake_hitpt.x = 0.5*hitpt->x + 0.5*loc_okay->x;
        fake_hitpt.y = 0.5*hitpt->y + 0.5*loc_okay->y;
        fake_hitpt.z = 0.5*hitpt->z + 0.5*loc_okay->z;

        count_region_from_scratch(reacA, NULL, -1, &fake_hitpt, NULL, t);
      }
    }
     reacA->properties->n_deceased++;
     reacA->properties->cum_lifetime += t - reacA->birthday;
    UPDATE_COUNT(reacA->properties->population, -1);
    if (m != NULL) collect_molecule(m);
    else reacA->properties = NULL; 

    return RX_DESTROY;
                
  }
  return result;
}

/*************************************************************************

outcome_intersect:
  In: reaction that's taking place
      path the reaction's taking
      wall that is being struck
      molecule that is hitting the wall
      orientation of the molecule
      time that the reaction is occurring
      location of collision with wall
  Out: Value depending on outcome:
	 RX_A_OK if the molecule reflects
	 RX_FLIP if the molecule passes through
	 RX_DESTROY if the molecule stops, is destroyed, etc.
       Additionally, products are created as needed.
  Note: Can assume molecule is always first in the reaction.
*************************************************************************/

int outcome_intersect(struct storage *local,
                      struct rxn *rx,
                      int path,
                      struct wall *surface,
                      struct abstract_molecule *reac,
                      short orient,
                      double t,
                      struct vector3 *hitpt,
                      struct vector3 *loc_okay)
{
  int result, idx;
  
  if (rx->n_pathways <= RX_SPECIAL)
  {
    rx->n_occurred++;
    if (rx->n_pathways==RX_REFLEC) return RX_A_OK;
    else return RX_FLIP; /* Flip = transparent is default special case */
  }
                  
  idx = rx->product_idx[path];

  if ((reac->properties->flags & NOT_FREE) == 0)
  {
    struct volume_molecule *m = (struct volume_molecule*) reac;
<<<<<<< HEAD
    
    result = outcome_products(local, surface, hitpt, t, rx, path, reac, NULL, orient, 0);
=======

    if(rx->is_complex)
    {    
       result = outcome_products(surface, hitpt, t, rx, path, reac, NULL, orient, 0);
    }else{
       result = outcome_products_random(surface, hitpt, t, rx, path, reac, NULL, orient, 0);
    }
>>>>>>> 08849861

    if (result == RX_BLOCKED) return RX_A_OK; /* reflect the molecule */

    rx->info[path].count++;
    rx->n_occurred++;
    
    if (rx->players[idx] == NULL)
    {
      m->subvol->mol_count--;
      if (world->place_waypoints_flag  &&  (reac->flags&COUNT_ME))
      {
        if (hitpt==NULL)
        {
          count_region_from_scratch(reac, NULL, -1, NULL, NULL, t);
        }
	else
	{
	  struct vector3 fake_hitpt;
	  
	  /* Halfway in between where we were and where we react should be a safe away-from-wall place to remove us */
          if (loc_okay==NULL) loc_okay=&(m->pos);
	  fake_hitpt.x = 0.5*hitpt->x + 0.5*loc_okay->x;
	  fake_hitpt.y = 0.5*hitpt->y + 0.5*loc_okay->y;
	  fake_hitpt.z = 0.5*hitpt->z + 0.5*loc_okay->z;
	  
          count_region_from_scratch(reac, NULL, -1, &fake_hitpt, NULL, t);
	}
      }
      reac->properties->n_deceased++;
      reac->properties->cum_lifetime += t - reac->birthday;
      reac->properties->population--;
      UPDATE_COUNT(reac->properties->population, -1);
      if (m->flags & IN_SCHEDULE)
      {
        m->subvol->local_storage->timer->defunct_count++;
      }
      collect_molecule(m);
      return RX_DESTROY;
    }
    else return result; /* RX_A_OK or RX_FLIP */
  }
  else
  {
    /* Should really be an error because we should never call outcome_intersect() on a grid molecule */
    return RX_A_OK;
  }
}


/*************************************************************************
reaction_wizardry:
  In: a list of releases to magically cause
      the wall associated with the release, if any
      the location of the release
      the time of the release
  Out: 0 if successful, 1 on failure (usually out of memory).
       Each release event in the list is triggered at a location that
       is relative to the location of the release and the surface normal
       of the wall.  The surface normal of the wall is considered to be
       the +Z direction.  Other coordinates are rotated in the "natural"
       way (i.e. the XYZ coordinate system has the Z-axis rotated directly
       to the direction of the normal and the other coordinates follow
       along naturally; if the normal is in the -Z direction, the rotation
       is about the X-axis.)
  Note: this function isn't all that cheap computationally because of
        all the math required to compute the right coordinate transform.
	If this gets really really heavily used, we should store the
	coordinate transform off of the wall data structure.
  Note: it would be more efficient to skip calculating the transform if
        the release type didn't use it (e.g. release by region).
  Note: if we wanted to be extra-super clever, we could actually schedule
        this event instead of running it and somehow have it start a
	time-shifted release pattern (so we could have delays and stuff).
*************************************************************************/
static int reaction_wizardry(struct magic_list *incantation,struct wall *surface,struct vector3 *hitpt,double t)
{
  struct release_event_queue req; /* Create a release event on the fly */
  
  /* Release event happens "now" */
  req.next=NULL;
  req.event_time=t;
  req.train_counter=0;
  req.train_high_time=t;
  
  /* Set up transform to place products at site of reaction */
  if (hitpt==NULL)
  {
    init_matrix(req.t_matrix);
  }
  else if (surface==NULL || !distinguishable(surface->normal.z,1.0,EPS_C)) /* Just need a translation */
  {
    init_matrix(req.t_matrix);
    req.t_matrix[3][0] = hitpt->x;
    req.t_matrix[3][1] = hitpt->y;
    req.t_matrix[3][2] = hitpt->z;
  }
  else /* Set up transform that will translate and then rotate Z axis to align with surface normal */
  {
    struct vector3 scale = {1.0,1.0,1.0};  /* No scaling */
    struct vector3 axis = {1.0,0.0,0.0};   /* X-axis is default */
    double cos_theta;
    double degrees;
    
    cos_theta = surface->normal.z;   /* (0,0,1) . surface->normal */
    if (!distinguishable(cos_theta,-1.0,EPS_C))
    {
      degrees=180.0;  /* Upside-down */
    }
    else
    {
      /* (0,0,1) x surface->normal */
      axis.x = -surface->normal.y;
      axis.y = surface->normal.x;
      axis.z = 0.0;
      
      degrees = acos(cos_theta)*180.0/MY_PI;
    }
    tform_matrix(&scale,hitpt,&axis,degrees,req.t_matrix);
  }

  /* If there are multiple threads, we'd better leave the magic to the
   * wizards... */
  if (! world->sequential)
  {
    thread_state_t *state = (thread_state_t *) pthread_getspecific(world->thread_data);
    outbound_molecules_add_release(& state->outbound,
                                   & req,
                                   incantation);
  }
  else
  {
    /* Now we're ready to cast our spell! */
    for ( ; incantation!=NULL ; incantation=incantation->next )
    {
      if (incantation->type != magic_release) continue;  /* Only know how to magically release stuff */

      req.release_site = (struct release_site_obj*)incantation->data;

      if (release_molecules(&req))
        return 1;
    }
  }
  
  return 0;
}
<|MERGE_RESOLUTION|>--- conflicted
+++ resolved
@@ -33,7 +33,6 @@
                             struct abstract_molecule *reacB,
                             short orientA,
                             short orientB);
-<<<<<<< HEAD
 static int outcome_products_random(struct storage *local,
                                    struct wall *w,
                                    struct vector3 *hitpt,
@@ -44,15 +43,8 @@
                                    struct abstract_molecule *reacB,
                                    short orientA,
                                    short orientB);
-static int outcome_products_trimol_reaction(struct wall *w,
-                                            struct volume_molecule *reac_m, struct grid_molecule *reac_g,
-                                            struct rxn *rx,int path,struct storage *local,
-                                            short orientA, short orientB, short orientC,
-                                            double t,struct vector3 *hitpt,
-                                            struct abstract_molecule *reacA,struct abstract_molecule *reacB,
-                                            struct abstract_molecule *reacC, struct abstract_molecule *moving);
-=======
-static int outcome_products_trimol_reaction_random(struct wall *w,
+static int outcome_products_trimol_reaction_random(struct rng_state *rng,
+                            struct wall *w,
                             struct vector3 *hitpt,
                             double t,
                             struct rxn *rx,
@@ -63,9 +55,6 @@
                             short orientA,
                             short orientB,
                             short orientC);
-
-
->>>>>>> 08849861
 
 extern struct volume *world;
 
@@ -1542,12 +1531,8 @@
           {
 
                /* randomly pick a tile from the list */
-<<<<<<< HEAD
                assert(num_vacant_tiles != 0);
                rnd_num = rng_uint(local->rng) % num_vacant_tiles;
-=======
-               rnd_num = rng_uint(world->rng) % num_vacant_tiles;
->>>>>>> 08849861
                tile_idx = -1;  
                tile_grid = NULL;
          
@@ -1681,15 +1666,6 @@
                                                                          hitpt,
                                                                          product_orient[n_product],
                                                                          t);
-<<<<<<< HEAD
-      }
-      else
-        this_product = (struct abstract_molecule *) place_volume_subunit(local->rng,
-                                                                         product_species,
-                                                                         (struct volume_molecule *) old_subunit,
-                                                                         t);
-=======
->>>>>>> 08849861
 
       if (((struct volume_molecule *) this_product)->index < DISSOCIATION_MAX)
         update_dissociation_index = true;
@@ -1734,43 +1710,6 @@
 
 
 /*************************************************************************
-<<<<<<< HEAD
-outcome_products_trimol_reaction:
-   In: relevant wall in the interaction, if any
-       first free molecule in the interaction, if any
-       first surface molecule in the interaction, if any
-       reaction that is occuring
-       path that the reaction is taking
-       local storage for creating new molecules
-       orientations of molecules in the reaction
-       time that the reaction is occurring
-       location of the reaction (may be NULL)
-       the reactants (the last one is also the furthest
-            one from the moving molecule)
-   Out: Value depending on how orientations changed--
-          RX_FLIP moving molecule passed through membrane
-          RX_A_OK everything went fine, nothing extra to do
-        Products are created as necessary and scheduled.
-
-   Note: This function does not include macromolecules support yet, as
-         macromolecules+trimol is not yet supported.
-*************************************************************************/
-static int outcome_products_trimol_reaction(struct wall *w,
-                                            struct volume_molecule *reac_m,
-                                            struct grid_molecule *reac_g,
-                                            struct rxn *rx,
-                                            int path,
-                                            struct storage *local,
-                                            short orientA,
-                                            short orientB,
-                                            short orientC,
-                                            double t,
-                                            struct vector3 *hitpt,
-                                            struct abstract_molecule *reacA,
-                                            struct abstract_molecule *reacB,
-                                            struct abstract_molecule *reacC,
-                                            struct abstract_molecule *moving)
-=======
 outcome_products_trimol_reaction_random:
    In: first wall in the reaction
        hit point (if any)
@@ -1788,7 +1727,8 @@
        It also places surface products on the randomly selected tiles
        from the list of neighbors.
 ************************************************************************/
-static int outcome_products_trimol_reaction_random(struct wall *w,
+static int outcome_products_trimol_reaction_random(struct rng_state *rng,
+                            struct wall *w,
                             struct vector3 *hitpt,
                             double t,
                             struct rxn *rx,
@@ -1799,7 +1739,6 @@
                             short orientA,
                             short orientB, 
                             short orientC) 
->>>>>>> 08849861
 {
   bool update_dissociation_index = false;         /* Do we need to advance the dissociation index? */
   bool cross_wall = false;                        /* Did the moving molecule cross the plane? */
@@ -2116,7 +2055,7 @@
 
       /* Geometry of 0 means "random orientation" */
       if (this_geometry == 0)
-        product_orient[n_product] = (rng_uint(world->rng) & 1) ? 1 : -1;
+        product_orient[n_product] = (rng_uint(rng) & 1) ? 1 : -1;
       else
       {
         /* Geometry < 0 means inverted orientation */
@@ -2275,7 +2214,7 @@
          /* replace one of the two reactants randomly */
          while(true)
          {
-            rnd_num = rng_uint(world->rng) % (rx->n_reactants);
+            rnd_num = rng_uint(rng) % (rx->n_reactants);
 
             if(rnd_num == 0)
             {
@@ -2397,7 +2336,7 @@
             {
               while(true)
               {
-                rnd_num = rng_uint(world->rng) % (n_players);
+                rnd_num = rng_uint(rng) % (n_players);
 
                 /* since (rx_players[0] == NULL) we skip rx_players[0] */
                 if(rnd_num == 0) continue;
@@ -2418,7 +2357,7 @@
          }else{
               while(true)
               {
-                rnd_num = rng_uint(world->rng) % (n_players);
+                rnd_num = rng_uint(rng) % (n_players);
 
                 /* since (rx_players[0] == NULL) we skip rx_players[0] */
                 if(rnd_num == 0) continue;
@@ -2448,7 +2387,7 @@
             {
                 while(true)
                 {
-                   rnd_num = rng_uint(world->rng) % (n_players);
+                   rnd_num = rng_uint(rng) % (n_players);
 
                    /* since (rx_players[1] == NULL) we skip rx_players[1] */
                    if(rnd_num == 1) continue;
@@ -2470,7 +2409,7 @@
 
              while(true)
              {
-                rnd_num = rng_uint(world->rng) % (n_players);
+                rnd_num = rng_uint(rng) % (n_players);
 
                 /* since (rx_players[1] == NULL) we skip rx_players[1] */
                 if(rnd_num == 1) continue;
@@ -2499,7 +2438,7 @@
             {
               while(true)
               {
-                 rnd_num = rng_uint(world->rng) % (n_players);
+                 rnd_num = rng_uint(rng) % (n_players);
 
                  /* since (rx_players[2] == NULL) we skip rx_players[2] */
                  if(rnd_num == 2) continue;
@@ -2521,7 +2460,7 @@
 
             while(true)
             {
-               rnd_num = rng_uint(world->rng) % (n_players);
+               rnd_num = rng_uint(rng) % (n_players);
 
                /* since (rx_players[2] == NULL) we skip rx_players[2] */
                if(rnd_num == 2) continue;
@@ -2561,7 +2500,7 @@
           while(true)
           {
                /* randomly pick a tile from the list */
-               rnd_num = rng_uint(world->rng) % num_vacant_tiles;
+               rnd_num = rng_uint(rng) % num_vacant_tiles;
                tile_idx = -1;  
                tile_grid = NULL;
          
@@ -2602,28 +2541,7 @@
     /* If the product is a grid molecule, place it on the grid. */
     if (product_species->flags & ON_GRID)
     {
-<<<<<<< HEAD
-      if (reac_g != NULL || (reac_m != NULL && w != NULL))
-      {
-        k = n_player-(i0+rx->n_reactants); 
-	
-        g = CHECKED_MEM_GET(local->gmol, "grid molecule");
-	g->birthplace = local->gmol;
-	g->birthday = t;
-	g->properties = p;
-        g->cmplx = NULL;
-        UPDATE_COUNT(p->population, 1);
-	g->flags = TYPE_GRID | ACT_NEWBIE | IN_SCHEDULE;
-	if (p->space_step>0) g->flags |= ACT_DIFFUSE;
-	if (trigger_unimolecular(p->hashval,(struct abstract_molecule*)g)!= NULL || (p->flags&CAN_GRIDWALL)!=0) g->flags |= ACT_REACT;
-	
-	g->t = t;
-	g->t2 = 0.0;
-	sg = g->grid = glist[k];
-	int grid_index = g->grid_index = xlist[k];
-=======
         struct vector2 prod_uv_pos;
->>>>>>> 08849861
 
         /* Pick an appropriate position for the new molecule. */
         if (world->randomize_gmol_pos)
@@ -2642,108 +2560,14 @@
               prod_uv_pos = ((struct grid_molecule*) reacC)->s_pos;
               break;
 
-<<<<<<< HEAD
-            case FLAG_USE_RANDOM:
-              grid2uv_random(local->rng, glist[k], xlist[k], &(g->s_pos)); 
-=======
             case PRODUCT_FLAG_USE_RANDOM:
-              grid2uv_random(product_grid[n_product], product_grid_idx[n_product], &prod_uv_pos); 
->>>>>>> 08849861
+              grid2uv_random(rng, product_grid[n_product], product_grid_idx[n_product], &prod_uv_pos); 
               break;
 
             default:
               UNHANDLED_CASE(product_flag[n_product]);
               break;
           }
-<<<<<<< HEAD
-	}
-        else grid2uv(sg, grid_index, &(g->s_pos));
-
-        sg->n_occupied++;
-                 
-        sg->mol[grid_index] = g;
-	
-        plist[n_player-i0] = (struct abstract_molecule*)g;
-        ptype[n_player-i0] = 'g';
-	
-        uv2xyz(&g->s_pos, g->grid->surface, &pos3d);
-        gsv = find_subvolume(&pos3d, gsv);
-        if (schedule_add(gsv->local_storage->timer, g))
-          mcell_allocfailed("Failed to add newly created %s molecule to scheduler.",
-                            g->properties->sym->name);
-      }
-      else /* Should never happen, but it doesn't hurt to be safe */
-      {
-        plist[n_player-i0] = NULL;
-        ptype[n_player-i0] = 0;
-        continue;
-      }
-    }
-    else /* volume molecule */
-    {
-      m = CHECKED_MEM_GET(local->mol, "volume molecule");
-      m->birthplace = local->mol;
-      m->birthday = t;
-      m->properties = p;
-      m->cmplx = NULL;
-      UPDATE_COUNT(p->population, 1);
-      m->prev_v = NULL;
-      m->next_v = NULL;
-
-      m->flags = TYPE_3D | ACT_NEWBIE | IN_VOLUME | IN_SCHEDULE;
-      if (trigger_unimolecular(p->hashval,(struct abstract_molecule*)m) != NULL) m->flags |= ACT_REACT;
-      if (p->space_step > 0.0) m->flags |= ACT_DIFFUSE;
-      if (reac_g != NULL)
-      {
-        m->previous_wall = reac_g->grid->surface;
-        m->index = reac_g->grid_index;  /* Overwrite this with orientation in CLAMPED case */
-        if (world->surface_reversibility) m->flags |= ACT_CLAMPED;
-      }
-      else
-      {
-        m->previous_wall = NULL;
-        m->index = -1;
-      }
-
-      if ((p->flags&COUNT_SOME_MASK) != 0) m->flags |= COUNT_ME;
-     
-      if(hitpt != NULL)
-      { 
-         m->pos.x = hitpt->x;
-         m->pos.y = hitpt->y;
-         m->pos.z = hitpt->z;
-         if(trimol_reaction_flag){
-            m->subvol = find_coarse_subvol(hitpt);
-         }
-      }      
- 
-      if (reac_m != NULL)
-      {
-       
-        if (hitpt==NULL || ((struct abstract_molecule*)reac_m != moving && !trimol_reaction_flag))
-        {
-          m->pos.x = reac_m->pos.x;
-          m->pos.y = reac_m->pos.y;
-          m->pos.z = reac_m->pos.z;
-        }
-        if(!trimol_reaction_flag){
-           m->subvol = reac_m->subvol;
-        }
- 
-        if (w==NULL) /* place product of non-orientable reaction in volume */
-        {
-          ht_add_molecule_to_list(&m->subvol->mol_by_species, m);
-          m->subvol->mol_count++;
-        }
-        /* oriented case handled below after orientation is set */
-      }
-      else if (reac_g != NULL)
-      {
-        if (hitpt==NULL) uv2xyz(&(reac_g->s_pos) , reac_g->grid->surface , &(m->pos));
-        if(!trimol_reaction_flag){
-           m->subvol = find_subvolume(&(m->pos),reac_g->grid->subvol);
-=======
->>>>>>> 08849861
         }
         else
           grid2uv(product_grid[n_product], product_grid_idx[n_product], & prod_uv_pos);
@@ -2760,54 +2584,8 @@
     /* else place the molecule in space. */
     else
     {
-<<<<<<< HEAD
-      if (rx->geometries[n_player] == 0)
-      {
-        porient[n_player-i0] = (rng_uint(local->rng) & 1) ? 1 : -1;
-      }
-      else
-      {
-        int geometry;
-        if (rx->geometries[n_player] < 0)
-        {
-          geometry = -rx->geometries[n_player];
-          k = -1;
-        }
-        else
-        {
-          geometry = rx->geometries[n_player];
-          k = 1;
-        }
-        
-        if (geometry > (int) rx->n_reactants) porient[n_player-i0] = k*porient[geometry-(rx->n_reactants+1)];
-        else if (geometry==1) porient[n_player-i0] = k*orientA;
-        else if (geometry==2 && reacB!=NULL) porient[n_player-i0] = k*orientB;
-        else if (geometry==3 && reacC!=NULL) porient[n_player-i0] = k*orientC;
-        else porient[n_player-i0] = k;
-        
-      }
-      
-      if (ptype[n_player-i0]=='g')
-      {
-        ((struct grid_molecule*)plist[n_player-i0])->orient = porient[n_player-i0];
-      }
-      else if (moving == plist[n_player-i0])
-      {
-        if (moving==reacA)
-        {
-          if (orientA==porient[n_player-i0]) bounce = RX_A_OK;
-          else bounce = RX_FLIP;
-        }
-        else if(moving == reacB)
-        {
-          if (orientB==porient[n_player-i0]) bounce = RX_A_OK;
-          else bounce = RX_FLIP;
-        }
-        else
-=======
         /* Unless this is a unimolecular reaction, we will have a hitpt. */
         if (! hitpt)
->>>>>>> 08849861
         {
           /* If this is a unimolecular surface rxn... */
           if (reacA->properties->flags & ON_GRID)
@@ -2841,7 +2619,7 @@
     }
 
     /* Update molecule counts */
-    ++ product_species->population;
+    UPDATE_COUNT(product_species->population, 1);
     if (product_species->flags & (COUNT_CONTENTS|COUNT_ENCLOSED))
       count_region_from_scratch(this_product, NULL, 1, NULL, NULL, t);
   }
@@ -3225,7 +3003,7 @@
     }
     if(g != NULL) w = g->grid->surface;
    
-    result = outcome_products_trimol_reaction_random(w,hitpt,t,rx,path,reacA, reacB, reacC, orientA, orientB, orientC);  
+    result = outcome_products_trimol_reaction_random(rng,w,hitpt,t,rx,path,reacA, reacB, reacC, orientA, orientB, orientC);  
     if (result==RX_BLOCKED) return RX_BLOCKED;
              
 
@@ -3456,18 +3234,13 @@
   if ((reac->properties->flags & NOT_FREE) == 0)
   {
     struct volume_molecule *m = (struct volume_molecule*) reac;
-<<<<<<< HEAD
-    
-    result = outcome_products(local, surface, hitpt, t, rx, path, reac, NULL, orient, 0);
-=======
 
     if(rx->is_complex)
     {    
-       result = outcome_products(surface, hitpt, t, rx, path, reac, NULL, orient, 0);
+       result = outcome_products(local, surface, hitpt, t, rx, path, reac, NULL, orient, 0);
     }else{
-       result = outcome_products_random(surface, hitpt, t, rx, path, reac, NULL, orient, 0);
-    }
->>>>>>> 08849861
+       result = outcome_products_random(local, surface, hitpt, t, rx, path, reac, NULL, orient, 0);
+    }
 
     if (result == RX_BLOCKED) return RX_A_OK; /* reflect the molecule */
 
@@ -3498,7 +3271,6 @@
       }
       reac->properties->n_deceased++;
       reac->properties->cum_lifetime += t - reac->birthday;
-      reac->properties->population--;
       UPDATE_COUNT(reac->properties->population, -1);
       if (m->flags & IN_SCHEDULE)
       {
