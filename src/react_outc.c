--- conflicted
+++ resolved
@@ -1425,15 +1425,11 @@
           
           if((num_surface_static_reactants == 1) && (num_surface_static_products == 1))
           {
-<<<<<<< HEAD
-             rnd_num = rng_uint(local->rng) % (n_players);
-=======
              if(reacA->properties->D !=0) /* check if it was not already replaced */
              {
                 while(true)
                 {
-                   rnd_num = rng_uint(world->rng) % (n_players);
->>>>>>> f7e696bb
+                   rnd_num = rng_uint(local->rng) % (n_players);
 
                    /* since (rx_players[0] == NULL) we skip rx_players[0] */
                    if(rnd_num == 0) continue;
@@ -1454,7 +1450,7 @@
           }else{
              while(true)
              {
-                rnd_num = rng_uint(world->rng) % (n_players);
+                rnd_num = rng_uint(local->rng) % (n_players);
 
                 /* since (rx_players[0] == NULL) we skip rx_players[0] */
                 if(rnd_num == 0) continue;
@@ -1471,7 +1467,6 @@
                    break;
                 }
              }
-
           }
        }
 
@@ -1479,15 +1474,11 @@
        {
           if((num_surface_static_reactants == 1) && (num_surface_static_products == 1))
           {
-<<<<<<< HEAD
-             rnd_num = rng_uint(local->rng) % (n_players);
-=======
              if(reacB->properties->D !=0) /* check if it was not already replaced */
              {
                 while(true)
                 {
-                   rnd_num = rng_uint(world->rng) % (n_players);
->>>>>>> f7e696bb
+                   rnd_num = rng_uint(local->rng) % (n_players);
 
                    /* since (rx_players[1] == NULL) we skip rx_players[1] */
                    if(rnd_num == 1) continue;
@@ -1509,7 +1500,7 @@
 
              while(true)
              {
-                rnd_num = rng_uint(world->rng) % (n_players);
+                rnd_num = rng_uint(local->rng) % (n_players);
 
                 /* since (rx_players[1] == NULL) we skip rx_players[1] */
                 if(rnd_num == 1) continue;
