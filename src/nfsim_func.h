#ifndef NFSIM_FUNC
#define NFSIM_FUNC

#include "mcell_structs.h"

// typedef double (*get_reactant_diffusion)(int a, int b);

<<<<<<< HEAD
void initialize_diffusion_function(struct abstract_molecule *this_ptr);
void initialize_rxn_diffusion_functions(struct rxn *this_ptr);
=======
void initialize_diffusion_function(struct abstract_molecule *mol_ptr);
void initialize_rxn_diffusion_functions(struct rxn *mol_ptr);
>>>>>>> 52a69e91

double get_standard_diffusion(void *self);
double get_nfsim_diffusion(void *self);

double get_standard_space_step(void *self);
double get_nfsim_space_step(void *self);

double get_standard_time_step(void *self);
double get_nfsim_time_step(void *self);

double rxn_get_nfsim_diffusion(struct rxn *, int);
double rxn_get_standard_diffusion(struct rxn *, int);

double rxn_get_nfsim_space_step(struct rxn *, int);
double rxn_get_standard_time_step(struct rxn *, int);

double rxn_get_nfsim_time_step(struct rxn *, int);
double rxn_get_standard_space_step(struct rxn *, int);

void initialize_graph_hashmap(void);
int get_graph_data(unsigned long graph_pattern_hash,
                   struct graph_data **graph_data);
int store_graph_data(unsigned long graph_pattern_hash,
                     struct graph_data *graph_data);

<<<<<<< HEAD
u_int get_nfsim_flags(void *this_ptr);
u_int get_standard_flags(void *this_ptr);
=======
u_int get_nfsim_flags(void *mol_ptr);
u_int get_standard_flags(void *mol_ptr);
>>>>>>> 52a69e91

#endif<|MERGE_RESOLUTION|>--- conflicted
+++ resolved
@@ -5,13 +5,8 @@
 
 // typedef double (*get_reactant_diffusion)(int a, int b);
 
-<<<<<<< HEAD
-void initialize_diffusion_function(struct abstract_molecule *this_ptr);
-void initialize_rxn_diffusion_functions(struct rxn *this_ptr);
-=======
 void initialize_diffusion_function(struct abstract_molecule *mol_ptr);
 void initialize_rxn_diffusion_functions(struct rxn *mol_ptr);
->>>>>>> 52a69e91
 
 double get_standard_diffusion(void *self);
 double get_nfsim_diffusion(void *self);
@@ -37,12 +32,7 @@
 int store_graph_data(unsigned long graph_pattern_hash,
                      struct graph_data *graph_data);
 
-<<<<<<< HEAD
-u_int get_nfsim_flags(void *this_ptr);
-u_int get_standard_flags(void *this_ptr);
-=======
 u_int get_nfsim_flags(void *mol_ptr);
 u_int get_standard_flags(void *mol_ptr);
->>>>>>> 52a69e91
 
 #endif