--- conflicted
+++ resolved
@@ -50,13 +50,8 @@
       A mesh is created.
 *************************************************************************/
 MCELL_STATUS
-<<<<<<< HEAD
-mcell_create_instance_object(MCELL_STATE *state, char *name,
+mcell_create_instance_object(MCELL_STATE *state, const char *name,
                              struct geom_object **new_obj) {
-=======
-mcell_create_instance_object(MCELL_STATE *state, const char *name,
-                             struct object **new_obj) {
->>>>>>> 52a69e91
   // Create the symbol, if it doesn't exist yet.
   int error_code = 0;
   struct geom_object *obj_ptr = make_new_object(
@@ -271,9 +266,6 @@
   // "parsed_vertices"
   poly_obj_ptr->parsed_vertices = vertices;
 
-<<<<<<< HEAD
-  { // extra block to avoid jump crossing initialization
-=======
   // Copy in vertices and normals
   vert_list = poly_obj_ptr->parsed_vertices;
   for (int i = 0; i < poly_obj_ptr->n_verts; i++) {
@@ -291,43 +283,22 @@
     goto failure;
   }
   poly_obj_ptr->element = elem_data_ptr;
->>>>>>> 52a69e91
-
-    // Copy in vertices and normals
-    struct vertex_list *vert_list = poly_obj_ptr->parsed_vertices;
-    for (int i = 0; i < poly_obj_ptr->n_verts; i++) {
-      // Rescale vertices coordinates
-      vert_list->vertex->x *= state->r_length_unit;
-      vert_list->vertex->y *= state->r_length_unit;
-      vert_list->vertex->z *= state->r_length_unit;
-      vert_list = vert_list->next;
-    }
-
-    // Allocate wall elements
-    struct element_data *elem_data_ptr = NULL;
-    if ((elem_data_ptr =
-             CHECKED_MALLOC_ARRAY(struct element_data, poly_obj_ptr->n_walls,
-                                  "polygon list object walls")) == NULL) {
+
+  // Copy in wall elements
+  for (int i = 0; i < poly_obj_ptr->n_walls; i++) {
+    if (connections->n_verts != 3) {
+      // mdlerror(parse_state, "All polygons must have three vertices.");
       goto failure;
     }
-    poly_obj_ptr->element = elem_data_ptr;
-
-    // Copy in wall elements
-    for (int i = 0; i < poly_obj_ptr->n_walls; i++) {
-      if (connections->n_verts != 3) {
-        // mdlerror(parse_state, "All polygons must have three vertices.");
-        goto failure;
-      }
-
-<<<<<<< HEAD
-      struct element_connection_list *elem_conn_list_temp = connections;
-      memcpy(elem_data_ptr[i].vertex_index, connections->indices,
-             3 * sizeof(int));
-      connections = connections->next;
-      free(elem_conn_list_temp->indices);
-      free(elem_conn_list_temp);
-    }
-=======
+
+    struct element_connection_list *elem_conn_list_temp = connections;
+    memcpy(elem_data_ptr[i].vertex_index, connections->indices,
+           3 * sizeof(int));
+    connections = connections->next;
+    free(elem_conn_list_temp->indices);
+    free(elem_conn_list_temp);
+  }
+
   // Create object default region on polygon list object:
   if ((reg_ptr = mcell_create_region(state, obj_ptr, "ALL")) == NULL) {
     goto failure;
@@ -336,28 +307,14 @@
            new_element_list(0, poly_obj_ptr->n_walls - 1)) == NULL) {
     goto failure;
   }
->>>>>>> 52a69e91
-
-    // Create object default region on polygon list object:
-    {
-      struct region *reg_ptr = NULL;
-      if ((reg_ptr = mcell_create_region(state, obj_ptr, "ALL")) == NULL) {
-        goto failure;
-      }
-      if ((reg_ptr->element_list_head =
-               new_element_list(0, poly_obj_ptr->n_walls - 1)) == NULL) {
-        goto failure;
-      }
-
-      obj_ptr->n_walls = poly_obj_ptr->n_walls;
-      obj_ptr->n_verts = poly_obj_ptr->n_verts;
-      if (normalize_elements(reg_ptr, 0)) {
-        // mdlerror_fmt(parse_state,
-        //             "Error setting up elements in default 'ALL' region in the "
-        //             "polygon object '%s'.", sym->name);
-        goto failure;
-      }
-    }
+
+  obj_ptr->n_walls = poly_obj_ptr->n_walls;
+  obj_ptr->n_verts = poly_obj_ptr->n_verts;
+  if (normalize_elements(reg_ptr, 0)) {
+    // mdlerror_fmt(parse_state,
+    //             "Error setting up elements in default 'ALL' region in the "
+    //             "polygon object '%s'.", sym->name);
+    goto failure;
   }
 
   return poly_obj_ptr;
@@ -1225,13 +1182,8 @@
       allocation failed)
  NOTE: This is similar to mdl_create_region
 **************************************************************************/
-<<<<<<< HEAD
 struct region *mcell_create_region(MCELL_STATE *state, struct geom_object *obj_ptr,
-                                   char *name) {
-=======
-struct region *mcell_create_region(MCELL_STATE *state, struct object *obj_ptr,
                                    const char *name) {
->>>>>>> 52a69e91
   struct region *reg_ptr;
   struct region_list *reg_list_ptr;
   no_printf("Creating new region: %s\n", name);
