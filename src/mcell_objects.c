--- conflicted
+++ resolved
@@ -53,15 +53,13 @@
 mcell_create_instance_object(MCELL_STATE *state, char *name,
                              struct object **new_obj) {
   // Create the symbol, if it doesn't exist yet.
-<<<<<<< HEAD
+  int error_code = 0;
   struct object *obj_ptr = make_new_object(
       state->dg_parse, // Need to test that dg_parse actually works here
       state->obj_sym_table,
-      name);
-=======
-  int error_code = 0;
-  struct object *obj_ptr = make_new_object(state, name, &error_code);
->>>>>>> 48419a91
+      name,
+      &error_code);
+  /*struct object *obj_ptr = make_new_object(state, name, &error_code);*/
   if (obj_ptr == NULL) {
     return MCELL_FAIL;
   }
@@ -96,15 +94,13 @@
       CHECKED_SPRINTF("%s.%s", parent->sym->name, poly_obj->obj_name);
 
   // Create the symbol, if it doesn't exist yet.
-<<<<<<< HEAD
+  int error_code = 0;
   struct object *obj_ptr = make_new_object(
       state->dg_parse, // Need to test that dg_parse actually works here
       state->obj_sym_table,
-      qualified_name);
-=======
-  int error_code = 0;
-  struct object *obj_ptr = make_new_object(state, qualified_name, &error_code);
->>>>>>> 48419a91
+      qualified_name,
+      &error_code);
+  /*struct object *obj_ptr = make_new_object(state, qualified_name, &error_code);*/
   if (obj_ptr == NULL) {
     return MCELL_FAIL;
   }
@@ -249,36 +245,26 @@
       obj_name: fully qualified object name
  Out: the newly created object
 *************************************************************************/
-<<<<<<< HEAD
 struct object *make_new_object(
     struct dyngeom_parse_vars *dg_parse,
     struct sym_table_head *obj_sym_table,
-    char *obj_name) {
-
-  struct sym_table *symbol = retrieve_sym(obj_name, obj_sym_table);
+    char *obj_name,
+    int *error_code) {
+
+  struct sym_entry *symbol = retrieve_sym(obj_name, obj_sym_table);
   if (symbol != NULL) {
     if (symbol->count == 0) {
       symbol->count = 1;
       return (struct object *)symbol->value;
     }
     else {
+      *error_code = 1;
       return NULL; 
     }
   }
 
   if ((symbol = store_sym(obj_name, OBJ, obj_sym_table, NULL)) == NULL) {
-=======
-struct object *make_new_object(MCELL_STATE *state, char *obj_name, int *error_code) {
-  if ((retrieve_sym(obj_name, state->obj_sym_table)) != NULL) {
-    // mdlerror_fmt(parse_state,"Object '%s' is already defined", obj_name);
-    *error_code = 1;
-    return NULL;
-  }
-
-  struct sym_entry *symbol;
-  if ((symbol = store_sym(obj_name, OBJ, state->obj_sym_table, NULL)) == NULL) {
     *error_code = 2;
->>>>>>> 48419a91
     return NULL;
   }
 
@@ -1151,8 +1137,7 @@
     return NULL;
   }
 
-<<<<<<< HEAD
-  struct sym_table *sym_ptr;
+  struct sym_entry *sym_ptr;
   if (((sym_ptr = retrieve_sym(region_name, state->reg_sym_table)) != NULL) && (sym_ptr->count == 0)) {
     if (sym_ptr->count == 0) {
       sym_ptr->count = 1;
@@ -1163,9 +1148,6 @@
     }
   }
 
-=======
-  struct sym_entry *sym_ptr;
->>>>>>> 48419a91
   if ((sym_ptr = store_sym(region_name, REG, state->reg_sym_table, NULL)) ==
       NULL) {
     free(region_name);
