/* A Bison parser, made by GNU Bison 3.0.2.  */

/* Bison interface for Yacc-like parsers in C

   Copyright (C) 1984, 1989-1990, 2000-2013 Free Software Foundation, Inc.

   This program is free software: you can redistribute it and/or modify
   it under the terms of the GNU General Public License as published by
   the Free Software Foundation, either version 3 of the License, or
   (at your option) any later version.

   This program is distributed in the hope that it will be useful,
   but WITHOUT ANY WARRANTY; without even the implied warranty of
   MERCHANTABILITY or FITNESS FOR A PARTICULAR PURPOSE.  See the
   GNU General Public License for more details.

   You should have received a copy of the GNU General Public License
   along with this program.  If not, see <http://www.gnu.org/licenses/>.  */

/* As a special exception, you may create a larger work that contains
   part or all of the Bison parser skeleton and distribute that work
   under terms of your choice, so long as that work isn't itself a
   parser generator using the skeleton or a modified version thereof
   as a parser skeleton.  Alternatively, if you modify or redistribute
   the parser skeleton itself, you may (at your option) remove this
   special exception, which will cause the skeleton and the resulting
   Bison output files to be licensed under the GNU General Public
   License without this special exception.

   This special exception was added by the Free Software Foundation in
   version 2.2 of Bison.  */

#ifndef YY_MDL_MDLPARSE_H_INCLUDED
# define YY_MDL_MDLPARSE_H_INCLUDED
/* Debug traces.  */
#ifndef YYDEBUG
# define YYDEBUG 0
#endif
#if YYDEBUG
extern int mdldebug;
#endif

/* Token type.  */
#ifndef YYTOKENTYPE
# define YYTOKENTYPE
  enum yytokentype
  {
    ABS = 258,
    ABSORPTIVE = 259,
    ACCURATE_3D_REACTIONS = 260,
    ACOS = 261,
    ALL_CROSSINGS = 262,
    ALL_DATA = 263,
    ALL_ELEMENTS = 264,
    ALL_ENCLOSED = 265,
    ALL_HITS = 266,
    ALL_ITERATIONS = 267,
    ALL_MOLECULES = 268,
    ALL_NOTIFICATIONS = 269,
    ALL_TIMES = 270,
    ALL_WARNINGS = 271,
    ASCII = 272,
    ASIN = 273,
    ASPECT_RATIO = 274,
    ATAN = 275,
    BACK = 276,
    BACK_CROSSINGS = 277,
    BACK_HITS = 278,
    BOTTOM = 279,
    BOX = 280,
    BOX_TRIANGULATION_REPORT = 281,
    BRIEF = 282,
    CEIL = 283,
    CELLBLENDER = 284,
    CENTER_MOLECULES_ON_GRID = 285,
    CHECKPOINT_INFILE = 286,
    CHECKPOINT_ITERATIONS = 287,
    CHECKPOINT_OUTFILE = 288,
    CHECKPOINT_REALTIME = 289,
    CHECKPOINT_REPORT = 290,
    CLAMP_CONCENTRATION = 291,
    CLOSE_PARTITION_SPACING = 292,
    CONCENTRATION = 293,
    CORNERS = 294,
    COS = 295,
    COUNT = 296,
    CUBIC = 297,
    CUBIC_RELEASE_SITE = 298,
    CUSTOM_SPACE_STEP = 299,
    CUSTOM_TIME_STEP = 300,
    DEFINE_MOLECULE = 301,
    DEFINE_MOLECULES = 302,
    DEFINE_REACTIONS = 303,
    DEFINE_RELEASE_PATTERN = 304,
    DEFINE_SURFACE_CLASS = 305,
    DEFINE_SURFACE_CLASSES = 306,
    DEFINE_SURFACE_REGIONS = 307,
    DEGENERATE_POLYGONS = 308,
    DELAY = 309,
    DENSITY = 310,
    DIFFUSION_CONSTANT_2D = 311,
    DIFFUSION_CONSTANT_3D = 312,
    DIFFUSION_CONSTANT_REPORT = 313,
<<<<<<< HEAD
    EFFECTOR_GRID_DENSITY = 314,
    ELEMENT_CONNECTIONS = 315,
    ELLIPTIC = 316,
    ELLIPTIC_RELEASE_SITE = 317,
    EQUAL = 318,
    ERROR = 319,
    ESTIMATE_CONCENTRATION = 320,
    EXCLUDE_ELEMENTS = 321,
    EXCLUDE_PATCH = 322,
    EXCLUDE_REGION = 323,
    EXIT = 324,
    EXP = 325,
    EXPRESSION = 326,
    FALSE = 327,
    FCLOSE = 328,
    FILENAME = 329,
    FILENAME_PREFIX = 330,
    FILE_OUTPUT_REPORT = 331,
    FINAL_SUMMARY = 332,
    FLOOR = 333,
    FOPEN = 334,
    FORMAT = 335,
    FPRINTF = 336,
    FPRINT_TIME = 337,
    FRONT = 338,
    FRONT_CROSSINGS = 339,
    FRONT_HITS = 340,
    GAUSSIAN_RELEASE_NUMBER = 341,
    HEADER = 342,
    HIGH_PROBABILITY_THRESHOLD = 343,
    HIGH_REACTION_PROBABILITY = 344,
    IGNORED = 345,
    INCLUDE_ELEMENTS = 346,
    INCLUDE_FILE = 347,
    INCLUDE_PATCH = 348,
    INCLUDE_REGION = 349,
    INPUT_FILE = 350,
    INSTANTIATE = 351,
    LLINTEGER = 352,
    FULLY_RANDOM = 353,
    INTERACTION_RADIUS = 354,
    ITERATION_LIST = 355,
    ITERATION_NUMBERS = 356,
    ITERATION_REPORT = 357,
    ITERATIONS = 358,
    KEEP_CHECKPOINT_FILES = 359,
    LEFT = 360,
    LIFETIME_THRESHOLD = 361,
    LIFETIME_TOO_SHORT = 362,
    LIST = 363,
    LOCATION = 364,
    LOG = 365,
    LOG10 = 366,
    MAX_TOK = 367,
    MAXIMUM_STEP_LENGTH = 368,
    MEAN_DIAMETER = 369,
    MEAN_NUMBER = 370,
    MEMORY_PARTITION_X = 371,
    MEMORY_PARTITION_Y = 372,
    MEMORY_PARTITION_Z = 373,
    MEMORY_PARTITION_POOL = 374,
    MICROSCOPIC_REVERSIBILITY = 375,
    MIN_TOK = 376,
    MISSED_REACTIONS = 377,
    MISSED_REACTION_THRESHOLD = 378,
    MISSING_SURFACE_ORIENTATION = 379,
    MOD = 380,
    MODE = 381,
    MODIFY_SURFACE_REGIONS = 382,
    MOLECULE = 383,
    MOLECULE_COLLISION_REPORT = 384,
    MOLECULE_DENSITY = 385,
    MOLECULE_NUMBER = 386,
    MOLECULE_POSITIONS = 387,
    MOLECULES = 388,
    MOLECULE_PLACEMENT_FAILURE = 389,
    NAME_LIST = 390,
    NEGATIVE_DIFFUSION_CONSTANT = 391,
    NEGATIVE_REACTION_RATE = 392,
    NO = 393,
    NOEXIT = 394,
    NONE = 395,
    NO_SPECIES = 396,
    NOT_EQUAL = 397,
    NOTIFICATIONS = 398,
    NUMBER_OF_SUBUNITS = 399,
    NUMBER_OF_TRAINS = 400,
    NUMBER_TO_RELEASE = 401,
    OBJECT = 402,
    OFF = 403,
    ON = 404,
    ORIENTATIONS = 405,
    OUTPUT_BUFFER_SIZE = 406,
    INVALID_OUTPUT_STEP_TIME = 407,
    OVERWRITTEN_OUTPUT_FILE = 408,
    PARTITION_LOCATION_REPORT = 409,
    PARTITION_X = 410,
    PARTITION_Y = 411,
    PARTITION_Z = 412,
    PERIODIC_BOX = 413,
    PERIODIC_X = 414,
    PERIODIC_Y = 415,
    PERIODIC_Z = 416,
    PERIODIC_TRADITIONAL = 417,
    PI_TOK = 418,
    POLYGON_LIST = 419,
    POSITIONS = 420,
    PRINTF = 421,
    PRINT_TIME = 422,
    PROBABILITY_REPORT = 423,
    PROBABILITY_REPORT_THRESHOLD = 424,
    PROGRESS_REPORT = 425,
    RADIAL_DIRECTIONS = 426,
    RADIAL_SUBDIVISIONS = 427,
    RAND_GAUSSIAN = 428,
    RAND_UNIFORM = 429,
    REACTION_DATA_OUTPUT = 430,
    REACTION_OUTPUT_REPORT = 431,
    REAL = 432,
    RECTANGULAR_RELEASE_SITE = 433,
    RECTANGULAR_TOKEN = 434,
    REFLECTIVE = 435,
    RELEASE_EVENT_REPORT = 436,
    RELEASE_INTERVAL = 437,
    RELEASE_PATTERN = 438,
    RELEASE_PROBABILITY = 439,
    RELEASE_SITE = 440,
    REMOVE_ELEMENTS = 441,
    RIGHT = 442,
    ROTATE = 443,
    ROUND_OFF = 444,
    SCALE = 445,
    SEED = 446,
    SHAPE = 447,
    SHOW_EXACT_TIME = 448,
    SIN = 449,
    SITE_DIAMETER = 450,
    SITE_RADIUS = 451,
    SPACE_STEP = 452,
    SPHERICAL = 453,
    SPHERICAL_RELEASE_SITE = 454,
    SPHERICAL_SHELL = 455,
    SPHERICAL_SHELL_SITE = 456,
    SPRINTF = 457,
    SQRT = 458,
    STANDARD_DEVIATION = 459,
    PERIODIC_BOX_INITIAL = 460,
    STEP = 461,
    STRING_TO_NUM = 462,
    STR_VALUE = 463,
    SUBUNIT = 464,
    SUBUNIT_RELATIONSHIPS = 465,
    SUMMATION_OPERATOR = 466,
    SURFACE_CLASS = 467,
    SURFACE_ONLY = 468,
    TAN = 469,
    TARGET_ONLY = 470,
    TET_ELEMENT_CONNECTIONS = 471,
    THROUGHPUT_REPORT = 472,
    TIME_LIST = 473,
    TIME_POINTS = 474,
    TIME_STEP = 475,
    TIME_STEP_MAX = 476,
    TO = 477,
    TOP = 478,
    TRAIN_DURATION = 479,
    TRAIN_INTERVAL = 480,
    TRANSLATE = 481,
    TRANSPARENT = 482,
    TRIGGER = 483,
    TRUE = 484,
    UNLIMITED = 485,
    USELESS_VOLUME_ORIENTATION = 486,
    VACANCY_SEARCH_DISTANCE = 487,
    VAR = 488,
    VARYING_PROBABILITY_REPORT = 489,
    VERTEX_LIST = 490,
    VIZ_OUTPUT = 491,
    VIZ_OUTPUT_REPORT = 492,
    VIZ_VALUE = 493,
    VOLUME_DATA_OUTPUT = 494,
    VOLUME_OUTPUT_REPORT = 495,
    VOLUME_DEPENDENT_RELEASE_NUMBER = 496,
    VOLUME_ONLY = 497,
    VOXEL_COUNT = 498,
    VOXEL_LIST = 499,
    VOXEL_SIZE = 500,
    WARNING = 501,
    WARNINGS = 502,
    WORLD = 503,
    YES = 504,
    UNARYMINUS = 505
=======
    DYNAMIC_GEOMETRY = 314,
    DYNAMIC_GEOMETRY_MOLECULE_PLACEMENT = 315,
    EFFECTOR_GRID_DENSITY = 316,
    ELEMENT_CONNECTIONS = 317,
    ELLIPTIC = 318,
    ELLIPTIC_RELEASE_SITE = 319,
    EQUAL = 320,
    ERROR = 321,
    ESTIMATE_CONCENTRATION = 322,
    EXCLUDE_ELEMENTS = 323,
    EXCLUDE_PATCH = 324,
    EXCLUDE_REGION = 325,
    EXIT = 326,
    EXP = 327,
    EXPRESSION = 328,
    FALSE = 329,
    FCLOSE = 330,
    FILENAME = 331,
    FILENAME_PREFIX = 332,
    FILE_OUTPUT_REPORT = 333,
    FINAL_SUMMARY = 334,
    FLOOR = 335,
    FOPEN = 336,
    FORMAT = 337,
    FPRINTF = 338,
    FPRINT_TIME = 339,
    FRONT = 340,
    FRONT_CROSSINGS = 341,
    FRONT_HITS = 342,
    GAUSSIAN_RELEASE_NUMBER = 343,
    HEADER = 344,
    HIGH_PROBABILITY_THRESHOLD = 345,
    HIGH_REACTION_PROBABILITY = 346,
    IGNORED = 347,
    INCLUDE_ELEMENTS = 348,
    INCLUDE_FILE = 349,
    INCLUDE_PATCH = 350,
    INCLUDE_REGION = 351,
    INPUT_FILE = 352,
    INSTANTIATE = 353,
    LLINTEGER = 354,
    FULLY_RANDOM = 355,
    INTERACTION_RADIUS = 356,
    ITERATION_LIST = 357,
    ITERATION_NUMBERS = 358,
    ITERATION_REPORT = 359,
    ITERATIONS = 360,
    KEEP_CHECKPOINT_FILES = 361,
    LEFT = 362,
    LIFETIME_THRESHOLD = 363,
    LIFETIME_TOO_SHORT = 364,
    LIST = 365,
    LOCATION = 366,
    LOG = 367,
    LOG10 = 368,
    MAX_TOK = 369,
    MAXIMUM_STEP_LENGTH = 370,
    MEAN_DIAMETER = 371,
    MEAN_NUMBER = 372,
    MEMORY_PARTITION_X = 373,
    MEMORY_PARTITION_Y = 374,
    MEMORY_PARTITION_Z = 375,
    MEMORY_PARTITION_POOL = 376,
    MICROSCOPIC_REVERSIBILITY = 377,
    MIN_TOK = 378,
    MISSED_REACTIONS = 379,
    MISSED_REACTION_THRESHOLD = 380,
    MISSING_SURFACE_ORIENTATION = 381,
    MOD = 382,
    MODE = 383,
    MODIFY_SURFACE_REGIONS = 384,
    MOLECULE = 385,
    MOLECULE_COLLISION_REPORT = 386,
    MOLECULE_DENSITY = 387,
    MOLECULE_NUMBER = 388,
    MOLECULE_POSITIONS = 389,
    MOLECULES = 390,
    MOLECULE_PLACEMENT_FAILURE = 391,
    NAME_LIST = 392,
    NEAREST_POINT = 393,
    NEAREST_TRIANGLE = 394,
    NEGATIVE_DIFFUSION_CONSTANT = 395,
    NEGATIVE_REACTION_RATE = 396,
    NO = 397,
    NOEXIT = 398,
    NONE = 399,
    NO_SPECIES = 400,
    NOT_EQUAL = 401,
    NOTIFICATIONS = 402,
    NUMBER_OF_SUBUNITS = 403,
    NUMBER_OF_TRAINS = 404,
    NUMBER_TO_RELEASE = 405,
    OBJECT = 406,
    OFF = 407,
    ON = 408,
    ORIENTATIONS = 409,
    OUTPUT_BUFFER_SIZE = 410,
    INVALID_OUTPUT_STEP_TIME = 411,
    LARGE_MOLECULAR_DISPLACEMENT = 412,
    ADD_REMOVE_MESH = 413,
    OVERWRITTEN_OUTPUT_FILE = 414,
    PARTITION_LOCATION_REPORT = 415,
    PARTITION_X = 416,
    PARTITION_Y = 417,
    PARTITION_Z = 418,
    PERIODIC_BOX = 419,
    PERIODIC_X = 420,
    PERIODIC_Y = 421,
    PERIODIC_Z = 422,
    PERIODIC_TRADITIONAL = 423,
    PI_TOK = 424,
    POLYGON_LIST = 425,
    POSITIONS = 426,
    PRINTF = 427,
    PRINT_TIME = 428,
    PROBABILITY_REPORT = 429,
    PROBABILITY_REPORT_THRESHOLD = 430,
    PROGRESS_REPORT = 431,
    RADIAL_DIRECTIONS = 432,
    RADIAL_SUBDIVISIONS = 433,
    RAND_GAUSSIAN = 434,
    RAND_UNIFORM = 435,
    REACTION_DATA_OUTPUT = 436,
    REACTION_OUTPUT_REPORT = 437,
    REAL = 438,
    RECTANGULAR_RELEASE_SITE = 439,
    RECTANGULAR_TOKEN = 440,
    REFLECTIVE = 441,
    RELEASE_EVENT_REPORT = 442,
    RELEASE_INTERVAL = 443,
    RELEASE_PATTERN = 444,
    RELEASE_PROBABILITY = 445,
    RELEASE_SITE = 446,
    REMOVE_ELEMENTS = 447,
    RIGHT = 448,
    ROTATE = 449,
    ROUND_OFF = 450,
    SCALE = 451,
    SEED = 452,
    SHAPE = 453,
    SHOW_EXACT_TIME = 454,
    SIN = 455,
    SITE_DIAMETER = 456,
    SITE_RADIUS = 457,
    SPACE_STEP = 458,
    SPHERICAL = 459,
    SPHERICAL_RELEASE_SITE = 460,
    SPHERICAL_SHELL = 461,
    SPHERICAL_SHELL_SITE = 462,
    SPRINTF = 463,
    SQRT = 464,
    STANDARD_DEVIATION = 465,
    PERIODIC_BOX_INITIAL = 466,
    STEP = 467,
    STRING_TO_NUM = 468,
    STR_VALUE = 469,
    SUBUNIT = 470,
    SUBUNIT_RELATIONSHIPS = 471,
    SUMMATION_OPERATOR = 472,
    SURFACE_CLASS = 473,
    SURFACE_ONLY = 474,
    TAN = 475,
    TARGET_ONLY = 476,
    TET_ELEMENT_CONNECTIONS = 477,
    THROUGHPUT_REPORT = 478,
    TIME_LIST = 479,
    TIME_POINTS = 480,
    TIME_STEP = 481,
    TIME_STEP_MAX = 482,
    TO = 483,
    TOP = 484,
    TRAIN_DURATION = 485,
    TRAIN_INTERVAL = 486,
    TRANSLATE = 487,
    TRANSPARENT = 488,
    TRIGGER = 489,
    TRUE = 490,
    UNLIMITED = 491,
    USELESS_VOLUME_ORIENTATION = 492,
    VACANCY_SEARCH_DISTANCE = 493,
    VAR = 494,
    VARYING_PROBABILITY_REPORT = 495,
    VERTEX_LIST = 496,
    VIZ_OUTPUT = 497,
    VIZ_OUTPUT_REPORT = 498,
    VIZ_VALUE = 499,
    VOLUME_DATA_OUTPUT = 500,
    VOLUME_OUTPUT_REPORT = 501,
    VOLUME_DEPENDENT_RELEASE_NUMBER = 502,
    VOLUME_ONLY = 503,
    VOXEL_COUNT = 504,
    VOXEL_LIST = 505,
    VOXEL_SIZE = 506,
    WARNING = 507,
    WARNINGS = 508,
    WORLD = 509,
    YES = 510,
    UNARYMINUS = 511
>>>>>>> 7030a996
  };
#endif
/* Tokens.  */
#define ABS 258
#define ABSORPTIVE 259
#define ACCURATE_3D_REACTIONS 260
#define ACOS 261
#define ALL_CROSSINGS 262
#define ALL_DATA 263
#define ALL_ELEMENTS 264
#define ALL_ENCLOSED 265
#define ALL_HITS 266
#define ALL_ITERATIONS 267
#define ALL_MOLECULES 268
#define ALL_NOTIFICATIONS 269
#define ALL_TIMES 270
#define ALL_WARNINGS 271
#define ASCII 272
#define ASIN 273
#define ASPECT_RATIO 274
#define ATAN 275
#define BACK 276
#define BACK_CROSSINGS 277
#define BACK_HITS 278
#define BOTTOM 279
#define BOX 280
#define BOX_TRIANGULATION_REPORT 281
#define BRIEF 282
#define CEIL 283
#define CELLBLENDER 284
#define CENTER_MOLECULES_ON_GRID 285
#define CHECKPOINT_INFILE 286
#define CHECKPOINT_ITERATIONS 287
#define CHECKPOINT_OUTFILE 288
#define CHECKPOINT_REALTIME 289
#define CHECKPOINT_REPORT 290
#define CLAMP_CONCENTRATION 291
#define CLOSE_PARTITION_SPACING 292
#define CONCENTRATION 293
#define CORNERS 294
#define COS 295
#define COUNT 296
#define CUBIC 297
#define CUBIC_RELEASE_SITE 298
#define CUSTOM_SPACE_STEP 299
#define CUSTOM_TIME_STEP 300
#define DEFINE_MOLECULE 301
#define DEFINE_MOLECULES 302
#define DEFINE_REACTIONS 303
#define DEFINE_RELEASE_PATTERN 304
#define DEFINE_SURFACE_CLASS 305
#define DEFINE_SURFACE_CLASSES 306
#define DEFINE_SURFACE_REGIONS 307
#define DEGENERATE_POLYGONS 308
#define DELAY 309
#define DENSITY 310
#define DIFFUSION_CONSTANT_2D 311
#define DIFFUSION_CONSTANT_3D 312
#define DIFFUSION_CONSTANT_REPORT 313
<<<<<<< HEAD
#define EFFECTOR_GRID_DENSITY 314
#define ELEMENT_CONNECTIONS 315
#define ELLIPTIC 316
#define ELLIPTIC_RELEASE_SITE 317
#define EQUAL 318
#define ERROR 319
#define ESTIMATE_CONCENTRATION 320
#define EXCLUDE_ELEMENTS 321
#define EXCLUDE_PATCH 322
#define EXCLUDE_REGION 323
#define EXIT 324
#define EXP 325
#define EXPRESSION 326
#define FALSE 327
#define FCLOSE 328
#define FILENAME 329
#define FILENAME_PREFIX 330
#define FILE_OUTPUT_REPORT 331
#define FINAL_SUMMARY 332
#define FLOOR 333
#define FOPEN 334
#define FORMAT 335
#define FPRINTF 336
#define FPRINT_TIME 337
#define FRONT 338
#define FRONT_CROSSINGS 339
#define FRONT_HITS 340
#define GAUSSIAN_RELEASE_NUMBER 341
#define HEADER 342
#define HIGH_PROBABILITY_THRESHOLD 343
#define HIGH_REACTION_PROBABILITY 344
#define IGNORED 345
#define INCLUDE_ELEMENTS 346
#define INCLUDE_FILE 347
#define INCLUDE_PATCH 348
#define INCLUDE_REGION 349
#define INPUT_FILE 350
#define INSTANTIATE 351
#define LLINTEGER 352
#define FULLY_RANDOM 353
#define INTERACTION_RADIUS 354
#define ITERATION_LIST 355
#define ITERATION_NUMBERS 356
#define ITERATION_REPORT 357
#define ITERATIONS 358
#define KEEP_CHECKPOINT_FILES 359
#define LEFT 360
#define LIFETIME_THRESHOLD 361
#define LIFETIME_TOO_SHORT 362
#define LIST 363
#define LOCATION 364
#define LOG 365
#define LOG10 366
#define MAX_TOK 367
#define MAXIMUM_STEP_LENGTH 368
#define MEAN_DIAMETER 369
#define MEAN_NUMBER 370
#define MEMORY_PARTITION_X 371
#define MEMORY_PARTITION_Y 372
#define MEMORY_PARTITION_Z 373
#define MEMORY_PARTITION_POOL 374
#define MICROSCOPIC_REVERSIBILITY 375
#define MIN_TOK 376
#define MISSED_REACTIONS 377
#define MISSED_REACTION_THRESHOLD 378
#define MISSING_SURFACE_ORIENTATION 379
#define MOD 380
#define MODE 381
#define MODIFY_SURFACE_REGIONS 382
#define MOLECULE 383
#define MOLECULE_COLLISION_REPORT 384
#define MOLECULE_DENSITY 385
#define MOLECULE_NUMBER 386
#define MOLECULE_POSITIONS 387
#define MOLECULES 388
#define MOLECULE_PLACEMENT_FAILURE 389
#define NAME_LIST 390
#define NEGATIVE_DIFFUSION_CONSTANT 391
#define NEGATIVE_REACTION_RATE 392
#define NO 393
#define NOEXIT 394
#define NONE 395
#define NO_SPECIES 396
#define NOT_EQUAL 397
#define NOTIFICATIONS 398
#define NUMBER_OF_SUBUNITS 399
#define NUMBER_OF_TRAINS 400
#define NUMBER_TO_RELEASE 401
#define OBJECT 402
#define OFF 403
#define ON 404
#define ORIENTATIONS 405
#define OUTPUT_BUFFER_SIZE 406
#define INVALID_OUTPUT_STEP_TIME 407
#define OVERWRITTEN_OUTPUT_FILE 408
#define PARTITION_LOCATION_REPORT 409
#define PARTITION_X 410
#define PARTITION_Y 411
#define PARTITION_Z 412
#define PERIODIC_BOX 413
#define PERIODIC_X 414
#define PERIODIC_Y 415
#define PERIODIC_Z 416
#define PERIODIC_TRADITIONAL 417
#define PI_TOK 418
#define POLYGON_LIST 419
#define POSITIONS 420
#define PRINTF 421
#define PRINT_TIME 422
#define PROBABILITY_REPORT 423
#define PROBABILITY_REPORT_THRESHOLD 424
#define PROGRESS_REPORT 425
#define RADIAL_DIRECTIONS 426
#define RADIAL_SUBDIVISIONS 427
#define RAND_GAUSSIAN 428
#define RAND_UNIFORM 429
#define REACTION_DATA_OUTPUT 430
#define REACTION_OUTPUT_REPORT 431
#define REAL 432
#define RECTANGULAR_RELEASE_SITE 433
#define RECTANGULAR_TOKEN 434
#define REFLECTIVE 435
#define RELEASE_EVENT_REPORT 436
#define RELEASE_INTERVAL 437
#define RELEASE_PATTERN 438
#define RELEASE_PROBABILITY 439
#define RELEASE_SITE 440
#define REMOVE_ELEMENTS 441
#define RIGHT 442
#define ROTATE 443
#define ROUND_OFF 444
#define SCALE 445
#define SEED 446
#define SHAPE 447
#define SHOW_EXACT_TIME 448
#define SIN 449
#define SITE_DIAMETER 450
#define SITE_RADIUS 451
#define SPACE_STEP 452
#define SPHERICAL 453
#define SPHERICAL_RELEASE_SITE 454
#define SPHERICAL_SHELL 455
#define SPHERICAL_SHELL_SITE 456
#define SPRINTF 457
#define SQRT 458
#define STANDARD_DEVIATION 459
#define PERIODIC_BOX_INITIAL 460
#define STEP 461
#define STRING_TO_NUM 462
#define STR_VALUE 463
#define SUBUNIT 464
#define SUBUNIT_RELATIONSHIPS 465
#define SUMMATION_OPERATOR 466
#define SURFACE_CLASS 467
#define SURFACE_ONLY 468
#define TAN 469
#define TARGET_ONLY 470
#define TET_ELEMENT_CONNECTIONS 471
#define THROUGHPUT_REPORT 472
#define TIME_LIST 473
#define TIME_POINTS 474
#define TIME_STEP 475
#define TIME_STEP_MAX 476
#define TO 477
#define TOP 478
#define TRAIN_DURATION 479
#define TRAIN_INTERVAL 480
#define TRANSLATE 481
#define TRANSPARENT 482
#define TRIGGER 483
#define TRUE 484
#define UNLIMITED 485
#define USELESS_VOLUME_ORIENTATION 486
#define VACANCY_SEARCH_DISTANCE 487
#define VAR 488
#define VARYING_PROBABILITY_REPORT 489
#define VERTEX_LIST 490
#define VIZ_OUTPUT 491
#define VIZ_OUTPUT_REPORT 492
#define VIZ_VALUE 493
#define VOLUME_DATA_OUTPUT 494
#define VOLUME_OUTPUT_REPORT 495
#define VOLUME_DEPENDENT_RELEASE_NUMBER 496
#define VOLUME_ONLY 497
#define VOXEL_COUNT 498
#define VOXEL_LIST 499
#define VOXEL_SIZE 500
#define WARNING 501
#define WARNINGS 502
#define WORLD 503
#define YES 504
#define UNARYMINUS 505
=======
#define DYNAMIC_GEOMETRY 314
#define DYNAMIC_GEOMETRY_MOLECULE_PLACEMENT 315
#define EFFECTOR_GRID_DENSITY 316
#define ELEMENT_CONNECTIONS 317
#define ELLIPTIC 318
#define ELLIPTIC_RELEASE_SITE 319
#define EQUAL 320
#define ERROR 321
#define ESTIMATE_CONCENTRATION 322
#define EXCLUDE_ELEMENTS 323
#define EXCLUDE_PATCH 324
#define EXCLUDE_REGION 325
#define EXIT 326
#define EXP 327
#define EXPRESSION 328
#define FALSE 329
#define FCLOSE 330
#define FILENAME 331
#define FILENAME_PREFIX 332
#define FILE_OUTPUT_REPORT 333
#define FINAL_SUMMARY 334
#define FLOOR 335
#define FOPEN 336
#define FORMAT 337
#define FPRINTF 338
#define FPRINT_TIME 339
#define FRONT 340
#define FRONT_CROSSINGS 341
#define FRONT_HITS 342
#define GAUSSIAN_RELEASE_NUMBER 343
#define HEADER 344
#define HIGH_PROBABILITY_THRESHOLD 345
#define HIGH_REACTION_PROBABILITY 346
#define IGNORED 347
#define INCLUDE_ELEMENTS 348
#define INCLUDE_FILE 349
#define INCLUDE_PATCH 350
#define INCLUDE_REGION 351
#define INPUT_FILE 352
#define INSTANTIATE 353
#define LLINTEGER 354
#define FULLY_RANDOM 355
#define INTERACTION_RADIUS 356
#define ITERATION_LIST 357
#define ITERATION_NUMBERS 358
#define ITERATION_REPORT 359
#define ITERATIONS 360
#define KEEP_CHECKPOINT_FILES 361
#define LEFT 362
#define LIFETIME_THRESHOLD 363
#define LIFETIME_TOO_SHORT 364
#define LIST 365
#define LOCATION 366
#define LOG 367
#define LOG10 368
#define MAX_TOK 369
#define MAXIMUM_STEP_LENGTH 370
#define MEAN_DIAMETER 371
#define MEAN_NUMBER 372
#define MEMORY_PARTITION_X 373
#define MEMORY_PARTITION_Y 374
#define MEMORY_PARTITION_Z 375
#define MEMORY_PARTITION_POOL 376
#define MICROSCOPIC_REVERSIBILITY 377
#define MIN_TOK 378
#define MISSED_REACTIONS 379
#define MISSED_REACTION_THRESHOLD 380
#define MISSING_SURFACE_ORIENTATION 381
#define MOD 382
#define MODE 383
#define MODIFY_SURFACE_REGIONS 384
#define MOLECULE 385
#define MOLECULE_COLLISION_REPORT 386
#define MOLECULE_DENSITY 387
#define MOLECULE_NUMBER 388
#define MOLECULE_POSITIONS 389
#define MOLECULES 390
#define MOLECULE_PLACEMENT_FAILURE 391
#define NAME_LIST 392
#define NEAREST_POINT 393
#define NEAREST_TRIANGLE 394
#define NEGATIVE_DIFFUSION_CONSTANT 395
#define NEGATIVE_REACTION_RATE 396
#define NO 397
#define NOEXIT 398
#define NONE 399
#define NO_SPECIES 400
#define NOT_EQUAL 401
#define NOTIFICATIONS 402
#define NUMBER_OF_SUBUNITS 403
#define NUMBER_OF_TRAINS 404
#define NUMBER_TO_RELEASE 405
#define OBJECT 406
#define OFF 407
#define ON 408
#define ORIENTATIONS 409
#define OUTPUT_BUFFER_SIZE 410
#define INVALID_OUTPUT_STEP_TIME 411
#define LARGE_MOLECULAR_DISPLACEMENT 412
#define ADD_REMOVE_MESH 413
#define OVERWRITTEN_OUTPUT_FILE 414
#define PARTITION_LOCATION_REPORT 415
#define PARTITION_X 416
#define PARTITION_Y 417
#define PARTITION_Z 418
#define PERIODIC_BOX 419
#define PERIODIC_X 420
#define PERIODIC_Y 421
#define PERIODIC_Z 422
#define PERIODIC_TRADITIONAL 423
#define PI_TOK 424
#define POLYGON_LIST 425
#define POSITIONS 426
#define PRINTF 427
#define PRINT_TIME 428
#define PROBABILITY_REPORT 429
#define PROBABILITY_REPORT_THRESHOLD 430
#define PROGRESS_REPORT 431
#define RADIAL_DIRECTIONS 432
#define RADIAL_SUBDIVISIONS 433
#define RAND_GAUSSIAN 434
#define RAND_UNIFORM 435
#define REACTION_DATA_OUTPUT 436
#define REACTION_OUTPUT_REPORT 437
#define REAL 438
#define RECTANGULAR_RELEASE_SITE 439
#define RECTANGULAR_TOKEN 440
#define REFLECTIVE 441
#define RELEASE_EVENT_REPORT 442
#define RELEASE_INTERVAL 443
#define RELEASE_PATTERN 444
#define RELEASE_PROBABILITY 445
#define RELEASE_SITE 446
#define REMOVE_ELEMENTS 447
#define RIGHT 448
#define ROTATE 449
#define ROUND_OFF 450
#define SCALE 451
#define SEED 452
#define SHAPE 453
#define SHOW_EXACT_TIME 454
#define SIN 455
#define SITE_DIAMETER 456
#define SITE_RADIUS 457
#define SPACE_STEP 458
#define SPHERICAL 459
#define SPHERICAL_RELEASE_SITE 460
#define SPHERICAL_SHELL 461
#define SPHERICAL_SHELL_SITE 462
#define SPRINTF 463
#define SQRT 464
#define STANDARD_DEVIATION 465
#define PERIODIC_BOX_INITIAL 466
#define STEP 467
#define STRING_TO_NUM 468
#define STR_VALUE 469
#define SUBUNIT 470
#define SUBUNIT_RELATIONSHIPS 471
#define SUMMATION_OPERATOR 472
#define SURFACE_CLASS 473
#define SURFACE_ONLY 474
#define TAN 475
#define TARGET_ONLY 476
#define TET_ELEMENT_CONNECTIONS 477
#define THROUGHPUT_REPORT 478
#define TIME_LIST 479
#define TIME_POINTS 480
#define TIME_STEP 481
#define TIME_STEP_MAX 482
#define TO 483
#define TOP 484
#define TRAIN_DURATION 485
#define TRAIN_INTERVAL 486
#define TRANSLATE 487
#define TRANSPARENT 488
#define TRIGGER 489
#define TRUE 490
#define UNLIMITED 491
#define USELESS_VOLUME_ORIENTATION 492
#define VACANCY_SEARCH_DISTANCE 493
#define VAR 494
#define VARYING_PROBABILITY_REPORT 495
#define VERTEX_LIST 496
#define VIZ_OUTPUT 497
#define VIZ_OUTPUT_REPORT 498
#define VIZ_VALUE 499
#define VOLUME_DATA_OUTPUT 500
#define VOLUME_OUTPUT_REPORT 501
#define VOLUME_DEPENDENT_RELEASE_NUMBER 502
#define VOLUME_ONLY 503
#define VOXEL_COUNT 504
#define VOXEL_LIST 505
#define VOXEL_SIZE 506
#define WARNING 507
#define WARNINGS 508
#define WORLD 509
#define YES 510
#define UNARYMINUS 511
>>>>>>> 7030a996

/* Value type.  */
#if ! defined YYSTYPE && ! defined YYSTYPE_IS_DECLARED
typedef union YYSTYPE YYSTYPE;
union YYSTYPE
{
<<<<<<< HEAD
#line 68 "../src/mdlparse.y" /* yacc.c:1909  */
=======
#line 67 "../src/mdlparse.y" /* yacc.c:1909  */
>>>>>>> 7030a996

int ival;
int tok;
double dbl;
long long llival;
char *str;
struct sym_entry *sym;
struct vector3 *vec3;
struct num_expr_list_head nlist;
struct release_evaluator *rev;
struct sym_table_list *symlist;
struct output_times *otimes;

/* Reaction output */
struct output_times_inlist ro_otimes;
struct output_column_list ro_cols;
struct output_set *ro_set;
struct output_set_list ro_sets;
struct output_expression *cnt;

/* Viz output */
struct frame_data_list_head frame_list;

/* Region definitions */
struct element_list *elem_list_item;
struct element_list_head elem_list;
struct region *reg;

/* Diffusion constants */
struct diffusion_constant diff_const;

/* Geometry */
struct vertex_list_head vertlist;
struct vertex_list *vertlistitem;
struct element_connection_list_head ecl;
struct element_connection_list *elem_conn;
struct object *obj;
struct object_list obj_list;
struct voxel_object *voxel;

/* Molecule species */
struct mcell_species mol_type;
struct mcell_species_list mol_type_list;
struct mcell_species_spec *mcell_mol_spec;
struct parse_mcell_species_list mcell_species_lst;
struct sm_dat *surf_mol_dat;
struct sm_dat_list surf_mol_dat_list;
struct species_list species_lst;
struct species_list_item *species_lst_item;

/* Reactions */
struct reaction_arrow react_arrow;
struct reaction_rate  react_rate;
struct reaction_rates react_rates;

/* Release sites/patterns */
struct release_pattern rpat;
struct release_single_molecule *rsm;
struct release_single_molecule_list rsm_list;

/* printf arguments */
struct arg *printfarg;
struct arg_list printfargs;


<<<<<<< HEAD
#line 620 "mdlparse.h" /* yacc.c:1909  */
=======
#line 632 "mdlparse.h" /* yacc.c:1909  */
>>>>>>> 7030a996
};
# define YYSTYPE_IS_TRIVIAL 1
# define YYSTYPE_IS_DECLARED 1
#endif



int mdlparse (struct mdlparse_vars *parse_state, yyscan_t scanner);

#endif /* !YY_MDL_MDLPARSE_H_INCLUDED  */<|MERGE_RESOLUTION|>--- conflicted
+++ resolved
@@ -1,8 +1,8 @@
-/* A Bison parser, made by GNU Bison 3.0.2.  */
+/* A Bison parser, made by GNU Bison 3.0.4.  */
 
 /* Bison interface for Yacc-like parsers in C
 
-   Copyright (C) 1984, 1989-1990, 2000-2013 Free Software Foundation, Inc.
+   Copyright (C) 1984, 1989-1990, 2000-2015 Free Software Foundation, Inc.
 
    This program is free software: you can redistribute it and/or modify
    it under the terms of the GNU General Public License as published by
@@ -101,200 +101,6 @@
     DIFFUSION_CONSTANT_2D = 311,
     DIFFUSION_CONSTANT_3D = 312,
     DIFFUSION_CONSTANT_REPORT = 313,
-<<<<<<< HEAD
-    EFFECTOR_GRID_DENSITY = 314,
-    ELEMENT_CONNECTIONS = 315,
-    ELLIPTIC = 316,
-    ELLIPTIC_RELEASE_SITE = 317,
-    EQUAL = 318,
-    ERROR = 319,
-    ESTIMATE_CONCENTRATION = 320,
-    EXCLUDE_ELEMENTS = 321,
-    EXCLUDE_PATCH = 322,
-    EXCLUDE_REGION = 323,
-    EXIT = 324,
-    EXP = 325,
-    EXPRESSION = 326,
-    FALSE = 327,
-    FCLOSE = 328,
-    FILENAME = 329,
-    FILENAME_PREFIX = 330,
-    FILE_OUTPUT_REPORT = 331,
-    FINAL_SUMMARY = 332,
-    FLOOR = 333,
-    FOPEN = 334,
-    FORMAT = 335,
-    FPRINTF = 336,
-    FPRINT_TIME = 337,
-    FRONT = 338,
-    FRONT_CROSSINGS = 339,
-    FRONT_HITS = 340,
-    GAUSSIAN_RELEASE_NUMBER = 341,
-    HEADER = 342,
-    HIGH_PROBABILITY_THRESHOLD = 343,
-    HIGH_REACTION_PROBABILITY = 344,
-    IGNORED = 345,
-    INCLUDE_ELEMENTS = 346,
-    INCLUDE_FILE = 347,
-    INCLUDE_PATCH = 348,
-    INCLUDE_REGION = 349,
-    INPUT_FILE = 350,
-    INSTANTIATE = 351,
-    LLINTEGER = 352,
-    FULLY_RANDOM = 353,
-    INTERACTION_RADIUS = 354,
-    ITERATION_LIST = 355,
-    ITERATION_NUMBERS = 356,
-    ITERATION_REPORT = 357,
-    ITERATIONS = 358,
-    KEEP_CHECKPOINT_FILES = 359,
-    LEFT = 360,
-    LIFETIME_THRESHOLD = 361,
-    LIFETIME_TOO_SHORT = 362,
-    LIST = 363,
-    LOCATION = 364,
-    LOG = 365,
-    LOG10 = 366,
-    MAX_TOK = 367,
-    MAXIMUM_STEP_LENGTH = 368,
-    MEAN_DIAMETER = 369,
-    MEAN_NUMBER = 370,
-    MEMORY_PARTITION_X = 371,
-    MEMORY_PARTITION_Y = 372,
-    MEMORY_PARTITION_Z = 373,
-    MEMORY_PARTITION_POOL = 374,
-    MICROSCOPIC_REVERSIBILITY = 375,
-    MIN_TOK = 376,
-    MISSED_REACTIONS = 377,
-    MISSED_REACTION_THRESHOLD = 378,
-    MISSING_SURFACE_ORIENTATION = 379,
-    MOD = 380,
-    MODE = 381,
-    MODIFY_SURFACE_REGIONS = 382,
-    MOLECULE = 383,
-    MOLECULE_COLLISION_REPORT = 384,
-    MOLECULE_DENSITY = 385,
-    MOLECULE_NUMBER = 386,
-    MOLECULE_POSITIONS = 387,
-    MOLECULES = 388,
-    MOLECULE_PLACEMENT_FAILURE = 389,
-    NAME_LIST = 390,
-    NEGATIVE_DIFFUSION_CONSTANT = 391,
-    NEGATIVE_REACTION_RATE = 392,
-    NO = 393,
-    NOEXIT = 394,
-    NONE = 395,
-    NO_SPECIES = 396,
-    NOT_EQUAL = 397,
-    NOTIFICATIONS = 398,
-    NUMBER_OF_SUBUNITS = 399,
-    NUMBER_OF_TRAINS = 400,
-    NUMBER_TO_RELEASE = 401,
-    OBJECT = 402,
-    OFF = 403,
-    ON = 404,
-    ORIENTATIONS = 405,
-    OUTPUT_BUFFER_SIZE = 406,
-    INVALID_OUTPUT_STEP_TIME = 407,
-    OVERWRITTEN_OUTPUT_FILE = 408,
-    PARTITION_LOCATION_REPORT = 409,
-    PARTITION_X = 410,
-    PARTITION_Y = 411,
-    PARTITION_Z = 412,
-    PERIODIC_BOX = 413,
-    PERIODIC_X = 414,
-    PERIODIC_Y = 415,
-    PERIODIC_Z = 416,
-    PERIODIC_TRADITIONAL = 417,
-    PI_TOK = 418,
-    POLYGON_LIST = 419,
-    POSITIONS = 420,
-    PRINTF = 421,
-    PRINT_TIME = 422,
-    PROBABILITY_REPORT = 423,
-    PROBABILITY_REPORT_THRESHOLD = 424,
-    PROGRESS_REPORT = 425,
-    RADIAL_DIRECTIONS = 426,
-    RADIAL_SUBDIVISIONS = 427,
-    RAND_GAUSSIAN = 428,
-    RAND_UNIFORM = 429,
-    REACTION_DATA_OUTPUT = 430,
-    REACTION_OUTPUT_REPORT = 431,
-    REAL = 432,
-    RECTANGULAR_RELEASE_SITE = 433,
-    RECTANGULAR_TOKEN = 434,
-    REFLECTIVE = 435,
-    RELEASE_EVENT_REPORT = 436,
-    RELEASE_INTERVAL = 437,
-    RELEASE_PATTERN = 438,
-    RELEASE_PROBABILITY = 439,
-    RELEASE_SITE = 440,
-    REMOVE_ELEMENTS = 441,
-    RIGHT = 442,
-    ROTATE = 443,
-    ROUND_OFF = 444,
-    SCALE = 445,
-    SEED = 446,
-    SHAPE = 447,
-    SHOW_EXACT_TIME = 448,
-    SIN = 449,
-    SITE_DIAMETER = 450,
-    SITE_RADIUS = 451,
-    SPACE_STEP = 452,
-    SPHERICAL = 453,
-    SPHERICAL_RELEASE_SITE = 454,
-    SPHERICAL_SHELL = 455,
-    SPHERICAL_SHELL_SITE = 456,
-    SPRINTF = 457,
-    SQRT = 458,
-    STANDARD_DEVIATION = 459,
-    PERIODIC_BOX_INITIAL = 460,
-    STEP = 461,
-    STRING_TO_NUM = 462,
-    STR_VALUE = 463,
-    SUBUNIT = 464,
-    SUBUNIT_RELATIONSHIPS = 465,
-    SUMMATION_OPERATOR = 466,
-    SURFACE_CLASS = 467,
-    SURFACE_ONLY = 468,
-    TAN = 469,
-    TARGET_ONLY = 470,
-    TET_ELEMENT_CONNECTIONS = 471,
-    THROUGHPUT_REPORT = 472,
-    TIME_LIST = 473,
-    TIME_POINTS = 474,
-    TIME_STEP = 475,
-    TIME_STEP_MAX = 476,
-    TO = 477,
-    TOP = 478,
-    TRAIN_DURATION = 479,
-    TRAIN_INTERVAL = 480,
-    TRANSLATE = 481,
-    TRANSPARENT = 482,
-    TRIGGER = 483,
-    TRUE = 484,
-    UNLIMITED = 485,
-    USELESS_VOLUME_ORIENTATION = 486,
-    VACANCY_SEARCH_DISTANCE = 487,
-    VAR = 488,
-    VARYING_PROBABILITY_REPORT = 489,
-    VERTEX_LIST = 490,
-    VIZ_OUTPUT = 491,
-    VIZ_OUTPUT_REPORT = 492,
-    VIZ_VALUE = 493,
-    VOLUME_DATA_OUTPUT = 494,
-    VOLUME_OUTPUT_REPORT = 495,
-    VOLUME_DEPENDENT_RELEASE_NUMBER = 496,
-    VOLUME_ONLY = 497,
-    VOXEL_COUNT = 498,
-    VOXEL_LIST = 499,
-    VOXEL_SIZE = 500,
-    WARNING = 501,
-    WARNINGS = 502,
-    WORLD = 503,
-    YES = 504,
-    UNARYMINUS = 505
-=======
     DYNAMIC_GEOMETRY = 314,
     DYNAMIC_GEOMETRY_MOLECULE_PLACEMENT = 315,
     EFFECTOR_GRID_DENSITY = 316,
@@ -493,7 +299,6 @@
     WORLD = 509,
     YES = 510,
     UNARYMINUS = 511
->>>>>>> 7030a996
   };
 #endif
 /* Tokens.  */
@@ -553,200 +358,6 @@
 #define DIFFUSION_CONSTANT_2D 311
 #define DIFFUSION_CONSTANT_3D 312
 #define DIFFUSION_CONSTANT_REPORT 313
-<<<<<<< HEAD
-#define EFFECTOR_GRID_DENSITY 314
-#define ELEMENT_CONNECTIONS 315
-#define ELLIPTIC 316
-#define ELLIPTIC_RELEASE_SITE 317
-#define EQUAL 318
-#define ERROR 319
-#define ESTIMATE_CONCENTRATION 320
-#define EXCLUDE_ELEMENTS 321
-#define EXCLUDE_PATCH 322
-#define EXCLUDE_REGION 323
-#define EXIT 324
-#define EXP 325
-#define EXPRESSION 326
-#define FALSE 327
-#define FCLOSE 328
-#define FILENAME 329
-#define FILENAME_PREFIX 330
-#define FILE_OUTPUT_REPORT 331
-#define FINAL_SUMMARY 332
-#define FLOOR 333
-#define FOPEN 334
-#define FORMAT 335
-#define FPRINTF 336
-#define FPRINT_TIME 337
-#define FRONT 338
-#define FRONT_CROSSINGS 339
-#define FRONT_HITS 340
-#define GAUSSIAN_RELEASE_NUMBER 341
-#define HEADER 342
-#define HIGH_PROBABILITY_THRESHOLD 343
-#define HIGH_REACTION_PROBABILITY 344
-#define IGNORED 345
-#define INCLUDE_ELEMENTS 346
-#define INCLUDE_FILE 347
-#define INCLUDE_PATCH 348
-#define INCLUDE_REGION 349
-#define INPUT_FILE 350
-#define INSTANTIATE 351
-#define LLINTEGER 352
-#define FULLY_RANDOM 353
-#define INTERACTION_RADIUS 354
-#define ITERATION_LIST 355
-#define ITERATION_NUMBERS 356
-#define ITERATION_REPORT 357
-#define ITERATIONS 358
-#define KEEP_CHECKPOINT_FILES 359
-#define LEFT 360
-#define LIFETIME_THRESHOLD 361
-#define LIFETIME_TOO_SHORT 362
-#define LIST 363
-#define LOCATION 364
-#define LOG 365
-#define LOG10 366
-#define MAX_TOK 367
-#define MAXIMUM_STEP_LENGTH 368
-#define MEAN_DIAMETER 369
-#define MEAN_NUMBER 370
-#define MEMORY_PARTITION_X 371
-#define MEMORY_PARTITION_Y 372
-#define MEMORY_PARTITION_Z 373
-#define MEMORY_PARTITION_POOL 374
-#define MICROSCOPIC_REVERSIBILITY 375
-#define MIN_TOK 376
-#define MISSED_REACTIONS 377
-#define MISSED_REACTION_THRESHOLD 378
-#define MISSING_SURFACE_ORIENTATION 379
-#define MOD 380
-#define MODE 381
-#define MODIFY_SURFACE_REGIONS 382
-#define MOLECULE 383
-#define MOLECULE_COLLISION_REPORT 384
-#define MOLECULE_DENSITY 385
-#define MOLECULE_NUMBER 386
-#define MOLECULE_POSITIONS 387
-#define MOLECULES 388
-#define MOLECULE_PLACEMENT_FAILURE 389
-#define NAME_LIST 390
-#define NEGATIVE_DIFFUSION_CONSTANT 391
-#define NEGATIVE_REACTION_RATE 392
-#define NO 393
-#define NOEXIT 394
-#define NONE 395
-#define NO_SPECIES 396
-#define NOT_EQUAL 397
-#define NOTIFICATIONS 398
-#define NUMBER_OF_SUBUNITS 399
-#define NUMBER_OF_TRAINS 400
-#define NUMBER_TO_RELEASE 401
-#define OBJECT 402
-#define OFF 403
-#define ON 404
-#define ORIENTATIONS 405
-#define OUTPUT_BUFFER_SIZE 406
-#define INVALID_OUTPUT_STEP_TIME 407
-#define OVERWRITTEN_OUTPUT_FILE 408
-#define PARTITION_LOCATION_REPORT 409
-#define PARTITION_X 410
-#define PARTITION_Y 411
-#define PARTITION_Z 412
-#define PERIODIC_BOX 413
-#define PERIODIC_X 414
-#define PERIODIC_Y 415
-#define PERIODIC_Z 416
-#define PERIODIC_TRADITIONAL 417
-#define PI_TOK 418
-#define POLYGON_LIST 419
-#define POSITIONS 420
-#define PRINTF 421
-#define PRINT_TIME 422
-#define PROBABILITY_REPORT 423
-#define PROBABILITY_REPORT_THRESHOLD 424
-#define PROGRESS_REPORT 425
-#define RADIAL_DIRECTIONS 426
-#define RADIAL_SUBDIVISIONS 427
-#define RAND_GAUSSIAN 428
-#define RAND_UNIFORM 429
-#define REACTION_DATA_OUTPUT 430
-#define REACTION_OUTPUT_REPORT 431
-#define REAL 432
-#define RECTANGULAR_RELEASE_SITE 433
-#define RECTANGULAR_TOKEN 434
-#define REFLECTIVE 435
-#define RELEASE_EVENT_REPORT 436
-#define RELEASE_INTERVAL 437
-#define RELEASE_PATTERN 438
-#define RELEASE_PROBABILITY 439
-#define RELEASE_SITE 440
-#define REMOVE_ELEMENTS 441
-#define RIGHT 442
-#define ROTATE 443
-#define ROUND_OFF 444
-#define SCALE 445
-#define SEED 446
-#define SHAPE 447
-#define SHOW_EXACT_TIME 448
-#define SIN 449
-#define SITE_DIAMETER 450
-#define SITE_RADIUS 451
-#define SPACE_STEP 452
-#define SPHERICAL 453
-#define SPHERICAL_RELEASE_SITE 454
-#define SPHERICAL_SHELL 455
-#define SPHERICAL_SHELL_SITE 456
-#define SPRINTF 457
-#define SQRT 458
-#define STANDARD_DEVIATION 459
-#define PERIODIC_BOX_INITIAL 460
-#define STEP 461
-#define STRING_TO_NUM 462
-#define STR_VALUE 463
-#define SUBUNIT 464
-#define SUBUNIT_RELATIONSHIPS 465
-#define SUMMATION_OPERATOR 466
-#define SURFACE_CLASS 467
-#define SURFACE_ONLY 468
-#define TAN 469
-#define TARGET_ONLY 470
-#define TET_ELEMENT_CONNECTIONS 471
-#define THROUGHPUT_REPORT 472
-#define TIME_LIST 473
-#define TIME_POINTS 474
-#define TIME_STEP 475
-#define TIME_STEP_MAX 476
-#define TO 477
-#define TOP 478
-#define TRAIN_DURATION 479
-#define TRAIN_INTERVAL 480
-#define TRANSLATE 481
-#define TRANSPARENT 482
-#define TRIGGER 483
-#define TRUE 484
-#define UNLIMITED 485
-#define USELESS_VOLUME_ORIENTATION 486
-#define VACANCY_SEARCH_DISTANCE 487
-#define VAR 488
-#define VARYING_PROBABILITY_REPORT 489
-#define VERTEX_LIST 490
-#define VIZ_OUTPUT 491
-#define VIZ_OUTPUT_REPORT 492
-#define VIZ_VALUE 493
-#define VOLUME_DATA_OUTPUT 494
-#define VOLUME_OUTPUT_REPORT 495
-#define VOLUME_DEPENDENT_RELEASE_NUMBER 496
-#define VOLUME_ONLY 497
-#define VOXEL_COUNT 498
-#define VOXEL_LIST 499
-#define VOXEL_SIZE 500
-#define WARNING 501
-#define WARNINGS 502
-#define WORLD 503
-#define YES 504
-#define UNARYMINUS 505
-=======
 #define DYNAMIC_GEOMETRY 314
 #define DYNAMIC_GEOMETRY_MOLECULE_PLACEMENT 315
 #define EFFECTOR_GRID_DENSITY 316
@@ -945,18 +556,13 @@
 #define WORLD 509
 #define YES 510
 #define UNARYMINUS 511
->>>>>>> 7030a996
 
 /* Value type.  */
 #if ! defined YYSTYPE && ! defined YYSTYPE_IS_DECLARED
-typedef union YYSTYPE YYSTYPE;
+
 union YYSTYPE
 {
-<<<<<<< HEAD
-#line 68 "../src/mdlparse.y" /* yacc.c:1909  */
-=======
 #line 67 "../src/mdlparse.y" /* yacc.c:1909  */
->>>>>>> 7030a996
 
 int ival;
 int tok;
@@ -1022,12 +628,10 @@
 struct arg_list printfargs;
 
 
-<<<<<<< HEAD
-#line 620 "mdlparse.h" /* yacc.c:1909  */
-=======
 #line 632 "mdlparse.h" /* yacc.c:1909  */
->>>>>>> 7030a996
 };
+
+typedef union YYSTYPE YYSTYPE;
 # define YYSTYPE_IS_TRIVIAL 1
 # define YYSTYPE_IS_DECLARED 1
 #endif
