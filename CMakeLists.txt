cmake_minimum_required(VERSION 3.4)
project(mcell)

# silence UseSWIG warnings
if (${CMAKE_VERSION} VERSION_GREATER "3.13")
  cmake_policy(SET CMP0078 NEW)
endif()

if (${CMAKE_VERSION} VERSION_GREATER "3.13")
  cmake_policy(SET CMP0086 NEW)
endif()

add_definitions(-DPACKAGE_BUGREPORT="mcell@salk.edu")

<<<<<<< HEAD
if (CMAKE_BUILD_TYPE STREQUAL "Debug")
  SET(USE_SANITIZER_DEFAULT ON)
else()
  SET(USE_SANITIZER_DEFAULT OFF)
endif()
=======
SET(CMAKE_C_FLAGS_DEBUG "${CMAKE_C_FLAGS_DEBUG} -O0 -fsanitize=address ")
SET(CMAKE_CXX_FLAGS_DEBUG "${CMAKE_CXX_FLAGS_DEBUG} -O0 -fsanitize=address ")

SET(CMAKE_EXE_LINKER_FLAGS "${CMAKE_EXE_LINKER_FLAGS} -lasan ")

SET(OPTIMIZATION_FLAGS "-O3 -march=core2 -finline-limit=1000 ")

#SET(OPTIMIZATION_FLAGS "-O3")
#SET(OPTIMIZATION_FLAGS "-O2")

set(INCLUDE_DIRS " -isystem ${CMAKE_SOURCE_DIR}/libs/")

SET(CMAKE_C_FLAGS "${CMAKE_C_FLAGS} ${OPTIMIZATION_FLAGS} ${OPTIMIZATION_FLAGS} ${INCLUDE_DIRS} ")
SET(CMAKE_CXX_FLAGS "${CMAKE_C_FLAGS} -std=c++11 ")
>>>>>>> f3a4edca

option(USE_GCOV "Use gcc coverage" OFF) 
option(USE_PROFILING "Use gprof profiling" OFF) 
option(USE_LTO "Use link-time optimization" OFF)
<<<<<<< HEAD
option(USE_SANITIZER "Use address sanitizer (ON for debug build, OFF for release build" ${USE_SANITIZER_DEFAULT})
option(PYMCELL "Build also pyMCell" ON) 


if (USE_SANITIZER)
  SET(CMAKE_C_FLAGS_DEBUG "${CMAKE_C_FLAGS} -fsanitize=address ")
  SET(CMAKE_CXX_FLAGS_DEBUG "${CMAKE_CXX_FLAGS} -fsanitize=address ")
  SET(CMAKE_EXE_LINKER_FLAGS "${CMAKE_EXE_LINKER_FLAGS} -lasan ")
endif()

=======
option(PYMCELL "Build also pyMCell" ON) 


>>>>>>> f3a4edca
if (USE_GCOV)
  SET(CMAKE_C_FLAGS "${CMAKE_C_FLAGS} -fprofile-arcs -ftest-coverage ")
  SET(CMAKE_CXX_FLAGS "${CMAKE_CXX_FLAGS} -fprofile-arcs -ftest-coverage ")
endif()

if (USE_PROFILING)
  SET(CMAKE_C_FLAGS "${CMAKE_C_FLAGS} -pg ")
  SET(CMAKE_CXX_FLAGS "${CMAKE_CXX_FLAGS} -pg ")
  SET(CMAKE_EXE_LINKER_FLAGS "${CMAKE_EXE_LINKER_FLAGS} -pg ")
endif()

if (USE_LTO)
  SET(CMAKE_AR "gcc-ar")
  SET(CMAKE_LD "gcc-ld")
  SET(CMAKE_RANLIB "gcc-ranlib")
  SET(CMAKE_C_FLAGS "${CMAKE_C_FLAGS} -flto ")
  SET(CMAKE_CXX_FLAGS "${CMAKE_CXX_FLAGS} -flto ")
  SET(CMAKE_EXE_LINKER_FLAGS "${CMAKE_EXE_LINKER_FLAGS} -flto ")
endif()

<<<<<<< HEAD

if (CMAKE_BUILD_TYPE STREQUAL "Release")
  SET(OPTIMIZATION_FLAGS "-O3 -g -march=core2 -finline-limit=1000 ")
else()
  SET(OPTIMIZATION_FLAGS "-O0 -g3 ")
endif()

SET(INCLUDE_DIRS " -isystem ${CMAKE_SOURCE_DIR}/libs/")

SET(CMAKE_C_FLAGS_DEBUG "${CMAKE_C_FLAGS_DEBUG} -O0 -g3 ")
SET(CMAKE_CXX_FLAGS_DEBUG "${CMAKE_CXX_FLAGS_DEBUG} -O0 -g3 ")

SET(CMAKE_LIBRARY_OUTPUT_DIRECTORY ${CMAKE_CURRENT_BINARY_DIR}/lib)
=======
set(CMAKE_LIBRARY_OUTPUT_DIRECTORY ${CMAKE_CURRENT_BINARY_DIR}/lib)
>>>>>>> f3a4edca

# directories holding flex/bison files and out of source includes.
file(MAKE_DIRECTORY ${CMAKE_CURRENT_BINARY_DIR}/deps)
include_directories(
  "${CMAKE_SOURCE_DIR}/src" 
<<<<<<< HEAD
  "${CMAKE_SOURCE_DIR}/src4" 
=======
>>>>>>> f3a4edca
  "${CMAKE_CURRENT_BINARY_DIR}/deps" 
  "${CMAKE_SOURCE_DIR}/nfsimCInterface/src/"
  "${CMAKE_SOURCE_DIR}/include"
)
<<<<<<< HEAD
=======

>>>>>>> f3a4edca

# move config.h into place. Unix and Windows have different header files
if (UNIX)
  file(COPY ${CMAKE_SOURCE_DIR}/src/config-nix.h DESTINATION
    ${CMAKE_CURRENT_BINARY_DIR}/deps)
  file(RENAME ${CMAKE_CURRENT_BINARY_DIR}/deps/config-nix.h
    ${CMAKE_CURRENT_BINARY_DIR}/deps/config.h)
elseif (WIN32)
  file(COPY ${CMAKE_SOURCE_DIR}/src/config-win.h DESTINATION
    ${CMAKE_CURRENT_BINARY_DIR}/deps)
  file(RENAME ${CMAKE_CURRENT_BINARY_DIR}/deps/config-win.h
    ${CMAKE_CURRENT_BINARY_DIR}/deps/config.h)
endif()

# check for bison/flex and set up code gen
find_package(BISON)
find_package(FLEX)
BISON_TARGET(mdlParser ${CMAKE_SOURCE_DIR}/src/mdlparse.y
  ${CMAKE_CURRENT_BINARY_DIR}/deps/mdlparse.c)

file(COPY ${CMAKE_SOURCE_DIR}/src/mdllex.l DESTINATION
  ${CMAKE_CURRENT_BINARY_DIR}/deps)

FLEX_TARGET(mdlScanner ${CMAKE_CURRENT_BINARY_DIR}/deps/mdllex.l
  ${CMAKE_CURRENT_BINARY_DIR}/deps/mdlex.c COMPILE_FLAGS -Crema)
ADD_FLEX_BISON_DEPENDENCY(mdlScanner mdlParser mdllex_l)

# create version.h target
if (NOT WIN32)
  add_custom_target(
    version_h
    COMMAND ${CMAKE_SOURCE_DIR}/src/version.sh > ${CMAKE_CURRENT_BINARY_DIR}/deps/version.h
    DEPENDS ${CMAKE_SOURCE_DIR}/src/version.sh
    VERBATIM)
elseif (WIN32)
  add_custom_target(version_h)
  add_custom_command(TARGET version_h COMMAND ${CMAKE_COMMAND} -E
                     copy ${CMAKE_SOURCE_DIR}/appveyor_windows/version.h ${CMAKE_CURRENT_BINARY_DIR}/deps )
endif()

set(OPTIMIZATION_FLAGS " -march=native -O3")
set(WARNING_FLAGS "-Wall -Wextra -Wno-shadow -Wno-unused-parameter -Wno-unused-function -Wno-unused-variable")

set(INCLUDE_DIRS " -isystem ${CMAKE_SOURCE_DIR}/libs/")

set(CMAKE_C_FLAGS "-g3  -D_GNU_SOURCE=1 ${WARNING_FLAGS} ${OPTIMIZATION_FLAGS} -std=c11 ${CMAKE_C_FLAGS}" )
set(CMAKE_CXX_FLAGS "-g3 -D_GNU_SOURCE=1 -std=c++14 ${INCLUDE_DIRS} ${WARNING_FLAGS} ${OPTIMIZATION_FLAGS} ${CMAKE_CXX_FLAGS}" )

set(CMAKE_EXE_LINKER_FLAGS "-lm")

add_subdirectory(nfsim)
add_subdirectory(nfsimCInterface)
<<<<<<< HEAD

if (PROFILING STREQUAL "ON")
  set(CMAKE_C_FLAGS "-pg ${CMAKE_C_FLAGS}")
  set(CMAKE_CXX_FLAGS "-pg ${CMAKE_CXX_FLAGS}")
  set(CMAKE_EXE_LINKER_FLAGS "-pg ${CMAKE_EXE_LINKER_FLAGS}")
endif()
=======
>>>>>>> f3a4edca

set(SRC_FILES
    src/argparse.c
    src/chkpt.c
    src/count_util.c
    src/diffuse.c
    src/diffuse_trimol.c
    src/diffuse_util.c
    src/dyngeom.c
    src/dyngeom_lex.c
    src/dyngeom_parse_extras.c
    src/dyngeom_yacc.c
    src/grid_util.c
<<<<<<< HEAD
    src/map_c.cpp
=======
    src/grid_util.h
    src/map_c.cpp
    src/map_c.h
>>>>>>> f3a4edca
    src/init.c
    src/isaac64.c
    src/logging.c
    src/mcell.c
    src/mcell_dyngeom.c
    src/mcell_init.c
    src/mcell_misc.c
    src/mcell_objects.c
    src/mcell_react_out.c
    src/mcell_reactions.c
    src/mcell_release.c
    src/mcell_run.c
    src/mcell_species.c
    src/mcell_surfclass.c
    src/mcell_viz.c
    src/mdlparse.y
    src/dump_state.cpp
    src/mdlparse_util.c
    src/mem_util.c
    src/minrng.c
    src/nfsim_func.c
    src/react_cond.c
    src/react_outc.c
    src/react_outc_nfsim.c
    src/react_outc_trimol.c
    src/react_output.c
    src/react_trig.c
    src/react_trig_nfsim.c
    src/react_util.c
    src/react_util_nfsim.c
    src/rng.c
    src/sched_util.c
    src/strfunc.c
    src/sym_table.c
    src/test_api.c
    src/triangle_overlap.c
    src/util.c
    src/vector.c
    src/version_info.c
    src/viz_output.c
    src/vol_util.c
    src/volume_output.c
    src/wall_util.c

    src/c_vector.cpp
    
    src4/base_event.cpp
    src4/defines.cpp
    src4/diffuse_react_event.cpp
    src4/mcell3_world_converter.cpp
    src4/molecule.cpp
    src4/partition.cpp
    src4/reaction.cpp
    src4/release_event.cpp
    src4/scheduler.cpp
    src4/species.cpp
    src4/viz_output_event.cpp
    src4/defragmentation_event.cpp
    src4/geometry.cpp
    src4/world.cpp
    src4/world_constants.cpp
)

set(SOURCE_FILES_ONLY_MCELL
    src/mdlparse_util.c
    src/mdlparse_util.h
) 

link_directories(${CMAKE_BINARY_DIR}/lib)
if (UNIX)
  SET(CMAKE_INSTALL_RPATH "$ORIGIN/./lib")
  SET(CMAKE_BUILD_WITH_INSTALL_RPATH TRUE)
endif()
FIND_PACKAGE(SWIG REQUIRED)
INCLUDE(${SWIG_USE_FILE})

INCLUDE_DIRECTORIES("${CMAKE_CURRENT_SOURCE_DIR}/src")

if (NOT WIN32)
  FIND_PACKAGE(PythonLibs 3 REQUIRED)
  INCLUDE_DIRECTORIES(${PYTHON_INCLUDE_PATH})

  #SET(CMAKE_SWIG_FLAGS "-debug-typemap;-debug-tmsearch;-debug-tmused;-ltypemaps")
  SET(CMAKE_SWIG_FLAGS "-ltypemaps;-py3")

  SET(CMAKE_SWIG_OUTDIR "${CMAKE_BINARY_DIR}/python")
  SET(CMAKE_LIBRARY_OUTPUT_DIRECTORY "${CMAKE_BINARY_DIR}/python")

  file(MAKE_DIRECTORY ${CMAKE_CURRENT_BINARY_DIR}/python)
  SET_SOURCE_FILES_PROPERTIES(src/pymcell.i PROPERTIES C ON)
  SET_SOURCE_FILES_PROPERTIES(src/pymcell.i PROPERTIES SWIG_FLAGS "-includeall")
  if (${CMAKE_VERSION} VERSION_GREATER "3.8")
    SWIG_ADD_LIBRARY(pymcell 
      TYPE SHARED 
      LANGUAGE python
      SOURCES src/pymcell.i ${SOURCE_FILES}
    )
  else()  
    SWIG_ADD_MODULE(pymcell python
      src/pymcell.i
      ${SOURCE_FILES})
  endif()
    
    SWIG_LINK_LIBRARIES(pymcell nfsim_c NFsim ${PYTHON_LIBRARIES})

  # copy the pyMCell test scripts into place
  file(GLOB PYMCELL_EXAMPLES "${CMAKE_SOURCE_DIR}/src/pymcell_examples/*")
  file(COPY ${PYMCELL_EXAMPLES} DESTINATION ${CMAKE_CURRENT_BINARY_DIR}/python/)
  
  # configure_file copies file even for following runs of make
  configure_file(${CMAKE_SOURCE_DIR}/src/data_model_import.py ${CMAKE_CURRENT_BINARY_DIR}/python/data_model_import.py COPYONLY)
  configure_file(${CMAKE_SOURCE_DIR}/src/pymcell_unittests.py ${CMAKE_CURRENT_BINARY_DIR}/python/pymcell_unittests.py COPYONLY)
  configure_file(${CMAKE_SOURCE_DIR}/src/pymcell_helpers.py ${CMAKE_CURRENT_BINARY_DIR}/python/pymcell_helpers.py COPYONLY)  
endif()

# copy tools for MDLr to MDL
file(COPY ${CMAKE_SOURCE_DIR}/src/rules_py/ DESTINATION ${CMAKE_CURRENT_BINARY_DIR})

# copy tools for MDLr to MDL
file(COPY ${CMAKE_SOURCE_DIR}/bionetgen/bng2/ DESTINATION ${CMAKE_CURRENT_BINARY_DIR}/bng2/)

# build executable
add_executable(mcell
  ${SRC_FILES}
<<<<<<< HEAD
=======
  ${SOURCE_FILES_ONLY_MCELL}
>>>>>>> f3a4edca
  src/mcell.c
  ${BISON_mdlParser_OUTPUTS}
  ${FLEX_mdlScanner_OUTPUTS})

add_dependencies(mcell version_h)
  
target_link_libraries(mcell nfsim_c_static NFsim_static)
<<<<<<< HEAD
TARGET_COMPILE_DEFINITIONS(mcell PRIVATE NOSWIG=1)

if (NOT WIN32)
  if (${CMAKE_VERSION} VERSION_GREATER "3.8")
	add_dependencies(pymcell nfsim_c)
    add_dependencies(pymcell version_h)
  else()
    add_dependencies(_pymcell nfsim_c)
    add_dependencies(_pymcell version_h)
  endif()
endif()
=======
TARGET_COMPILE_DEFINITIONS(mcell PRIVATE NOSWIG=1)
>>>>>>> f3a4edca
<|MERGE_RESOLUTION|>--- conflicted
+++ resolved
@@ -12,33 +12,15 @@
 
 add_definitions(-DPACKAGE_BUGREPORT="mcell@salk.edu")
 
-<<<<<<< HEAD
 if (CMAKE_BUILD_TYPE STREQUAL "Debug")
   SET(USE_SANITIZER_DEFAULT ON)
 else()
   SET(USE_SANITIZER_DEFAULT OFF)
 endif()
-=======
-SET(CMAKE_C_FLAGS_DEBUG "${CMAKE_C_FLAGS_DEBUG} -O0 -fsanitize=address ")
-SET(CMAKE_CXX_FLAGS_DEBUG "${CMAKE_CXX_FLAGS_DEBUG} -O0 -fsanitize=address ")
-
-SET(CMAKE_EXE_LINKER_FLAGS "${CMAKE_EXE_LINKER_FLAGS} -lasan ")
-
-SET(OPTIMIZATION_FLAGS "-O3 -march=core2 -finline-limit=1000 ")
-
-#SET(OPTIMIZATION_FLAGS "-O3")
-#SET(OPTIMIZATION_FLAGS "-O2")
-
-set(INCLUDE_DIRS " -isystem ${CMAKE_SOURCE_DIR}/libs/")
-
-SET(CMAKE_C_FLAGS "${CMAKE_C_FLAGS} ${OPTIMIZATION_FLAGS} ${OPTIMIZATION_FLAGS} ${INCLUDE_DIRS} ")
-SET(CMAKE_CXX_FLAGS "${CMAKE_C_FLAGS} -std=c++11 ")
->>>>>>> f3a4edca
 
 option(USE_GCOV "Use gcc coverage" OFF) 
 option(USE_PROFILING "Use gprof profiling" OFF) 
 option(USE_LTO "Use link-time optimization" OFF)
-<<<<<<< HEAD
 option(USE_SANITIZER "Use address sanitizer (ON for debug build, OFF for release build" ${USE_SANITIZER_DEFAULT})
 option(PYMCELL "Build also pyMCell" ON) 
 
@@ -49,11 +31,6 @@
   SET(CMAKE_EXE_LINKER_FLAGS "${CMAKE_EXE_LINKER_FLAGS} -lasan ")
 endif()
 
-=======
-option(PYMCELL "Build also pyMCell" ON) 
-
-
->>>>>>> f3a4edca
 if (USE_GCOV)
   SET(CMAKE_C_FLAGS "${CMAKE_C_FLAGS} -fprofile-arcs -ftest-coverage ")
   SET(CMAKE_CXX_FLAGS "${CMAKE_CXX_FLAGS} -fprofile-arcs -ftest-coverage ")
@@ -74,7 +51,6 @@
   SET(CMAKE_EXE_LINKER_FLAGS "${CMAKE_EXE_LINKER_FLAGS} -flto ")
 endif()
 
-<<<<<<< HEAD
 
 if (CMAKE_BUILD_TYPE STREQUAL "Release")
   SET(OPTIMIZATION_FLAGS "-O3 -g -march=core2 -finline-limit=1000 ")
@@ -88,26 +64,16 @@
 SET(CMAKE_CXX_FLAGS_DEBUG "${CMAKE_CXX_FLAGS_DEBUG} -O0 -g3 ")
 
 SET(CMAKE_LIBRARY_OUTPUT_DIRECTORY ${CMAKE_CURRENT_BINARY_DIR}/lib)
-=======
-set(CMAKE_LIBRARY_OUTPUT_DIRECTORY ${CMAKE_CURRENT_BINARY_DIR}/lib)
->>>>>>> f3a4edca
 
 # directories holding flex/bison files and out of source includes.
 file(MAKE_DIRECTORY ${CMAKE_CURRENT_BINARY_DIR}/deps)
 include_directories(
   "${CMAKE_SOURCE_DIR}/src" 
-<<<<<<< HEAD
   "${CMAKE_SOURCE_DIR}/src4" 
-=======
->>>>>>> f3a4edca
   "${CMAKE_CURRENT_BINARY_DIR}/deps" 
   "${CMAKE_SOURCE_DIR}/nfsimCInterface/src/"
   "${CMAKE_SOURCE_DIR}/include"
 )
-<<<<<<< HEAD
-=======
-
->>>>>>> f3a4edca
 
 # move config.h into place. Unix and Windows have different header files
 if (UNIX)
@@ -153,6 +119,7 @@
 
 set(INCLUDE_DIRS " -isystem ${CMAKE_SOURCE_DIR}/libs/")
 
+# -faligned-new - only for gcc >= 5.x
 set(CMAKE_C_FLAGS "-g3  -D_GNU_SOURCE=1 ${WARNING_FLAGS} ${OPTIMIZATION_FLAGS} -std=c11 ${CMAKE_C_FLAGS}" )
 set(CMAKE_CXX_FLAGS "-g3 -D_GNU_SOURCE=1 -std=c++14 ${INCLUDE_DIRS} ${WARNING_FLAGS} ${OPTIMIZATION_FLAGS} ${CMAKE_CXX_FLAGS}" )
 
@@ -160,15 +127,6 @@
 
 add_subdirectory(nfsim)
 add_subdirectory(nfsimCInterface)
-<<<<<<< HEAD
-
-if (PROFILING STREQUAL "ON")
-  set(CMAKE_C_FLAGS "-pg ${CMAKE_C_FLAGS}")
-  set(CMAKE_CXX_FLAGS "-pg ${CMAKE_CXX_FLAGS}")
-  set(CMAKE_EXE_LINKER_FLAGS "-pg ${CMAKE_EXE_LINKER_FLAGS}")
-endif()
-=======
->>>>>>> f3a4edca
 
 set(SRC_FILES
     src/argparse.c
@@ -182,13 +140,7 @@
     src/dyngeom_parse_extras.c
     src/dyngeom_yacc.c
     src/grid_util.c
-<<<<<<< HEAD
     src/map_c.cpp
-=======
-    src/grid_util.h
-    src/map_c.cpp
-    src/map_c.h
->>>>>>> f3a4edca
     src/init.c
     src/isaac64.c
     src/logging.c
@@ -255,7 +207,7 @@
 set(SOURCE_FILES_ONLY_MCELL
     src/mdlparse_util.c
     src/mdlparse_util.h
-) 
+)    
 
 link_directories(${CMAKE_BINARY_DIR}/lib)
 if (UNIX)
@@ -292,7 +244,11 @@
       ${SOURCE_FILES})
   endif()
     
-    SWIG_LINK_LIBRARIES(pymcell nfsim_c NFsim ${PYTHON_LIBRARIES})
+  if (APPLE)
+    SWIG_LINK_LIBRARIES(pymcell ${CMAKE_CURRENT_BINARY_DIR}/lib/libnfsim_c.dylib ${CMAKE_CURRENT_BINARY_DIR}/lib/libNFsim.dylib ${PYTHON_LIBRARIES})
+  else()
+    SWIG_LINK_LIBRARIES(pymcell ${CMAKE_CURRENT_BINARY_DIR}/lib/libnfsim_c.so ${CMAKE_CURRENT_BINARY_DIR}/lib/libNFsim.so ${PYTHON_LIBRARIES})
+  endif()
 
   # copy the pyMCell test scripts into place
   file(GLOB PYMCELL_EXAMPLES "${CMAKE_SOURCE_DIR}/src/pymcell_examples/*")
@@ -313,10 +269,7 @@
 # build executable
 add_executable(mcell
   ${SRC_FILES}
-<<<<<<< HEAD
-=======
   ${SOURCE_FILES_ONLY_MCELL}
->>>>>>> f3a4edca
   src/mcell.c
   ${BISON_mdlParser_OUTPUTS}
   ${FLEX_mdlScanner_OUTPUTS})
@@ -324,7 +277,6 @@
 add_dependencies(mcell version_h)
   
 target_link_libraries(mcell nfsim_c_static NFsim_static)
-<<<<<<< HEAD
 TARGET_COMPILE_DEFINITIONS(mcell PRIVATE NOSWIG=1)
 
 if (NOT WIN32)
@@ -335,7 +287,4 @@
     add_dependencies(_pymcell nfsim_c)
     add_dependencies(_pymcell version_h)
   endif()
-endif()
-=======
-TARGET_COMPILE_DEFINITIONS(mcell PRIVATE NOSWIG=1)
->>>>>>> f3a4edca
+endif()