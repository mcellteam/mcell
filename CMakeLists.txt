--- conflicted
+++ resolved
@@ -54,11 +54,7 @@
 # check for needed libraries
 find_library(M_LIB m)
 
-<<<<<<< HEAD
-set(CMAKE_C_FLAGS "-Wall -Wextra -Wshadow -Wno-unused-parameter -D_GNU_SOURCE=1 -O0 -g -std=c99 ${CMAKE_C_FLAGS}" )
-=======
 set(CMAKE_C_FLAGS "-Wall -Wextra -Wshadow -Wno-unused-parameter -D_GNU_SOURCE=1 -O0 -g -std=c11 ${CMAKE_C_FLAGS}" )
->>>>>>> a9bc5b88
 set(CMAKE_EXE_LINKER_FLAGS ${M_LIB})
 
 set(SOURCE_FILES
@@ -79,15 +75,9 @@
     src/diffuse_util.h
     src/dyngeom.c
     src/dyngeom.h
-<<<<<<< HEAD
     src/dyngeom_lex.c
     src/dyngeom_parse_extras.c
     src/dyngeom_parse_extras.h
-=======
-    src/dyngeom_parse_extras.c
-    src/dyngeom_parse_extras.h
-    src/dyngeom_lex.c
->>>>>>> a9bc5b88
     src/dyngeom_yacc.c
     src/grid_util.c
     src/grid_util.h
