--- conflicted
+++ resolved
@@ -104,30 +104,18 @@
                      copy ${CMAKE_SOURCE_DIR}/appveyor_windows/version.h ${CMAKE_CURRENT_BINARY_DIR}/deps )
 endif()
 
-<<<<<<< HEAD
 set(OPTIMIZATION_FLAGS " -march=native -O3")
 set(WARNING_FLAGS "-Wall -Wextra -Wshadow -Wno-unused-parameter -Wno-unused-function -Wno-unused-variable")
 
 set(INCLUDE_DIRS " -isystem ${CMAKE_SOURCE_DIR}/libs/")
 
-# -faligned-new - only for gcc >= 5.x
 set(CMAKE_C_FLAGS "-g3  -D_GNU_SOURCE=1 ${WARNING_FLAGS} ${OPTIMIZATION_FLAGS} -std=c11 ${CMAKE_C_FLAGS}" )
 set(CMAKE_CXX_FLAGS "-g3 -D_GNU_SOURCE=1 -std=c++14 ${INCLUDE_DIRS} ${WARNING_FLAGS} ${OPTIMIZATION_FLAGS} ${CMAKE_CXX_FLAGS}" )
 
-if (NOT WIN32)
-  # check for needed libraries
-  find_library(M_LIB m)
-  set(CMAKE_EXE_LINKER_FLAGS ${M_LIB})
-elseif (WIN32)
-  set(CMAKE_EXE_LINKER_FLAGS "-lm")
-endif()
-=======
-set(CMAKE_C_FLAGS "-Wall -Wextra -Wshadow -Wno-unused-parameter -D_GNU_SOURCE=1 -O2 -std=c11 ${CMAKE_C_FLAGS}" )
 set(CMAKE_EXE_LINKER_FLAGS "-lm")
 
 add_subdirectory(nfsim)
 add_subdirectory(nfsimCInterface)
->>>>>>> 4c2d649d
 
 set(SRC_FILES
     src/argparse.c
@@ -260,7 +248,6 @@
   file(MAKE_DIRECTORY ${CMAKE_CURRENT_BINARY_DIR}/python)
   SET_SOURCE_FILES_PROPERTIES(src/pymcell.i PROPERTIES C ON)
   SET_SOURCE_FILES_PROPERTIES(src/pymcell.i PROPERTIES SWIG_FLAGS "-includeall")
-<<<<<<< HEAD
   
   
   if (${CMAKE_VERSION} VERSION_GREATER "3.8")
@@ -275,65 +262,7 @@
       ${SOURCE_FILES})
   endif()
     
-  if (APPLE)
-    SWIG_LINK_LIBRARIES(pymcell ${CMAKE_CURRENT_BINARY_DIR}/lib/libnfsim_c.dylib ${CMAKE_CURRENT_BINARY_DIR}/lib/libNFsim.dylib ${PYTHON_LIBRARIES})
-  else()
-    SWIG_LINK_LIBRARIES(pymcell ${CMAKE_CURRENT_BINARY_DIR}/lib/libnfsim_c.so ${CMAKE_CURRENT_BINARY_DIR}/lib/libNFsim.so ${PYTHON_LIBRARIES})
-  endif()
-=======
-  SWIG_ADD_MODULE(pymcell python
-    src/argparse.c
-    src/chkpt.c
-    src/count_util.c
-    src/diffuse.c
-    src/diffuse_trimol.c
-    src/diffuse_util.c
-    src/dyngeom.c
-    src/dyngeom_lex.c
-    src/dyngeom_parse_extras.c
-    src/dyngeom_yacc.c
-    src/grid_util.c
-    src/map_c.cpp
-    src/init.c
-    src/isaac64.c
-    src/logging.c
-    src/mcell_dyngeom.c
-    src/mcell_init.c
-    src/mcell_misc.c
-    src/mcell_objects.c
-    src/mcell_react_out.c
-    src/mcell_reactions.c
-    src/mcell_release.c
-    src/mcell_run.c
-    src/mcell_species.c
-    src/mcell_surfclass.c
-    src/mcell_viz.c
-    src/mem_util.c
-    src/nfsim_func.c
-    src/pymcell.i
-    src/react_cond.c
-    src/react_outc.c
-    src/react_outc_nfsim.c
-    src/react_outc_trimol.c
-    src/react_output.c
-    src/react_trig.c
-    src/react_trig_nfsim.c
-    src/react_util.c
-    src/react_util_nfsim.c
-    src/rng.c
-    src/sched_util.c
-    src/strfunc.c
-    src/sym_table.c
-    src/triangle_overlap.c
-    src/util.c
-    src/vector.c
-    src/version_info.c
-    src/viz_output.c
-    src/vol_util.c
-    src/volume_output.c
-    src/wall_util.c)
     SWIG_LINK_LIBRARIES(pymcell nfsim_c NFsim ${PYTHON_LIBRARIES})
->>>>>>> 4c2d649d
 
   # copy the pyMCell test scripts into place
   file(GLOB PYMCELL_EXAMPLES "${CMAKE_SOURCE_DIR}/src/pymcell_examples/*")
@@ -353,24 +282,13 @@
 
 # build executable
 add_executable(mcell
-<<<<<<< HEAD
-  ${SOURCE_FILES}
+  ${SRC_FILES}
   ${SOURCE_FILES_ONLY_MCELL}
-=======
-  ${SRC_FILES}
->>>>>>> 4c2d649d
   src/mcell.c
   ${BISON_mdlParser_OUTPUTS}
   ${FLEX_mdlScanner_OUTPUTS})
 
 add_dependencies(mcell version_h)
-<<<<<<< HEAD
-if (NOT WIN32)
-  add_dependencies(pymcell build_nfsim)
-  add_dependencies(pymcell version_h)
-endif()
-=======
   
 target_link_libraries(mcell nfsim_c_static NFsim_static)
-TARGET_COMPILE_DEFINITIONS(mcell PRIVATE NOSWIG=1)
->>>>>>> 4c2d649d
+TARGET_COMPILE_DEFINITIONS(mcell PRIVATE NOSWIG=1)