--- conflicted
+++ resolved
@@ -3,19 +3,6 @@
 
 add_definitions(-DPACKAGE_BUGREPORT="mcell@salk.edu")
 
-<<<<<<< HEAD
-SET(CMAKE_C_FLAGS_DEBUG "${CMAKE_C_FLAGS_DEBUG} -O0")
-SET(CMAKE_CXX_FLAGS_DEBUG "${CMAKE_CXX_FLAGS_DEBUG} -O0")
-
-# directories holding flex/bison files and out of source includes.
-file(MAKE_DIRECTORY ${CMAKE_CURRENT_BINARY_DIR}/deps)
-include_directories("${CMAKE_SOURCE_DIR}/src" "${CMAKE_CURRENT_BINARY_DIR}/deps" "${CMAKE_SOURCE_DIR}/include" "${CMAKE_SOURCE_DIR}/src4")
-=======
-SET(CMAKE_C_FLAGS_DEBUG "${CMAKE_C_FLAGS_DEBUG} -O0 -fsanitize=address ")
-SET(CMAKE_CXX_FLAGS_DEBUG "${CMAKE_CXX_FLAGS_DEBUG} -O0 -fsanitize=address ")
-
-SET(CMAKE_EXE_LINKER_FLAGS "${CMAKE_EXE_LINKER_FLAGS} -lasan ")
-
 SET(OPTIMIZATION_FLAGS "-O3 -march=core2 -finline-limit=1000 ")
 
 #SET(OPTIMIZATION_FLAGS "-O3")
@@ -24,13 +11,26 @@
 set(INCLUDE_DIRS " -isystem ${CMAKE_SOURCE_DIR}/libs/")
 
 SET(CMAKE_C_FLAGS "${CMAKE_C_FLAGS} ${OPTIMIZATION_FLAGS} ${OPTIMIZATION_FLAGS} ${INCLUDE_DIRS} ")
-SET(CMAKE_CXX_FLAGS "${CMAKE_C_FLAGS} -std=c++11 ")
+SET(CMAKE_CXX_FLAGS "${CMAKE_C_FLAGS} -std=c++14 ")
+
+if (CMAKE_BUILD_TYPE STREQUAL "Debug")
+  SET(USE_SANITIZER_DEFAULT ON)
+else()
+  SET(USE_SANITIZER_DEFAULT OFF)
+endif()
 
 option(USE_GCOV "Use gcc coverage" OFF) 
 option(USE_PROFILING "Use gprof profiling" OFF) 
 option(USE_LTO "Use link-time optimization" OFF)
+option(USE_SANITIZER "Use address sanitizer (ON for debug build, OFF for release build" ${USE_SANITIZER_DEFAULT})
 option(PYMCELL "Build also pyMCell" ON) 
 
+
+if (USE_SANITIZER)
+  SET(CMAKE_C_FLAGS_DEBUG "${CMAKE_C_FLAGS} -fsanitize=address ")
+  SET(CMAKE_CXX_FLAGS_DEBUG "${CMAKE_CXX_FLAGS} -fsanitize=address ")
+  SET(CMAKE_EXE_LINKER_FLAGS "${CMAKE_EXE_LINKER_FLAGS} -lasan ")
+endif()
 
 if (USE_GCOV)
   SET(CMAKE_C_FLAGS "${CMAKE_C_FLAGS} -fprofile-arcs -ftest-coverage ")
@@ -53,17 +53,17 @@
 endif()
 
 set(CMAKE_LIBRARY_OUTPUT_DIRECTORY ${CMAKE_CURRENT_BINARY_DIR}/lib)
+SET(CMAKE_CXX_FLAGS_DEBUG "${CMAKE_CXX_FLAGS_DEBUG} -O0")
 
 # directories holding flex/bison files and out of source includes.
 file(MAKE_DIRECTORY ${CMAKE_CURRENT_BINARY_DIR}/deps)
 include_directories(
   "${CMAKE_SOURCE_DIR}/src" 
+  "${CMAKE_SOURCE_DIR}/src4" 
   "${CMAKE_CURRENT_BINARY_DIR}/deps" 
   "${CMAKE_SOURCE_DIR}/nfsimCInterface/src/"
   "${CMAKE_SOURCE_DIR}/include"
 )
-
->>>>>>> 4c2d649d
 
 # move config.h into place. Unix and Windows have different header files
 if (UNIX)
@@ -104,7 +104,6 @@
                      copy ${CMAKE_SOURCE_DIR}/appveyor_windows/version.h ${CMAKE_CURRENT_BINARY_DIR}/deps )
 endif()
 
-<<<<<<< HEAD
 set(OPTIMIZATION_FLAGS " -march=native -O3")
 set(WARNING_FLAGS "-Wall -Wextra -Wshadow -Wno-unused-parameter -Wno-unused-function -Wno-unused-variable")
 
@@ -114,13 +113,10 @@
 set(CMAKE_C_FLAGS "-g3  -D_GNU_SOURCE=1 ${WARNING_FLAGS} ${OPTIMIZATION_FLAGS} -std=c11 ${CMAKE_C_FLAGS}" )
 set(CMAKE_CXX_FLAGS "-g3 -D_GNU_SOURCE=1 -std=c++14 ${INCLUDE_DIRS} ${WARNING_FLAGS} ${OPTIMIZATION_FLAGS} ${CMAKE_CXX_FLAGS}" )
 
-if (NOT WIN32)
-  # check for needed libraries
-  find_library(M_LIB m)
-  set(CMAKE_EXE_LINKER_FLAGS ${M_LIB})
-elseif (WIN32)
-  set(CMAKE_EXE_LINKER_FLAGS "-lm")
-endif()
+set(CMAKE_EXE_LINKER_FLAGS "-lm")
+
+add_subdirectory(nfsim)
+add_subdirectory(nfsimCInterface)
 
 if (PROFILING STREQUAL "ON")
   set(CMAKE_C_FLAGS "-pg ${CMAKE_C_FLAGS}")
@@ -128,16 +124,7 @@
   set(CMAKE_EXE_LINKER_FLAGS "-pg ${CMAKE_EXE_LINKER_FLAGS}")
 endif()
 
-set(SOURCE_FILES
-=======
-set(CMAKE_C_FLAGS "-Wall -Wextra -Wshadow -Wno-unused-parameter -D_GNU_SOURCE=1 -O2 -std=c11 ${CMAKE_C_FLAGS}" )
-set(CMAKE_EXE_LINKER_FLAGS "-lm")
-
-add_subdirectory(nfsim)
-add_subdirectory(nfsimCInterface)
-
 set(SRC_FILES
->>>>>>> 4c2d649d
     src/argparse.c
     src/chkpt.c
     src/count_util.c
@@ -149,13 +136,7 @@
     src/dyngeom_parse_extras.c
     src/dyngeom_yacc.c
     src/grid_util.c
-<<<<<<< HEAD
-    src/hashmap.c
-=======
-    src/grid_util.h
     src/map_c.cpp
-    src/map_c.h
->>>>>>> 4c2d649d
     src/init.c
     src/isaac64.c
     src/logging.c
@@ -314,38 +295,7 @@
   src/mcell.c
   ${BISON_mdlParser_OUTPUTS}
   ${FLEX_mdlScanner_OUTPUTS})
-<<<<<<< HEAD
-target_link_libraries(mcell ${M_LIB} nfsim_c NFsim)
-
-#set(CMAKE_EXE_LINKER_FLAGS "${M_LIB} -static-libgcc -static-libstdc++")
-
-#add_executable(mcell_static
-#  ${CMAKE_CURRENT_BINARY_DIR}/deps/version.h
-#  ${SOURCE_FILES}
-#  ${BISON_mdlParser_OUTPUTS}
-#  ${FLEX_mdlScanner_OUTPUTS})
-#target_link_libraries(mcell_static ${M_LIB} ${CMAKE_SOURCE_DIR}/lib/libnfsim_c_static.a ${CMAKE_SOURCE_DIR}/lib/libNFsim_static.a)
-
-target_link_libraries(mcell ${M_LIB})
-TARGET_COMPILE_DEFINITIONS(mcell PRIVATE NOSWIG=1)
-
-# build little libmcell test
-#add_executable(libmcell_test
-#  ${CMAKE_CURRENT_BINARY_DIR}/deps/version.h
-#  ${SOURCE_FILES}
-#  src/libmcell_test.c
-#  ${BISON_mdlParser_OUTPUTS}
-#  ${FLEX_mdlScanner_OUTPUTS})
-#target_link_libraries(libmcell_test ${M_LIB} nfsim_c NFsim)
-
-# build nfsim and nfsimCInterface before trying to build MCell
-add_custom_target(
-  build_nfsim
-  COMMAND python ${CMAKE_SOURCE_DIR}/requirements.py)
-add_dependencies(mcell build_nfsim)
-=======
-
->>>>>>> 4c2d649d
+
 add_dependencies(mcell version_h)
   
 target_link_libraries(mcell nfsim_c_static NFsim_static)
