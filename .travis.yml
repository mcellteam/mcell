--- conflicted
+++ resolved
@@ -5,9 +5,6 @@
 compiler:
   - gcc
   - clang
-<<<<<<< HEAD
-script: mkdir build && cd build && cmake .. && make
-=======
 notifications:
   slack:
     secure: oaI4oLUKgpsDD9vfzUTKgMForYaIqUpU3I5ZsyJmDqGQbVp/GABjZfT5/NtLy9LTp9XahVrDQtDFjAJLXL55PqPYH8wIq8hX+KDSL3gIQkHd3E33niPzFU6UDbsl1rm5o49p1boCKgFC8W9sbSKxxS/z3j2jh440Lt842vKQh0U=
@@ -53,5 +50,4 @@
     notification_email: czech.jacob@gmail.com
     build_command_prepend: "cd ./src && ./bootstrap && ./configure"
     build_command:   "make"
-    branch_pattern: coverity_scan
->>>>>>> 18c619cd
+    branch_pattern: coverity_scan